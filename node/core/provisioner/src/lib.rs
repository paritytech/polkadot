// Copyright 2020 Parity Technologies (UK) Ltd.
// This file is part of Polkadot.

// Polkadot is free software: you can redistribute it and/or modify
// it under the terms of the GNU General Public License as published by
// the Free Software Foundation, either version 3 of the License, or
// (at your option) any later version.

// Polkadot is distributed in the hope that it will be useful,
// but WITHOUT ANY WARRANTY; without even the implied warranty of
// MERCHANTABILITY or FITNESS FOR A PARTICULAR PURPOSE.  See the
// GNU General Public License for more details.

// You should have received a copy of the GNU General Public License
// along with Polkadot.  If not, see <http://www.gnu.org/licenses/>.

//! The provisioner is responsible for assembling a relay chain block
//! from a set of available parachain candidates of its choice.

#![deny(missing_docs, unused_crate_dependencies, unused_results)]

use bitvec::vec::BitVec;
use futures::{
	channel::{mpsc, oneshot},
	prelude::*,
};
use polkadot_node_subsystem::{
	errors::{ChainApiError, RuntimeApiError},
	messages::{
		AllMessages, ChainApiMessage, ProvisionableData, ProvisionerInherentData,
		ProvisionerMessage, RuntimeApiMessage,
	},
};
use polkadot_node_subsystem_util::{
	self as util,
	delegated_subsystem,
	request_availability_cores, request_persisted_validation_data, JobTrait, ToJobTrait,
	metrics::{self, prometheus},
};
use polkadot_primitives::v1::{
	BackedCandidate, BlockNumber, CoreState, Hash, OccupiedCoreAssumption,
	SignedAvailabilityBitfield,
};
use std::{collections::HashSet, convert::TryFrom, pin::Pin};
use thiserror::Error;

const LOG_TARGET: &str = "provisioner";

struct ProvisioningJob {
	relay_parent: Hash,
	sender: mpsc::Sender<FromJob>,
	receiver: mpsc::Receiver<ToJob>,
	provisionable_data_channels: Vec<mpsc::Sender<ProvisionableData>>,
	backed_candidates: Vec<BackedCandidate>,
	signed_bitfields: Vec<SignedAvailabilityBitfield>,
	metrics: Metrics,
}

/// This enum defines the messages that the provisioner is prepared to receive.
pub enum ToJob {
	/// The provisioner message is the main input to the provisioner.
	Provisioner(ProvisionerMessage),
	/// This message indicates that the provisioner should shut itself down.
	Stop,
}

impl ToJobTrait for ToJob {
	const STOP: Self = Self::Stop;

	fn relay_parent(&self) -> Option<Hash> {
		match self {
			Self::Provisioner(pm) => pm.relay_parent(),
			Self::Stop => None,
		}
	}
}

impl TryFrom<AllMessages> for ToJob {
	type Error = ();

	fn try_from(msg: AllMessages) -> Result<Self, Self::Error> {
		match msg {
			AllMessages::Provisioner(pm) => Ok(Self::Provisioner(pm)),
			_ => Err(()),
		}
	}
}

impl From<ProvisionerMessage> for ToJob {
	fn from(pm: ProvisionerMessage) -> Self {
		Self::Provisioner(pm)
	}
}

enum FromJob {
	ChainApi(ChainApiMessage),
	Runtime(RuntimeApiMessage),
}

impl From<FromJob> for AllMessages {
	fn from(from_job: FromJob) -> AllMessages {
		match from_job {
			FromJob::ChainApi(cam) => AllMessages::ChainApi(cam),
			FromJob::Runtime(ram) => AllMessages::RuntimeApi(ram),
		}
	}
}

impl TryFrom<AllMessages> for FromJob {
	type Error = ();

	fn try_from(msg: AllMessages) -> Result<Self, Self::Error> {
		match msg {
			AllMessages::ChainApi(chain) => Ok(FromJob::ChainApi(chain)),
			AllMessages::RuntimeApi(runtime) => Ok(FromJob::Runtime(runtime)),
			_ => Err(()),
		}
	}
}

#[derive(Debug, Error)]
enum Error {
	#[error(transparent)]
	Util(#[from] util::Error),

	#[error(transparent)]
	OneshotRecv(#[from] oneshot::Canceled),

	#[error(transparent)]
	ChainApi(#[from] ChainApiError),

	#[error(transparent)]
	Runtime(#[from] RuntimeApiError),

	#[error("Failed to send message to ChainAPI")]
	ChainApiMessageSend(#[source] mpsc::SendError),

	#[error("Failed to send return message with Inherents")]
	InherentDataReturnChannel,
}

impl JobTrait for ProvisioningJob {
	type ToJob = ToJob;
	type FromJob = FromJob;
	type Error = Error;
	type RunArgs = ();
	type Metrics = Metrics;

	const NAME: &'static str = "ProvisioningJob";

	/// Run a job for the parent block indicated
	//
	// this function is in charge of creating and executing the job's main loop
	fn run(
		relay_parent: Hash,
		_run_args: Self::RunArgs,
		metrics: Self::Metrics,
		receiver: mpsc::Receiver<ToJob>,
		sender: mpsc::Sender<FromJob>,
	) -> Pin<Box<dyn Future<Output = Result<(), Self::Error>> + Send>> {
		async move {
			let job = ProvisioningJob::new(relay_parent, metrics, sender, receiver);

			// it isn't necessary to break run_loop into its own function,
			// but it's convenient to separate the concerns in this way
			job.run_loop().await
		}
		.boxed()
	}
}

impl ProvisioningJob {
	pub fn new(
		relay_parent: Hash,
		metrics: Metrics,
		sender: mpsc::Sender<FromJob>,
		receiver: mpsc::Receiver<ToJob>,
	) -> Self {
		Self {
			relay_parent,
			sender,
			receiver,
			provisionable_data_channels: Vec::new(),
			backed_candidates: Vec::new(),
			signed_bitfields: Vec::new(),
			metrics,
		}
	}

	async fn run_loop(mut self) -> Result<(), Error> {
		while let Some(msg) = self.receiver.next().await {
			use ProvisionerMessage::{
				ProvisionableData, RequestBlockAuthorshipData, RequestInherentData,
			};

			match msg {
				ToJob::Provisioner(RequestInherentData(_, return_sender)) => {
					if let Err(err) = send_inherent_data(
						self.relay_parent,
						&self.signed_bitfields,
						&self.backed_candidates,
						return_sender,
						self.sender.clone(),
					)
					.await
					{
						log::warn!(target: LOG_TARGET, "failed to assemble or send inherent data: {:?}", err);
						self.metrics.on_inherent_data_request(Err(()));
					} else {
						self.metrics.on_inherent_data_request(Ok(()));
					}
				}
				ToJob::Provisioner(RequestBlockAuthorshipData(_, sender)) => {
					self.provisionable_data_channels.push(sender)
				}
				ToJob::Provisioner(ProvisionableData(_, data)) => {
					let mut bad_indices = Vec::new();
					for (idx, channel) in self.provisionable_data_channels.iter_mut().enumerate() {
						match channel.send(data.clone()).await {
							Ok(_) => {}
							Err(_) => bad_indices.push(idx),
						}
					}
					self.note_provisionable_data(data);

					// clean up our list of channels by removing the bad indices
					// start by reversing it for efficient pop
					bad_indices.reverse();
					// Vec::retain would be nicer here, but it doesn't provide
					// an easy API for retaining by index, so we re-collect instead.
					self.provisionable_data_channels = self
						.provisionable_data_channels
						.into_iter()
						.enumerate()
						.filter(|(idx, _)| {
							if bad_indices.is_empty() {
								return true;
							}
							let tail = bad_indices[bad_indices.len() - 1];
							let retain = *idx != tail;
							if *idx >= tail {
								let _ = bad_indices.pop();
							}
							retain
						})
						.map(|(_, item)| item)
						.collect();
				}
				ToJob::Stop => break,
			}
		}

		Ok(())
	}

	fn note_provisionable_data(&mut self, provisionable_data: ProvisionableData) {
		match provisionable_data {
			ProvisionableData::Bitfield(_, signed_bitfield) => {
				self.signed_bitfields.push(signed_bitfield)
			}
			ProvisionableData::BackedCandidate(backed_candidate) => {
				self.backed_candidates.push(backed_candidate)
			}
			_ => {}
		}
	}
}

type CoreAvailability = BitVec<bitvec::order::Lsb0, u8>;

/// The provisioner is the subsystem best suited to choosing which specific
/// backed candidates and availability bitfields should be assembled into the
/// block. To engage this functionality, a
/// `ProvisionerMessage::RequestInherentData` is sent; the response is a set of
/// non-conflicting candidates and the appropriate bitfields. Non-conflicting
/// means that there are never two distinct parachain candidates included for
/// the same parachain and that new parachain candidates cannot be included
/// until the previous one either gets declared available or expired.
///
/// The main complication here is going to be around handling
/// occupied-core-assumptions. We might have candidates that are only
/// includable when some bitfields are included. And we might have candidates
/// that are not includable when certain bitfields are included.
///
/// When we're choosing bitfields to include, the rule should be simple:
/// maximize availability. So basically, include all bitfields. And then
/// choose a coherent set of candidates along with that.
async fn send_inherent_data(
	relay_parent: Hash,
	bitfields: &[SignedAvailabilityBitfield],
	candidates: &[BackedCandidate],
	return_sender: oneshot::Sender<ProvisionerInherentData>,
	mut from_job: mpsc::Sender<FromJob>,
) -> Result<(), Error> {
	let availability_cores = request_availability_cores(relay_parent, &mut from_job)
		.await?
		.await??;

	let bitfields = select_availability_bitfields(&availability_cores, bitfields);
	let candidates = select_candidates(
		&availability_cores,
		&bitfields,
		candidates,
		relay_parent,
		&mut from_job,
	)
	.await?;

	return_sender
		.send((bitfields, candidates))
		.map_err(|_data| Error::InherentDataReturnChannel)?;
	Ok(())
}

/// In general, we want to pick all the bitfields. However, we have the following constraints:
///
/// - not more than one per validator
/// - each must correspond to an occupied core
///
/// If we have too many, an arbitrary selection policy is fine. For purposes of maximizing availability,
/// we pick the one with the greatest number of 1 bits.
///
/// Note: This does not enforce any sorting precondition on the output; the ordering there will be unrelated
/// to the sorting of the input.
fn select_availability_bitfields(
	cores: &[CoreState],
	bitfields: &[SignedAvailabilityBitfield],
) -> Vec<SignedAvailabilityBitfield> {
	let mut bitfield_per_core: Vec<Option<SignedAvailabilityBitfield>> = vec![None; cores.len()];
	let mut seen_validators = HashSet::new();

	for mut bitfield in bitfields.iter().cloned() {
		// If we have seen the validator already, ignore it.
		if !seen_validators.insert(bitfield.validator_index()) {
			continue;
		}

		for (idx, _) in cores.iter().enumerate().filter(|v| v.1.is_occupied()) {
			if *bitfield.payload().0.get(idx).unwrap_or(&false) {
				if let Some(ref mut occupied) = bitfield_per_core[idx] {
					if occupied.payload().0.count_ones() < bitfield.payload().0.count_ones() {
						// We found a better bitfield, lets swap them and search a new spot for the old
						// best one
						std::mem::swap(occupied, &mut bitfield);
					}
				} else {
					bitfield_per_core[idx] = Some(bitfield);
					break;
				}
			}
		}
	}

	bitfield_per_core.into_iter().filter_map(|v| v).collect()
}

/// Determine which cores are free, and then to the degree possible, pick a candidate appropriate to each free core.
async fn select_candidates(
	availability_cores: &[CoreState],
	bitfields: &[SignedAvailabilityBitfield],
	candidates: &[BackedCandidate],
	relay_parent: Hash,
	sender: &mut mpsc::Sender<FromJob>,
) -> Result<Vec<BackedCandidate>, Error> {
	let block_number = get_block_number_under_construction(relay_parent, sender).await?;

	let mut selected_candidates =
		Vec::with_capacity(candidates.len().min(availability_cores.len()));

	for (core_idx, core) in availability_cores.iter().enumerate() {
		let (scheduled_core, assumption) = match core {
			CoreState::Scheduled(scheduled_core) => (scheduled_core, OccupiedCoreAssumption::Free),
			CoreState::Occupied(occupied_core) => {
				if bitfields_indicate_availability(core_idx, bitfields, &occupied_core.availability) {
					if let Some(ref scheduled_core) = occupied_core.next_up_on_available {
						(scheduled_core, OccupiedCoreAssumption::Included)
					} else {
						continue;
					}
				} else {
					if occupied_core.time_out_at != block_number {
						continue;
					}
					if let Some(ref scheduled_core) = occupied_core.next_up_on_time_out {
						(scheduled_core, OccupiedCoreAssumption::TimedOut)
					} else {
						continue;
					}
				}
			}
			_ => continue,
		};

		let validation_data = match request_persisted_validation_data(
			relay_parent,
			scheduled_core.para_id,
			assumption,
			sender,
		)
		.await?
		.await??
		{
			Some(v) => v,
			None => continue,
		};

		let computed_validation_data_hash = validation_data.hash();

		// we arbitrarily pick the first of the backed candidates which match the appropriate selection criteria
		if let Some(candidate) = candidates.iter().find(|backed_candidate| {
			let descriptor = &backed_candidate.candidate.descriptor;
			descriptor.para_id == scheduled_core.para_id
				&& descriptor.persisted_validation_data_hash == computed_validation_data_hash
		}) {
			selected_candidates.push(candidate.clone());
		}
	}

	Ok(selected_candidates)
}

/// Produces a block number 1 higher than that of the relay parent
/// in the event of an invalid `relay_parent`, returns `Ok(0)`
async fn get_block_number_under_construction(
	relay_parent: Hash,
	sender: &mut mpsc::Sender<FromJob>,
) -> Result<BlockNumber, Error> {
	let (tx, rx) = oneshot::channel();
	sender
		.send(FromJob::ChainApi(ChainApiMessage::BlockNumber(
			relay_parent,
			tx,
		)))
		.await
		.map_err(|e| Error::ChainApiMessageSend(e))?;
	match rx.await? {
		Ok(Some(n)) => Ok(n + 1),
		Ok(None) => Ok(0),
		Err(err) => Err(err.into()),
	}
}

/// The availability bitfield for a given core is the transpose
/// of a set of signed availability bitfields. It goes like this:
///
/// - construct a transverse slice along `core_idx`
/// - bitwise-or it with the availability slice
/// - count the 1 bits, compare to the total length; true on 2/3+
fn bitfields_indicate_availability(
	core_idx: usize,
	bitfields: &[SignedAvailabilityBitfield],
	availability: &CoreAvailability,
) -> bool {
	let mut availability = availability.clone();
	let availability_len = availability.len();

	for bitfield in bitfields {
		let validator_idx = bitfield.validator_index() as usize;
		match availability.get_mut(validator_idx) {
			None => {
				// in principle, this function might return a `Result<bool, Error>` so that we can more clearly express this error condition
				// however, in practice, that would just push off an error-handling routine which would look a whole lot like this one.
				// simpler to just handle the error internally here.
<<<<<<< HEAD
				log::warn!(target: LOG_TARGET, "attempted to set a transverse bit at idx {} which is greater than bitfield size {}", validator_idx, availability_len);
=======
				log::warn!(
					target: "provisioner", "attempted to set a transverse bit at idx {} which is greater than bitfield size {}",
					validator_idx,
					availability_len,
				);

>>>>>>> 6284e3fd
				return false;
			}
			Some(mut bit_mut) => *bit_mut |= bitfield.payload().0[core_idx],
		}
	}

	3 * availability.count_ones() >= 2 * availability.len()
}

#[derive(Clone)]
struct MetricsInner {
	inherent_data_requests: prometheus::CounterVec<prometheus::U64>,
}

/// Provisioner metrics.
#[derive(Default, Clone)]
pub struct Metrics(Option<MetricsInner>);

impl Metrics {
	fn on_inherent_data_request(&self, response: Result<(), ()>) {
		if let Some(metrics) = &self.0 {
			match response {
				Ok(()) => metrics.inherent_data_requests.with_label_values(&["succeeded"]).inc(),
				Err(()) => metrics.inherent_data_requests.with_label_values(&["failed"]).inc(),
			}
		}
	}
}

impl metrics::Metrics for Metrics {
	fn try_register(registry: &prometheus::Registry) -> Result<Self, prometheus::PrometheusError> {
		let metrics = MetricsInner {
			inherent_data_requests: prometheus::register(
				prometheus::CounterVec::new(
					prometheus::Opts::new(
						"parachain_inherent_data_requests_total",
						"Number of InherentData requests served by provisioner.",
					),
					&["success"],
				)?,
				registry,
			)?,
		};
		Ok(Metrics(Some(metrics)))
	}
}


delegated_subsystem!(ProvisioningJob((), Metrics) <- ToJob as ProvisioningSubsystem);

#[cfg(test)]
mod tests;<|MERGE_RESOLUTION|>--- conflicted
+++ resolved
@@ -461,16 +461,12 @@
 				// in principle, this function might return a `Result<bool, Error>` so that we can more clearly express this error condition
 				// however, in practice, that would just push off an error-handling routine which would look a whole lot like this one.
 				// simpler to just handle the error internally here.
-<<<<<<< HEAD
-				log::warn!(target: LOG_TARGET, "attempted to set a transverse bit at idx {} which is greater than bitfield size {}", validator_idx, availability_len);
-=======
 				log::warn!(
 					target: "provisioner", "attempted to set a transverse bit at idx {} which is greater than bitfield size {}",
 					validator_idx,
 					availability_len,
 				);
 
->>>>>>> 6284e3fd
 				return false;
 			}
 			Some(mut bit_mut) => *bit_mut |= bitfield.payload().0[core_idx],
