// Copyright 2020 Parity Technologies (UK) Ltd.
// This file is part of Polkadot.

// Polkadot is free software: you can redistribute it and/or modify
// it under the terms of the GNU General Public License as published by
// the Free Software Foundation, either version 3 of the License, or
// (at your option) any later version.

// Polkadot is distributed in the hope that it will be useful,
// but WITHOUT ANY WARRANTY; without even the implied warranty of
// MERCHANTABILITY or FITNESS FOR A PARTICULAR PURPOSE.  See the
// GNU General Public License for more details.

// You should have received a copy of the GNU General Public License
// along with Polkadot.  If not, see <http://www.gnu.org/licenses/>.

//! The provisioner is responsible for assembling a relay chain block
//! from a set of available parachain candidates of its choice.

#![deny(missing_docs, unused_crate_dependencies)]

use bitvec::vec::BitVec;
use futures::{
	channel::{mpsc, oneshot},
	prelude::*,
};
use futures_timer::Delay;
use polkadot_node_primitives::CandidateVotes;
use polkadot_node_subsystem::{
	errors::{ChainApiError, RuntimeApiError},
	jaeger,
	messages::{
		CandidateBackingMessage, ChainApiMessage, DisputeCoordinatorMessage, ProvisionableData,
		ProvisionerInherentData, ProvisionerMessage,
	},
	ActivatedLeaf, LeafStatus, PerLeafSpan, SubsystemSender,
};
use polkadot_node_subsystem_util::{
	self as util, request_availability_cores, request_persisted_validation_data, JobSender,
	JobSubsystem, JobTrait,
};
use polkadot_primitives::v1::{
	BackedCandidate, BlockNumber, CandidateHash, CandidateReceipt, CoreState, DisputeStatement,
	DisputeStatementSet, Hash, MultiDisputeStatementSet, OccupiedCoreAssumption, SessionIndex,
	SignedAvailabilityBitfield, ValidatorIndex,
};
use std::{
	collections::{BTreeMap, HashSet},
	pin::Pin,
};
use thiserror::Error;

mod metrics;

pub use self::metrics::*;

#[cfg(test)]
mod tests;

/// How long to wait before proposing.
const PRE_PROPOSE_TIMEOUT: std::time::Duration = core::time::Duration::from_millis(2000);

const LOG_TARGET: &str = "parachain::provisioner";

enum InherentAfter {
	Ready,
	Wait(Delay),
}

impl InherentAfter {
	fn new_from_now() -> Self {
		InherentAfter::Wait(Delay::new(PRE_PROPOSE_TIMEOUT))
	}

	fn is_ready(&self) -> bool {
		match *self {
			InherentAfter::Ready => true,
			InherentAfter::Wait(_) => false,
		}
	}

	async fn ready(&mut self) {
		match *self {
			InherentAfter::Ready => {
				// Make sure we never end the returned future.
				// This is required because the `select!` that calls this future will end in a busy loop.
				futures::pending!()
			},
			InherentAfter::Wait(ref mut d) => {
				d.await;
				*self = InherentAfter::Ready;
			},
		}
	}
}

/// A per-relay-parent job for the provisioning subsystem.
pub struct ProvisionerJob {
	leaf: ActivatedLeaf,
	receiver: mpsc::Receiver<ProvisionerMessage>,
	backed_candidates: Vec<CandidateReceipt>,
	signed_bitfields: Vec<SignedAvailabilityBitfield>,
	metrics: Metrics,
	inherent_after: InherentAfter,
	awaiting_inherent: Vec<oneshot::Sender<ProvisionerInherentData>>,
}

/// Errors in the provisioner.
#[derive(Debug, Error)]
#[allow(missing_docs)]
pub enum Error {
	#[error(transparent)]
	Util(#[from] util::Error),

	#[error("failed to get availability cores")]
	CanceledAvailabilityCores(#[source] oneshot::Canceled),

	#[error("failed to get persisted validation data")]
	CanceledPersistedValidationData(#[source] oneshot::Canceled),

	#[error("failed to get block number")]
	CanceledBlockNumber(#[source] oneshot::Canceled),

	#[error("failed to get backed candidates")]
	CanceledBackedCandidates(#[source] oneshot::Canceled),

	#[error("failed to get votes on dispute")]
	CanceledCandidateVotes(#[source] oneshot::Canceled),

	#[error(transparent)]
	ChainApi(#[from] ChainApiError),

	#[error(transparent)]
	Runtime(#[from] RuntimeApiError),

	#[error("failed to send message to ChainAPI")]
	ChainApiMessageSend(#[source] mpsc::SendError),

	#[error("failed to send message to CandidateBacking to get backed candidates")]
	GetBackedCandidatesSend(#[source] mpsc::SendError),

	#[error("failed to send return message with Inherents")]
	InherentDataReturnChannel,

	#[error(
		"backed candidate does not correspond to selected candidate; check logic in provisioner"
	)]
	BackedCandidateOrderingProblem,
}

/// Provisioner run arguments.
#[derive(Debug, Clone, Copy)]
pub struct ProvisionerConfig {
	/// If enabled, dispute votes will be provided to `fn create_inherent`, otherwise not.
	/// Long term we will obviously always want disputes to be enabled, this option exists for testing purposes
	/// and will be removed in the near future.
	pub disputes_enabled: bool,
}

impl JobTrait for ProvisionerJob {
	type ToJob = ProvisionerMessage;
	type Error = Error;
	type RunArgs = ProvisionerConfig;
	type Metrics = Metrics;

	const NAME: &'static str = "provisioner-job";

	/// Run a job for the parent block indicated
	//
	// this function is in charge of creating and executing the job's main loop
	fn run<S: SubsystemSender>(
		leaf: ActivatedLeaf,
		run_args: Self::RunArgs,
		metrics: Self::Metrics,
		receiver: mpsc::Receiver<ProvisionerMessage>,
		mut sender: JobSender<S>,
	) -> Pin<Box<dyn Future<Output = Result<(), Self::Error>> + Send>> {
		let span = leaf.span.clone();
		async move {
			let job = ProvisionerJob::new(leaf, metrics, receiver);

			job.run_loop(
				sender.subsystem_sender(),
				run_args.disputes_enabled,
				PerLeafSpan::new(span, "provisioner"),
			)
			.await
		}
		.boxed()
	}
}

impl ProvisionerJob {
	fn new(
		leaf: ActivatedLeaf,
		metrics: Metrics,
		receiver: mpsc::Receiver<ProvisionerMessage>,
	) -> Self {
		Self {
			leaf,
			receiver,
			backed_candidates: Vec::new(),
			signed_bitfields: Vec::new(),
			metrics,
			inherent_after: InherentAfter::new_from_now(),
			awaiting_inherent: Vec::new(),
		}
	}

	async fn run_loop(
		mut self,
		sender: &mut impl SubsystemSender,
		disputes_enabled: bool,
		span: PerLeafSpan,
	) -> Result<(), Error> {
		use ProvisionerMessage::{ProvisionableData, RequestInherentData};
		loop {
			futures::select! {
				msg = self.receiver.next() => match msg {
					Some(RequestInherentData(_, return_sender)) => {
						let _span = span.child("req-inherent-data");
						let _timer = self.metrics.time_request_inherent_data();

						if self.inherent_after.is_ready() {
							self.send_inherent_data(sender, vec![return_sender], disputes_enabled).await;
						} else {
							self.awaiting_inherent.push(return_sender);
						}
					}
					Some(ProvisionableData(_, data)) => {
						let span = span.child("provisionable-data");
						let _timer = self.metrics.time_provisionable_data();

						self.note_provisionable_data(&span, data);
					}
					None => break,
				},
				_ = self.inherent_after.ready().fuse() => {
					let _span = span.child("send-inherent-data");
					let return_senders = std::mem::take(&mut self.awaiting_inherent);
					if !return_senders.is_empty() {
						self.send_inherent_data(sender, return_senders, disputes_enabled).await;
					}
				}
			}
		}

		Ok(())
	}

	async fn send_inherent_data(
		&mut self,
		sender: &mut impl SubsystemSender,
		return_senders: Vec<oneshot::Sender<ProvisionerInherentData>>,
		disputes_enabled: bool,
	) {
		if let Err(err) = send_inherent_data(
			&self.leaf,
			&self.signed_bitfields,
			&self.backed_candidates,
			return_senders,
			sender,
			disputes_enabled,
			&self.metrics,
		)
		.await
		{
			tracing::warn!(target: LOG_TARGET, err = ?err, "failed to assemble or send inherent data");
			self.metrics.on_inherent_data_request(Err(()));
		} else {
			self.metrics.on_inherent_data_request(Ok(()));
		}
	}

	fn note_provisionable_data(
		&mut self,
		span: &jaeger::Span,
		provisionable_data: ProvisionableData,
	) {
		match provisionable_data {
			ProvisionableData::Bitfield(_, signed_bitfield) =>
				self.signed_bitfields.push(signed_bitfield),
			ProvisionableData::BackedCandidate(backed_candidate) => {
				let _span = span
					.child("provisionable-backed")
					.with_para_id(backed_candidate.descriptor().para_id);
				self.backed_candidates.push(backed_candidate)
			},
			_ => {},
		}
	}
}

type CoreAvailability = BitVec<bitvec::order::Lsb0, u8>;

/// The provisioner is the subsystem best suited to choosing which specific
/// backed candidates and availability bitfields should be assembled into the
/// block. To engage this functionality, a
/// `ProvisionerMessage::RequestInherentData` is sent; the response is a set of
/// non-conflicting candidates and the appropriate bitfields. Non-conflicting
/// means that there are never two distinct parachain candidates included for
/// the same parachain and that new parachain candidates cannot be included
/// until the previous one either gets declared available or expired.
///
/// The main complication here is going to be around handling
/// occupied-core-assumptions. We might have candidates that are only
/// includable when some bitfields are included. And we might have candidates
/// that are not includable when certain bitfields are included.
///
/// When we're choosing bitfields to include, the rule should be simple:
/// maximize availability. So basically, include all bitfields. And then
/// choose a coherent set of candidates along with that.
async fn send_inherent_data(
	leaf: &ActivatedLeaf,
	bitfields: &[SignedAvailabilityBitfield],
	candidates: &[CandidateReceipt],
	return_senders: Vec<oneshot::Sender<ProvisionerInherentData>>,
	from_job: &mut impl SubsystemSender,
	disputes_enabled: bool,
	metrics: &Metrics,
) -> Result<(), Error> {
	let availability_cores = request_availability_cores(leaf.hash, from_job)
		.await
		.await
		.map_err(|err| Error::CanceledAvailabilityCores(err))??;

	let disputes = select_disputes(from_job, metrics, disputes_enabled).await?;
	// Only include bitfields on fresh leaves. On chain reversions, we want to make sure that
	// there will be at least one block, which cannot get disputed, so the chain can make progress.
	let bitfields = match leaf.status {
		LeafStatus::Fresh => select_availability_bitfields(&availability_cores, bitfields),
		LeafStatus::Stale => Vec::new(),
	};
	let candidates =
		select_candidates(&availability_cores, &bitfields, candidates, leaf.hash, from_job).await?;

	let inherent_data =
		ProvisionerInherentData { bitfields, backed_candidates: candidates, disputes };

	for return_sender in return_senders {
		return_sender
			.send(inherent_data.clone())
			.map_err(|_data| Error::InherentDataReturnChannel)?;
	}

	Ok(())
}

/// In general, we want to pick all the bitfields. However, we have the following constraints:
///
/// - not more than one per validator
/// - each 1 bit must correspond to an occupied core
///
/// If we have too many, an arbitrary selection policy is fine. For purposes of maximizing availability,
/// we pick the one with the greatest number of 1 bits.
///
/// Note: This does not enforce any sorting precondition on the output; the ordering there will be unrelated
/// to the sorting of the input.
fn select_availability_bitfields(
	cores: &[CoreState],
	bitfields: &[SignedAvailabilityBitfield],
) -> Vec<SignedAvailabilityBitfield> {
	let mut selected: BTreeMap<ValidatorIndex, SignedAvailabilityBitfield> = BTreeMap::new();

	'a: for bitfield in bitfields.iter().cloned() {
		if bitfield.payload().0.len() != cores.len() {
			continue
		}

		let is_better = selected
			.get(&bitfield.validator_index())
			.map_or(true, |b| b.payload().0.count_ones() < bitfield.payload().0.count_ones());

		if !is_better {
			continue
		}

		for (idx, _) in cores.iter().enumerate().filter(|v| !v.1.is_occupied()) {
			// Bit is set for an unoccupied core - invalid
			if *bitfield.payload().0.get(idx).as_deref().unwrap_or(&false) {
				continue 'a
			}
		}

		let _ = selected.insert(bitfield.validator_index(), bitfield);
	}

	selected.into_iter().map(|(_, b)| b).collect()
}

/// Determine which cores are free, and then to the degree possible, pick a candidate appropriate to each free core.
async fn select_candidates(
	availability_cores: &[CoreState],
	bitfields: &[SignedAvailabilityBitfield],
	candidates: &[CandidateReceipt],
	relay_parent: Hash,
	sender: &mut impl SubsystemSender,
) -> Result<Vec<BackedCandidate>, Error> {
	let block_number = get_block_number_under_construction(relay_parent, sender).await?;

	let mut selected_candidates =
		Vec::with_capacity(candidates.len().min(availability_cores.len()));

	for (core_idx, core) in availability_cores.iter().enumerate() {
		let (scheduled_core, assumption) = match core {
			CoreState::Scheduled(scheduled_core) => (scheduled_core, OccupiedCoreAssumption::Free),
			CoreState::Occupied(occupied_core) => {
				if bitfields_indicate_availability(core_idx, bitfields, &occupied_core.availability)
				{
					if let Some(ref scheduled_core) = occupied_core.next_up_on_available {
						(scheduled_core, OccupiedCoreAssumption::Included)
					} else {
						continue
					}
				} else {
					if occupied_core.time_out_at != block_number {
						continue
					}
					if let Some(ref scheduled_core) = occupied_core.next_up_on_time_out {
						(scheduled_core, OccupiedCoreAssumption::TimedOut)
					} else {
						continue
					}
				}
			},
			CoreState::Free => continue,
		};

		let validation_data = match request_persisted_validation_data(
			relay_parent,
			scheduled_core.para_id,
			assumption,
			sender,
		)
		.await
		.await
		.map_err(|err| Error::CanceledPersistedValidationData(err))??
		{
			Some(v) => v,
			None => continue,
		};

		let computed_validation_data_hash = validation_data.hash();

		// we arbitrarily pick the first of the backed candidates which match the appropriate selection criteria
		if let Some(candidate) = candidates.iter().find(|backed_candidate| {
			let descriptor = &backed_candidate.descriptor;
			descriptor.para_id == scheduled_core.para_id &&
				descriptor.persisted_validation_data_hash == computed_validation_data_hash
		}) {
			let candidate_hash = candidate.hash();
			tracing::trace!(
				target: LOG_TARGET,
				"Selecting candidate {}. para_id={} core={}",
				candidate_hash,
				candidate.descriptor.para_id,
				core_idx,
			);

			selected_candidates.push(candidate_hash);
		}
	}

	// now get the backed candidates corresponding to these candidate receipts
	let (tx, rx) = oneshot::channel();
	sender
		.send_message(
			CandidateBackingMessage::GetBackedCandidates(
				relay_parent,
				selected_candidates.clone(),
				tx,
			)
			.into(),
		)
		.await;
	let mut candidates = rx.await.map_err(|err| Error::CanceledBackedCandidates(err))?;

	// `selected_candidates` is generated in ascending order by core index, and `GetBackedCandidates`
	// _should_ preserve that property, but let's just make sure.
	//
	// We can't easily map from `BackedCandidate` to `core_idx`, but we know that every selected candidate
	// maps to either 0 or 1 backed candidate, and the hashes correspond. Therefore, by checking them
	// in order, we can ensure that the backed candidates are also in order.
	let mut backed_idx = 0;
	for selected in selected_candidates {
		if selected ==
			candidates.get(backed_idx).ok_or(Error::BackedCandidateOrderingProblem)?.hash()
		{
			backed_idx += 1;
		}
	}
	if candidates.len() != backed_idx {
		Err(Error::BackedCandidateOrderingProblem)?;
	}

	// keep only one candidate with validation code.
	let mut with_validation_code = false;
	candidates.retain(|c| {
		if c.candidate.commitments.new_validation_code.is_some() {
			if with_validation_code {
				return false
			}

			with_validation_code = true;
		}

		true
	});

	tracing::debug!(
		target: LOG_TARGET,
		"Selected {} candidates for {} cores",
		candidates.len(),
		availability_cores.len()
	);

	Ok(candidates)
}

/// Produces a block number 1 higher than that of the relay parent
/// in the event of an invalid `relay_parent`, returns `Ok(0)`
async fn get_block_number_under_construction(
	relay_parent: Hash,
	sender: &mut impl SubsystemSender,
) -> Result<BlockNumber, Error> {
	let (tx, rx) = oneshot::channel();
	sender.send_message(ChainApiMessage::BlockNumber(relay_parent, tx).into()).await;

	match rx.await.map_err(|err| Error::CanceledBlockNumber(err))? {
		Ok(Some(n)) => Ok(n + 1),
		Ok(None) => Ok(0),
		Err(err) => Err(err.into()),
	}
}

/// The availability bitfield for a given core is the transpose
/// of a set of signed availability bitfields. It goes like this:
///
/// - construct a transverse slice along `core_idx`
/// - bitwise-or it with the availability slice
/// - count the 1 bits, compare to the total length; true on 2/3+
fn bitfields_indicate_availability(
	core_idx: usize,
	bitfields: &[SignedAvailabilityBitfield],
	availability: &CoreAvailability,
) -> bool {
	let mut availability = availability.clone();
	let availability_len = availability.len();

	for bitfield in bitfields {
		let validator_idx = bitfield.validator_index().0 as usize;
		match availability.get_mut(validator_idx) {
			None => {
				// in principle, this function might return a `Result<bool, Error>` so that we can more clearly express this error condition
				// however, in practice, that would just push off an error-handling routine which would look a whole lot like this one.
				// simpler to just handle the error internally here.
				tracing::warn!(
					target: LOG_TARGET,
					validator_idx = %validator_idx,
					availability_len = %availability_len,
					"attempted to set a transverse bit at idx {} which is greater than bitfield size {}",
					validator_idx,
					availability_len,
				);

				return false
			},
			Some(mut bit_mut) => *bit_mut |= bitfield.payload().0[core_idx],
		}
	}

	3 * availability.count_ones() >= 2 * availability.len()
}

#[derive(Debug)]
enum RequestType {
	/// Query recent disputes, could be an excessive amount.
	Recent,
	/// Query the currently active and very recently concluded disputes.
	Active,
}

/// Request open disputes identified by `CandidateHash` and the `SessionIndex`.
async fn request_disputes(
	sender: &mut impl SubsystemSender,
<<<<<<< HEAD
	metrics: &metrics::Metrics,
	disputes_enabled: bool,
) -> Result<MultiDisputeStatementSet, Error> {
	if !disputes_enabled {
		return Ok(vec![])
	}

=======
	active_or_recent: RequestType,
) -> Vec<(SessionIndex, CandidateHash)> {
>>>>>>> 4959a513
	let (tx, rx) = oneshot::channel();
	let msg = match active_or_recent {
		RequestType::Recent => DisputeCoordinatorMessage::RecentDisputes(tx),
		RequestType::Active => DisputeCoordinatorMessage::ActiveDisputes(tx),
	};
	sender.send_message(msg.into()).await;

	let recent_disputes = match rx.await {
		Ok(r) => r,
		Err(oneshot::Canceled) => {
			tracing::warn!(target: LOG_TARGET, "Unable to gather {:?} disputes", active_or_recent);
			Vec::new()
		},
	};
	recent_disputes
}

/// Request the relevant dispute statements for a set of disputes identified by `CandidateHash` and the `SessionIndex`.
async fn request_votes(
	sender: &mut impl SubsystemSender,
	disputes_to_query: Vec<(SessionIndex, CandidateHash)>,
) -> Vec<(SessionIndex, CandidateHash, CandidateVotes)> {
	let (tx, rx) = oneshot::channel();
	sender
		.send_message(DisputeCoordinatorMessage::QueryCandidateVotes(disputes_to_query, tx).into())
		.await;

	match rx.await {
		Ok(v) => v,
		Err(oneshot::Canceled) => {
			tracing::warn!(target: LOG_TARGET, "Unable to query candidate votes");
			Vec::new()
		},
	}
}

/// Extend `acc` by `n` random, picks of not-yet-present in `acc` items of `recent` without repetition and  additions of recent.
fn extend_by_random_subset_without_repetition(
	acc: &mut Vec<(SessionIndex, CandidateHash)>,
	extension: Vec<(SessionIndex, CandidateHash)>,
	n: usize,
) {
	use rand::Rng;

	let lut = acc.iter().cloned().collect::<HashSet<(SessionIndex, CandidateHash)>>();

	let mut unique_new =
		extension.into_iter().filter(|recent| !lut.contains(recent)).collect::<Vec<_>>();

	// we can simply add all
	if unique_new.len() <= n {
		acc.extend(unique_new)
	} else {
		acc.reserve(n);
		let mut rng = rand::thread_rng();
		for _ in 0..n {
			let idx = rng.gen_range(0..unique_new.len());
			acc.push(unique_new.swap_remove(idx));
		}
	}
	// assure sorting stays candid according to session index
	acc.sort_unstable_by(|a, b| a.0.cmp(&b.0));
}

async fn select_disputes(
	sender: &mut impl SubsystemSender,
	metrics: &metrics::Metrics,
) -> Result<MultiDisputeStatementSet, Error> {
	const MAX_DISPUTES_FORWARDED_TO_RUNTIME: usize = 10_000;

	// We use `RecentDisputes` instead of `ActiveDisputes` because redundancy is fine.
	// It's heavier than `ActiveDisputes` but ensures that everything from the dispute
	// window gets on-chain, unlike `ActiveDisputes`.
	// In case of an overload condition, we limit ourselves to active disputes, and fill up to the
	// upper bound of disputes to pass to wasm `fn create_inherent_data`.
	// If the active ones are already exceeding the bounds, randomly select a subset.
	let recent = request_disputes(sender, RequestType::Recent).await;
	let disputes = if recent.len() > MAX_DISPUTES_FORWARDED_TO_RUNTIME {
		tracing::warn!(
			target: LOG_TARGET,
			"Recent disputes are excessive ({} > {}), reduce to active ones, and selected",
			recent.len(),
			MAX_DISPUTES_FORWARDED_TO_RUNTIME
		);
		let mut active = request_disputes(sender, RequestType::Active).await;
		let n_active = active.len();
		let active = if active.len() > MAX_DISPUTES_FORWARDED_TO_RUNTIME {
			let mut picked = Vec::with_capacity(MAX_DISPUTES_FORWARDED_TO_RUNTIME);
			extend_by_random_subset_without_repetition(
				&mut picked,
				active,
				MAX_DISPUTES_FORWARDED_TO_RUNTIME,
			);
			picked
		} else {
			extend_by_random_subset_without_repetition(
				&mut active,
				recent,
				MAX_DISPUTES_FORWARDED_TO_RUNTIME.saturating_sub(n_active),
			);
			active
		};
		active
	} else {
		recent
	};

	// Load all votes for all disputes from the coordinator.
	let dispute_candidate_votes = request_votes(sender, disputes).await;

	// Transform all `CandidateVotes` into `MultiDisputeStatementSet`.
	Ok(dispute_candidate_votes
		.into_iter()
		.map(|(session_index, candidate_hash, votes)| {
			let valid_statements =
				votes.valid.into_iter().map(|(s, i, sig)| (DisputeStatement::Valid(s), i, sig));

			let invalid_statements = votes
				.invalid
				.into_iter()
				.map(|(s, i, sig)| (DisputeStatement::Invalid(s), i, sig));

			metrics.inc_valid_statements_by(valid_statements.len());
			metrics.inc_invalid_statements_by(invalid_statements.len());
			metrics.inc_dispute_statement_sets_by(1);

			DisputeStatementSet {
				candidate_hash,
				session: session_index,
				statements: valid_statements.chain(invalid_statements).collect(),
			}
		})
		.collect())
}

/// The provisioner subsystem.
pub type ProvisionerSubsystem<Spawner> = JobSubsystem<ProvisionerJob, Spawner>;<|MERGE_RESOLUTION|>--- conflicted
+++ resolved
@@ -583,18 +583,8 @@
 /// Request open disputes identified by `CandidateHash` and the `SessionIndex`.
 async fn request_disputes(
 	sender: &mut impl SubsystemSender,
-<<<<<<< HEAD
-	metrics: &metrics::Metrics,
-	disputes_enabled: bool,
-) -> Result<MultiDisputeStatementSet, Error> {
-	if !disputes_enabled {
-		return Ok(vec![])
-	}
-
-=======
 	active_or_recent: RequestType,
 ) -> Vec<(SessionIndex, CandidateHash)> {
->>>>>>> 4959a513
 	let (tx, rx) = oneshot::channel();
 	let msg = match active_or_recent {
 		RequestType::Recent => DisputeCoordinatorMessage::RecentDisputes(tx),
@@ -662,7 +652,11 @@
 async fn select_disputes(
 	sender: &mut impl SubsystemSender,
 	metrics: &metrics::Metrics,
+	disputes_enabled: bool,
 ) -> Result<MultiDisputeStatementSet, Error> {
+	if !disputes_enabled {
+		return Ok(vec![])
+	}
 	const MAX_DISPUTES_FORWARDED_TO_RUNTIME: usize = 10_000;
 
 	// We use `RecentDisputes` instead of `ActiveDisputes` because redundancy is fine.
