--- conflicted
+++ resolved
@@ -1,10 +1,6 @@
 [package]
 name = "polkadot-node-core-provisioner"
-<<<<<<< HEAD
-version = "0.9.30"
-=======
 version = "0.9.31"
->>>>>>> 32dd0c9c
 authors = ["Parity Technologies <admin@parity.io>"]
 edition = "2021"
 
@@ -22,12 +18,7 @@
 fatality = "0.0.6"
 
 [dev-dependencies]
-<<<<<<< HEAD
-sp-application-crypto = { git = "https://github.com/paritytech/substrate", branch = "polkadot-v0.9.30" }
-sp-keystore = { git = "https://github.com/paritytech/substrate", branch = "polkadot-v0.9.30" }
-=======
 sp-application-crypto = { git = "https://github.com/paritytech/substrate", branch = "polkadot-v0.9.31" }
 sp-keystore = { git = "https://github.com/paritytech/substrate", branch = "polkadot-v0.9.31" }
->>>>>>> 32dd0c9c
 polkadot-node-subsystem-test-helpers = { path = "../../subsystem-test-helpers" }
 test-helpers = { package = "polkadot-primitives-test-helpers", path = "../../../primitives/test-helpers" }