[package]
name = "polkadot-node-core-provisioner"
version = "0.1.0"
authors = ["Parity Technologies <admin@parity.io>"]
edition = "2018"

[dependencies]
bitvec = { version = "0.17.4", default-features = false, features = ["alloc"] }
derive_more = "0.99.9"
futures = "0.3.5"
log = "0.4.8"
polkadot-primitives = { path = "../../../primitives" }
polkadot-node-subsystem = { path = "../../subsystem" }
polkadot-node-subsystem-util = { path = "../../subsystem-util" }

[dev-dependencies]
lazy_static = "1.4"
sp-core = { git = "https://github.com/paritytech/substrate", branch = "master" }
<<<<<<< HEAD
sp-application-crypto = { git = "https://github.com/paritytech/substrate", branch = "master" }
sc-keystore = { git = "https://github.com/paritytech/substrate", branch = "master" }
tokio = { version = "0.2.22", features = ["time"] }
tempfile = "3.1.0"
=======
futures-timer = "3.0.2"
>>>>>>> 3b37ea68
<|MERGE_RESOLUTION|>--- conflicted
+++ resolved
@@ -16,11 +16,7 @@
 [dev-dependencies]
 lazy_static = "1.4"
 sp-core = { git = "https://github.com/paritytech/substrate", branch = "master" }
-<<<<<<< HEAD
 sp-application-crypto = { git = "https://github.com/paritytech/substrate", branch = "master" }
 sc-keystore = { git = "https://github.com/paritytech/substrate", branch = "master" }
-tokio = { version = "0.2.22", features = ["time"] }
-tempfile = "3.1.0"
-=======
 futures-timer = "3.0.2"
->>>>>>> 3b37ea68
+tempfile = "3.1.0"