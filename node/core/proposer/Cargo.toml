[package]
name = "polkadot-node-core-proposer"
version = "0.1.0"
authors = ["Parity Technologies <admin@parity.io>"]
edition = "2018"

[dependencies]
futures = "0.3.8"
futures-timer = "3.0.2"
<<<<<<< HEAD
tracing = "0.1.21"
=======
log = "0.4.11"
>>>>>>> 60e82cbf
polkadot-node-subsystem = { path = "../../subsystem" }
polkadot-overseer = { path = "../../overseer" }
polkadot-primitives = { path = "../../../primitives" }
sc-basic-authorship = { git = "https://github.com/paritytech/substrate", branch = "master" }
sc-block-builder = { git = "https://github.com/paritytech/substrate", branch = "master" }
sc-client-api = { git = "https://github.com/paritytech/substrate", branch = "master" }
sp-api = { git = "https://github.com/paritytech/substrate", branch = "master" }
sp-blockchain = { git = "https://github.com/paritytech/substrate", branch = "master" }
sp-consensus = { git = "https://github.com/paritytech/substrate", branch = "master" }
sp-core = { git = "https://github.com/paritytech/substrate", branch = "master" }
sp-inherents = { git = "https://github.com/paritytech/substrate", branch = "master" }
sp-runtime = { git = "https://github.com/paritytech/substrate", branch = "master" }
sp-transaction-pool = { git = "https://github.com/paritytech/substrate", branch = "master" }
prometheus-endpoint = { package = "substrate-prometheus-endpoint", git = "https://github.com/paritytech/substrate", branch = "master" }<|MERGE_RESOLUTION|>--- conflicted
+++ resolved
@@ -7,11 +7,7 @@
 [dependencies]
 futures = "0.3.8"
 futures-timer = "3.0.2"
-<<<<<<< HEAD
 tracing = "0.1.21"
-=======
-log = "0.4.11"
->>>>>>> 60e82cbf
 polkadot-node-subsystem = { path = "../../subsystem" }
 polkadot-overseer = { path = "../../overseer" }
 polkadot-primitives = { path = "../../../primitives" }
