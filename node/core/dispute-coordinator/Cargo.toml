[package]
name = "polkadot-node-core-dispute-coordinator"
<<<<<<< HEAD
version = "0.9.30"
=======
version = "0.9.31"
>>>>>>> 32dd0c9c
authors = ["Parity Technologies <admin@parity.io>"]
edition = "2021"

[dependencies]
futures = "0.3.21"
gum = { package = "tracing-gum", path = "../../gum" }
parity-scale-codec = "3.1.5"
kvdb = "0.12.0"
thiserror = "1.0.31"
lru = "0.8.0"
fatality = "0.0.6"

polkadot-primitives = { path = "../../../primitives" }
polkadot-node-primitives = { path = "../../primitives" }
polkadot-node-subsystem = { path = "../../subsystem" }
polkadot-node-subsystem-util = { path = "../../subsystem-util" }

<<<<<<< HEAD
sc-keystore = { git = "https://github.com/paritytech/substrate", branch = "polkadot-v0.9.30" }
=======
sc-keystore = { git = "https://github.com/paritytech/substrate", branch = "polkadot-v0.9.31" }
>>>>>>> 32dd0c9c


[dev-dependencies]
kvdb-memorydb = "0.12.0"
polkadot-node-subsystem-test-helpers = { path = "../../subsystem-test-helpers" }
<<<<<<< HEAD
sp-keyring = { git = "https://github.com/paritytech/substrate", branch = "polkadot-v0.9.30" }
sp-core = { git = "https://github.com/paritytech/substrate", branch = "polkadot-v0.9.30" }
sp-keystore = { git = "https://github.com/paritytech/substrate", branch = "polkadot-v0.9.30" }
assert_matches = "1.4.0"
test-helpers = { package = "polkadot-primitives-test-helpers", path = "../../../primitives/test-helpers" }
futures-timer = "3.0.2"
sp-application-crypto = { git = "https://github.com/paritytech/substrate", branch = "polkadot-v0.9.30" }
=======
sp-keyring = { git = "https://github.com/paritytech/substrate", branch = "polkadot-v0.9.31" }
sp-core = { git = "https://github.com/paritytech/substrate", branch = "polkadot-v0.9.31" }
sp-keystore = { git = "https://github.com/paritytech/substrate", branch = "polkadot-v0.9.31" }
assert_matches = "1.4.0"
test-helpers = { package = "polkadot-primitives-test-helpers", path = "../../../primitives/test-helpers" }
futures-timer = "3.0.2"
sp-application-crypto = { git = "https://github.com/paritytech/substrate", branch = "polkadot-v0.9.31" }
>>>>>>> 32dd0c9c

[features]
# If not enabled, the dispute coordinator will do nothing.
disputes = []<|MERGE_RESOLUTION|>--- conflicted
+++ resolved
@@ -1,10 +1,6 @@
 [package]
 name = "polkadot-node-core-dispute-coordinator"
-<<<<<<< HEAD
-version = "0.9.30"
-=======
 version = "0.9.31"
->>>>>>> 32dd0c9c
 authors = ["Parity Technologies <admin@parity.io>"]
 edition = "2021"
 
@@ -22,25 +18,12 @@
 polkadot-node-subsystem = { path = "../../subsystem" }
 polkadot-node-subsystem-util = { path = "../../subsystem-util" }
 
-<<<<<<< HEAD
-sc-keystore = { git = "https://github.com/paritytech/substrate", branch = "polkadot-v0.9.30" }
-=======
 sc-keystore = { git = "https://github.com/paritytech/substrate", branch = "polkadot-v0.9.31" }
->>>>>>> 32dd0c9c
 
 
 [dev-dependencies]
 kvdb-memorydb = "0.12.0"
 polkadot-node-subsystem-test-helpers = { path = "../../subsystem-test-helpers" }
-<<<<<<< HEAD
-sp-keyring = { git = "https://github.com/paritytech/substrate", branch = "polkadot-v0.9.30" }
-sp-core = { git = "https://github.com/paritytech/substrate", branch = "polkadot-v0.9.30" }
-sp-keystore = { git = "https://github.com/paritytech/substrate", branch = "polkadot-v0.9.30" }
-assert_matches = "1.4.0"
-test-helpers = { package = "polkadot-primitives-test-helpers", path = "../../../primitives/test-helpers" }
-futures-timer = "3.0.2"
-sp-application-crypto = { git = "https://github.com/paritytech/substrate", branch = "polkadot-v0.9.30" }
-=======
 sp-keyring = { git = "https://github.com/paritytech/substrate", branch = "polkadot-v0.9.31" }
 sp-core = { git = "https://github.com/paritytech/substrate", branch = "polkadot-v0.9.31" }
 sp-keystore = { git = "https://github.com/paritytech/substrate", branch = "polkadot-v0.9.31" }
@@ -48,7 +31,6 @@
 test-helpers = { package = "polkadot-primitives-test-helpers", path = "../../../primitives/test-helpers" }
 futures-timer = "3.0.2"
 sp-application-crypto = { git = "https://github.com/paritytech/substrate", branch = "polkadot-v0.9.31" }
->>>>>>> 32dd0c9c
 
 [features]
 # If not enabled, the dispute coordinator will do nothing.
