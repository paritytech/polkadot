--- conflicted
+++ resolved
@@ -97,11 +97,7 @@
 }
 
 impl OwnVoteState {
-<<<<<<< HEAD
-	fn new(votes: &CandidateVotes, env: &CandidateEnvironment) -> Self {
-=======
 	fn new(votes: &CandidateVotes, env: &CandidateEnvironment<'_>) -> Self {
->>>>>>> 5fd2bf8c
 		let controlled_indices = env.controlled_indices();
 		if controlled_indices.is_empty() {
 			return Self::CannotVote
