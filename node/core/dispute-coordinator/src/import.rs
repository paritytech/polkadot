--- conflicted
+++ resolved
@@ -178,7 +178,6 @@
 		let supermajority_threshold =
 			polkadot_primitives::v2::supermajority_threshold(n_validators);
 
-<<<<<<< HEAD
 		let concluded_invalid = votes.invalid.len() >= supermajority_threshold;
 		let concluded_valid = votes.valid.len() >= supermajority_threshold;
 
@@ -199,8 +198,6 @@
 			OwnVoteState::NoVote => {},
 		}
 
-=======
->>>>>>> c7e43d6f
 		// We have a dispute, if we have votes on both sides:
 		let is_disputed = !votes.invalid.is_empty() && !votes.valid.is_empty();
 
