--- conflicted
+++ resolved
@@ -30,21 +30,13 @@
 
 use polkadot_node_primitives::{CandidateVotes, DISPUTE_WINDOW, DisputeMessage, SignedDisputeStatement, DisputeMessageCheckError};
 use polkadot_node_subsystem::{
-<<<<<<< HEAD
-	FromOverseer, OverseerSignal, SpawnedSubsystem, Subsystem, SubsystemContext, SubsystemError,
-=======
-	overseer,
-	messages::{
-		DisputeCoordinatorMessage, ChainApiMessage, DisputeParticipationMessage,
-	},
-	SubsystemContext, FromOverseer, OverseerSignal, SpawnedSubsystem,
-	SubsystemError,
->>>>>>> c0387bab
+	overseer, SubsystemContext, FromOverseer, OverseerSignal, SpawnedSubsystem, SubsystemError,
 	errors::{ChainApiError, RuntimeApiError},
 	messages::{
-		AllMessages, ChainApiMessage, DisputeCoordinatorMessage, DisputeDistributionMessage,
+		ChainApiMessage, DisputeCoordinatorMessage, DisputeDistributionMessage,
 		DisputeParticipationMessage, ImportStatementsResult
-	}};
+	}
+};
 use polkadot_node_subsystem_util::rolling_session_window::{
 	RollingSessionWindow, SessionWindowUpdate,
 };
@@ -497,7 +489,6 @@
 
 		if freshly_disputed && !concluded_valid {
 
-<<<<<<< HEAD
 			let (report_availability, receive_availability) = oneshot::channel();
 			ctx.send_message(DisputeParticipationMessage::Participate {
 				candidate_hash,
@@ -505,16 +496,7 @@
 				session,
 				n_validators: n_validators as u32,
 				report_availability,
-			}.into()).await;
-=======
-		ctx.send_message(DisputeParticipationMessage::Participate {
-			candidate_hash,
-			candidate_receipt,
-			session,
-			n_validators: n_validators as u32,
-		}).await;
-	}
->>>>>>> c0387bab
+			}).await;
 
 			if !receive_availability.await.map_err(Error::Oneshot)? {
 				pending_confirmation.send(ImportStatementsResult::InvalidImport).map_err(|_| Error::OneshotSend)?;
@@ -660,11 +642,7 @@
 			Ok(dispute_message) => dispute_message,
 		};
 
-		ctx.send_message(
-			AllMessages::DisputeDistribution(
-				DisputeDistributionMessage::SendDispute(dispute_message)
-			)
-		).await;
+		ctx.send_message(DisputeDistributionMessage::SendDispute(dispute_message)).await;
 	}
 
 
