--- conflicted
+++ resolved
@@ -402,10 +402,9 @@
 					let block_num = self.headers.get(&hash).map(|header| header.number);
 					tx.send(Ok(block_num)).unwrap();
 				},
-<<<<<<< HEAD
 				AllMessages::DisputeDistribution(DisputeDistributionMessage::SendDispute(msg)) => {
 					sent_disputes.push(msg);
-=======
+                },
 				AllMessages::RuntimeApi(RuntimeApiMessage::Request(
 					_new_leaf,
 					RuntimeApiRequest::CandidateEvents(tx),
@@ -439,7 +438,6 @@
 						);
 					}
 					let _ = response_channel.send(Ok(response));
->>>>>>> 7b3eb681
 				},
 				msg => {
 					panic!("Received unexpected message in `handle_sync_queries`: {:?}", msg);
@@ -481,13 +479,19 @@
 				)))
 				.await;
 
+            let events = if n == 1 {
+					std::mem::take(&mut initial_events)
+            } else {
+                Vec::new()
+            };
+
 			let mut new_messages = self
 				.handle_sync_queries(
 					virtual_overseer,
 					*leaf,
 					n as BlockNumber,
 					session,
-					std::mem::take(&mut initial_events),
+					events,
 				)
 				.await;
 			messages.append(&mut new_messages);
@@ -2390,7 +2394,7 @@
 		})
 	})
 	// Alice should not send a DisputeParticiationMessage::Participate on restart since she has a
-	// local statement for the active dispute.
+	// local statement for the active dispute, instead she should try to (re-)send her vote.
 	.resume(|mut test_state, mut virtual_overseer| {
 		let candidate_receipt = make_valid_candidate_receipt();
 		Box::pin(async move {
