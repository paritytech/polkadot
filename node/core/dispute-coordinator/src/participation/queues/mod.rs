// Copyright 2021 Parity Technologies (UK) Ltd.
// This file is part of Polkadot.

// Polkadot is free software: you can redistribute it and/or modify
// it under the terms of the GNU General Public License as published by
// the Free Software Foundation, either version 3 of the License, or
// (at your option) any later version.

// Polkadot is distributed in the hope that it will be useful,
// but WITHOUT ANY WARRANTY; without even the implied warranty of
// MERCHANTABILITY or FITNESS FOR A PARTICULAR PURPOSE.  See the
// GNU General Public License for more details.

// You should have received a copy of the GNU General Public License
// along with Polkadot.  If not, see <http://www.gnu.org/licenses/>.

use std::{cmp::Ordering, collections::BTreeMap};

use futures::channel::oneshot;
use polkadot_node_subsystem::{messages::ChainApiMessage, overseer};
use polkadot_primitives::{BlockNumber, CandidateHash, CandidateReceipt, Hash, SessionIndex};

use crate::{
	error::{FatalError, FatalResult, Result},
	LOG_TARGET,
};

use crate::metrics::Metrics;
use polkadot_node_subsystem_util::metrics::prometheus::prometheus;

#[cfg(test)]
mod tests;

/// How many potential garbage disputes we want to queue, before starting to drop requests.
#[cfg(not(test))]
const BEST_EFFORT_QUEUE_SIZE: usize = 100;
#[cfg(test)]
const BEST_EFFORT_QUEUE_SIZE: usize = 3;

/// How many priority disputes can be queued.
///
/// Once the queue exceeds that size, we will start to drop the newest participation requests in
/// the queue. Note that for each vote import the request will be re-added, if there is free
/// capacity. This limit just serves as a safe guard, it is not expected to ever really be reached.
///
/// For 100 parachains, this would allow for every single candidate in 100 blocks on
/// two forks to get disputed, which should be plenty to deal with any realistic attack.
#[cfg(not(test))]
const PRIORITY_QUEUE_SIZE: usize = 20_000;
#[cfg(test)]
const PRIORITY_QUEUE_SIZE: usize = 2;

/// Queues for dispute participation.
/// In both queues we have a strict ordering of candidates and participation will
/// happen in that order. Refer to `CandidateComparator` for details on the ordering.
pub struct Queues {
	/// Set of best effort participation requests.
	best_effort: BTreeMap<CandidateComparator, ParticipationRequest>,

	/// Priority queue.
	priority: BTreeMap<CandidateComparator, ParticipationRequest>,

	/// Handle for recording queues data in metrics
	metrics: Metrics,
}

/// A dispute participation request that can be queued.
#[derive(Debug)]
pub struct ParticipationRequest {
	candidate_hash: CandidateHash,
	candidate_receipt: CandidateReceipt,
	session: SessionIndex,
<<<<<<< HEAD
	request_timer: Option<prometheus::HistogramTimer>, // Sends metric data when request is dropped
=======
	_request_timer: Option<prometheus::HistogramTimer>, // Sends metric data when request is dropped
>>>>>>> 7cecb543
}

/// Whether a `ParticipationRequest` should be put on best-effort or the priority queue.
#[derive(Debug)]
pub enum ParticipationPriority {
	BestEffort,
	Priority,
}

impl ParticipationPriority {
	/// Create `ParticipationPriority` with either `Priority`
	///
	/// or `BestEffort`.
	pub fn with_priority_if(is_priority: bool) -> Self {
		if is_priority {
			Self::Priority
		} else {
			Self::BestEffort
		}
	}

	/// Whether or not this is a priority entry.
	///
	/// If false, it is best effort.
	pub fn is_priority(&self) -> bool {
		match self {
			Self::Priority => true,
			Self::BestEffort => false,
		}
	}
}

/// What can go wrong when queuing a request.
#[derive(Debug, thiserror::Error)]
pub enum QueueError {
	#[error("Request could not be queued, because best effort queue was already full.")]
	BestEffortFull,
	#[error("Request could not be queued, because priority queue was already full.")]
	PriorityFull,
}

impl ParticipationRequest {
	/// Create a new `ParticipationRequest` to be queued.
	pub fn new(
		candidate_receipt: CandidateReceipt,
		session: SessionIndex,
		request_timer: Option<prometheus::HistogramTimer>,
	) -> Self {
		Self { candidate_hash: candidate_receipt.hash(), candidate_receipt, session, request_timer }
	}

	pub fn candidate_receipt(&'_ self) -> &'_ CandidateReceipt {
		&self.candidate_receipt
	}
	pub fn candidate_hash(&'_ self) -> &'_ CandidateHash {
		&self.candidate_hash
	}
	pub fn session(&self) -> SessionIndex {
		self.session
	}
	pub fn into_candidate_info(self) -> (CandidateHash, CandidateReceipt) {
		let Self { candidate_hash, candidate_receipt, .. } = self;
		(candidate_hash, candidate_receipt)
	}
}

// We want to compare and clone participation requests in unit tests, so we
// only implement Eq and Clone for tests.
#[cfg(test)]
impl PartialEq for ParticipationRequest {
	fn eq(&self, other: &Self) -> bool {
		let ParticipationRequest {
			candidate_receipt,
			candidate_hash,
			session: _session,
			request_timer: _,
		} = self;
		candidate_receipt == other.candidate_receipt() &&
			candidate_hash == other.candidate_hash() &&
			self.session == other.session()
	}
}
#[cfg(test)]
impl Eq for ParticipationRequest {}

impl Queues {
	/// Create new `Queues`.
	pub fn new(metrics: Metrics) -> Self {
		Self { best_effort: BTreeMap::new(), priority: BTreeMap::new(), metrics }
	}

	/// Will put message in queue, either priority or best effort depending on priority.
	///
	/// If the message was already previously present on best effort, it will be moved to priority
	/// if it is considered priority now.
	///
	/// Returns error in case a queue was found full already.
	pub async fn queue(
		&mut self,
		sender: &mut impl overseer::DisputeCoordinatorSenderTrait,
		priority: ParticipationPriority,
		req: ParticipationRequest,
	) -> Result<()> {
		let comparator = CandidateComparator::new(sender, &req.candidate_receipt).await?;

		self.queue_with_comparator(comparator, priority, req)?;
		Ok(())
	}

	/// Get the next best request for dispute participation if any.
	/// First the priority queue is considered and then the best effort one.
	pub fn dequeue(&mut self) -> Option<ParticipationRequest> {
		if let Some(req) = self.pop_priority() {
			self.metrics.report_priority_queue_size(self.priority.len() as u64);
			return Some(req.1)
		}
		if let Some(req) = self.pop_best_effort() {
			self.metrics.report_best_effort_queue_size(self.best_effort.len() as u64);
			return Some(req.1)
		}
		None
	}

	/// Reprioritizes any participation requests pertaining to the
	/// passed candidates from best effort to priority.
	pub async fn prioritize_if_present(
		&mut self,
		sender: &mut impl overseer::DisputeCoordinatorSenderTrait,
		receipt: &CandidateReceipt,
	) -> Result<()> {
		let comparator = CandidateComparator::new(sender, receipt).await?;
		self.prioritize_with_comparator(comparator)?;
		Ok(())
	}

	fn prioritize_with_comparator(
		&mut self,
		comparator: CandidateComparator,
	) -> std::result::Result<(), QueueError> {
		if self.priority.len() >= PRIORITY_QUEUE_SIZE {
			return Err(QueueError::PriorityFull)
		}
		if let Some(request) = self.best_effort.remove(&comparator) {
			self.priority.insert(comparator, request);
			// Report changes to both queue sizes
			self.metrics.report_priority_queue_size(self.priority.len() as u64);
			self.metrics.report_best_effort_queue_size(self.best_effort.len() as u64);
		}
		Ok(())
	}

	fn queue_with_comparator(
		&mut self,
		comparator: CandidateComparator,
		priority: ParticipationPriority,
		req: ParticipationRequest,
	) -> std::result::Result<(), QueueError> {
		if priority.is_priority() {
			if self.priority.len() >= PRIORITY_QUEUE_SIZE {
				return Err(QueueError::PriorityFull)
			}
			// Remove any best effort entry. If there is a timer, stop
			// it without sending metric data.
			if let Some(discarded_request) = self.best_effort.remove(&comparator) {
				if let Some(timer) = discarded_request.request_timer {
					timer.stop_and_discard();
				}
			}
			// Keeping old request if any. This prevents request timers
			// from resetting on each new request at the same priority
			// level for the same candidate.
			if self.priority.contains_key(&comparator) {
				if let Some(timer) = req.request_timer {
					timer.stop_and_discard();
				}
			} else {
				self.priority.insert(comparator, req);
			}
			self.metrics.report_priority_queue_size(self.priority.len() as u64);
			self.metrics.report_best_effort_queue_size(self.best_effort.len() as u64);
		} else {
			if self.priority.contains_key(&comparator) {
				// The candidate is already in priority queue - don't
				// add in in best effort too.
				return Ok(())
			}
			if self.best_effort.len() >= BEST_EFFORT_QUEUE_SIZE {
				return Err(QueueError::BestEffortFull)
			}
			// Keeping old request if any. This prevents request timers
			// from resetting on each new request at the same priority
			// level for the same candidate.
			if self.best_effort.contains_key(&comparator) {
				if let Some(timer) = req.request_timer {
					timer.stop_and_discard();
				}
			} else {
				self.best_effort.insert(comparator, req);
			}
			self.metrics.report_best_effort_queue_size(self.best_effort.len() as u64);
		}
		Ok(())
	}

	/// Get best from the best effort queue.
	fn pop_best_effort(&mut self) -> Option<(CandidateComparator, ParticipationRequest)> {
		return Self::pop_impl(&mut self.best_effort)
	}

	/// Get best priority queue entry.
	fn pop_priority(&mut self) -> Option<(CandidateComparator, ParticipationRequest)> {
		return Self::pop_impl(&mut self.priority)
	}

	// `pop_best_effort` and `pop_priority` do the same but on different `BTreeMap`s. This function has
	// the extracted implementation
	fn pop_impl(
		target: &mut BTreeMap<CandidateComparator, ParticipationRequest>,
	) -> Option<(CandidateComparator, ParticipationRequest)> {
		// Once https://github.com/rust-lang/rust/issues/62924 is there, we can use a simple:
		// target.pop_first().
		if let Some((comparator, _)) = target.iter().next() {
			let comparator = *comparator;
			target
				.remove(&comparator)
				.map(|participation_request| (comparator, participation_request))
		} else {
			None
		}
	}
}

/// `Comparator` for ordering of disputes for candidates.
///
/// This `comparator` makes it possible to order disputes based on age and to ensure some fairness
/// between chains in case of equally old disputes.
///
/// Objective ordering between nodes is important in case of lots disputes, so nodes will pull in
/// the same direction and work on resolving the same disputes first. This ensures that we will
/// conclude some disputes, even if there are lots of them. While any objective ordering would
/// suffice for this goal, ordering by age ensures we are not only resolving disputes, but also
/// resolve the oldest one first, which are also the most urgent and important ones to resolve.
///
/// Note: That by `oldest` we mean oldest in terms of relay chain block number, for any block
/// number that has not yet been finalized. If a block has been finalized already it should be
/// treated as low priority when it comes to disputes, as even in the case of a negative outcome,
/// we are already too late. The ordering mechanism here serves to prevent this from happening in
/// the first place.
#[derive(Copy, Clone)]
#[cfg_attr(test, derive(Debug))]
struct CandidateComparator {
	/// Block number of the relay parent. It's wrapped in an `Option<>` because there are cases when
	/// it can't be obtained. For example when the node is lagging behind and new leaves are received
	/// with a slight delay. Candidates with unknown relay parent are treated with the lowest priority.
	///
	/// The order enforced by `CandidateComparator` is important because we want to participate in
	/// the oldest disputes first.
	///
	/// Note: In theory it would make more sense to use the `BlockNumber` of the including
	/// block, as inclusion time is the actual relevant event when it comes to ordering. The
	/// problem is, that a candidate can get included multiple times on forks, so the `BlockNumber`
	/// of the including block is not unique. We could theoretically work around that problem, by
	/// just using the lowest `BlockNumber` of all available including blocks - the problem is,
	/// that is not stable. If a new fork appears after the fact, we would start ordering the same
	/// candidate differently, which would result in the same candidate getting queued twice.
	relay_parent_block_number: Option<BlockNumber>,
	/// By adding the `CandidateHash`, we can guarantee a unique ordering across candidates with the
	/// same relay parent block number. Candidates without `relay_parent_block_number` are ordered by
	/// the `candidate_hash` (and treated with the lowest priority, as already mentioned).
	candidate_hash: CandidateHash,
}

impl CandidateComparator {
	/// Create a candidate comparator based on given (fake) values.
	///
	/// Useful for testing.
	#[cfg(test)]
	pub fn new_dummy(block_number: Option<BlockNumber>, candidate_hash: CandidateHash) -> Self {
		Self { relay_parent_block_number: block_number, candidate_hash }
	}

	/// Create a candidate comparator for a given candidate.
	///
	/// Returns:
	///	- `Ok(CandidateComparator{Some(relay_parent_block_number), candidate_hash})` when the
	/// 	relay parent can be obtained. This is the happy case.
	/// - `Ok(CandidateComparator{None, candidate_hash})` in case the candidate's relay parent
	/// 	can't be obtained.
	///	- `FatalError` in case the chain API call fails with an unexpected error.
	pub async fn new(
		sender: &mut impl overseer::DisputeCoordinatorSenderTrait,
		candidate: &CandidateReceipt,
	) -> FatalResult<Self> {
		let candidate_hash = candidate.hash();
		let n = get_block_number(sender, candidate.descriptor().relay_parent).await?;

		if n.is_none() {
			gum::warn!(
				target: LOG_TARGET,
				candidate_hash = ?candidate_hash,
				"Candidate's relay_parent could not be found via chain API - `CandidateComparator` \
				with an empty relay parent block number will be provided!"
			);
		}

		Ok(CandidateComparator { relay_parent_block_number: n, candidate_hash })
	}
}

impl PartialEq for CandidateComparator {
	fn eq(&self, other: &CandidateComparator) -> bool {
		Ordering::Equal == self.cmp(other)
	}
}

impl Eq for CandidateComparator {}

impl PartialOrd for CandidateComparator {
	fn partial_cmp(&self, other: &Self) -> Option<Ordering> {
		Some(self.cmp(other))
	}
}

impl Ord for CandidateComparator {
	fn cmp(&self, other: &Self) -> Ordering {
		return match (self.relay_parent_block_number, other.relay_parent_block_number) {
			(None, None) => {
				// No relay parents for both -> compare hashes
				self.candidate_hash.cmp(&other.candidate_hash)
			},
			(Some(self_relay_parent_block_num), Some(other_relay_parent_block_num)) => {
				match self_relay_parent_block_num.cmp(&other_relay_parent_block_num) {
					// if the relay parent is the same for both -> compare hashes
					Ordering::Equal => self.candidate_hash.cmp(&other.candidate_hash),
					// if not - return the result from comparing the relay parent block numbers
					o => return o,
				}
			},
			(Some(_), None) => {
				// Candidates with known relay parents are always with priority
				Ordering::Less
			},
			(None, Some(_)) => {
				// Ditto
				Ordering::Greater
			},
		}
	}
}

async fn get_block_number(
	sender: &mut impl overseer::DisputeCoordinatorSenderTrait,
	relay_parent: Hash,
) -> FatalResult<Option<BlockNumber>> {
	let (tx, rx) = oneshot::channel();
	sender.send_message(ChainApiMessage::BlockNumber(relay_parent, tx)).await;
	rx.await
		.map_err(|_| FatalError::ChainApiSenderDropped)?
		.map_err(FatalError::ChainApiAncestors)
}<|MERGE_RESOLUTION|>--- conflicted
+++ resolved
@@ -70,11 +70,7 @@
 	candidate_hash: CandidateHash,
 	candidate_receipt: CandidateReceipt,
 	session: SessionIndex,
-<<<<<<< HEAD
 	request_timer: Option<prometheus::HistogramTimer>, // Sends metric data when request is dropped
-=======
-	_request_timer: Option<prometheus::HistogramTimer>, // Sends metric data when request is dropped
->>>>>>> 7cecb543
 }
 
 /// Whether a `ParticipationRequest` should be put on best-effort or the priority queue.
