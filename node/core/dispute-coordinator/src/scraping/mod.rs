--- conflicted
+++ resolved
@@ -234,12 +234,8 @@
 						?block_number,
 						"Processing included event"
 					);
-<<<<<<< HEAD
-					self.included_candidates.insert(block_number, block_hash, candidate_hash);
-=======
 					self.included_candidates.insert(block_number, candidate_hash);
 					included_receipts.push(receipt);
->>>>>>> 115ac122
 				},
 				CandidateEvent::CandidateBacked(receipt, _, _, _) => {
 					let candidate_hash = receipt.hash();
