// Copyright 2020 Parity Technologies (UK) Ltd.
// This file is part of Polkadot.

// Polkadot is free software: you can redistribute it and/or modify
// it under the terms of the GNU General Public License as published by
// the Free Software Foundation, either version 3 of the License, or
// (at your option) any later version.

// Polkadot is distributed in the hope that it will be useful,
// but WITHOUT ANY WARRANTY; without even the implied warranty of
// MERCHANTABILITY or FITNESS FOR A PARTICULAR PURPOSE.  See the
// GNU General Public License for more details.

// You should have received a copy of the GNU General Public License
// along with Polkadot.  If not, see <http://www.gnu.org/licenses/>.

//! Implements the Runtime API Subsystem
//!
//! This provides a clean, ownerless wrapper around the parachain-related runtime APIs. This crate
//! can also be used to cache responses from heavy runtime APIs.

#![deny(unused_crate_dependencies)]
#![warn(missing_docs)]

use polkadot_node_subsystem::{
	errors::RuntimeApiError,
	messages::{RuntimeApiMessage, RuntimeApiRequest as Request},
	overseer, FromOrchestra, OverseerSignal, SpawnedSubsystem, SubsystemError, SubsystemResult,
};
use polkadot_node_subsystem_types::RuntimeApiSubsystemClient;
use polkadot_primitives::v2::Hash;

use cache::{RequestResult, RequestResultCache};
use futures::{channel::oneshot, prelude::*, select, stream::FuturesUnordered};
use std::sync::Arc;

mod cache;

mod metrics;
use self::metrics::Metrics;

#[cfg(test)]
mod tests;

const LOG_TARGET: &str = "parachain::runtime-api";

/// The number of maximum runtime API requests can be executed in parallel.
/// Further requests will backpressure the bounded channel.
const MAX_PARALLEL_REQUESTS: usize = 4;

/// The name of the blocking task that executes a runtime API request.
const API_REQUEST_TASK_NAME: &str = "polkadot-runtime-api-request";

/// The `RuntimeApiSubsystem`. See module docs for more details.
pub struct RuntimeApiSubsystem<Client> {
	client: Arc<Client>,
	metrics: Metrics,
	spawn_handle: Box<dyn overseer::gen::Spawner>,
	/// All the active runtime API requests that are currently being executed.
	active_requests: FuturesUnordered<oneshot::Receiver<Option<RequestResult>>>,
	/// Requests results cache
	requests_cache: RequestResultCache,
}

impl<Client> RuntimeApiSubsystem<Client> {
	/// Create a new Runtime API subsystem wrapping the given client and metrics.
	pub fn new(
		client: Arc<Client>,
		metrics: Metrics,
		spawner: impl overseer::gen::Spawner + 'static,
	) -> Self {
		RuntimeApiSubsystem {
			client,
			metrics,
			spawn_handle: Box::new(spawner),
			active_requests: Default::default(),
			requests_cache: RequestResultCache::default(),
		}
	}
}

#[overseer::subsystem(RuntimeApi, error = SubsystemError, prefix = self::overseer)]
impl<Client, Context> RuntimeApiSubsystem<Client>
where
	Client: RuntimeApiSubsystemClient + Send + Sync + 'static,
{
	fn start(self, ctx: Context) -> SpawnedSubsystem {
		SpawnedSubsystem { future: run(ctx, self).boxed(), name: "runtime-api-subsystem" }
	}
}

impl<Client> RuntimeApiSubsystem<Client>
where
	Client: RuntimeApiSubsystemClient + Send + 'static + Sync,
{
	fn store_cache(&mut self, result: RequestResult) {
		use RequestResult::*;

		match result {
			Authorities(relay_parent, authorities) =>
				self.requests_cache.cache_authorities(relay_parent, authorities),
			Validators(relay_parent, validators) =>
				self.requests_cache.cache_validators(relay_parent, validators),
			ValidatorGroups(relay_parent, groups) =>
				self.requests_cache.cache_validator_groups(relay_parent, groups),
			AvailabilityCores(relay_parent, cores) =>
				self.requests_cache.cache_availability_cores(relay_parent, cores),
			PersistedValidationData(relay_parent, para_id, assumption, data) => self
				.requests_cache
				.cache_persisted_validation_data((relay_parent, para_id, assumption), data),
			AssumedValidationData(
				_relay_parent,
				para_id,
				expected_persisted_validation_data_hash,
				data,
			) => self.requests_cache.cache_assumed_validation_data(
				(para_id, expected_persisted_validation_data_hash),
				data,
			),
			CheckValidationOutputs(relay_parent, para_id, commitments, b) => self
				.requests_cache
				.cache_check_validation_outputs((relay_parent, para_id, commitments), b),
			SessionIndexForChild(relay_parent, session_index) =>
				self.requests_cache.cache_session_index_for_child(relay_parent, session_index),
			ValidationCode(relay_parent, para_id, assumption, code) => self
				.requests_cache
				.cache_validation_code((relay_parent, para_id, assumption), code),
			ValidationCodeByHash(_relay_parent, validation_code_hash, code) =>
				self.requests_cache.cache_validation_code_by_hash(validation_code_hash, code),
			CandidatePendingAvailability(relay_parent, para_id, candidate) => self
				.requests_cache
				.cache_candidate_pending_availability((relay_parent, para_id), candidate),
			CandidateEvents(relay_parent, events) =>
				self.requests_cache.cache_candidate_events(relay_parent, events),
			SessionInfo(_relay_parent, session_index, info) =>
				if let Some(info) = info {
					self.requests_cache.cache_session_info(session_index, info);
				},
			DmqContents(relay_parent, para_id, messages) =>
				self.requests_cache.cache_dmq_contents((relay_parent, para_id), messages),
			InboundHrmpChannelsContents(relay_parent, para_id, contents) => self
				.requests_cache
				.cache_inbound_hrmp_channel_contents((relay_parent, para_id), contents),
			CurrentBabeEpoch(relay_parent, epoch) =>
				self.requests_cache.cache_current_babe_epoch(relay_parent, epoch),
			FetchOnChainVotes(relay_parent, scraped) =>
				self.requests_cache.cache_on_chain_votes(relay_parent, scraped),
			PvfsRequirePrecheck(relay_parent, pvfs) =>
				self.requests_cache.cache_pvfs_require_precheck(relay_parent, pvfs),
			SubmitPvfCheckStatement(_, _, _, ()) => {},
			ValidationCodeHash(relay_parent, para_id, assumption, hash) => self
				.requests_cache
				.cache_validation_code_hash((relay_parent, para_id, assumption), hash),
			Version(relay_parent, version) =>
				self.requests_cache.cache_version(relay_parent, version),
			Disputes(relay_parent, disputes) =>
				self.requests_cache.cache_disputes(relay_parent, disputes),
		}
	}

	fn query_cache(&mut self, relay_parent: Hash, request: Request) -> Option<Request> {
		macro_rules! query {
			// Just query by relay parent
			($cache_api_name:ident (), $sender:expr) => {{
				let sender = $sender;
				if let Some(value) = self.requests_cache.$cache_api_name(&relay_parent) {
					let _ = sender.send(Ok(value.clone()));
					self.metrics.on_cached_request();
					None
				} else {
					Some(sender)
				}
			}};
			// Query by relay parent + additional parameters
			($cache_api_name:ident ($($param:expr),+), $sender:expr) => {{
				let sender = $sender;
				if let Some(value) = self.requests_cache.$cache_api_name((relay_parent.clone(), $($param.clone()),+)) {
					self.metrics.on_cached_request();
					let _ = sender.send(Ok(value.clone()));
					None
				} else {
					Some(sender)
				}
			}}
		}

		match request {
			Request::Version(sender) =>
				query!(version(), sender).map(|sender| Request::Version(sender)),
			Request::Authorities(sender) =>
				query!(authorities(), sender).map(|sender| Request::Authorities(sender)),
			Request::Validators(sender) =>
				query!(validators(), sender).map(|sender| Request::Validators(sender)),
			Request::ValidatorGroups(sender) =>
				query!(validator_groups(), sender).map(|sender| Request::ValidatorGroups(sender)),
			Request::AvailabilityCores(sender) => query!(availability_cores(), sender)
				.map(|sender| Request::AvailabilityCores(sender)),
			Request::PersistedValidationData(para, assumption, sender) =>
				query!(persisted_validation_data(para, assumption), sender)
					.map(|sender| Request::PersistedValidationData(para, assumption, sender)),
			Request::AssumedValidationData(
				para,
				expected_persisted_validation_data_hash,
				sender,
			) => query!(
				assumed_validation_data(para, expected_persisted_validation_data_hash),
				sender
			)
			.map(|sender| {
				Request::AssumedValidationData(
					para,
					expected_persisted_validation_data_hash,
					sender,
				)
			}),
			Request::CheckValidationOutputs(para, commitments, sender) =>
				query!(check_validation_outputs(para, commitments), sender)
					.map(|sender| Request::CheckValidationOutputs(para, commitments, sender)),
			Request::SessionIndexForChild(sender) => query!(session_index_for_child(), sender)
				.map(|sender| Request::SessionIndexForChild(sender)),
			Request::ValidationCode(para, assumption, sender) =>
				query!(validation_code(para, assumption), sender)
					.map(|sender| Request::ValidationCode(para, assumption, sender)),
			Request::ValidationCodeByHash(validation_code_hash, sender) =>
				query!(validation_code_by_hash(validation_code_hash), sender)
					.map(|sender| Request::ValidationCodeByHash(validation_code_hash, sender)),
			Request::CandidatePendingAvailability(para, sender) =>
				query!(candidate_pending_availability(para), sender)
					.map(|sender| Request::CandidatePendingAvailability(para, sender)),
			Request::CandidateEvents(sender) =>
				query!(candidate_events(), sender).map(|sender| Request::CandidateEvents(sender)),
			Request::SessionInfo(index, sender) => {
				if let Some(info) = self.requests_cache.session_info(index) {
					gum::warn!(
						target: LOG_TARGET,
						"SessionInfo: cache hit for index {}",
						index,
					);
					self.metrics.on_cached_request();
					let _ = sender.send(Ok(Some(info.clone())));
					None
				} else {
					gum::warn!(
						target: LOG_TARGET,
						"SessionInfo: cache miss for index {}",
						index,
					);
					Some(Request::SessionInfo(index, sender))
				}
			},
			Request::DmqContents(id, sender) =>
				query!(dmq_contents(id), sender).map(|sender| Request::DmqContents(id, sender)),
			Request::InboundHrmpChannelsContents(id, sender) =>
				query!(inbound_hrmp_channels_contents(id), sender)
					.map(|sender| Request::InboundHrmpChannelsContents(id, sender)),
			Request::CurrentBabeEpoch(sender) =>
				query!(current_babe_epoch(), sender).map(|sender| Request::CurrentBabeEpoch(sender)),
			Request::FetchOnChainVotes(sender) =>
				query!(on_chain_votes(), sender).map(|sender| Request::FetchOnChainVotes(sender)),
			Request::PvfsRequirePrecheck(sender) => query!(pvfs_require_precheck(), sender)
				.map(|sender| Request::PvfsRequirePrecheck(sender)),
			request @ Request::SubmitPvfCheckStatement(_, _, _) => {
				// This request is side-effecting and thus cannot be cached.
				Some(request)
			},
			Request::ValidationCodeHash(para, assumption, sender) =>
				query!(validation_code_hash(para, assumption), sender)
					.map(|sender| Request::ValidationCodeHash(para, assumption, sender)),
			Request::Disputes(sender) =>
				query!(disputes(), sender).map(|sender| Request::Disputes(sender)),
		}
	}

	/// Spawn a runtime API request.
	fn spawn_request(&mut self, relay_parent: Hash, request: Request) {
		let client = self.client.clone();
		let metrics = self.metrics.clone();
		let (sender, receiver) = oneshot::channel();

		// TODO: make the cache great again https://github.com/paritytech/polkadot/issues/5546
		let request = match self.query_cache(relay_parent, request) {
			Some(request) => request,
			None => return,
		};

		let request = async move {
			let result = make_runtime_api_request(client, metrics, relay_parent, request).await;
			let _ = sender.send(result);
		}
		.boxed();

		self.spawn_handle
			.spawn_blocking(API_REQUEST_TASK_NAME, Some("runtime-api"), request);
		self.active_requests.push(receiver);
	}

	/// Poll the active runtime API requests.
	async fn poll_requests(&mut self) {
		// If there are no active requests, this future should be pending forever.
		if self.active_requests.len() == 0 {
			return futures::pending!()
		}

		// If there are active requests, this will always resolve to `Some(_)` when a request is finished.
		if let Some(Ok(Some(result))) = self.active_requests.next().await {
			self.store_cache(result);
		}
	}

	/// Returns true if our `active_requests` queue is full.
	fn is_busy(&self) -> bool {
		self.active_requests.len() >= MAX_PARALLEL_REQUESTS
	}
}

#[overseer::contextbounds(RuntimeApi, prefix = self::overseer)]
async fn run<Client, Context>(
	mut ctx: Context,
	mut subsystem: RuntimeApiSubsystem<Client>,
) -> SubsystemResult<()>
where
	Client: RuntimeApiSubsystemClient + Send + Sync + 'static,
{
	loop {
		// Let's add some back pressure when the subsystem is running at `MAX_PARALLEL_REQUESTS`.
		// This can never block forever, because `active_requests` is owned by this task and any mutations
		// happen either in `poll_requests` or `spawn_request` - so if `is_busy` returns true, then
		// even if all of the requests finish before us calling `poll_requests` the `active_requests` length
		// remains invariant.
		if subsystem.is_busy() {
			// Since we are not using any internal waiting queues, we need to wait for exactly
			// one request to complete before we can read the next one from the overseer channel.
			let _ = subsystem.poll_requests().await;
		}

		select! {
			req = ctx.recv().fuse() => match req? {
				FromOrchestra::Signal(OverseerSignal::Conclude) => return Ok(()),
				FromOrchestra::Signal(OverseerSignal::ActiveLeaves(_)) => {},
				FromOrchestra::Signal(OverseerSignal::BlockFinalized(..)) => {},
				FromOrchestra::Communication { msg } => match msg {
					RuntimeApiMessage::Request(relay_parent, request) => {
						subsystem.spawn_request(relay_parent, request);
					},
				}
			},
			_ = subsystem.poll_requests().fuse() => {},
		}
	}
}

async fn make_runtime_api_request<Client>(
	client: Arc<Client>,
	metrics: Metrics,
	relay_parent: Hash,
	request: Request,
) -> Option<RequestResult>
where
	Client: RuntimeApiSubsystemClient + 'static,
{
	let _timer = metrics.time_make_runtime_api_request();

	macro_rules! query {
		($req_variant:ident, $api_name:ident ($($param:expr),*), ver = $version:expr, $sender:expr) => {{
			let sender = $sender;
			let version: u32 = $version;	// enforce type for the version expression
			let runtime_version = client.api_version_parachain_host(relay_parent).await
				.unwrap_or_else(|e| {
					gum::warn!(
						target: LOG_TARGET,
						"cannot query the runtime API version: {}",
						e,
					);
					Some(0)
				})
				.unwrap_or_else(|| {
					gum::warn!(
						target: LOG_TARGET,
						"no runtime version is reported"
					);
					0
				});

			let res = if runtime_version >= version {
				client.$api_name(relay_parent $(, $param.clone() )*).await
					.map_err(|e| RuntimeApiError::Execution {
						runtime_api_name: stringify!($api_name),
						source: std::sync::Arc::new(e),
					})
			} else {
				Err(RuntimeApiError::NotSupported {
					runtime_api_name: stringify!($api_name),
				})
			};
			metrics.on_request(res.is_ok());
			let _ = sender.send(res.clone());

			res.ok().map(|res| RequestResult::$req_variant(relay_parent, $( $param, )* res))
		}}
	}

	match request {
		Request::Version(sender) => {
			let runtime_version = match client.api_version_parachain_host(relay_parent).await {
				Ok(Some(v)) => Ok(v),
				Ok(None) => Err(RuntimeApiError::NotSupported { runtime_api_name: "api_version" }),
				Err(e) => Err(RuntimeApiError::Execution {
					runtime_api_name: "api_version",
					source: std::sync::Arc::new(e),
				}),
			};

			let _ = sender.send(runtime_version.clone());
			runtime_version.ok().map(|v| RequestResult::Version(relay_parent, v))
		},

		Request::Authorities(sender) => query!(Authorities, authorities(), ver = 1, sender),
		Request::Validators(sender) => query!(Validators, validators(), ver = 1, sender),
		Request::ValidatorGroups(sender) =>
			query!(ValidatorGroups, validator_groups(), ver = 1, sender),
		Request::AvailabilityCores(sender) =>
			query!(AvailabilityCores, availability_cores(), ver = 1, sender),
		Request::PersistedValidationData(para, assumption, sender) => query!(
			PersistedValidationData,
			persisted_validation_data(para, assumption),
			ver = 1,
			sender
		),
		Request::AssumedValidationData(para, expected_persisted_validation_data_hash, sender) =>
			query!(
				AssumedValidationData,
				assumed_validation_data(para, expected_persisted_validation_data_hash),
				ver = 1,
				sender
			),
		Request::CheckValidationOutputs(para, commitments, sender) => query!(
			CheckValidationOutputs,
			check_validation_outputs(para, commitments),
			ver = 1,
			sender
		),
		Request::SessionIndexForChild(sender) =>
			query!(SessionIndexForChild, session_index_for_child(), ver = 1, sender),
		Request::ValidationCode(para, assumption, sender) =>
			query!(ValidationCode, validation_code(para, assumption), ver = 1, sender),
		Request::ValidationCodeByHash(validation_code_hash, sender) => query!(
			ValidationCodeByHash,
			validation_code_by_hash(validation_code_hash),
			ver = 1,
			sender
		),
		Request::CandidatePendingAvailability(para, sender) => query!(
			CandidatePendingAvailability,
			candidate_pending_availability(para),
			ver = 1,
			sender
		),
		Request::CandidateEvents(sender) =>
			query!(CandidateEvents, candidate_events(), ver = 1, sender),
		Request::SessionInfo(index, sender) => {
			let api_version = client
				.api_version_parachain_host(relay_parent)
				.await
				.unwrap_or_default()
				.unwrap_or_default();

<<<<<<< HEAD
			let res = if api_version >= 4 {
				let res = client.session_info_staging(relay_parent, index).await.map_err(|e| {
=======
			gum::warn!(
				target: LOG_TARGET,
				"SessionInfo: API version: {}",
				api_version,
			);

			let res = if api_version >= 3 {
				let res = client.session_info(relay_parent, index).await.map_err(|e| {
>>>>>>> ce042c85
					RuntimeApiError::Execution {
						runtime_api_name: "SessionInfo",
						source: std::sync::Arc::new(e),
					}
				});
				metrics.on_request(res.is_ok());
				res
			} else if api_version >= 2 {
				let res = client.session_info_before_version_3(relay_parent, index).await.map_err(|e| {
					RuntimeApiError::Execution {
						runtime_api_name: "SessionInfo",
						source: std::sync::Arc::new(e),
					}
				});
				metrics.on_request(res.is_ok());

				res.map(|r| r.map(|old| old.into()))
			} else {
				#[allow(deprecated)]
				let res = client.session_info_before_version_2(relay_parent, index).await.map_err(|e| {
					RuntimeApiError::Execution {
						runtime_api_name: "SessionInfo",
						source: std::sync::Arc::new(e),
					}
				});
				metrics.on_request(res.is_ok());

				res.map(|r| r.map(|old| old.into()))
			};

			let _ = sender.send(res.clone());

			res.ok().map(|res| RequestResult::SessionInfo(relay_parent, index, res))
		},
		Request::DmqContents(id, sender) => query!(DmqContents, dmq_contents(id), ver = 1, sender),
		Request::InboundHrmpChannelsContents(id, sender) =>
			query!(InboundHrmpChannelsContents, inbound_hrmp_channels_contents(id), ver = 1, sender),
		Request::CurrentBabeEpoch(sender) =>
			query!(CurrentBabeEpoch, current_epoch(), ver = 1, sender),
		Request::FetchOnChainVotes(sender) =>
			query!(FetchOnChainVotes, on_chain_votes(), ver = 1, sender),
		Request::SubmitPvfCheckStatement(stmt, signature, sender) => {
			query!(
				SubmitPvfCheckStatement,
				submit_pvf_check_statement(stmt, signature),
				ver = 2,
				sender
			)
		},
		Request::PvfsRequirePrecheck(sender) => {
			query!(PvfsRequirePrecheck, pvfs_require_precheck(), ver = 2, sender)
		},
		Request::ValidationCodeHash(para, assumption, sender) =>
			query!(ValidationCodeHash, validation_code_hash(para, assumption), ver = 2, sender),
		Request::Disputes(sender) =>
			query!(Disputes, disputes(), ver = Request::DISPUTES_RUNTIME_REQUIREMENT, sender),
	}
}<|MERGE_RESOLUTION|>--- conflicted
+++ resolved
@@ -231,20 +231,10 @@
 				query!(candidate_events(), sender).map(|sender| Request::CandidateEvents(sender)),
 			Request::SessionInfo(index, sender) => {
 				if let Some(info) = self.requests_cache.session_info(index) {
-					gum::warn!(
-						target: LOG_TARGET,
-						"SessionInfo: cache hit for index {}",
-						index,
-					);
 					self.metrics.on_cached_request();
 					let _ = sender.send(Ok(Some(info.clone())));
 					None
 				} else {
-					gum::warn!(
-						target: LOG_TARGET,
-						"SessionInfo: cache miss for index {}",
-						index,
-					);
 					Some(Request::SessionInfo(index, sender))
 				}
 			},
@@ -464,19 +454,8 @@
 				.unwrap_or_default()
 				.unwrap_or_default();
 
-<<<<<<< HEAD
 			let res = if api_version >= 4 {
-				let res = client.session_info_staging(relay_parent, index).await.map_err(|e| {
-=======
-			gum::warn!(
-				target: LOG_TARGET,
-				"SessionInfo: API version: {}",
-				api_version,
-			);
-
-			let res = if api_version >= 3 {
 				let res = client.session_info(relay_parent, index).await.map_err(|e| {
->>>>>>> ce042c85
 					RuntimeApiError::Execution {
 						runtime_api_name: "SessionInfo",
 						source: std::sync::Arc::new(e),
@@ -485,12 +464,13 @@
 				metrics.on_request(res.is_ok());
 				res
 			} else if api_version >= 2 {
-				let res = client.session_info_before_version_3(relay_parent, index).await.map_err(|e| {
-					RuntimeApiError::Execution {
-						runtime_api_name: "SessionInfo",
-						source: std::sync::Arc::new(e),
-					}
-				});
+				let res =
+					client.session_info_before_version_4(relay_parent, index).await.map_err(|e| {
+						RuntimeApiError::Execution {
+							runtime_api_name: "SessionInfo",
+							source: std::sync::Arc::new(e),
+						}
+					});
 				metrics.on_request(res.is_ok());
 
 				res.map(|r| r.map(|old| old.into()))
