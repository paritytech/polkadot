--- conflicted
+++ resolved
@@ -20,21 +20,12 @@
 use sp_consensus_babe::Epoch;
 
 use polkadot_primitives::{
-<<<<<<< HEAD
-	vstaging as vstaging_primitives, AuthorityDiscoveryId, BlockNumber, CandidateCommitments,
-	CandidateEvent, CandidateHash, CommittedCandidateReceipt, CoreState, DisputeState,
-	ExecutorParams, GroupRotationInfo, Hash, Id as ParaId, InboundDownwardMessage,
-	InboundHrmpMessage, OccupiedCoreAssumption, PersistedValidationData, PvfCheckStatement,
-	ScrapedOnChainVotes, SessionIndex, SessionInfo, ValidationCode, ValidationCodeHash,
-	ValidatorId, ValidatorIndex, ValidatorSignature,
-=======
 	vstaging, AuthorityDiscoveryId, BlockNumber, CandidateCommitments, CandidateEvent,
 	CandidateHash, CommittedCandidateReceipt, CoreState, DisputeState, ExecutorParams,
 	GroupRotationInfo, Hash, Id as ParaId, InboundDownwardMessage, InboundHrmpMessage,
 	OccupiedCoreAssumption, PersistedValidationData, PvfCheckStatement, ScrapedOnChainVotes,
 	SessionIndex, SessionInfo, ValidationCode, ValidationCodeHash, ValidatorId, ValidatorIndex,
 	ValidatorSignature,
->>>>>>> 41e2bb84
 };
 
 /// For consistency we have the same capacity for all caches. We use 128 as we'll only need that
@@ -73,16 +64,13 @@
 		LruCache<(Hash, ParaId, OccupiedCoreAssumption), Option<ValidationCodeHash>>,
 	version: LruCache<Hash, u32>,
 	disputes: LruCache<Hash, Vec<(SessionIndex, CandidateHash, DisputeState<BlockNumber>)>>,
-<<<<<<< HEAD
-
-	staging_para_backing_state: LruCache<(Hash, ParaId), Option<vstaging_primitives::BackingState>>,
-	staging_async_backing_params: LruCache<Hash, vstaging_primitives::AsyncBackingParams>,
-=======
 	unapplied_slashes:
 		LruCache<Hash, Vec<(SessionIndex, CandidateHash, vstaging::slashing::PendingSlashes)>>,
 	key_ownership_proof:
 		LruCache<(Hash, ValidatorId), Option<vstaging::slashing::OpaqueKeyOwnershipProof>>,
->>>>>>> 41e2bb84
+
+	staging_para_backing_state: LruCache<(Hash, ParaId), Option<vstaging::BackingState>>,
+	staging_async_backing_params: LruCache<Hash, vstaging::AsyncBackingParams>,
 }
 
 impl Default for RequestResultCache {
@@ -110,14 +98,11 @@
 			validation_code_hash: LruCache::new(DEFAULT_CACHE_CAP),
 			version: LruCache::new(DEFAULT_CACHE_CAP),
 			disputes: LruCache::new(DEFAULT_CACHE_CAP),
-<<<<<<< HEAD
+			unapplied_slashes: LruCache::new(DEFAULT_CACHE_CAP),
+			key_ownership_proof: LruCache::new(DEFAULT_CACHE_CAP),
 
 			staging_para_backing_state: LruCache::new(DEFAULT_CACHE_CAP),
 			staging_async_backing_params: LruCache::new(DEFAULT_CACHE_CAP),
-=======
-			unapplied_slashes: LruCache::new(DEFAULT_CACHE_CAP),
-			key_ownership_proof: LruCache::new(DEFAULT_CACHE_CAP),
->>>>>>> 41e2bb84
 		}
 	}
 }
@@ -414,36 +399,6 @@
 		self.disputes.put(relay_parent, value);
 	}
 
-<<<<<<< HEAD
-	pub(crate) fn staging_para_backing_state(
-		&mut self,
-		key: (Hash, ParaId),
-	) -> Option<&Option<vstaging_primitives::BackingState>> {
-		self.staging_para_backing_state.get(&key)
-	}
-
-	pub(crate) fn cache_staging_para_backing_state(
-		&mut self,
-		key: (Hash, ParaId),
-		value: Option<vstaging_primitives::BackingState>,
-	) {
-		self.staging_para_backing_state.put(key, value);
-	}
-
-	pub(crate) fn staging_async_backing_params(
-		&mut self,
-		key: &Hash,
-	) -> Option<&vstaging_primitives::AsyncBackingParams> {
-		self.staging_async_backing_params.get(key)
-	}
-
-	pub(crate) fn cache_staging_async_backing_params(
-		&mut self,
-		key: Hash,
-		value: vstaging_primitives::AsyncBackingParams,
-	) {
-		self.staging_async_backing_params.put(key, value);
-=======
 	pub(crate) fn unapplied_slashes(
 		&mut self,
 		relay_parent: &Hash,
@@ -480,7 +435,36 @@
 		_key: (Hash, vstaging::slashing::DisputeProof, vstaging::slashing::OpaqueKeyOwnershipProof),
 	) -> Option<&Option<()>> {
 		None
->>>>>>> 41e2bb84
+	}
+
+	pub(crate) fn staging_para_backing_state(
+		&mut self,
+		key: (Hash, ParaId),
+	) -> Option<&Option<vstaging::BackingState>> {
+		self.staging_para_backing_state.get(&key)
+	}
+
+	pub(crate) fn cache_staging_para_backing_state(
+		&mut self,
+		key: (Hash, ParaId),
+		value: Option<vstaging::BackingState>,
+	) {
+		self.staging_para_backing_state.put(key, value);
+	}
+
+	pub(crate) fn staging_async_backing_params(
+		&mut self,
+		key: &Hash,
+	) -> Option<&vstaging::AsyncBackingParams> {
+		self.staging_async_backing_params.get(key)
+	}
+
+	pub(crate) fn cache_staging_async_backing_params(
+		&mut self,
+		key: Hash,
+		value: vstaging::AsyncBackingParams,
+	) {
+		self.staging_async_backing_params.put(key, value);
 	}
 }
 
@@ -519,11 +503,6 @@
 	ValidationCodeHash(Hash, ParaId, OccupiedCoreAssumption, Option<ValidationCodeHash>),
 	Version(Hash, u32),
 	Disputes(Hash, Vec<(SessionIndex, CandidateHash, DisputeState<BlockNumber>)>),
-<<<<<<< HEAD
-
-	StagingParaBackingState(Hash, ParaId, Option<vstaging_primitives::BackingState>),
-	StagingAsyncBackingParams(Hash, vstaging_primitives::AsyncBackingParams),
-=======
 	UnappliedSlashes(Hash, Vec<(SessionIndex, CandidateHash, vstaging::slashing::PendingSlashes)>),
 	KeyOwnershipProof(Hash, ValidatorId, Option<vstaging::slashing::OpaqueKeyOwnershipProof>),
 	// This is a request with side-effects.
@@ -533,5 +512,7 @@
 		vstaging::slashing::OpaqueKeyOwnershipProof,
 		Option<()>,
 	),
->>>>>>> 41e2bb84
+
+	StagingParaBackingState(Hash, ParaId, Option<vstaging::BackingState>),
+	StagingAsyncBackingParams(Hash, vstaging::AsyncBackingParams),
 }