[package]
name = "polkadot-node-core-runtime-api"
<<<<<<< HEAD
version.workspace = true
authors.workspace = true
edition.workspace = true
=======
version = "0.9.33"
authors = ["Parity Technologies <admin@parity.io>"]
edition = "2021"
>>>>>>> bc65cf22

[dependencies]
futures = "0.3.21"
gum = { package = "tracing-gum", path = "../../gum" }
lru = "0.8"

sp-consensus-babe = { git = "https://github.com/paritytech/substrate", branch = "master" }

polkadot-primitives = { path = "../../../primitives" }
polkadot-node-subsystem = { path = "../../subsystem" }
polkadot-node-subsystem-types = { path = "../../subsystem-types" }
polkadot-node-subsystem-util = { path = "../../subsystem-util" }

[dev-dependencies]
sp-api = { git = "https://github.com/paritytech/substrate", branch = "master" }
sp-authority-discovery = { git = "https://github.com/paritytech/substrate", branch = "master" }
sp-core = { git = "https://github.com/paritytech/substrate", branch = "master" }
sp-keyring = { git = "https://github.com/paritytech/substrate", branch = "master" }
futures = { version = "0.3.21", features = ["thread-pool"] }
polkadot-node-subsystem-test-helpers = { path = "../../subsystem-test-helpers" }
polkadot-node-primitives = { path = "../../primitives" }
test-helpers = { package = "polkadot-primitives-test-helpers", path = "../../../primitives/test-helpers" }<|MERGE_RESOLUTION|>--- conflicted
+++ resolved
@@ -1,14 +1,8 @@
 [package]
 name = "polkadot-node-core-runtime-api"
-<<<<<<< HEAD
 version.workspace = true
 authors.workspace = true
 edition.workspace = true
-=======
-version = "0.9.33"
-authors = ["Parity Technologies <admin@parity.io>"]
-edition = "2021"
->>>>>>> bc65cf22
 
 [dependencies]
 futures = "0.3.21"
