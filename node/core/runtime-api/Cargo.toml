[package]
name = "polkadot-node-core-runtime-api"
<<<<<<< HEAD
version = "0.9.28"
=======
version = "0.9.29"
>>>>>>> fa54983d
authors = ["Parity Technologies <admin@parity.io>"]
edition = "2021"

[dependencies]
futures = "0.3.21"
gum = { package = "tracing-gum", path = "../../gum" }
memory-lru = "0.1.1"
parity-util-mem = { version = "0.12.0", default-features = false }

sp-consensus-babe = { git = "https://github.com/paritytech/substrate", branch = "polkadot-v0.9.28" }

polkadot-primitives = { path = "../../../primitives" }
polkadot-node-subsystem = { path = "../../subsystem" }
polkadot-node-subsystem-types = { path = "../../subsystem-types" }
polkadot-node-subsystem-util = { path = "../../subsystem-util" }

[dev-dependencies]
sp-api = { git = "https://github.com/paritytech/substrate", branch = "polkadot-v0.9.28" }
sp-authority-discovery = { git = "https://github.com/paritytech/substrate", branch = "polkadot-v0.9.28" }
sp-core = { git = "https://github.com/paritytech/substrate", branch = "polkadot-v0.9.28" }
sp-keyring = { git = "https://github.com/paritytech/substrate", branch = "polkadot-v0.9.28" }
futures = { version = "0.3.21", features = ["thread-pool"] }
polkadot-node-subsystem-test-helpers = { path = "../../subsystem-test-helpers" }
polkadot-node-primitives = { path = "../../primitives" }
test-helpers = { package = "polkadot-primitives-test-helpers", path = "../../../primitives/test-helpers" }<|MERGE_RESOLUTION|>--- conflicted
+++ resolved
@@ -1,10 +1,6 @@
 [package]
 name = "polkadot-node-core-runtime-api"
-<<<<<<< HEAD
-version = "0.9.28"
-=======
 version = "0.9.29"
->>>>>>> fa54983d
 authors = ["Parity Technologies <admin@parity.io>"]
 edition = "2021"
 
@@ -14,7 +10,7 @@
 memory-lru = "0.1.1"
 parity-util-mem = { version = "0.12.0", default-features = false }
 
-sp-consensus-babe = { git = "https://github.com/paritytech/substrate", branch = "polkadot-v0.9.28" }
+sp-consensus-babe = { git = "https://github.com/paritytech/substrate", branch = "master" }
 
 polkadot-primitives = { path = "../../../primitives" }
 polkadot-node-subsystem = { path = "../../subsystem" }
@@ -22,10 +18,10 @@
 polkadot-node-subsystem-util = { path = "../../subsystem-util" }
 
 [dev-dependencies]
-sp-api = { git = "https://github.com/paritytech/substrate", branch = "polkadot-v0.9.28" }
-sp-authority-discovery = { git = "https://github.com/paritytech/substrate", branch = "polkadot-v0.9.28" }
-sp-core = { git = "https://github.com/paritytech/substrate", branch = "polkadot-v0.9.28" }
-sp-keyring = { git = "https://github.com/paritytech/substrate", branch = "polkadot-v0.9.28" }
+sp-api = { git = "https://github.com/paritytech/substrate", branch = "master" }
+sp-authority-discovery = { git = "https://github.com/paritytech/substrate", branch = "master" }
+sp-core = { git = "https://github.com/paritytech/substrate", branch = "master" }
+sp-keyring = { git = "https://github.com/paritytech/substrate", branch = "master" }
 futures = { version = "0.3.21", features = ["thread-pool"] }
 polkadot-node-subsystem-test-helpers = { path = "../../subsystem-test-helpers" }
 polkadot-node-primitives = { path = "../../primitives" }
