[package]
name = "zombienet-backchannel"
description = "Zombienet backchannel to notify test runner and coordinate with malus actors."
license = "GPL-3.0-only"
<<<<<<< HEAD
version = "0.9.30"
=======
version = "0.9.31"
>>>>>>> 32dd0c9c
authors = ["Parity Technologies <admin@parity.io>"]
edition = "2021"
readme = "README.md"
publish = false

[dependencies]
tokio = { version = "1.19.2", default-features = false, features = ["macros", "net", "rt-multi-thread", "sync"] }
url = "2.0.0"
tokio-tungstenite = "0.17"
futures-util = "0.3.23"
lazy_static = "1.4.0"
parity-scale-codec = { version = "3.1.5", features = ["derive"] }
reqwest = "0.11"
thiserror = "1.0.31"
gum = { package = "tracing-gum", path = "../gum/" }
serde = { version = "1.0", features = ["derive"] }
serde_json = "1"<|MERGE_RESOLUTION|>--- conflicted
+++ resolved
@@ -2,11 +2,7 @@
 name = "zombienet-backchannel"
 description = "Zombienet backchannel to notify test runner and coordinate with malus actors."
 license = "GPL-3.0-only"
-<<<<<<< HEAD
-version = "0.9.30"
-=======
 version = "0.9.31"
->>>>>>> 32dd0c9c
 authors = ["Parity Technologies <admin@parity.io>"]
 edition = "2021"
 readme = "README.md"
