--- conflicted
+++ resolved
@@ -9,18 +9,11 @@
 async-trait = "0.1.41"
 futures = "0.3.8"
 futures-timer = "3.0.2"
-<<<<<<< HEAD
 tracing = "0.1.21"
 tracing-futures = "0.2.4"
-parity-scale-codec = "1.3.4"
-parking_lot = "0.10.0"
-pin-project = "0.4.23"
-=======
-log = "0.4.11"
 parity-scale-codec = { version = "1.3.5", default-features = false, features = ["derive"] }
 parking_lot = "0.11.1"
 pin-project = "1.0.1"
->>>>>>> 60e82cbf
 polkadot-node-primitives = { path = "../primitives" }
 polkadot-node-subsystem = { path = "../subsystem" }
 polkadot-node-subsystem-util = { path = "../subsystem-util" }
