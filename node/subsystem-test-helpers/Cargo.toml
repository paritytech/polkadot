[package]
name = "polkadot-node-subsystem-test-helpers"
<<<<<<< HEAD
version = "0.9.28"
=======
version = "0.9.29"
>>>>>>> fa54983d
authors = ["Parity Technologies <admin@parity.io>"]
edition = "2021"
description = "Subsystem traits and message definitions"

[dependencies]
async-trait = "0.1.57"
futures = "0.3.21"
parking_lot = "0.12.0"
polkadot-node-subsystem = { path = "../subsystem" }
polkadot-node-subsystem-util = { path = "../subsystem-util" }
polkadot-primitives = { path = "../../primitives" }
sp-core = { git = "https://github.com/paritytech/substrate", branch = "polkadot-v0.9.28" }
sp-keystore = { git = "https://github.com/paritytech/substrate", branch = "polkadot-v0.9.28" }
sc-keystore = { git = "https://github.com/paritytech/substrate", branch = "polkadot-v0.9.28" }
sp-keyring = { git = "https://github.com/paritytech/substrate", branch = "polkadot-v0.9.28" }
sp-application-crypto = { git = "https://github.com/paritytech/substrate", branch = "polkadot-v0.9.28" }

[dev-dependencies]
polkadot-overseer = { path = "../overseer" }<|MERGE_RESOLUTION|>--- conflicted
+++ resolved
@@ -1,10 +1,6 @@
 [package]
 name = "polkadot-node-subsystem-test-helpers"
-<<<<<<< HEAD
-version = "0.9.28"
-=======
 version = "0.9.29"
->>>>>>> fa54983d
 authors = ["Parity Technologies <admin@parity.io>"]
 edition = "2021"
 description = "Subsystem traits and message definitions"
@@ -16,11 +12,11 @@
 polkadot-node-subsystem = { path = "../subsystem" }
 polkadot-node-subsystem-util = { path = "../subsystem-util" }
 polkadot-primitives = { path = "../../primitives" }
-sp-core = { git = "https://github.com/paritytech/substrate", branch = "polkadot-v0.9.28" }
-sp-keystore = { git = "https://github.com/paritytech/substrate", branch = "polkadot-v0.9.28" }
-sc-keystore = { git = "https://github.com/paritytech/substrate", branch = "polkadot-v0.9.28" }
-sp-keyring = { git = "https://github.com/paritytech/substrate", branch = "polkadot-v0.9.28" }
-sp-application-crypto = { git = "https://github.com/paritytech/substrate", branch = "polkadot-v0.9.28" }
+sp-core = { git = "https://github.com/paritytech/substrate", branch = "master" }
+sp-keystore = { git = "https://github.com/paritytech/substrate", branch = "master" }
+sc-keystore = { git = "https://github.com/paritytech/substrate", branch = "master" }
+sp-keyring = { git = "https://github.com/paritytech/substrate", branch = "master" }
+sp-application-crypto = { git = "https://github.com/paritytech/substrate", branch = "master" }
 
 [dev-dependencies]
 polkadot-overseer = { path = "../overseer" }