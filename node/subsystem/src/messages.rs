// Copyright 2017-2020 Parity Technologies (UK) Ltd.
// This file is part of Polkadot.

// Polkadot is free software: you can redistribute it and/or modify
// it under the terms of the GNU General Public License as published by
// the Free Software Foundation, either version 3 of the License, or
// (at your option) any later version.

// Polkadot is distributed in the hope that it will be useful,
// but WITHOUT ANY WARRANTY; without even the implied warranty of
// MERCHANTABILITY or FITNESS FOR A PARTICULAR PURPOSE.  See the
// GNU General Public License for more details.

// You should have received a copy of the GNU General Public License
// along with Polkadot.  If not, see <http://www.gnu.org/licenses/>.

//! Message types for the overseer and subsystems.
//!
//! These messages are intended to define the protocol by which different subsystems communicate with each
//! other and signals that they receive from an overseer to coordinate their work.
//! This is intended for use with the `polkadot-overseer` crate.
//!
//! Subsystems' APIs are defined separately from their implementation, leading to easier mocking.

use futures::channel::{mpsc, oneshot};

use polkadot_primitives::v1::{
	Hash, CommittedCandidateReceipt,
	CandidateReceipt, PoV, ErasureChunk, BackedCandidate, Id as ParaId,
<<<<<<< HEAD
	SignedAvailabilityBitfield, SigningContext, ValidatorId, ValidationCode, ValidatorIndex,
	CoreAssignment, CoreOccupied, HeadData, CandidateDescriptor,
	ValidatorSignature, OmittedValidationData, GlobalValidationData, LocalValidationData,
	OccupiedCoreAssumption, AvailableData,
=======
	SignedAvailabilityBitfield, ValidatorId, ValidationCode, ValidatorIndex,
	CoreAssignment, CoreOccupied, CandidateDescriptor,
	ValidatorSignature, OmittedValidationData, AvailableData, GroupRotationInfo,
	CoreState, LocalValidationData, GlobalValidationData, OccupiedCoreAssumption,
	CandidateEvent, SessionIndex,
>>>>>>> cdd93949
};
use polkadot_node_primitives::{
	MisbehaviorReport, SignedFullStatement, View, ProtocolId, ValidationResult,
};
use std::sync::Arc;

pub use sc_network::{ObservedRole, ReputationChange, PeerId};

/// A notification of a new backed candidate.
#[derive(Debug)]
pub struct NewBackedCandidate(pub BackedCandidate);

/// Messages received by the Candidate Selection subsystem.
#[derive(Debug)]
pub enum CandidateSelectionMessage {
	/// We recommended a particular candidate to be seconded, but it was invalid; penalize the collator.
	/// The hash is the relay parent.
	Invalid(Hash, CandidateReceipt),
}

impl CandidateSelectionMessage {
	/// If the current variant contains the relay parent hash, return it.
	pub fn relay_parent(&self) -> Option<Hash> {
		match self {
			Self::Invalid(hash, _) => Some(*hash),
		}
	}
}

/// Messages received by the Candidate Backing subsystem.
#[derive(Debug)]
pub enum CandidateBackingMessage {
	/// Requests a set of backable candidates that could be backed in a child of the given
	/// relay-parent, referenced by its hash.
	GetBackedCandidates(Hash, oneshot::Sender<Vec<NewBackedCandidate>>),
	/// Note that the Candidate Backing subsystem should second the given candidate in the context of the
	/// given relay-parent (ref. by hash). This candidate must be validated.
	Second(Hash, CandidateReceipt, PoV),
	/// Note a validator's statement about a particular candidate. Disagreements about validity must be escalated
	/// to a broader check by Misbehavior Arbitration. Agreements are simply tallied until a quorum is reached.
	Statement(Hash, SignedFullStatement),
}


impl CandidateBackingMessage {
	/// If the current variant contains the relay parent hash, return it.
	pub fn relay_parent(&self) -> Option<Hash> {
		match self {
			Self::GetBackedCandidates(hash, _) => Some(*hash),
			Self::Second(hash, _, _) => Some(*hash),
			Self::Statement(hash, _) => Some(*hash),
		}
	}
}

/// Blanket error for validation failing.
#[derive(Debug)]
pub struct ValidationFailed;

/// Messages received by the Validation subsystem.
///
/// ## Validation Requests
///
/// Validation requests made to the subsystem should return an error only on internal error.
/// Otherwise, they should return either `Ok(ValidationResult::Valid(_))`
/// or `Ok(ValidationResult::Invalid)`.
#[derive(Debug)]
pub enum CandidateValidationMessage {
	/// Validate a candidate with provided parameters using relay-chain state.
	///
	/// This will implicitly attempt to gather the `OmittedValidationData` and `ValidationCode`
	/// from the runtime API of the chain, based on the `relay_parent`
	/// of the `CandidateDescriptor`.
	///
	/// If there is no state available which can provide this data or the core for
	/// the para is not free at the relay-parent, an error is returned.
	ValidateFromChainState(
		CandidateDescriptor,
		Arc<PoV>,
		oneshot::Sender<Result<ValidationResult, ValidationFailed>>,
	),
	/// Validate a candidate with provided, exhaustive parameters for validation.
	///
	/// Explicitly provide the `OmittedValidationData` and `ValidationCode` so this can do full
	/// validation without needing to access the state of the relay-chain.
	ValidateFromExhaustive(
		OmittedValidationData,
		ValidationCode,
		CandidateDescriptor,
		Arc<PoV>,
		oneshot::Sender<Result<ValidationResult, ValidationFailed>>,
	),
}

impl CandidateValidationMessage {
	/// If the current variant contains the relay parent hash, return it.
	pub fn relay_parent(&self) -> Option<Hash> {
		match self {
			Self::ValidateFromChainState(_, _, _) => None,
			Self::ValidateFromExhaustive(_, _, _, _, _) => None,
		}
	}
}

/// Events from network.
#[derive(Debug, Clone)]
pub enum NetworkBridgeEvent {
	/// A peer has connected.
	PeerConnected(PeerId, ObservedRole),

	/// A peer has disconnected.
	PeerDisconnected(PeerId),

	/// Peer has sent a message.
	PeerMessage(PeerId, Vec<u8>),

	/// Peer's `View` has changed.
	PeerViewChange(PeerId, View),

	/// Our `View` has changed.
	OurViewChange(View),
}

/// Messages received by the network bridge subsystem.
#[derive(Debug)]
pub enum NetworkBridgeMessage {
	/// Register an event producer on startup.
	RegisterEventProducer(ProtocolId, fn(NetworkBridgeEvent) -> AllMessages),

	/// Report a peer for their actions.
	ReportPeer(PeerId, ReputationChange),

	/// Send a message to multiple peers.
	SendMessage(Vec<PeerId>, ProtocolId, Vec<u8>),
}

impl NetworkBridgeMessage {
	/// If the current variant contains the relay parent hash, return it.
	pub fn relay_parent(&self) -> Option<Hash> {
		match self {
			Self::RegisterEventProducer(_, _) => None,
			Self::ReportPeer(_, _) => None,
			Self::SendMessage(_, _, _) => None,
		}
	}
}

/// Availability Distribution Message.
#[derive(Debug)]
pub enum AvailabilityDistributionMessage {
	/// Distribute an availability chunk to other validators.
	DistributeChunk(Hash, ErasureChunk),

	/// Fetch an erasure chunk from networking by candidate hash and chunk index.
	FetchChunk(Hash, u32),

	/// Event from the network bridge.
	NetworkBridgeUpdate(NetworkBridgeEvent),
}

impl AvailabilityDistributionMessage {
	/// If the current variant contains the relay parent hash, return it.
	pub fn relay_parent(&self) -> Option<Hash> {
		match self {
			Self::DistributeChunk(hash, _) => Some(*hash),
			Self::FetchChunk(hash, _) => Some(*hash),
			Self::NetworkBridgeUpdate(_) => None,
		}
	}
}

/// Bitfield distribution message.
#[derive(Debug)]
pub enum BitfieldDistributionMessage {
	/// Distribute a bitfield via gossip to other validators.
	DistributeBitfield(Hash, SignedAvailabilityBitfield),

	/// Event from the network bridge.
	NetworkBridgeUpdate(NetworkBridgeEvent),
}

impl BitfieldDistributionMessage {
	/// If the current variant contains the relay parent hash, return it.
	pub fn relay_parent(&self) -> Option<Hash> {
		match self {
			Self::DistributeBitfield(hash, _) => Some(*hash),
			Self::NetworkBridgeUpdate(_) => None,
		}
	}
}

/// Bitfield signing message.
///
/// Currently non-instantiable.
#[derive(Debug)]
pub enum BitfieldSigningMessage {}

impl BitfieldSigningMessage {
	/// If the current variant contains the relay parent hash, return it.
	pub fn relay_parent(&self) -> Option<Hash> {
		None
	}
}

/// Availability store subsystem message.
#[derive(Debug)]
pub enum AvailabilityStoreMessage {
	/// Query a `AvailableData` from the AV store.
	QueryAvailableData(Hash, oneshot::Sender<Option<AvailableData>>),

	/// Query whether a `AvailableData` exists within the AV Store.
	///
	/// This is useful in cases when existence
	/// matters, but we don't want to necessarily pass around multiple
	/// megabytes of data to get a single bit of information.
	QueryDataAvailability(Hash, oneshot::Sender<bool>),

	/// Query an `ErasureChunk` from the AV store.
	QueryChunk(Hash, ValidatorIndex, oneshot::Sender<Option<ErasureChunk>>),

	/// Query whether an `ErasureChunk` exists within the AV Store.
	///
	/// This is useful in cases like bitfield signing, when existence
	/// matters, but we don't want to necessarily pass around large
	/// quantities of data to get a single bit of information.
	QueryChunkAvailability(Hash, ValidatorIndex, oneshot::Sender<bool>),

	/// Store an `ErasureChunk` in the AV store.
	///
	/// Return `Ok(())` if the store operation succeeded, `Err(())` if it failed.
	StoreChunk(Hash, ValidatorIndex, ErasureChunk, oneshot::Sender<Result<(), ()>>),

	/// Store a `AvailableData` in the AV store.
	/// If `ValidatorIndex` is present store corresponding chunk also.
	///
	/// Return `Ok(())` if the store operation succeeded, `Err(())` if it failed.
	StoreAvailableData(Hash, Option<ValidatorIndex>, u32, AvailableData, oneshot::Sender<Result<(), ()>>),
}

impl AvailabilityStoreMessage {
	/// If the current variant contains the relay parent hash, return it.
	pub fn relay_parent(&self) -> Option<Hash> {
		match self {
			Self::QueryAvailableData(hash, _) => Some(*hash),
			Self::QueryDataAvailability(hash, _) => Some(*hash),
			Self::QueryChunk(hash, _, _) => Some(*hash),
			Self::QueryChunkAvailability(hash, _, _) => Some(*hash),
			Self::StoreChunk(hash, _, _, _) => Some(*hash),
			Self::StoreAvailableData(hash, _, _, _, _) => Some(*hash),
		}
	}
}

/// The information on scheduler assignments that some somesystems may be querying.
#[derive(Debug, Clone)]
pub struct SchedulerRoster {
	/// Validator-to-groups assignments.
	pub validator_groups: Vec<Vec<ValidatorIndex>>,
	/// All scheduled paras.
	pub scheduled: Vec<CoreAssignment>,
	/// Upcoming paras (chains and threads).
	pub upcoming: Vec<ParaId>,
	/// Occupied cores.
	pub availability_cores: Vec<Option<CoreOccupied>>,
}

/// A description of an error causing the runtime API request to be unservable.
#[derive(Debug, Clone)]
pub struct RuntimeApiError(String);

/// A sender for the result of a runtime API request.
pub type RuntimeApiSender<T> = oneshot::Sender<Result<T, RuntimeApiError>>;

/// A request to the Runtime API subsystem.
#[derive(Debug)]
pub enum RuntimeApiRequest {
<<<<<<< HEAD

	// OLD runtime APIs.

	/// Get the assignments of validators to cores.
	ValidatorGroups(oneshot::Sender<SchedulerRoster>),
	/// Get a signing context for bitfields and statements.
	SigningContext(oneshot::Sender<SigningContext>),
	/// Get the validation code for a specific para, assuming execution under given block number, and
	/// an optional block number representing an intermediate parablock executed in the context of
	/// that block.
	ValidationCode(ParaId, BlockNumber, Option<BlockNumber>, oneshot::Sender<ValidationCode>),
	/// Get head data for a specific para.
	HeadData(ParaId, oneshot::Sender<HeadData>),

	// NEW runtime APIs.

	/// Get the current validator set.
	Validators(oneshot::Sender<Vec<ValidatorId>>),
	/// Get the candidate pending availability for a particular parachain by parachain / core index
	CandidatePendingAvailability(ParaId, oneshot::Sender<Option<CommittedCandidateReceipt>>),
	/// Get the global validation data.
	GlobalValidationData(oneshot::Sender<GlobalValidationData>),
	/// Get the local validation data.
	LocalValidationData(
		ParaId,
		OccupiedCoreAssumption,
		oneshot::Sender<Option<LocalValidationData>>,
	),
	/// Get the validation code.
	#[allow(non_camel_case_types)]
	ValidationCode_New(
		ParaId,
		OccupiedCoreAssumption,
		oneshot::Sender<Option<ValidationCode>>,
	),
=======
	/// Get the current validator set.
	Validators(RuntimeApiSender<Vec<ValidatorId>>),
	/// Get the validator groups and group rotation info.
	ValidatorGroups(RuntimeApiSender<(Vec<Vec<ValidatorIndex>>, GroupRotationInfo)>),
	/// Get information on all availability cores.
	AvailabilityCores(RuntimeApiSender<Vec<CoreState>>),
	/// Get the global validation data.
	GlobalValidationData(RuntimeApiSender<GlobalValidationData>),
	/// Get the local validation data for a particular para, taking the given
	/// `OccupiedCoreAssumption`, which will inform on how the validation data should be computed
	/// if the para currently occupies a core.
	LocalValidationData(
		ParaId,
		OccupiedCoreAssumption,
		RuntimeApiSender<Option<LocalValidationData>>,
	),
	/// Get the session index that a child of the block will have.
	SessionIndexForChild(RuntimeApiSender<SessionIndex>),
	/// Get a the candidate pending availability for a particular parachain by parachain / core index
	CandidatePendingAvailability(ParaId, RuntimeApiSender<Option<CommittedCandidateReceipt>>),
	/// Get all events concerning candidates (backing, inclusion, time-out) in the parent of
	/// the block in whose state this request is executed.
	CandidateEvents(RuntimeApiSender<Vec<CandidateEvent>>),
>>>>>>> cdd93949
}

/// A message to the Runtime API subsystem.
#[derive(Debug)]
pub enum RuntimeApiMessage {
	/// Make a request of the runtime API against the post-state of the given relay-parent.
	Request(Hash, RuntimeApiRequest),
}

impl RuntimeApiMessage {
	/// If the current variant contains the relay parent hash, return it.
	pub fn relay_parent(&self) -> Option<Hash> {
		match self {
			Self::Request(hash, _) => Some(*hash),
		}
	}
}

/// Statement distribution message.
#[derive(Debug)]
pub enum StatementDistributionMessage {
	/// We have originated a signed statement in the context of
	/// given relay-parent hash and it should be distributed to other validators.
	Share(Hash, SignedFullStatement),
	/// Event from the network bridge.
	NetworkBridgeUpdate(NetworkBridgeEvent),
}

impl StatementDistributionMessage {
	/// If the current variant contains the relay parent hash, return it.
	pub fn relay_parent(&self) -> Option<Hash> {
		match self {
			Self::Share(hash, _) => Some(*hash),
			Self::NetworkBridgeUpdate(_) => None,
		}
	}
}

/// This data becomes intrinsics or extrinsics which should be included in a future relay chain block.
#[derive(Debug)]
pub enum ProvisionableData {
	/// This bitfield indicates the availability of various candidate blocks.
	Bitfield(Hash, SignedAvailabilityBitfield),
	/// The Candidate Backing subsystem believes that this candidate is valid, pending availability.
	BackedCandidate(BackedCandidate),
	/// Misbehavior reports are self-contained proofs of validator misbehavior.
	MisbehaviorReport(Hash, MisbehaviorReport),
	/// Disputes trigger a broad dispute resolution process.
	Dispute(Hash, ValidatorSignature),
}

/// This data needs to make its way from the provisioner into the InherentData.
///
/// There, it is used to construct the InclusionInherent.
pub type ProvisionerInherentData = (Vec<SignedAvailabilityBitfield>, Vec<BackedCandidate>);

/// Message to the Provisioner.
///
/// In all cases, the Hash is that of the relay parent.
#[derive(Debug)]
pub enum ProvisionerMessage {
	/// This message allows potential block authors to be kept updated with all new authorship data
	/// as it becomes available.
	RequestBlockAuthorshipData(Hash, mpsc::Sender<ProvisionableData>),
	/// This message allows external subsystems to request the set of bitfields and backed candidates
	/// associated with a particular potential block hash.
	///
	/// This is expected to be used by a proposer, to inject that information into the InherentData
	/// where it can be assembled into the InclusionInherent.
	RequestInherentData(Hash, oneshot::Sender<ProvisionerInherentData>),
	/// This data should become part of a relay chain block
	ProvisionableData(ProvisionableData),
}

impl ProvisionerMessage {
	/// If the current variant contains the relay parent hash, return it.
	pub fn relay_parent(&self) -> Option<Hash> {
		match self {
			Self::RequestBlockAuthorshipData(hash, _) => Some(*hash),
			Self::RequestInherentData(hash, _) => Some(*hash),
			Self::ProvisionableData(_) => None,
		}
	}
}

/// Message to the PoV Distribution Subsystem.
#[derive(Debug)]
pub enum PoVDistributionMessage {
	/// Fetch a PoV from the network.
	///
	/// This `CandidateDescriptor` should correspond to a candidate seconded under the provided
	/// relay-parent hash.
	FetchPoV(Hash, CandidateDescriptor, oneshot::Sender<Arc<PoV>>),
	/// Distribute a PoV for the given relay-parent and CandidateDescriptor.
	/// The PoV should correctly hash to the PoV hash mentioned in the CandidateDescriptor
	DistributePoV(Hash, CandidateDescriptor, Arc<PoV>),
	/// An update from the network bridge.
	NetworkBridgeUpdate(NetworkBridgeEvent),
}

impl PoVDistributionMessage {
	/// If the current variant contains the relay parent hash, return it.
	pub fn relay_parent(&self) -> Option<Hash> {
		match self {
			Self::FetchPoV(hash, _, _) => Some(*hash),
			Self::DistributePoV(hash, _, _) => Some(*hash),
			Self::NetworkBridgeUpdate(_) => None,
		}
	}
}

/// A message type tying together all message types that are used across Subsystems.
#[derive(Debug)]
pub enum AllMessages {
	/// Message for the validation subsystem.
	CandidateValidation(CandidateValidationMessage),
	/// Message for the candidate backing subsystem.
	CandidateBacking(CandidateBackingMessage),
	/// Message for the candidate selection subsystem.
	CandidateSelection(CandidateSelectionMessage),
	/// Message for the statement distribution subsystem.
	StatementDistribution(StatementDistributionMessage),
	/// Message for the availability distribution subsystem.
	AvailabilityDistribution(AvailabilityDistributionMessage),
	/// Message for the bitfield distribution subsystem.
	BitfieldDistribution(BitfieldDistributionMessage),
	/// Message for the bitfield signing subsystem.
	BitfieldSigning(BitfieldSigningMessage),
	/// Message for the Provisioner subsystem.
	Provisioner(ProvisionerMessage),
	/// Message for the PoV Distribution subsystem.
	PoVDistribution(PoVDistributionMessage),
	/// Message for the Runtime API subsystem.
	RuntimeApi(RuntimeApiMessage),
	/// Message for the availability store subsystem.
	AvailabilityStore(AvailabilityStoreMessage),
	/// Message for the network bridge subsystem.
	NetworkBridge(NetworkBridgeMessage),
	/// Test message
	///
	/// This variant is only valid while testing, but makes the process of testing the
	/// subsystem job manager much simpler.
	#[cfg(test)]
	Test(String),
}<|MERGE_RESOLUTION|>--- conflicted
+++ resolved
@@ -27,18 +27,11 @@
 use polkadot_primitives::v1::{
 	Hash, CommittedCandidateReceipt,
 	CandidateReceipt, PoV, ErasureChunk, BackedCandidate, Id as ParaId,
-<<<<<<< HEAD
-	SignedAvailabilityBitfield, SigningContext, ValidatorId, ValidationCode, ValidatorIndex,
-	CoreAssignment, CoreOccupied, HeadData, CandidateDescriptor,
-	ValidatorSignature, OmittedValidationData, GlobalValidationData, LocalValidationData,
-	OccupiedCoreAssumption, AvailableData,
-=======
 	SignedAvailabilityBitfield, ValidatorId, ValidationCode, ValidatorIndex,
 	CoreAssignment, CoreOccupied, CandidateDescriptor,
 	ValidatorSignature, OmittedValidationData, AvailableData, GroupRotationInfo,
 	CoreState, LocalValidationData, GlobalValidationData, OccupiedCoreAssumption,
 	CandidateEvent, SessionIndex,
->>>>>>> cdd93949
 };
 use polkadot_node_primitives::{
 	MisbehaviorReport, SignedFullStatement, View, ProtocolId, ValidationResult,
@@ -315,43 +308,6 @@
 /// A request to the Runtime API subsystem.
 #[derive(Debug)]
 pub enum RuntimeApiRequest {
-<<<<<<< HEAD
-
-	// OLD runtime APIs.
-
-	/// Get the assignments of validators to cores.
-	ValidatorGroups(oneshot::Sender<SchedulerRoster>),
-	/// Get a signing context for bitfields and statements.
-	SigningContext(oneshot::Sender<SigningContext>),
-	/// Get the validation code for a specific para, assuming execution under given block number, and
-	/// an optional block number representing an intermediate parablock executed in the context of
-	/// that block.
-	ValidationCode(ParaId, BlockNumber, Option<BlockNumber>, oneshot::Sender<ValidationCode>),
-	/// Get head data for a specific para.
-	HeadData(ParaId, oneshot::Sender<HeadData>),
-
-	// NEW runtime APIs.
-
-	/// Get the current validator set.
-	Validators(oneshot::Sender<Vec<ValidatorId>>),
-	/// Get the candidate pending availability for a particular parachain by parachain / core index
-	CandidatePendingAvailability(ParaId, oneshot::Sender<Option<CommittedCandidateReceipt>>),
-	/// Get the global validation data.
-	GlobalValidationData(oneshot::Sender<GlobalValidationData>),
-	/// Get the local validation data.
-	LocalValidationData(
-		ParaId,
-		OccupiedCoreAssumption,
-		oneshot::Sender<Option<LocalValidationData>>,
-	),
-	/// Get the validation code.
-	#[allow(non_camel_case_types)]
-	ValidationCode_New(
-		ParaId,
-		OccupiedCoreAssumption,
-		oneshot::Sender<Option<ValidationCode>>,
-	),
-=======
 	/// Get the current validator set.
 	Validators(RuntimeApiSender<Vec<ValidatorId>>),
 	/// Get the validator groups and group rotation info.
@@ -372,10 +328,15 @@
 	SessionIndexForChild(RuntimeApiSender<SessionIndex>),
 	/// Get a the candidate pending availability for a particular parachain by parachain / core index
 	CandidatePendingAvailability(ParaId, RuntimeApiSender<Option<CommittedCandidateReceipt>>),
+	/// Get the validation code.
+	ValidationCode(
+		ParaId,
+		OccupiedCoreAssumption,
+		RuntimeApiSender<Option<ValidationCode>>,
+	),
 	/// Get all events concerning candidates (backing, inclusion, time-out) in the parent of
 	/// the block in whose state this request is executed.
 	CandidateEvents(RuntimeApiSender<Vec<CandidateEvent>>),
->>>>>>> cdd93949
 }
 
 /// A message to the Runtime API subsystem.
