--- conflicted
+++ resolved
@@ -883,15 +883,12 @@
 	/// Message for the dispute participation subsystem.
 	#[skip]
 	DisputeParticipation(DisputeParticipationMessage),
-<<<<<<< HEAD
 	/// Message for the dispute participation subsystem.
 	#[skip]
 	DisputeDistribution(DisputeDistributionMessage),
-=======
 	/// Message for the chain selection subsystem.
 	#[skip]
 	ChainSelection(ChainSelectionMessage),
->>>>>>> 010ea972
 }
 
 impl From<IncomingRequest<req_res_v1::PoVFetchingRequest>> for AvailabilityDistributionMessage {
