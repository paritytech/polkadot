// Copyright 2017-2020 Parity Technologies (UK) Ltd.
// This file is part of Polkadot.

// Polkadot is free software: you can redistribute it and/or modify
// it under the terms of the GNU General Public License as published by
// the Free Software Foundation, either version 3 of the License, or
// (at your option) any later version.

// Polkadot is distributed in the hope that it will be useful,
// but WITHOUT ANY WARRANTY; without even the implied warranty of
// MERCHANTABILITY or FITNESS FOR A PARTICULAR PURPOSE.  See the
// GNU General Public License for more details.

// You should have received a copy of the GNU General Public License
// along with Polkadot.  If not, see <http://www.gnu.org/licenses/>.

//! Message types for the overseer and subsystems.
//!
//! These messages are intended to define the protocol by which different subsystems communicate with each
//! other and signals that they receive from an overseer to coordinate their work.
//! This is intended for use with the `polkadot-overseer` crate.
//!
//! Subsystems' APIs are defined separately from their implementation, leading to easier mocking.

use futures::channel::{mpsc, oneshot};

use polkadot_primitives::v1::{
	Hash, CommittedCandidateReceipt, CollatorId,
	CandidateReceipt, PoV, ErasureChunk, BackedCandidate, Id as ParaId,
	SignedAvailabilityBitfield, ValidatorId, ValidationCode, ValidatorIndex,
	CoreAssignment, CoreOccupied, CandidateDescriptor,
	ValidatorSignature, OmittedValidationData, AvailableData, GroupRotationInfo,
	CoreState, LocalValidationData, GlobalValidationData, OccupiedCoreAssumption,
	CandidateEvent, SessionIndex, BlockNumber,
};
use polkadot_node_primitives::{
	MisbehaviorReport, SignedFullStatement, ValidationResult,
};
use polkadot_node_network_protocol::{
	v1 as protocol_v1, NetworkBridgeEvent, ReputationChange, PeerId, PeerSet,
};
use std::sync::Arc;

/// A notification of a new backed candidate.
#[derive(Debug)]
pub struct NewBackedCandidate(pub BackedCandidate);

/// Messages received by the Candidate Selection subsystem.
#[derive(Debug)]
pub enum CandidateSelectionMessage {
	/// We recommended a particular candidate to be seconded, but it was invalid; penalize the collator.
	/// The hash is the relay parent.
	Invalid(Hash, CandidateReceipt),
}

impl CandidateSelectionMessage {
	/// If the current variant contains the relay parent hash, return it.
	pub fn relay_parent(&self) -> Option<Hash> {
		match self {
			Self::Invalid(hash, _) => Some(*hash),
		}
	}
}

impl Default for CandidateSelectionMessage {
	fn default() -> Self {
		CandidateSelectionMessage::Invalid(Default::default(), Default::default())
	}
}

/// Messages received by the Candidate Backing subsystem.
#[derive(Debug)]
pub enum CandidateBackingMessage {
	/// Requests a set of backable candidates that could be backed in a child of the given
	/// relay-parent, referenced by its hash.
	GetBackedCandidates(Hash, oneshot::Sender<Vec<NewBackedCandidate>>),
	/// Note that the Candidate Backing subsystem should second the given candidate in the context of the
	/// given relay-parent (ref. by hash). This candidate must be validated.
	Second(Hash, CandidateReceipt, PoV),
	/// Note a validator's statement about a particular candidate. Disagreements about validity must be escalated
	/// to a broader check by Misbehavior Arbitration. Agreements are simply tallied until a quorum is reached.
	Statement(Hash, SignedFullStatement),
}


impl CandidateBackingMessage {
	/// If the current variant contains the relay parent hash, return it.
	pub fn relay_parent(&self) -> Option<Hash> {
		match self {
			Self::GetBackedCandidates(hash, _) => Some(*hash),
			Self::Second(hash, _, _) => Some(*hash),
			Self::Statement(hash, _) => Some(*hash),
		}
	}
}

/// Blanket error for validation failing for internal reasons.
#[derive(Debug)]
pub struct ValidationFailed(pub String);

/// Messages received by the Validation subsystem.
///
/// ## Validation Requests
///
/// Validation requests made to the subsystem should return an error only on internal error.
/// Otherwise, they should return either `Ok(ValidationResult::Valid(_))`
/// or `Ok(ValidationResult::Invalid)`.
#[derive(Debug)]
pub enum CandidateValidationMessage {
	/// Validate a candidate with provided parameters using relay-chain state.
	///
	/// This will implicitly attempt to gather the `OmittedValidationData` and `ValidationCode`
	/// from the runtime API of the chain, based on the `relay_parent`
	/// of the `CandidateDescriptor`.
	///
	/// If there is no state available which can provide this data or the core for
	/// the para is not free at the relay-parent, an error is returned.
	ValidateFromChainState(
		CandidateDescriptor,
		Arc<PoV>,
		oneshot::Sender<Result<ValidationResult, ValidationFailed>>,
	),
	/// Validate a candidate with provided, exhaustive parameters for validation.
	///
	/// Explicitly provide the `OmittedValidationData` and `ValidationCode` so this can do full
	/// validation without needing to access the state of the relay-chain.
	ValidateFromExhaustive(
		OmittedValidationData,
		ValidationCode,
		CandidateDescriptor,
		Arc<PoV>,
		oneshot::Sender<Result<ValidationResult, ValidationFailed>>,
	),
}

impl CandidateValidationMessage {
	/// If the current variant contains the relay parent hash, return it.
	pub fn relay_parent(&self) -> Option<Hash> {
		match self {
			Self::ValidateFromChainState(_, _, _) => None,
			Self::ValidateFromExhaustive(_, _, _, _, _) => None,
		}
	}
}


/// Messages received by the Collator Protocol subsystem.
#[derive(Debug)]
pub enum CollatorProtocolMessage {
	/// Signal to the collator protocol that it should connect to validators with the expectation
	/// of collating on the given para. This is only expected to be called once, early on, if at all,
	/// and only by the Collation Generation subsystem. As such, it will overwrite the value of
	/// the previous signal.
	///
	/// This should be sent before any `DistributeCollation` message.
	CollateOn(ParaId),
	/// Provide a collation to distribute to validators.
	DistributeCollation(CandidateReceipt, PoV),
	/// Fetch a collation under the given relay-parent for the given ParaId.
	FetchCollation(Hash, ParaId, oneshot::Sender<(CandidateReceipt, PoV)>),
	/// Report a collator as having provided an invalid collation. This should lead to disconnect
	/// and blacklist of the collator.
	ReportCollator(CollatorId),
	/// Note a collator as having provided a good collation.
	NoteGoodCollation(CollatorId),
	/// Get a network bridge update.
	NetworkBridgeUpdateV1(NetworkBridgeEvent<protocol_v1::CollatorProtocolMessage>),
}

impl CollatorProtocolMessage {
	/// If the current variant contains the relay parent hash, return it.
	pub fn relay_parent(&self) -> Option<Hash> {
		match self {
			Self::CollateOn(_) => None,
			Self::DistributeCollation(receipt, _) => Some(receipt.descriptor().relay_parent),
			Self::FetchCollation(relay_parent, _, _) => Some(*relay_parent),
			Self::ReportCollator(_) => None,
			Self::NoteGoodCollation(_) => None,
			Self::NetworkBridgeUpdateV1(_) => None,
		}
	}
}

/// Messages received by the network bridge subsystem.
#[derive(Debug)]
pub enum NetworkBridgeMessage {
	/// Report a peer for their actions.
	ReportPeer(PeerId, ReputationChange),

	/// Send a message to one or more peers on the validation peer-set.
	SendValidationMessage(Vec<PeerId>, protocol_v1::ValidationProtocol),

	/// Send a message to one or more peers on the collation peer-set.
	SendCollationMessage(Vec<PeerId>, protocol_v1::CollationProtocol),

	/// Connect to peers who represent the given `ValidatorId`s at the given relay-parent.
	///
	/// Also accepts a response channel by which the issuer can learn the `PeerId`s of those
	/// validators.
	ConnectToValidators(PeerSet, Vec<ValidatorId>, oneshot::Sender<Vec<(ValidatorId, PeerId)>>),
}

impl NetworkBridgeMessage {
	/// If the current variant contains the relay parent hash, return it.
	pub fn relay_parent(&self) -> Option<Hash> {
		match self {
			Self::ReportPeer(_, _) => None,
			Self::SendValidationMessage(_, _) => None,
			Self::SendCollationMessage(_, _) => None,
			Self::ConnectToValidators(_, _, _) => None,
		}
	}
}

/// Availability Distribution Message.
#[derive(Debug)]
pub enum AvailabilityDistributionMessage {
	/// Event from the network bridge.
	NetworkBridgeUpdateV1(NetworkBridgeEvent<protocol_v1::AvailabilityDistributionMessage>),
}

impl AvailabilityDistributionMessage {
	/// If the current variant contains the relay parent hash, return it.
	pub fn relay_parent(&self) -> Option<Hash> {
		match self {
<<<<<<< HEAD
			Self::DistributeChunk(hash, _) => Some(*hash),
			Self::FetchChunk(hash, _) => Some(*hash),
			Self::NetworkBridgeUpdateV1(_) => None,
=======
			Self::NetworkBridgeUpdate(_) => None,
>>>>>>> fb831768
		}
	}
}

/// Bitfield distribution message.
#[derive(Debug)]
pub enum BitfieldDistributionMessage {
	/// Distribute a bitfield via gossip to other validators.
	DistributeBitfield(Hash, SignedAvailabilityBitfield),

	/// Event from the network bridge.
	NetworkBridgeUpdateV1(NetworkBridgeEvent<protocol_v1::BitfieldDistributionMessage>),
}

impl BitfieldDistributionMessage {
	/// If the current variant contains the relay parent hash, return it.
	pub fn relay_parent(&self) -> Option<Hash> {
		match self {
			Self::DistributeBitfield(hash, _) => Some(*hash),
			Self::NetworkBridgeUpdateV1(_) => None,
		}
	}
}

/// Bitfield signing message.
///
/// Currently non-instantiable.
#[derive(Debug)]
pub enum BitfieldSigningMessage {}

impl BitfieldSigningMessage {
	/// If the current variant contains the relay parent hash, return it.
	pub fn relay_parent(&self) -> Option<Hash> {
		None
	}
}

/// Availability store subsystem message.
#[derive(Debug)]
pub enum AvailabilityStoreMessage {
	/// Query a `AvailableData` from the AV store.
	QueryAvailableData(Hash, oneshot::Sender<Option<AvailableData>>),

	/// Query whether a `AvailableData` exists within the AV Store.
	///
	/// This is useful in cases when existence
	/// matters, but we don't want to necessarily pass around multiple
	/// megabytes of data to get a single bit of information.
	QueryDataAvailability(Hash, oneshot::Sender<bool>),

	/// Query an `ErasureChunk` from the AV store by the candidate hash and validator index.
	QueryChunk(Hash, ValidatorIndex, oneshot::Sender<Option<ErasureChunk>>),

	/// Query whether an `ErasureChunk` exists within the AV Store.
	///
	/// This is useful in cases like bitfield signing, when existence
	/// matters, but we don't want to necessarily pass around large
	/// quantities of data to get a single bit of information.
	QueryChunkAvailability(Hash, ValidatorIndex, oneshot::Sender<bool>),

	/// Store an `ErasureChunk` in the AV store.
	///
	/// Return `Ok(())` if the store operation succeeded, `Err(())` if it failed.
	StoreChunk(Hash, ValidatorIndex, ErasureChunk, oneshot::Sender<Result<(), ()>>),

	/// Store a `AvailableData` in the AV store.
	/// If `ValidatorIndex` is present store corresponding chunk also.
	///
	/// Return `Ok(())` if the store operation succeeded, `Err(())` if it failed.
	StoreAvailableData(Hash, Option<ValidatorIndex>, u32, AvailableData, oneshot::Sender<Result<(), ()>>),
}

impl AvailabilityStoreMessage {
	/// If the current variant contains the relay parent hash, return it.
	pub fn relay_parent(&self) -> Option<Hash> {
		match self {
			Self::QueryAvailableData(hash, _) => Some(*hash),
			Self::QueryDataAvailability(hash, _) => Some(*hash),
			Self::QueryChunk(hash, _, _) => Some(*hash),
			Self::QueryChunkAvailability(hash, _, _) => Some(*hash),
			Self::StoreChunk(hash, _, _, _) => Some(*hash),
			Self::StoreAvailableData(hash, _, _, _, _) => Some(*hash),
		}
	}
}

/// A response channel for the result of a chain API request.
pub type ChainApiResponseChannel<T> = oneshot::Sender<Result<T, crate::errors::ChainApiError>>;

/// Chain API request subsystem message.
#[derive(Debug)]
pub enum ChainApiMessage {
	/// Request the block number by hash.
	/// Returns `None` if a block with the given hash is not present in the db.
	BlockNumber(Hash, ChainApiResponseChannel<Option<BlockNumber>>),
	/// Request the finalized block hash by number.
	/// Returns `None` if a block with the given number is not present in the db.
	/// Note: the caller must ensure the block is finalized.
	FinalizedBlockHash(BlockNumber, ChainApiResponseChannel<Option<Hash>>),
	/// Request the last finalized block number.
	/// This request always succeeds.
	FinalizedBlockNumber(ChainApiResponseChannel<BlockNumber>),
	/// Request the `k` ancestors block hashes of a block with the given hash.
	/// The response channel may return a `Vec` of size up to `k`
	/// filled with ancestors hashes with the following order:
	/// `parent`, `grandparent`, ...
	Ancestors {
		/// The hash of the block in question.
		hash: Hash,
		/// The number of ancestors to request.
		k: usize,
		/// The response channel.
		response_channel: ChainApiResponseChannel<Vec<Hash>>,
	},
}

impl ChainApiMessage {
	/// If the current variant contains the relay parent hash, return it.
	pub fn relay_parent(&self) -> Option<Hash> {
		None
	}
}

/// The information on scheduler assignments that some somesystems may be querying.
#[derive(Debug, Clone)]
pub struct SchedulerRoster {
	/// Validator-to-groups assignments.
	pub validator_groups: Vec<Vec<ValidatorIndex>>,
	/// All scheduled paras.
	pub scheduled: Vec<CoreAssignment>,
	/// Upcoming paras (chains and threads).
	pub upcoming: Vec<ParaId>,
	/// Occupied cores.
	pub availability_cores: Vec<Option<CoreOccupied>>,
}

/// A sender for the result of a runtime API request.
pub type RuntimeApiSender<T> = oneshot::Sender<Result<T, crate::errors::RuntimeApiError>>;

/// A request to the Runtime API subsystem.
#[derive(Debug)]
pub enum RuntimeApiRequest {
	/// Get the current validator set.
	Validators(RuntimeApiSender<Vec<ValidatorId>>),
	/// Get the validator groups and group rotation info.
	ValidatorGroups(RuntimeApiSender<(Vec<Vec<ValidatorIndex>>, GroupRotationInfo)>),
	/// Get information on all availability cores.
	AvailabilityCores(RuntimeApiSender<Vec<CoreState>>),
	/// Get the global validation data.
	GlobalValidationData(RuntimeApiSender<GlobalValidationData>),
	/// Get the local validation data for a particular para, taking the given
	/// `OccupiedCoreAssumption`, which will inform on how the validation data should be computed
	/// if the para currently occupies a core.
	LocalValidationData(
		ParaId,
		OccupiedCoreAssumption,
		RuntimeApiSender<Option<LocalValidationData>>,
	),
	/// Get the session index that a child of the block will have.
	SessionIndexForChild(RuntimeApiSender<SessionIndex>),
	/// Get the validation code for a para, taking the given `OccupiedCoreAssumption`, which
	/// will inform on how the validation data should be computed if the para currently
	/// occupies a core.
	ValidationCode(ParaId, OccupiedCoreAssumption, RuntimeApiSender<Option<ValidationCode>>),
	/// Get a the candidate pending availability for a particular parachain by parachain / core index
	CandidatePendingAvailability(ParaId, RuntimeApiSender<Option<CommittedCandidateReceipt>>),
	/// Get all events concerning candidates (backing, inclusion, time-out) in the parent of
	/// the block in whose state this request is executed.
	CandidateEvents(RuntimeApiSender<Vec<CandidateEvent>>),
}

/// A message to the Runtime API subsystem.
#[derive(Debug)]
pub enum RuntimeApiMessage {
	/// Make a request of the runtime API against the post-state of the given relay-parent.
	Request(Hash, RuntimeApiRequest),
}

impl RuntimeApiMessage {
	/// If the current variant contains the relay parent hash, return it.
	pub fn relay_parent(&self) -> Option<Hash> {
		match self {
			Self::Request(hash, _) => Some(*hash),
		}
	}
}

/// Statement distribution message.
#[derive(Debug)]
pub enum StatementDistributionMessage {
	/// We have originated a signed statement in the context of
	/// given relay-parent hash and it should be distributed to other validators.
	Share(Hash, SignedFullStatement),
	/// Event from the network bridge.
	NetworkBridgeUpdateV1(NetworkBridgeEvent<protocol_v1::StatementDistributionMessage>),
}

impl StatementDistributionMessage {
	/// If the current variant contains the relay parent hash, return it.
	pub fn relay_parent(&self) -> Option<Hash> {
		match self {
			Self::Share(hash, _) => Some(*hash),
			Self::NetworkBridgeUpdateV1(_) => None,
		}
	}
}

/// This data becomes intrinsics or extrinsics which should be included in a future relay chain block.
// It needs to be cloneable because multiple potential block authors can request copies.
#[derive(Debug, Clone)]
pub enum ProvisionableData {
	/// This bitfield indicates the availability of various candidate blocks.
	Bitfield(Hash, SignedAvailabilityBitfield),
	/// The Candidate Backing subsystem believes that this candidate is valid, pending availability.
	BackedCandidate(BackedCandidate),
	/// Misbehavior reports are self-contained proofs of validator misbehavior.
	MisbehaviorReport(Hash, MisbehaviorReport),
	/// Disputes trigger a broad dispute resolution process.
	Dispute(Hash, ValidatorSignature),
}

/// This data needs to make its way from the provisioner into the InherentData.
///
/// There, it is used to construct the InclusionInherent.
pub type ProvisionerInherentData = (Vec<SignedAvailabilityBitfield>, Vec<BackedCandidate>);

/// Message to the Provisioner.
///
/// In all cases, the Hash is that of the relay parent.
#[derive(Debug)]
pub enum ProvisionerMessage {
	/// This message allows potential block authors to be kept updated with all new authorship data
	/// as it becomes available.
	RequestBlockAuthorshipData(Hash, mpsc::Sender<ProvisionableData>),
	/// This message allows external subsystems to request the set of bitfields and backed candidates
	/// associated with a particular potential block hash.
	///
	/// This is expected to be used by a proposer, to inject that information into the InherentData
	/// where it can be assembled into the InclusionInherent.
	RequestInherentData(Hash, oneshot::Sender<ProvisionerInherentData>),
	/// This data should become part of a relay chain block
	ProvisionableData(ProvisionableData),
}

impl ProvisionerMessage {
	/// If the current variant contains the relay parent hash, return it.
	pub fn relay_parent(&self) -> Option<Hash> {
		match self {
			Self::RequestBlockAuthorshipData(hash, _) => Some(*hash),
			Self::RequestInherentData(hash, _) => Some(*hash),
			Self::ProvisionableData(_) => None,
		}
	}
}

/// Message to the PoV Distribution Subsystem.
#[derive(Debug)]
pub enum PoVDistributionMessage {
	/// Fetch a PoV from the network.
	///
	/// This `CandidateDescriptor` should correspond to a candidate seconded under the provided
	/// relay-parent hash.
	FetchPoV(Hash, CandidateDescriptor, oneshot::Sender<Arc<PoV>>),
	/// Distribute a PoV for the given relay-parent and CandidateDescriptor.
	/// The PoV should correctly hash to the PoV hash mentioned in the CandidateDescriptor
	DistributePoV(Hash, CandidateDescriptor, Arc<PoV>),
	/// An update from the network bridge.
	NetworkBridgeUpdateV1(NetworkBridgeEvent<protocol_v1::PoVDistributionMessage>),
}

impl PoVDistributionMessage {
	/// If the current variant contains the relay parent hash, return it.
	pub fn relay_parent(&self) -> Option<Hash> {
		match self {
			Self::FetchPoV(hash, _, _) => Some(*hash),
			Self::DistributePoV(hash, _, _) => Some(*hash),
			Self::NetworkBridgeUpdateV1(_) => None,
		}
	}
}

/// A message type tying together all message types that are used across Subsystems.
#[derive(Debug)]
pub enum AllMessages {
	/// Message for the validation subsystem.
	CandidateValidation(CandidateValidationMessage),
	/// Message for the candidate backing subsystem.
	CandidateBacking(CandidateBackingMessage),
	/// Message for the candidate selection subsystem.
	CandidateSelection(CandidateSelectionMessage),
	/// Message for the Chain API subsystem.
	ChainApi(ChainApiMessage),
	/// Message for the Collator Protocol subsystem.
	CollatorProtocol(CollatorProtocolMessage),
	/// Message for the statement distribution subsystem.
	StatementDistribution(StatementDistributionMessage),
	/// Message for the availability distribution subsystem.
	AvailabilityDistribution(AvailabilityDistributionMessage),
	/// Message for the bitfield distribution subsystem.
	BitfieldDistribution(BitfieldDistributionMessage),
	/// Message for the bitfield signing subsystem.
	BitfieldSigning(BitfieldSigningMessage),
	/// Message for the Provisioner subsystem.
	Provisioner(ProvisionerMessage),
	/// Message for the PoV Distribution subsystem.
	PoVDistribution(PoVDistributionMessage),
	/// Message for the Runtime API subsystem.
	RuntimeApi(RuntimeApiMessage),
	/// Message for the availability store subsystem.
	AvailabilityStore(AvailabilityStoreMessage),
	/// Message for the network bridge subsystem.
	NetworkBridge(NetworkBridgeMessage),
<<<<<<< HEAD
=======
	/// Message for the Chain API subsystem.
	ChainApi(ChainApiMessage),
>>>>>>> fb831768
}<|MERGE_RESOLUTION|>--- conflicted
+++ resolved
@@ -223,13 +223,7 @@
 	/// If the current variant contains the relay parent hash, return it.
 	pub fn relay_parent(&self) -> Option<Hash> {
 		match self {
-<<<<<<< HEAD
-			Self::DistributeChunk(hash, _) => Some(*hash),
-			Self::FetchChunk(hash, _) => Some(*hash),
 			Self::NetworkBridgeUpdateV1(_) => None,
-=======
-			Self::NetworkBridgeUpdate(_) => None,
->>>>>>> fb831768
 		}
 	}
 }
@@ -542,9 +536,4 @@
 	AvailabilityStore(AvailabilityStoreMessage),
 	/// Message for the network bridge subsystem.
 	NetworkBridge(NetworkBridgeMessage),
-<<<<<<< HEAD
-=======
-	/// Message for the Chain API subsystem.
-	ChainApi(ChainApiMessage),
->>>>>>> fb831768
 }