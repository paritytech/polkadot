// Copyright 2017-2020 Parity Technologies (UK) Ltd.
// This file is part of Polkadot.

// Polkadot is free software: you can redistribute it and/or modify
// it under the terms of the GNU General Public License as published by
// the Free Software Foundation, either version 3 of the License, or
// (at your option) any later version.

// Polkadot is distributed in the hope that it will be useful,
// but WITHOUT ANY WARRANTY; without even the implied warranty of
// MERCHANTABILITY or FITNESS FOR A PARTICULAR PURPOSE.  See the
// GNU General Public License for more details.

// You should have received a copy of the GNU General Public License
// along with Polkadot.  If not, see <http://www.gnu.org/licenses/>.

//! Message types for the overseer and subsystems.
//!
//! These messages are intended to define the protocol by which different subsystems communicate with each
//! other and signals that they receive from an overseer to coordinate their work.
//! This is intended for use with the `polkadot-overseer` crate.
//!
//! Subsystems' APIs are defined separately from their implementation, leading to easier mocking.

use futures::channel::{mpsc, oneshot};

use polkadot_primitives::{BlockNumber, Hash, Signature};
use polkadot_primitives::parachain::{
	AbridgedCandidateReceipt, PoVBlock, ErasureChunk, BackedCandidate, Id as ParaId,
	SignedAvailabilityBitfield, SigningContext, ValidatorId, ValidationCode, ValidatorIndex,
<<<<<<< HEAD
	CoreAssignment, CoreOccupied, HeadData, CandidateDescriptor, GlobalValidationSchedule,
	LocalValidationData,
=======
	CandidateDescriptor,
>>>>>>> 10928c72
};
use polkadot_node_primitives::{
	MisbehaviorReport, SignedFullStatement, View, ProtocolId, ValidationResult,
};

use std::sync::Arc;

pub use sc_network::{ObservedRole, ReputationChange, PeerId};

/// A notification of a new backed candidate.
#[derive(Debug)]
pub struct NewBackedCandidate(pub BackedCandidate);

/// Messages received by the Candidate Selection subsystem.
#[derive(Debug)]
pub enum CandidateSelectionMessage {
	/// We recommended a particular candidate to be seconded, but it was invalid; penalize the collator.
	/// The hash is the relay parent.
	Invalid(Hash, AbridgedCandidateReceipt),
}

/// Messages received by the Candidate Backing subsystem.
#[derive(Debug)]
pub enum CandidateBackingMessage {
	/// Requests a set of backable candidates that could be backed in a child of the given
	/// relay-parent, referenced by its hash.
	GetBackedCandidates(Hash, oneshot::Sender<Vec<NewBackedCandidate>>),
	/// Note that the Candidate Backing subsystem should second the given candidate in the context of the
	/// given relay-parent (ref. by hash). This candidate must be validated.
	Second(Hash, AbridgedCandidateReceipt, PoVBlock),
	/// Note a validator's statement about a particular candidate. Disagreements about validity must be escalated
	/// to a broader check by Misbehavior Arbitration. Agreements are simply tallied until a quorum is reached.
	Statement(Hash, SignedFullStatement),
}

/// Blanket error for validation failing.
#[derive(Debug)]
pub struct ValidationFailed;

/// Messages received by the Validation subsystem
#[derive(Debug)]
pub enum CandidateValidationMessage {
	/// Validate a candidate, sending a side-channel response of valid or invalid.
	///
	/// Provide the relay-parent in whose context this should be validated, the full candidate receipt,
	/// and the PoV.
	Validate(
		Hash,
		AbridgedCandidateReceipt,
		HeadData,
		PoVBlock,
		oneshot::Sender<Result<
			(ValidationResult, GlobalValidationSchedule, LocalValidationData),
			ValidationFailed,
		>>,
	),
}

/// Events from network.
#[derive(Debug, Clone)]
pub enum NetworkBridgeEvent {
	/// A peer has connected.
	PeerConnected(PeerId, ObservedRole),

	/// A peer has disconnected.
	PeerDisconnected(PeerId),

	/// Peer has sent a message.
	PeerMessage(PeerId, Vec<u8>),

	/// Peer's `View` has changed.
	PeerViewChange(PeerId, View),

	/// Our `View` has changed.
	OurViewChange(View),
}

/// Messages received by the network bridge subsystem.
#[derive(Debug)]
pub enum NetworkBridgeMessage {
	/// Register an event producer on startup.
	RegisterEventProducer(ProtocolId, fn(NetworkBridgeEvent) -> AllMessages),

	/// Report a peer for their actions.
	ReportPeer(PeerId, ReputationChange),

	/// Send a message to multiple peers.
	SendMessage(Vec<PeerId>, ProtocolId, Vec<u8>),
}

/// Availability Distribution Message.
#[derive(Debug)]
pub enum AvailabilityDistributionMessage {
	/// Distribute an availability chunk to other validators.
	DistributeChunk(Hash, ErasureChunk),

	/// Fetch an erasure chunk from networking by candidate hash and chunk index.
	FetchChunk(Hash, u32),

	/// Event from the network bridge.
	NetworkBridgeUpdate(NetworkBridgeEvent),
}

/// Bitfield distribution message.
#[derive(Debug)]
pub enum BitfieldDistributionMessage {
	/// Distribute a bitfield via gossip to other validators.
	DistributeBitfield(Hash, SignedAvailabilityBitfield),

	/// Event from the network bridge.
	NetworkBridgeUpdate(NetworkBridgeEvent),
}

/// Availability store subsystem message.
#[derive(Debug)]
pub enum AvailabilityStoreMessage {
	/// Query a `PoVBlock` from the AV store.
	QueryPoV(Hash, oneshot::Sender<Option<PoVBlock>>),

	/// Query an `ErasureChunk` from the AV store.
	QueryChunk(Hash, ValidatorIndex, oneshot::Sender<ErasureChunk>),

	/// Store an `ErasureChunk` in the AV store.
	StoreChunk(Hash, ValidatorIndex, ErasureChunk),
}

/// The information on scheduler assignments that some somesystems may be querying.
#[derive(Debug, Clone)]
pub struct SchedulerRoster {
	/// Validator-to-groups assignments.
	pub validator_groups: Vec<Vec<ValidatorIndex>>,
	/// All scheduled paras.
	pub scheduled: Vec<CoreAssignment>,
	/// Upcoming paras (chains and threads).
	pub upcoming: Vec<ParaId>,
	/// Occupied cores.
	pub availability_cores: Vec<Option<CoreOccupied>>,
}

/// A request to the Runtime API subsystem.
#[derive(Debug)]
pub enum RuntimeApiRequest {
	/// Get the current validator set.
	Validators(oneshot::Sender<Vec<ValidatorId>>),
	/// Get the assignments of validators to cores.
	ValidatorGroups(oneshot::Sender<SchedulerRoster>),
	/// Get a signing context for bitfields and statements.
	SigningContext(oneshot::Sender<SigningContext>),
	/// Get the validation code for a specific para, assuming execution under given block number, and
	/// an optional block number representing an intermediate parablock executed in the context of
	/// that block.
	ValidationCode(ParaId, BlockNumber, Option<BlockNumber>, oneshot::Sender<ValidationCode>),
	/// Get head data for a specific para.
	HeadData(ParaId, oneshot::Sender<HeadData>),
}

/// A message to the Runtime API subsystem.
#[derive(Debug)]
pub enum RuntimeApiMessage {
	/// Make a request of the runtime API against the post-state of the given relay-parent.
	Request(Hash, RuntimeApiRequest),
}

/// Statement distribution message.
#[derive(Debug)]
pub enum StatementDistributionMessage {
	/// We have originated a signed statement in the context of
	/// given relay-parent hash and it should be distributed to other validators.
	Share(Hash, SignedFullStatement),
	/// Event from the network bridge.
	NetworkBridgeUpdate(NetworkBridgeEvent),
}

/// This data becomes intrinsics or extrinsics which should be included in a future relay chain block.
#[derive(Debug)]
pub enum ProvisionableData {
	/// This bitfield indicates the availability of various candidate blocks.
	Bitfield(Hash, SignedAvailabilityBitfield),
	/// The Candidate Backing subsystem believes that this candidate is valid, pending availability.
	BackedCandidate(BackedCandidate),
	/// Misbehavior reports are self-contained proofs of validator misbehavior.
	MisbehaviorReport(Hash, MisbehaviorReport),
	/// Disputes trigger a broad dispute resolution process.
	Dispute(Hash, Signature),
}

/// This data needs to make its way from the provisioner into the InherentData.
///
/// There, it is used to construct the InclusionInherent.
pub type ProvisionerInherentData = (Vec<SignedAvailabilityBitfield>, Vec<BackedCandidate>);

/// Message to the Provisioner.
///
/// In all cases, the Hash is that of the relay parent.
#[derive(Debug)]
pub enum ProvisionerMessage {
	/// This message allows potential block authors to be kept updated with all new authorship data
	/// as it becomes available.
	RequestBlockAuthorshipData(Hash, mpsc::Sender<ProvisionableData>),
	/// This message allows external subsystems to request the set of bitfields and backed candidates
	/// associated with a particular potential block hash.
	///
	/// This is expected to be used by a proposer, to inject that information into the InherentData
	/// where it can be assembled into the InclusionInherent.
	RequestInherentData(Hash, oneshot::Sender<ProvisionerInherentData>),
	/// This data should become part of a relay chain block
	ProvisionableData(ProvisionableData),
}

<<<<<<< HEAD
/// Message to the PoVDistributionMessage.
#[derive(Debug)]
pub enum PoVDistributionMessage {
	/// Note a statement by a validator on a relay-parent. `Seconded` statements must always
	/// have been passed in before `Valid` or `Invalid` statements.
	ValidatorStatement(Hash, SignedFullStatement),
	/// Fetch a PoV from the network.
	/// (relay_parent, PoV-hash, Response channel).
	FetchPoV(Hash, CandidateDescriptor, oneshot::Sender<PoVBlock>),
	/// Distribute a PoV for the given relay-parent and CandidateDescriptor.
	/// The PoV should correctly hash to the PoV hash mentioned in the CandidateDescriptor
	DistributePoV(Hash, CandidateDescriptor, PoVBlock),
	/// An update from the network bridge.
	NetworkBridgeUpdate(NetworkBridgeEvent),
=======
/// Message to the PoV Distribution Subsystem.
#[derive(Debug)]
pub enum PoVDistributionMessage {
	/// Fetch a PoV from the network.
	///
	/// This `CandidateDescriptor` should correspond to a candidate seconded under the provided
	/// relay-parent hash.
    FetchPoV(Hash, CandidateDescriptor, oneshot::Sender<Arc<PoVBlock>>),
    /// Distribute a PoV for the given relay-parent and CandidateDescriptor.
    /// The PoV should correctly hash to the PoV hash mentioned in the CandidateDescriptor
    DistributePoV(Hash, CandidateDescriptor, Arc<PoVBlock>),
    /// An update from the network bridge.
    NetworkBridgeUpdate(NetworkBridgeEvent),
>>>>>>> 10928c72
}

/// A message type tying together all message types that are used across Subsystems.
#[derive(Debug)]
pub enum AllMessages {
	/// Message for the validation subsystem.
	CandidateValidation(CandidateValidationMessage),
	/// Message for the candidate backing subsystem.
	CandidateBacking(CandidateBackingMessage),
	/// Message for the candidate selection subsystem.
	CandidateSelection(CandidateSelectionMessage),
	/// Message for the statement distribution subsystem.
	StatementDistribution(StatementDistributionMessage),
	/// Message for the availability distribution subsystem.
	AvailabilityDistribution(AvailabilityDistributionMessage),
	/// Message for the bitfield distribution subsystem.
	BitfieldDistribution(BitfieldDistributionMessage),
	/// Message for the Provisioner subsystem.
	Provisioner(ProvisionerMessage),
	/// Message for the PoV Distribution subsystem.
	PoVDistribution(PoVDistributionMessage),
	/// Message for the Runtime API subsystem.
	RuntimeApi(RuntimeApiMessage),
	/// Message for the availability store subsystem.
	AvailabilityStore(AvailabilityStoreMessage),
	/// Message for the PoV distribution subsystem.
	PoVDistribution(PoVDistributionMessage),
	/// Message for the network bridge subsystem.
	NetworkBridge(NetworkBridgeMessage),
}<|MERGE_RESOLUTION|>--- conflicted
+++ resolved
@@ -28,12 +28,8 @@
 use polkadot_primitives::parachain::{
 	AbridgedCandidateReceipt, PoVBlock, ErasureChunk, BackedCandidate, Id as ParaId,
 	SignedAvailabilityBitfield, SigningContext, ValidatorId, ValidationCode, ValidatorIndex,
-<<<<<<< HEAD
 	CoreAssignment, CoreOccupied, HeadData, CandidateDescriptor, GlobalValidationSchedule,
 	LocalValidationData,
-=======
-	CandidateDescriptor,
->>>>>>> 10928c72
 };
 use polkadot_node_primitives::{
 	MisbehaviorReport, SignedFullStatement, View, ProtocolId, ValidationResult,
@@ -243,22 +239,6 @@
 	ProvisionableData(ProvisionableData),
 }
 
-<<<<<<< HEAD
-/// Message to the PoVDistributionMessage.
-#[derive(Debug)]
-pub enum PoVDistributionMessage {
-	/// Note a statement by a validator on a relay-parent. `Seconded` statements must always
-	/// have been passed in before `Valid` or `Invalid` statements.
-	ValidatorStatement(Hash, SignedFullStatement),
-	/// Fetch a PoV from the network.
-	/// (relay_parent, PoV-hash, Response channel).
-	FetchPoV(Hash, CandidateDescriptor, oneshot::Sender<PoVBlock>),
-	/// Distribute a PoV for the given relay-parent and CandidateDescriptor.
-	/// The PoV should correctly hash to the PoV hash mentioned in the CandidateDescriptor
-	DistributePoV(Hash, CandidateDescriptor, PoVBlock),
-	/// An update from the network bridge.
-	NetworkBridgeUpdate(NetworkBridgeEvent),
-=======
 /// Message to the PoV Distribution Subsystem.
 #[derive(Debug)]
 pub enum PoVDistributionMessage {
@@ -272,7 +252,6 @@
     DistributePoV(Hash, CandidateDescriptor, Arc<PoVBlock>),
     /// An update from the network bridge.
     NetworkBridgeUpdate(NetworkBridgeEvent),
->>>>>>> 10928c72
 }
 
 /// A message type tying together all message types that are used across Subsystems.
@@ -298,8 +277,6 @@
 	RuntimeApi(RuntimeApiMessage),
 	/// Message for the availability store subsystem.
 	AvailabilityStore(AvailabilityStoreMessage),
-	/// Message for the PoV distribution subsystem.
-	PoVDistribution(PoVDistributionMessage),
 	/// Message for the network bridge subsystem.
 	NetworkBridge(NetworkBridgeMessage),
 }