[package]
name = "polkadot-client"
version = "0.9.19"
authors = ["Parity Technologies <admin@parity.io>"]
edition = "2021"

[dependencies]
<<<<<<< HEAD
frame-benchmarking = { git = "https://github.com/paritytech/substrate", branch = "dp-jsonrpsee-integration-2" }
frame-benchmarking-cli = { git = "https://github.com/paritytech/substrate", branch = "dp-jsonrpsee-integration-2" }
pallet-transaction-payment = { git = "https://github.com/paritytech/substrate", branch = "dp-jsonrpsee-integration-2" }
pallet-transaction-payment-rpc-runtime-api = { git = "https://github.com/paritytech/substrate", branch = "dp-jsonrpsee-integration-2" }
frame-system = { git = "https://github.com/paritytech/substrate", branch = "dp-jsonrpsee-integration-2" }
frame-system-rpc-runtime-api = { git = "https://github.com/paritytech/substrate", branch = "dp-jsonrpsee-integration-2" }

sp-consensus = { git = "https://github.com/paritytech/substrate", branch = "dp-jsonrpsee-integration-2" }
sp-storage = { git = "https://github.com/paritytech/substrate", branch = "dp-jsonrpsee-integration-2" }
sp-runtime = { git = "https://github.com/paritytech/substrate", branch = "dp-jsonrpsee-integration-2" }
sp-blockchain = { git = "https://github.com/paritytech/substrate", branch = "dp-jsonrpsee-integration-2" }
sp-api = { git = "https://github.com/paritytech/substrate", branch = "dp-jsonrpsee-integration-2" }
sp-core = { git = "https://github.com/paritytech/substrate", branch = "dp-jsonrpsee-integration-2" }
sp-keyring = { git = "https://github.com/paritytech/substrate", branch = "dp-jsonrpsee-integration-2" }
sp-inherents = { git = "https://github.com/paritytech/substrate", branch = "dp-jsonrpsee-integration-2" }
sp-timestamp = { git = "https://github.com/paritytech/substrate", branch = "dp-jsonrpsee-integration-2" }
sp-session = { git = "https://github.com/paritytech/substrate", branch = "dp-jsonrpsee-integration-2" }
sp-authority-discovery = { git = "https://github.com/paritytech/substrate", branch = "dp-jsonrpsee-integration-2" }
sp-finality-grandpa = { git = "https://github.com/paritytech/substrate", branch = "dp-jsonrpsee-integration-2" }
sp-consensus-babe = { git = "https://github.com/paritytech/substrate", branch = "dp-jsonrpsee-integration-2" }
sp-transaction-pool = { git = "https://github.com/paritytech/substrate", branch = "dp-jsonrpsee-integration-2" }
sp-offchain = { package = "sp-offchain", git = "https://github.com/paritytech/substrate", branch = "dp-jsonrpsee-integration-2" }
sp-block-builder = { git = "https://github.com/paritytech/substrate", branch = "dp-jsonrpsee-integration-2" }

sc-consensus = { git = "https://github.com/paritytech/substrate", branch = "dp-jsonrpsee-integration-2" }
sc-executor = { git = "https://github.com/paritytech/substrate", branch = "dp-jsonrpsee-integration-2" }
sc-client-api = { git = "https://github.com/paritytech/substrate", branch = "dp-jsonrpsee-integration-2" }
sc-service = { git = "https://github.com/paritytech/substrate", default-features = false , branch = "dp-jsonrpsee-integration-2" }

pallet-mmr-primitives = { git = "https://github.com/paritytech/substrate", branch = "dp-jsonrpsee-integration-2" }

beefy-primitives = { git = "https://github.com/paritytech/substrate", branch = "dp-jsonrpsee-integration-2" }
=======
frame-benchmarking = { git = "https://github.com/paritytech/substrate", branch = "master" }
frame-benchmarking-cli = { git = "https://github.com/paritytech/substrate", branch = "master" }
pallet-transaction-payment = { git = "https://github.com/paritytech/substrate", branch = "master" }
pallet-transaction-payment-rpc-runtime-api = { git = "https://github.com/paritytech/substrate", branch = "master" }
frame-system = { git = "https://github.com/paritytech/substrate", branch = "master" }
frame-system-rpc-runtime-api = { git = "https://github.com/paritytech/substrate", branch = "master" }

sp-consensus = { git = "https://github.com/paritytech/substrate", branch = "master" }
sp-storage = { git = "https://github.com/paritytech/substrate", branch = "master" }
sp-runtime = { git = "https://github.com/paritytech/substrate", branch = "master" }
sp-blockchain = { git = "https://github.com/paritytech/substrate", branch = "master" }
sp-api = { git = "https://github.com/paritytech/substrate", branch = "master" }
sp-core = { git = "https://github.com/paritytech/substrate", branch = "master" }
sp-keyring = { git = "https://github.com/paritytech/substrate", branch = "master" }
sp-inherents = { git = "https://github.com/paritytech/substrate", branch = "master" }
sp-timestamp = { git = "https://github.com/paritytech/substrate", branch = "master" }
sp-session = { git = "https://github.com/paritytech/substrate", branch = "master" }
sp-authority-discovery = { git = "https://github.com/paritytech/substrate", branch = "master" }
sp-finality-grandpa = { git = "https://github.com/paritytech/substrate", branch = "master" }
sp-consensus-babe = { git = "https://github.com/paritytech/substrate", branch = "master" }
sp-transaction-pool = { git = "https://github.com/paritytech/substrate", branch = "master" }
sp-offchain = { package = "sp-offchain", git = "https://github.com/paritytech/substrate", branch = "master" }
sp-block-builder = { git = "https://github.com/paritytech/substrate", branch = "master" }
sp-mmr-primitives = { git = "https://github.com/paritytech/substrate", branch = "master", default-features = false }

sc-consensus = { git = "https://github.com/paritytech/substrate", branch = "master" }
sc-executor = { git = "https://github.com/paritytech/substrate", branch = "master" }
sc-client-api = { git = "https://github.com/paritytech/substrate", branch = "master" }
sc-service = { git = "https://github.com/paritytech/substrate", branch = "master", default-features = false }

beefy-primitives = { git = "https://github.com/paritytech/substrate", branch = "master" }
>>>>>>> c254e597

# Polkadot Runtimes
polkadot-runtime = { path = "../../runtime/polkadot", optional = true }
kusama-runtime = { path = "../../runtime/kusama", optional = true }
westend-runtime = { path = "../../runtime/westend", optional = true }
rococo-runtime = { path = "../../runtime/rococo", optional = true }

polkadot-core-primitives = { path = "../../core-primitives" }
polkadot-primitives = { path = "../../primitives" }
polkadot-node-core-parachains-inherent = { path = "../core/parachains-inherent" }
polkadot-runtime-common = { path = "../../runtime/common" }

[features]
default = ["polkadot"]
polkadot = ["polkadot-runtime"]
kusama = ["kusama-runtime"]
rococo = ["rococo-runtime"]
westend = ["westend-runtime"]
runtime-metrics = [
    "rococo-runtime/runtime-metrics",
    "kusama-runtime/runtime-metrics",
    "westend-runtime/runtime-metrics",
    "polkadot-runtime/runtime-metrics",
]<|MERGE_RESOLUTION|>--- conflicted
+++ resolved
@@ -5,7 +5,6 @@
 edition = "2021"
 
 [dependencies]
-<<<<<<< HEAD
 frame-benchmarking = { git = "https://github.com/paritytech/substrate", branch = "dp-jsonrpsee-integration-2" }
 frame-benchmarking-cli = { git = "https://github.com/paritytech/substrate", branch = "dp-jsonrpsee-integration-2" }
 pallet-transaction-payment = { git = "https://github.com/paritytech/substrate", branch = "dp-jsonrpsee-integration-2" }
@@ -29,48 +28,14 @@
 sp-transaction-pool = { git = "https://github.com/paritytech/substrate", branch = "dp-jsonrpsee-integration-2" }
 sp-offchain = { package = "sp-offchain", git = "https://github.com/paritytech/substrate", branch = "dp-jsonrpsee-integration-2" }
 sp-block-builder = { git = "https://github.com/paritytech/substrate", branch = "dp-jsonrpsee-integration-2" }
+sp-mmr-primitives = { git = "https://github.com/paritytech/substrate", default-features = false , branch = "dp-jsonrpsee-integration-2" }
 
 sc-consensus = { git = "https://github.com/paritytech/substrate", branch = "dp-jsonrpsee-integration-2" }
 sc-executor = { git = "https://github.com/paritytech/substrate", branch = "dp-jsonrpsee-integration-2" }
 sc-client-api = { git = "https://github.com/paritytech/substrate", branch = "dp-jsonrpsee-integration-2" }
 sc-service = { git = "https://github.com/paritytech/substrate", default-features = false , branch = "dp-jsonrpsee-integration-2" }
 
-pallet-mmr-primitives = { git = "https://github.com/paritytech/substrate", branch = "dp-jsonrpsee-integration-2" }
-
 beefy-primitives = { git = "https://github.com/paritytech/substrate", branch = "dp-jsonrpsee-integration-2" }
-=======
-frame-benchmarking = { git = "https://github.com/paritytech/substrate", branch = "master" }
-frame-benchmarking-cli = { git = "https://github.com/paritytech/substrate", branch = "master" }
-pallet-transaction-payment = { git = "https://github.com/paritytech/substrate", branch = "master" }
-pallet-transaction-payment-rpc-runtime-api = { git = "https://github.com/paritytech/substrate", branch = "master" }
-frame-system = { git = "https://github.com/paritytech/substrate", branch = "master" }
-frame-system-rpc-runtime-api = { git = "https://github.com/paritytech/substrate", branch = "master" }
-
-sp-consensus = { git = "https://github.com/paritytech/substrate", branch = "master" }
-sp-storage = { git = "https://github.com/paritytech/substrate", branch = "master" }
-sp-runtime = { git = "https://github.com/paritytech/substrate", branch = "master" }
-sp-blockchain = { git = "https://github.com/paritytech/substrate", branch = "master" }
-sp-api = { git = "https://github.com/paritytech/substrate", branch = "master" }
-sp-core = { git = "https://github.com/paritytech/substrate", branch = "master" }
-sp-keyring = { git = "https://github.com/paritytech/substrate", branch = "master" }
-sp-inherents = { git = "https://github.com/paritytech/substrate", branch = "master" }
-sp-timestamp = { git = "https://github.com/paritytech/substrate", branch = "master" }
-sp-session = { git = "https://github.com/paritytech/substrate", branch = "master" }
-sp-authority-discovery = { git = "https://github.com/paritytech/substrate", branch = "master" }
-sp-finality-grandpa = { git = "https://github.com/paritytech/substrate", branch = "master" }
-sp-consensus-babe = { git = "https://github.com/paritytech/substrate", branch = "master" }
-sp-transaction-pool = { git = "https://github.com/paritytech/substrate", branch = "master" }
-sp-offchain = { package = "sp-offchain", git = "https://github.com/paritytech/substrate", branch = "master" }
-sp-block-builder = { git = "https://github.com/paritytech/substrate", branch = "master" }
-sp-mmr-primitives = { git = "https://github.com/paritytech/substrate", branch = "master", default-features = false }
-
-sc-consensus = { git = "https://github.com/paritytech/substrate", branch = "master" }
-sc-executor = { git = "https://github.com/paritytech/substrate", branch = "master" }
-sc-client-api = { git = "https://github.com/paritytech/substrate", branch = "master" }
-sc-service = { git = "https://github.com/paritytech/substrate", branch = "master", default-features = false }
-
-beefy-primitives = { git = "https://github.com/paritytech/substrate", branch = "master" }
->>>>>>> c254e597
 
 # Polkadot Runtimes
 polkadot-runtime = { path = "../../runtime/polkadot", optional = true }
