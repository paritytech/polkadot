--- conflicted
+++ resolved
@@ -1,45 +1,41 @@
 [package]
 name = "polkadot-client"
-<<<<<<< HEAD
-version = "0.9.28"
-=======
 version = "0.9.29"
->>>>>>> fa54983d
 authors = ["Parity Technologies <admin@parity.io>"]
 edition = "2021"
 
 [dependencies]
-frame-benchmarking = { git = "https://github.com/paritytech/substrate", branch = "polkadot-v0.9.28" }
-frame-benchmarking-cli = { git = "https://github.com/paritytech/substrate", branch = "polkadot-v0.9.28" }
-pallet-transaction-payment = { git = "https://github.com/paritytech/substrate", branch = "polkadot-v0.9.28" }
-pallet-transaction-payment-rpc-runtime-api = { git = "https://github.com/paritytech/substrate", branch = "polkadot-v0.9.28" }
-frame-system = { git = "https://github.com/paritytech/substrate", branch = "polkadot-v0.9.28" }
-frame-system-rpc-runtime-api = { git = "https://github.com/paritytech/substrate", branch = "polkadot-v0.9.28" }
+frame-benchmarking = { git = "https://github.com/paritytech/substrate", branch = "master" }
+frame-benchmarking-cli = { git = "https://github.com/paritytech/substrate", branch = "master" }
+pallet-transaction-payment = { git = "https://github.com/paritytech/substrate", branch = "master" }
+pallet-transaction-payment-rpc-runtime-api = { git = "https://github.com/paritytech/substrate", branch = "master" }
+frame-system = { git = "https://github.com/paritytech/substrate", branch = "master" }
+frame-system-rpc-runtime-api = { git = "https://github.com/paritytech/substrate", branch = "master" }
 
-sp-consensus = { git = "https://github.com/paritytech/substrate", branch = "polkadot-v0.9.28" }
-sp-storage = { git = "https://github.com/paritytech/substrate", branch = "polkadot-v0.9.28" }
-sp-runtime = { git = "https://github.com/paritytech/substrate", branch = "polkadot-v0.9.28" }
-sp-blockchain = { git = "https://github.com/paritytech/substrate", branch = "polkadot-v0.9.28" }
-sp-api = { git = "https://github.com/paritytech/substrate", branch = "polkadot-v0.9.28" }
-sp-core = { git = "https://github.com/paritytech/substrate", branch = "polkadot-v0.9.28" }
-sp-keyring = { git = "https://github.com/paritytech/substrate", branch = "polkadot-v0.9.28" }
-sp-inherents = { git = "https://github.com/paritytech/substrate", branch = "polkadot-v0.9.28" }
-sp-timestamp = { git = "https://github.com/paritytech/substrate", branch = "polkadot-v0.9.28" }
-sp-session = { git = "https://github.com/paritytech/substrate", branch = "polkadot-v0.9.28" }
-sp-authority-discovery = { git = "https://github.com/paritytech/substrate", branch = "polkadot-v0.9.28" }
-sp-finality-grandpa = { git = "https://github.com/paritytech/substrate", branch = "polkadot-v0.9.28" }
-sp-consensus-babe = { git = "https://github.com/paritytech/substrate", branch = "polkadot-v0.9.28" }
-sp-transaction-pool = { git = "https://github.com/paritytech/substrate", branch = "polkadot-v0.9.28" }
-sp-offchain = { package = "sp-offchain", git = "https://github.com/paritytech/substrate", branch = "polkadot-v0.9.28" }
-sp-block-builder = { git = "https://github.com/paritytech/substrate", branch = "polkadot-v0.9.28" }
-sp-mmr-primitives = { git = "https://github.com/paritytech/substrate", default-features = false , branch = "polkadot-v0.9.28" }
+sp-consensus = { git = "https://github.com/paritytech/substrate", branch = "master" }
+sp-storage = { git = "https://github.com/paritytech/substrate", branch = "master" }
+sp-runtime = { git = "https://github.com/paritytech/substrate", branch = "master" }
+sp-blockchain = { git = "https://github.com/paritytech/substrate", branch = "master" }
+sp-api = { git = "https://github.com/paritytech/substrate", branch = "master" }
+sp-core = { git = "https://github.com/paritytech/substrate", branch = "master" }
+sp-keyring = { git = "https://github.com/paritytech/substrate", branch = "master" }
+sp-inherents = { git = "https://github.com/paritytech/substrate", branch = "master" }
+sp-timestamp = { git = "https://github.com/paritytech/substrate", branch = "master" }
+sp-session = { git = "https://github.com/paritytech/substrate", branch = "master" }
+sp-authority-discovery = { git = "https://github.com/paritytech/substrate", branch = "master" }
+sp-finality-grandpa = { git = "https://github.com/paritytech/substrate", branch = "master" }
+sp-consensus-babe = { git = "https://github.com/paritytech/substrate", branch = "master" }
+sp-transaction-pool = { git = "https://github.com/paritytech/substrate", branch = "master" }
+sp-offchain = { package = "sp-offchain", git = "https://github.com/paritytech/substrate", branch = "master" }
+sp-block-builder = { git = "https://github.com/paritytech/substrate", branch = "master" }
+sp-mmr-primitives = { git = "https://github.com/paritytech/substrate", branch = "master", default-features = false }
 
-sc-consensus = { git = "https://github.com/paritytech/substrate", branch = "polkadot-v0.9.28" }
-sc-executor = { git = "https://github.com/paritytech/substrate", branch = "polkadot-v0.9.28" }
-sc-client-api = { git = "https://github.com/paritytech/substrate", branch = "polkadot-v0.9.28" }
-sc-service = { git = "https://github.com/paritytech/substrate", default-features = false , branch = "polkadot-v0.9.28" }
+sc-consensus = { git = "https://github.com/paritytech/substrate", branch = "master" }
+sc-executor = { git = "https://github.com/paritytech/substrate", branch = "master" }
+sc-client-api = { git = "https://github.com/paritytech/substrate", branch = "master" }
+sc-service = { git = "https://github.com/paritytech/substrate", branch = "master", default-features = false }
 
-beefy-primitives = { git = "https://github.com/paritytech/substrate", branch = "polkadot-v0.9.28" }
+beefy-primitives = { git = "https://github.com/paritytech/substrate", branch = "master" }
 
 # Polkadot Runtimes
 polkadot-runtime = { path = "../../runtime/polkadot", optional = true }
