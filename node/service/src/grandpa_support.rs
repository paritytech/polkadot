// Copyright 2017-2020 Parity Technologies (UK) Ltd.
// This file is part of Polkadot.

// Polkadot is free software: you can redistribute it and/or modify
// it under the terms of the GNU General Public License as published by
// the Free Software Foundation, either version 3 of the License, or
// (at your option) any later version.

// Polkadot is distributed in the hope that it will be useful,
// but WITHOUT ANY WARRANTY; without even the implied warranty of
// MERCHANTABILITY or FITNESS FOR A PARTICULAR PURPOSE.  See the
// GNU General Public License for more details.

// You should have received a copy of the GNU General Public License
// along with Polkadot.  If not, see <http://www.gnu.org/licenses/>.

//! Polkadot-specific GRANDPA integration utilities.

use std::sync::Arc;

use sp_runtime::traits::Header as _;
use sp_runtime::traits::{Block as BlockT, NumberFor};

use crate::HeaderProvider;

#[cfg(feature = "full-node")]
<<<<<<< HEAD
use {
	futures::channel::oneshot,
	polkadot_overseer::Handle,
	polkadot_primitives::v1::{Block as PolkadotBlock, Hash, Header as PolkadotHeader},
	polkadot_subsystem::messages::{ApprovalVotingMessage, HighestApprovedAncestorBlock},
	prometheus_endpoint::{self, Registry},
};

/// A custom GRANDPA voting rule that acts as a diagnostic for the approval
/// voting subsystem's desired votes.
///
/// The practical effect of this voting rule is to implement a fixed delay of
/// blocks and to issue a prometheus metric on the lag behind the head that
/// approval checking would indicate.
#[cfg(feature = "full-node")]
#[derive(Clone)]
pub(crate) struct ApprovalCheckingVotingRule {
	checking_lag: Option<prometheus_endpoint::Gauge<prometheus_endpoint::U64>>,
	overseer: Handle,
}

#[cfg(feature = "full-node")]
impl ApprovalCheckingVotingRule {
	/// Create a new approval checking diagnostic voting rule.
	pub fn new(overseer: Handle, registry: Option<&Registry>)
		-> Result<Self, prometheus_endpoint::PrometheusError>
	{
		Ok(ApprovalCheckingVotingRule {
			checking_lag: if let Some(registry) = registry {
				Some(prometheus_endpoint::register(
					prometheus_endpoint::Gauge::with_opts(
						prometheus_endpoint::Opts::new(
							"parachain_approval_checking_finality_lag",
							"How far behind the head of the chain the Approval Checking protocol wants to vote",
						)
					)?,
					registry,
				)?)
			} else {
				None
			},
			overseer,
		})
	}
}

#[cfg(feature = "full-node")]
#[derive(Debug, PartialEq)]
/// Vote explicitly on the given hash.
enum ParachainVotingRuleTarget<H, N> {
	Explicit((H, N)),
	/// Vote on the current target.
	Current,
	/// Vote on the base target - the minimal possible vote.
	Base,
}

#[cfg(feature = "full-node")]
fn approval_checking_vote_to_grandpa_vote<H, N: PartialOrd>(
	approval_checking_vote: Option<(H, N)>,
	current_number: N,
) -> ParachainVotingRuleTarget<H, N> {
	match approval_checking_vote {
		Some((hash, number)) => if number > current_number {
			// respect other voting rule.
			ParachainVotingRuleTarget::Current
		} else {
			ParachainVotingRuleTarget::Explicit((hash, number))
		},
		// If approval-voting chooses 'None', that means we should vote on the base (last round estimate).
		None => ParachainVotingRuleTarget::Base,
	}
}

/// The maximum amount of unfinalized blocks we are willing to allow due to approval checking lag.
/// This is a safety net that should be removed at some point in the future.
#[cfg(feature = "full-node")]
const MAX_APPROVAL_CHECKING_FINALITY_LAG: polkadot_primitives::v1::BlockNumber = 50;

#[cfg(feature = "full-node")]
impl<B> grandpa::VotingRule<PolkadotBlock, B> for ApprovalCheckingVotingRule
where
	B: sp_blockchain::HeaderBackend<PolkadotBlock> + 'static,
{
	fn restrict_vote(
		&self,
		backend: Arc<B>,
		base: &PolkadotHeader,
		best_target: &PolkadotHeader,
		current_target: &PolkadotHeader,
	) -> grandpa::VotingRuleResult<PolkadotBlock> {
		// Query approval checking and issue metrics.
		let mut overseer = self.overseer.clone();
		let checking_lag = self.checking_lag.clone();

		let best_hash = best_target.hash();
		let best_number = best_target.number.clone();
		let best_header = best_target.clone();

		let current_hash = current_target.hash();
		let current_number = current_target.number.clone();

		let base_hash = base.hash();
		let base_number = base.number;

		Box::pin(async move {
			let (tx, rx) = oneshot::channel();
			let approval_checking_subsystem_vote = {
				overseer.send_msg(
					ApprovalVotingMessage::ApprovedAncestor(
						best_hash,
						base_number,
						tx,
					),
					std::any::type_name::<Self>(),
				).await;

				rx.await
					.ok()
					.and_then(|v| v)
					.map(|HighestApprovedAncestorBlock { hash, number, .. }| (hash, number))
			};

			let approval_checking_subsystem_lag = approval_checking_subsystem_vote.map_or(
				best_number - base_number,
				|(_h, n)| best_number - n,
			);

			if let Some(ref checking_lag) = checking_lag {
				checking_lag.set(approval_checking_subsystem_lag as _);
			}

			let min_vote = {
				if best_number.checked_sub(base_number + MAX_APPROVAL_CHECKING_FINALITY_LAG).is_some() {
					// Catch up to the best, with some extra lag.
					let target_number = best_number.saturating_sub(MAX_APPROVAL_CHECKING_FINALITY_LAG);
					if target_number >= current_number {
						Some((current_hash, current_number))
					} else {
						walk_backwards_to_target_block(&*backend, target_number, &best_header).ok()
					}
				} else {
					Some((base_hash, base_number))
				}
			};

			let vote = match approval_checking_vote_to_grandpa_vote(
				approval_checking_subsystem_vote,
				current_number,
			) {
				ParachainVotingRuleTarget::Explicit(vote) => {
					if min_vote.as_ref().map_or(false, |min| min.1 > vote.1) {
						min_vote
					} else {
						Some(vote)
					}
				}
				ParachainVotingRuleTarget::Current => Some((current_hash, current_number)),
				ParachainVotingRuleTarget::Base => min_vote.or(Some((base_hash, base_number))),
			};

			tracing::trace!(
				target: "parachain::approval-voting",
				?vote,
				?approval_checking_subsystem_vote,
				approval_checking_subsystem_lag,
				current_number,
				best_number,
				base_number,
				"GRANDPA: voting based on approved ancestor.",
			);

			vote
		})
	}
}
=======
use polkadot_primitives::v1::Hash;
>>>>>>> 2d197804

/// Returns the block hash of the block at the given `target_number` by walking
/// backwards from the given `current_header`.
pub(super) fn walk_backwards_to_target_block<Block, HP>(
	backend: &HP,
	target_number: NumberFor<Block>,
	current_header: &Block::Header,
) -> Result<(Block::Hash, NumberFor<Block>), sp_blockchain::Error>
where
	Block: BlockT,
	HP: HeaderProvider<Block>,
{
	let mut target_hash = current_header.hash();
	let mut target_header = current_header.clone();

	loop {
		if *target_header.number() < target_number {
			unreachable!(
				"we are traversing backwards from a known block; \
				 blocks are stored contiguously; \
				 qed"
			);
		}

		if *target_header.number() == target_number {
			return Ok((target_hash, target_number));
		}

		target_hash = *target_header.parent_hash();
		target_header = backend
			.header(target_hash)?
			.expect("Header known to exist due to the existence of one of its descendants; qed");
	}
}

/// A custom GRANDPA voting rule that "pauses" voting (i.e. keeps voting for the
/// same last finalized block) after a given block at height `N` has been
/// finalized and for a delay of `M` blocks, i.e. until the best block reaches
/// `N` + `M`, the voter will keep voting for block `N`.
#[derive(Clone)]
pub(crate) struct PauseAfterBlockFor<N>(pub(crate) N, pub(crate) N);

impl<Block, B> grandpa::VotingRule<Block, B> for PauseAfterBlockFor<NumberFor<Block>>
where
	Block: BlockT,
	B: sp_blockchain::HeaderBackend<Block> + 'static,
{
	fn restrict_vote(
		&self,
		backend: Arc<B>,
		base: &Block::Header,
		best_target: &Block::Header,
		current_target: &Block::Header,
	) -> grandpa::VotingRuleResult<Block> {
		let aux = || {
			// only restrict votes targeting a block higher than the block
			// we've set for the pause
			if *current_target.number() > self.0 {
				// if we're past the pause period (i.e. `self.0 + self.1`)
				// then we no longer need to restrict any votes
				if *best_target.number() > self.0 + self.1 {
					return None;
				}

				// if we've finalized the pause block, just keep returning it
				// until best number increases enough to pass the condition above
				if *base.number() >= self.0 {
					return Some((base.hash(), *base.number()));
				}

				// otherwise find the target header at the pause block
				// to vote on
				return walk_backwards_to_target_block(&*backend, self.0, current_target).ok();
			}

			None
		};

		let target = aux();

		Box::pin(async move { target })
	}
}

/// GRANDPA hard forks due to borked migration of session keys after a runtime
/// upgrade (at #1491596), the signaled authority set changes were invalid
/// (blank keys) and were impossible to finalize. The authorities for these
/// intermediary pending changes are replaced with a static list comprised of
/// w3f validators and randomly selected validators from the latest session (at
/// #1500988).
#[cfg(feature = "full-node")]
pub(crate) fn kusama_hard_forks() -> Vec<(
	grandpa_primitives::SetId,
	(Hash, polkadot_primitives::v1::BlockNumber),
	grandpa_primitives::AuthorityList,
)> {
	use sp_core::crypto::Ss58Codec;
	use std::str::FromStr;

	let forks = vec![
		(
			623,
			"01e94e1e7e9cf07b3b0bf4e1717fce7448e5563901c2ef2e3b8e9ecaeba088b1",
			1492283,
		),
		(
			624,
			"ddc4323c5e8966844dfaa87e0c2f74ef6b43115f17bf8e4ff38845a62d02b9a9",
			1492436,
		),
		(
			625,
			"38ba115b296663e424e32d7b1655cd795719cef4fd7d579271a6d01086cf1628",
			1492586,
		),
		(
			626,
			"f3172b6b8497c10fc772f5dada4eeb1f4c4919c97de9de2e1a439444d5a057ff",
			1492955,
		),
		(
			627,
			"b26526aea299e9d24af29fdacd5cf4751a663d24894e3d0a37833aa14c58424a",
			1493338,
		),
		(
			628,
			"3980d024327d53b8d01ef0d198a052cd058dd579508d8ed6283fe3614e0a3694",
			1493913,
		),
		(
			629,
			"31f22997a786c25ee677786373368cae6fd501fd1bc4b212b8e267235c88179d",
			1495083,
		),
		(
			630,
			"1c65eb250cf54b466c64f1a4003d1415a7ee275e49615450c0e0525179857eef",
			1497404,
		),
		(
			631,
			"9e44116467cc9d7e224e36487bf2cf571698cae16b25f54a7430f1278331fdd8",
			1498598,
		),
	];

	let authorities = vec![
		"CwjLJ1zPWK5Ao9WChAFp7rWGEgN3AyXXjTRPrqgm5WwBpoS",
		"Dp8FHpZTzvoKXztkfrUAkF6xNf6sjVU5ZLZ29NEGUazouou",
		"DtK7YfkhNWU6wEPF1dShsFdhtosVAuJPLkoGhKhG1r5LjKq",
		"FLnHYBuoyThzqJ45tdb8P6yMLdocM7ir27Pg1AnpYoygm1K",
		"FWEfJ5UMghr52UopgYjawAg6hQg3ztbQek75pfeRtLVi8pB",
		"ECoLHAu7HKWGTB9od82HAtequYj6hvNHigkGSB9g3ApxAwB",
		"GL1Tg3Uppo8GYL9NjKj4dWKcS6tW98REop9G5hpu7HgFwTa",
		"ExnjU5LZMktrgtQBE3An6FsQfvaKG1ukxPqwhJydgdgarmY",
		"CagLpgCBu5qJqYF2tpFX6BnU4yHvMGSjc7r3Ed1jY3tMbQt",
		"DsrtmMsD4ijh3n4uodxPoiW9NZ7v7no5wVvPVj8fL1dfrWB",
		"HQB4EctrVR68ozZDyBiRJzLRAEGh1YKgCkAsFjJcegL9RQA",
		"H2YTYbXTFkDY1cGnv164ecnDT3hsD2bQXtyiDbcQuXcQZUV",
		"H5WL8jXmbkCoEcLfvqJkbLUeGrDFsJiMXkhhRWn3joct1tE",
		"DpB37GDrJDYcmg2df2eqsrPKMay1u8hyZ6sQi2FuUiUeNLu",
		"FR8yjKRA9MTjvFGK8kfzrdC23Fr6xd7rfBvZXSjAsmuxURE",
		"DxHPty3B9fpj3duu6Gc6gCSCAvsydJHJEY5G3oVYT8S5BYJ",
		"DbVKC8ZJjevrhqSnZyJMMvmPL7oPPL4ed1roxawYnHVgyin",
		"DVJV81kab2J6oTyRJ9T3NCwW2DSrysbWCssvMcE6cwZHnAd",
		"Fg4rDAyzoVzf39Zo8JFPo4W314ntNWNwm3shr4xKe8M1fJg",
		"GUaNcnAruMVxHGTs7gGpSUpigRJboQYQBBQyPohkFcP6NMH",
		"J4BMGF4W9yWiJz4pkhQW73X6QMGpKUzmPppVnqzBCqw5dQq",
		"E1cR61L1tdDEop4WdWVqcq1H1x6VqsDpSHvFyUeC41uruVJ",
		"GoWLzBsj1f23YtdDpyntnvN1LwXKhF5TEeZvBeTVxofgWGR",
		"CwHwmbogSwtRbrkajVBNubPvWmHBGU4bhMido54M9CjuKZD",
		"FLT63y9oVXJnyiWMAL4RvWxsQx21Vymw9961Z7NRFmSG7rw",
		"FoQ2y6JuHuHTG4rHFL3f2hCxfJMvtrq8wwPWdv8tsdkcyA8",
		"D7QQKqqs8ocGorRA12h4QoBSHDia1DkHeXT4eMfjWQ483QH",
		"J6z7FP35F9DiiU985bhkDTS3WxyeTBeoo9MtLdLoD3GiWPj",
		"EjapydCK25AagodRbDECavHAy8yQY1tmeRhwUXhVWx4cFPv",
		"H8admATcRkGCrF1dTDDBCjQDsYjMkuPaN9YwR2mSCj4DWMQ",
		"FtHMRU1fxsoswJjBvyCGvECepC7gP2X77QbNpyikYSqqR6k",
		"DzY5gwr45GVRUFzRMmeg8iffpqYF47nm3XbJhmjG97FijaE",
		"D3HKWAihSUmg8HrfeFrftSwNK7no261yA9RNr3LUUdsuzuJ",
		"D82DwwGJGTcSvtB3SmNrZejnSertbPzpkYvDUp3ibScL3ne",
		"FTPxLXLQvMDQYFA6VqNLGwWPKhemMYP791XVj8TmDpFuV3b",
		"FzGfKmS7N8Z1tvCBU5JH1eBXZQ9pCtRNoMUnNVv38wZNq72",
		"GDfm1MyLAQ7Rh8YPtF6FtMweV4hz91zzeDy2sSABNNqAbmg",
		"DiVQbq7sozeKp7PXPM1HLFc2m7ih8oepKLRK99oBY3QZak1",
		"HErWh7D2RzrjWWB2fTJfcAejD9MJpadeWWZM2Wnk7LiNWfG",
		"Es4DbDauYZYyRJbr6VxrhdcM1iufP9GtdBYf3YtSEvdwNyb",
		"EBgXT6FaVo4WsN2LmfnB2jnpDFf4zay3E492RGSn6v1tY99",
		"Dr9Zg4fxZurexParztL9SezFeHsPwdP8uGgULeRMbk8DDHJ",
		"JEnSTZJpLh91cSryptj57RtFxq9xXqf4U5wBH3qoP91ZZhN",
		"DqtRkrmtPANa8wrYR7Ce2LxJxk2iNFtiCxv1cXbx54uqdTN",
		"GaxmF53xbuTFKopVEseWiaCTa8fC6f99n4YfW8MGPSPYX3s",
		"EiCesgkAaighBKMpwFSAUdvwE4mRjBjNmmd5fP6d4FG8DAx",
		"HVbwWGUx7kCgUGap1Mfcs37g6JAZ5qsfsM7TsDRcSqvfxmd",
		"G45bc8Ajrd6YSXav77gQwjjGoAsR2qiGd1aLzkMy7o1RLwd",
		"Cqix2rD93Mdf7ytg8tBavAig2TvhXPgPZ2mejQvkq7qgRPq",
		"GpodE2S5dPeVjzHB4Drm8R9rEwcQPtwAspXqCVz1ooFWf5K",
		"CwfmfRmzPKLj3ntSCejuVwYmQ1F9iZWY4meQrAVoJ2G8Kce",
		"Fhp5NPvutRCJ4Gx3G8vCYGaveGcU3KgTwfrn5Zr8sLSgwVx",
		"GeYRRPkyi23wSF3cJGjq82117fKJZUbWsAGimUnzb5RPbB1",
		"DzCJ4y5oT611dfKQwbBDVbtCfENTdMCjb4KGMU3Mq6nyUMu",
	];

	let authorities = authorities
		.into_iter()
		.map(|address| {
			(
				grandpa_primitives::AuthorityId::from_ss58check(address)
					.expect("hard fork authority addresses are static and they should be carefully defined; qed."),
				1,
			)
		})
		.collect::<Vec<_>>();

	forks
		.into_iter()
		.map(|(set_id, hash, number)| {
			let hash = Hash::from_str(hash)
				.expect("hard fork hashes are static and they should be carefully defined; qed.");

			(set_id, (hash, number), authorities.clone())
		})
		.collect()
}

#[cfg(test)]
mod tests {
	use grandpa::VotingRule;
	use polkadot_test_client::{
		TestClientBuilder, TestClientBuilderExt, DefaultTestClientBuilderExt, InitPolkadotBlockBuilder,
		ClientBlockImportExt,
	};
	use sp_blockchain::HeaderBackend;
	use sp_runtime::{generic::BlockId, traits::Header};
	use consensus_common::BlockOrigin;
	use std::sync::Arc;

	#[test]
	fn grandpa_pause_voting_rule_works() {
		let _ = env_logger::try_init();

		let client = Arc::new(TestClientBuilder::new().build());

		let mut push_blocks = {
			let mut client = client.clone();

			move |n| {
				for _ in 0..n {
					let block = client.init_polkadot_block_builder().build().unwrap().block;
					futures::executor::block_on(client.import(BlockOrigin::Own, block)).unwrap();
				}
			}
		};

		let get_header = {
			let client = client.clone();
			move |n| client.header(&BlockId::Number(n)).unwrap().unwrap()
		};

		// the rule should filter all votes after block #20
		// is finalized until block #50 is imported.
		let voting_rule = super::PauseAfterBlockFor(20, 30);

		// add 10 blocks
		push_blocks(10);
		assert_eq!(client.info().best_number, 10);

		// we have not reached the pause block
		// therefore nothing should be restricted
		assert_eq!(
			futures::executor::block_on(voting_rule.restrict_vote(
				client.clone(),
				&get_header(0),
				&get_header(10),
				&get_header(10)
			)),
			None,
		);

		// add 15 more blocks
		// best block: #25
		push_blocks(15);

		// we are targeting the pause block,
		// the vote should not be restricted
		assert_eq!(
			futures::executor::block_on(voting_rule.restrict_vote(
				client.clone(),
				&get_header(10),
				&get_header(20),
				&get_header(20)
			)),
			None,
		);

		// we are past the pause block, votes should
		// be limited to the pause block.
		let pause_block = get_header(20);
		assert_eq!(
			futures::executor::block_on(voting_rule.restrict_vote(
				client.clone(),
				&get_header(10),
				&get_header(21),
				&get_header(21)
			)),
			Some((pause_block.hash(), *pause_block.number())),
		);

		// we've finalized the pause block, so we'll keep
		// restricting our votes to it.
		assert_eq!(
			futures::executor::block_on(voting_rule.restrict_vote(
				client.clone(),
				&pause_block, // #20
				&get_header(21),
				&get_header(21),
			)),
			Some((pause_block.hash(), *pause_block.number())),
		);

		// add 30 more blocks
		// best block: #55
		push_blocks(30);

		// we're at the last block of the pause, this block
		// should still be considered in the pause period
		assert_eq!(
			futures::executor::block_on(voting_rule.restrict_vote(
				client.clone(),
				&pause_block, // #20
				&get_header(50),
				&get_header(50),
			)),
			Some((pause_block.hash(), *pause_block.number())),
		);

		// we're past the pause period, no votes should be filtered
		assert_eq!(
			futures::executor::block_on(voting_rule.restrict_vote(
				client.clone(),
				&pause_block, // #20
				&get_header(51),
				&get_header(51),
			)),
			None,
		);
	}
}<|MERGE_RESOLUTION|>--- conflicted
+++ resolved
@@ -24,186 +24,7 @@
 use crate::HeaderProvider;
 
 #[cfg(feature = "full-node")]
-<<<<<<< HEAD
-use {
-	futures::channel::oneshot,
-	polkadot_overseer::Handle,
-	polkadot_primitives::v1::{Block as PolkadotBlock, Hash, Header as PolkadotHeader},
-	polkadot_subsystem::messages::{ApprovalVotingMessage, HighestApprovedAncestorBlock},
-	prometheus_endpoint::{self, Registry},
-};
-
-/// A custom GRANDPA voting rule that acts as a diagnostic for the approval
-/// voting subsystem's desired votes.
-///
-/// The practical effect of this voting rule is to implement a fixed delay of
-/// blocks and to issue a prometheus metric on the lag behind the head that
-/// approval checking would indicate.
-#[cfg(feature = "full-node")]
-#[derive(Clone)]
-pub(crate) struct ApprovalCheckingVotingRule {
-	checking_lag: Option<prometheus_endpoint::Gauge<prometheus_endpoint::U64>>,
-	overseer: Handle,
-}
-
-#[cfg(feature = "full-node")]
-impl ApprovalCheckingVotingRule {
-	/// Create a new approval checking diagnostic voting rule.
-	pub fn new(overseer: Handle, registry: Option<&Registry>)
-		-> Result<Self, prometheus_endpoint::PrometheusError>
-	{
-		Ok(ApprovalCheckingVotingRule {
-			checking_lag: if let Some(registry) = registry {
-				Some(prometheus_endpoint::register(
-					prometheus_endpoint::Gauge::with_opts(
-						prometheus_endpoint::Opts::new(
-							"parachain_approval_checking_finality_lag",
-							"How far behind the head of the chain the Approval Checking protocol wants to vote",
-						)
-					)?,
-					registry,
-				)?)
-			} else {
-				None
-			},
-			overseer,
-		})
-	}
-}
-
-#[cfg(feature = "full-node")]
-#[derive(Debug, PartialEq)]
-/// Vote explicitly on the given hash.
-enum ParachainVotingRuleTarget<H, N> {
-	Explicit((H, N)),
-	/// Vote on the current target.
-	Current,
-	/// Vote on the base target - the minimal possible vote.
-	Base,
-}
-
-#[cfg(feature = "full-node")]
-fn approval_checking_vote_to_grandpa_vote<H, N: PartialOrd>(
-	approval_checking_vote: Option<(H, N)>,
-	current_number: N,
-) -> ParachainVotingRuleTarget<H, N> {
-	match approval_checking_vote {
-		Some((hash, number)) => if number > current_number {
-			// respect other voting rule.
-			ParachainVotingRuleTarget::Current
-		} else {
-			ParachainVotingRuleTarget::Explicit((hash, number))
-		},
-		// If approval-voting chooses 'None', that means we should vote on the base (last round estimate).
-		None => ParachainVotingRuleTarget::Base,
-	}
-}
-
-/// The maximum amount of unfinalized blocks we are willing to allow due to approval checking lag.
-/// This is a safety net that should be removed at some point in the future.
-#[cfg(feature = "full-node")]
-const MAX_APPROVAL_CHECKING_FINALITY_LAG: polkadot_primitives::v1::BlockNumber = 50;
-
-#[cfg(feature = "full-node")]
-impl<B> grandpa::VotingRule<PolkadotBlock, B> for ApprovalCheckingVotingRule
-where
-	B: sp_blockchain::HeaderBackend<PolkadotBlock> + 'static,
-{
-	fn restrict_vote(
-		&self,
-		backend: Arc<B>,
-		base: &PolkadotHeader,
-		best_target: &PolkadotHeader,
-		current_target: &PolkadotHeader,
-	) -> grandpa::VotingRuleResult<PolkadotBlock> {
-		// Query approval checking and issue metrics.
-		let mut overseer = self.overseer.clone();
-		let checking_lag = self.checking_lag.clone();
-
-		let best_hash = best_target.hash();
-		let best_number = best_target.number.clone();
-		let best_header = best_target.clone();
-
-		let current_hash = current_target.hash();
-		let current_number = current_target.number.clone();
-
-		let base_hash = base.hash();
-		let base_number = base.number;
-
-		Box::pin(async move {
-			let (tx, rx) = oneshot::channel();
-			let approval_checking_subsystem_vote = {
-				overseer.send_msg(
-					ApprovalVotingMessage::ApprovedAncestor(
-						best_hash,
-						base_number,
-						tx,
-					),
-					std::any::type_name::<Self>(),
-				).await;
-
-				rx.await
-					.ok()
-					.and_then(|v| v)
-					.map(|HighestApprovedAncestorBlock { hash, number, .. }| (hash, number))
-			};
-
-			let approval_checking_subsystem_lag = approval_checking_subsystem_vote.map_or(
-				best_number - base_number,
-				|(_h, n)| best_number - n,
-			);
-
-			if let Some(ref checking_lag) = checking_lag {
-				checking_lag.set(approval_checking_subsystem_lag as _);
-			}
-
-			let min_vote = {
-				if best_number.checked_sub(base_number + MAX_APPROVAL_CHECKING_FINALITY_LAG).is_some() {
-					// Catch up to the best, with some extra lag.
-					let target_number = best_number.saturating_sub(MAX_APPROVAL_CHECKING_FINALITY_LAG);
-					if target_number >= current_number {
-						Some((current_hash, current_number))
-					} else {
-						walk_backwards_to_target_block(&*backend, target_number, &best_header).ok()
-					}
-				} else {
-					Some((base_hash, base_number))
-				}
-			};
-
-			let vote = match approval_checking_vote_to_grandpa_vote(
-				approval_checking_subsystem_vote,
-				current_number,
-			) {
-				ParachainVotingRuleTarget::Explicit(vote) => {
-					if min_vote.as_ref().map_or(false, |min| min.1 > vote.1) {
-						min_vote
-					} else {
-						Some(vote)
-					}
-				}
-				ParachainVotingRuleTarget::Current => Some((current_hash, current_number)),
-				ParachainVotingRuleTarget::Base => min_vote.or(Some((base_hash, base_number))),
-			};
-
-			tracing::trace!(
-				target: "parachain::approval-voting",
-				?vote,
-				?approval_checking_subsystem_vote,
-				approval_checking_subsystem_lag,
-				current_number,
-				best_number,
-				base_number,
-				"GRANDPA: voting based on approved ancestor.",
-			);
-
-			vote
-		})
-	}
-}
-=======
 use polkadot_primitives::v1::Hash;
->>>>>>> 2d197804
 
 /// Returns the block hash of the block at the given `target_number` by walking
 /// backwards from the given `current_header`.
