--- conflicted
+++ resolved
@@ -357,7 +357,6 @@
 	options
 }
 
-<<<<<<< HEAD
 /// Database configuration for version 0. This is useful just for testing.
 #[cfg(test)]
 pub(crate) fn paritydb_version_0_config(path: &Path) -> parity_db::Options {
@@ -368,8 +367,6 @@
 	options
 }
 
-=======
->>>>>>> 56d45fe3
 /// Migration from version 0 to version 1.
 /// Cases covered:
 /// - upgrading from v0.9.23 or earlier -> the `dispute coordinator column` was changed
@@ -415,85 +412,6 @@
 	use polkadot_node_core_approval_voting::approval_db::v2::migration_helpers::v1_to_v2_fill_test_data;
 
 	#[test]
-<<<<<<< HEAD
-	fn test_paritydb_migrate_0_to_1() {
-		use parity_db::Db;
-
-		let db_dir = tempfile::tempdir().unwrap();
-		let path = db_dir.path();
-		{
-			let db = Db::open_or_create(&paritydb_version_0_config(&path)).unwrap();
-
-			db.commit(vec![(
-				COL_AVAILABILITY_META as u8,
-				b"5678".to_vec(),
-				Some(b"somevalue".to_vec()),
-			)])
-			.unwrap();
-		}
-
-		try_upgrade_db(&path, DatabaseKind::ParityDB, 1).unwrap();
-
-		let db = Db::open(&paritydb_version_1_config(&path)).unwrap();
-		assert_eq!(
-			db.get(COL_AVAILABILITY_META as u8, b"5678").unwrap(),
-			Some("somevalue".as_bytes().to_vec())
-		);
-	}
-
-	#[test]
-	fn test_paritydb_migrate_1_to_2() {
-		use parity_db::Db;
-
-		let db_dir = tempfile::tempdir().unwrap();
-		let path = db_dir.path();
-
-		// We need to properly set db version for upgrade to work.
-		fs::write(version_file_path(path), "1").expect("Failed to write DB version");
-
-		{
-			let db = Db::open_or_create(&paritydb_version_1_config(&path)).unwrap();
-
-			// Write some dummy data
-			db.commit(vec![(
-				COL_DISPUTE_COORDINATOR_DATA as u8,
-				b"1234".to_vec(),
-				Some(b"somevalue".to_vec()),
-			)])
-			.unwrap();
-
-			assert_eq!(db.num_columns(), columns::v1::NUM_COLUMNS as u8);
-		}
-
-		try_upgrade_db(&path, DatabaseKind::ParityDB, 2).unwrap();
-
-		let db = Db::open(&paritydb_version_2_config(&path)).unwrap();
-
-		assert_eq!(db.num_columns(), columns::v2::NUM_COLUMNS as u8);
-
-		assert_eq!(
-			db.get(COL_DISPUTE_COORDINATOR_DATA as u8, b"1234").unwrap(),
-			Some("somevalue".as_bytes().to_vec())
-		);
-
-		// Test we can write the new column.
-		db.commit(vec![(
-			COL_SESSION_WINDOW_DATA as u8,
-			b"1337".to_vec(),
-			Some(b"0xdeadb00b".to_vec()),
-		)])
-		.unwrap();
-
-		// Read back data from new column.
-		assert_eq!(
-			db.get(COL_SESSION_WINDOW_DATA as u8, b"1337").unwrap(),
-			Some("0xdeadb00b".as_bytes().to_vec())
-		);
-	}
-
-	#[test]
-=======
->>>>>>> 56d45fe3
 	fn test_rocksdb_migrate_1_to_2() {
 		use kvdb::{DBKey, DBOp};
 		use kvdb_rocksdb::{Database, DatabaseConfig};
@@ -553,7 +471,6 @@
 	}
 
 	#[test]
-<<<<<<< HEAD
 	fn test_migrate_3_to_4() {
 		use kvdb_rocksdb::{Database, DatabaseConfig};
 		use polkadot_node_core_approval_voting::approval_db::v2::migration_helpers::v1_to_v2_sanity_check;
@@ -625,40 +542,6 @@
 	}
 
 	#[test]
-	fn test_paritydb_migrate_2_to_3() {
-		use parity_db::Db;
-
-		let db_dir = tempfile::tempdir().unwrap();
-		let path = db_dir.path();
-		let test_key = b"1337";
-
-		// We need to properly set db version for upgrade to work.
-		fs::write(version_file_path(path), "2").expect("Failed to write DB version");
-
-		{
-			let db = Db::open_or_create(&paritydb_version_2_config(&path)).unwrap();
-
-			// Write some dummy data
-			db.commit(vec![(
-				COL_SESSION_WINDOW_DATA as u8,
-				test_key.to_vec(),
-				Some(b"0xdeadb00b".to_vec()),
-			)])
-			.unwrap();
-
-			assert_eq!(db.num_columns(), columns::v2::NUM_COLUMNS as u8);
-		}
-
-		try_upgrade_db(&path, DatabaseKind::ParityDB, 3).unwrap();
-
-		let db = Db::open(&paritydb_version_3_config(&path)).unwrap();
-
-		assert_eq!(db.num_columns(), columns::v3::NUM_COLUMNS as u8);
-	}
-
-	#[test]
-=======
->>>>>>> 56d45fe3
 	fn test_rocksdb_migrate_2_to_3() {
 		use kvdb_rocksdb::{Database, DatabaseConfig};
 
