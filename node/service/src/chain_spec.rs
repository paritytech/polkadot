// Copyright 2017-2020 Parity Technologies (UK) Ltd.
// This file is part of Polkadot.

// Polkadot is free software: you can redistribute it and/or modify
// it under the terms of the GNU General Public License as published by
// the Free Software Foundation, either version 3 of the License, or
// (at your option) any later version.

// Polkadot is distributed in the hope that it will be useful,
// but WITHOUT ANY WARRANTY; without even the implied warranty of
// MERCHANTABILITY or FITNESS FOR A PARTICULAR PURPOSE.  See the
// GNU General Public License for more details.

// You should have received a copy of the GNU General Public License
// along with Polkadot.  If not, see <http://www.gnu.org/licenses/>.

//! Polkadot chain configurations.

use beefy_primitives::crypto::AuthorityId as BeefyId;
use grandpa::AuthorityId as GrandpaId;
#[cfg(feature = "kusama-native")]
use kusama_runtime as kusama;
#[cfg(feature = "kusama-native")]
use kusama_runtime::constants::currency::UNITS as KSM;
use pallet_im_online::sr25519::AuthorityId as ImOnlineId;
use pallet_staking::Forcing;
#[cfg(feature = "polkadot-native")]
use polkadot::constants::currency::UNITS as DOT;
use polkadot_primitives::v1::{AccountId, AccountPublic, AssignmentId, ValidatorId};
#[cfg(feature = "polkadot-native")]
use polkadot_runtime as polkadot;
use sp_authority_discovery::AuthorityId as AuthorityDiscoveryId;
use sp_consensus_babe::AuthorityId as BabeId;

#[cfg(feature = "rococo-native")]
use rococo_runtime as rococo;
#[cfg(feature = "rococo-native")]
use rococo_runtime::constants::currency::UNITS as ROC;
use sc_chain_spec::{ChainSpecExtension, ChainType};
use serde::{Deserialize, Serialize};
use sp_core::{sr25519, Pair, Public};
use sp_runtime::{traits::IdentifyAccount, Perbill};
use telemetry::TelemetryEndpoints;
#[cfg(feature = "westend-native")]
use westend_runtime as westend;
#[cfg(feature = "westend-native")]
use westend_runtime::constants::currency::UNITS as WND;

#[cfg(feature = "polkadot-native")]
const POLKADOT_STAGING_TELEMETRY_URL: &str = "wss://telemetry.polkadot.io/submit/";
#[cfg(feature = "kusama-native")]
const KUSAMA_STAGING_TELEMETRY_URL: &str = "wss://telemetry.polkadot.io/submit/";
#[cfg(feature = "westend-native")]
const WESTEND_STAGING_TELEMETRY_URL: &str = "wss://telemetry.polkadot.io/submit/";
#[cfg(feature = "rococo-native")]
const ROCOCO_STAGING_TELEMETRY_URL: &str = "wss://telemetry.polkadot.io/submit/";
const DEFAULT_PROTOCOL_ID: &str = "dot";

/// Node `ChainSpec` extensions.
///
/// Additional parameters for some Substrate core modules,
/// customizable from the chain spec.
#[derive(Default, Clone, Serialize, Deserialize, ChainSpecExtension)]
#[serde(rename_all = "camelCase")]
pub struct Extensions {
	/// Block numbers with known hashes.
	pub fork_blocks: sc_client_api::ForkBlocks<polkadot_primitives::v1::Block>,
	/// Known bad block hashes.
	pub bad_blocks: sc_client_api::BadBlocks<polkadot_primitives::v1::Block>,
	/// The light sync state.
	///
	/// This value will be set by the `sync-state rpc` implementation.
	pub light_sync_state: sc_sync_state_rpc::LightSyncStateExtension,
}

/// The `ChainSpec` parameterized for the polkadot runtime.
#[cfg(feature = "polkadot-native")]
pub type PolkadotChainSpec = service::GenericChainSpec<polkadot::GenesisConfig, Extensions>;

// Dummy chain spec, in case when we don't have the native runtime.
pub type DummyChainSpec = service::GenericChainSpec<(), Extensions>;

// Dummy chain spec, but that is fine when we don't have the native runtime.
#[cfg(not(feature = "polkadot-native"))]
pub type PolkadotChainSpec = DummyChainSpec;

/// The `ChainSpec` parameterized for the kusama runtime.
#[cfg(feature = "kusama-native")]
pub type KusamaChainSpec = service::GenericChainSpec<kusama::GenesisConfig, Extensions>;

/// The `ChainSpec` parameterized for the kusama runtime.
// Dummy chain spec, but that is fine when we don't have the native runtime.
#[cfg(not(feature = "kusama-native"))]
pub type KusamaChainSpec = DummyChainSpec;

/// The `ChainSpec` parameterized for the westend runtime.
#[cfg(feature = "westend-native")]
pub type WestendChainSpec = service::GenericChainSpec<westend::GenesisConfig, Extensions>;

/// The `ChainSpec` parameterized for the westend runtime.
// Dummy chain spec, but that is fine when we don't have the native runtime.
#[cfg(not(feature = "westend-native"))]
pub type WestendChainSpec = DummyChainSpec;

/// The `ChainSpec` parameterized for the rococo runtime.
#[cfg(feature = "rococo-native")]
pub type RococoChainSpec = service::GenericChainSpec<RococoGenesisExt, Extensions>;

/// The `ChainSpec` parameterized for the rococo runtime.
// Dummy chain spec, but that is fine when we don't have the native runtime.
#[cfg(not(feature = "rococo-native"))]
pub type RococoChainSpec = DummyChainSpec;

/// Extension for the Rococo genesis config to support a custom changes to the genesis state.
#[derive(serde::Serialize, serde::Deserialize)]
#[cfg(feature = "rococo-native")]
pub struct RococoGenesisExt {
	/// The runtime genesis config.
	runtime_genesis_config: rococo::GenesisConfig,
	/// The session length in blocks.
	///
	/// If `None` is supplied, the default value is used.
	session_length_in_blocks: Option<u32>,
}

#[cfg(feature = "rococo-native")]
impl sp_runtime::BuildStorage for RococoGenesisExt {
	fn assimilate_storage(&self, storage: &mut sp_core::storage::Storage) -> Result<(), String> {
		sp_state_machine::BasicExternalities::execute_with_storage(storage, || {
			if let Some(length) = self.session_length_in_blocks.as_ref() {
				rococo::constants::time::EpochDurationInBlocks::set(length);
			}
		});
		self.runtime_genesis_config.assimilate_storage(storage)
	}
}

pub fn polkadot_config() -> Result<PolkadotChainSpec, String> {
	PolkadotChainSpec::from_json_bytes(&include_bytes!("../res/polkadot.json")[..])
}

pub fn kusama_config() -> Result<KusamaChainSpec, String> {
	KusamaChainSpec::from_json_bytes(&include_bytes!("../res/kusama.json")[..])
}

pub fn westend_config() -> Result<WestendChainSpec, String> {
	WestendChainSpec::from_json_bytes(&include_bytes!("../res/westend.json")[..])
}

pub fn rococo_config() -> Result<RococoChainSpec, String> {
	RococoChainSpec::from_json_bytes(&include_bytes!("../res/rococo.json")[..])
}

/// This is a temporary testnet that uses the same runtime as rococo.
pub fn wococo_config() -> Result<RococoChainSpec, String> {
	RococoChainSpec::from_json_bytes(&include_bytes!("../res/wococo.json")[..])
}

/// The default parachains host configuration.
#[cfg(any(
	feature = "rococo-native",
	feature = "kusama-native",
	feature = "westend-native",
	feature = "polkadot-native"
))]
fn default_parachains_host_configuration(
) -> polkadot_runtime_parachains::configuration::HostConfiguration<
	polkadot_primitives::v1::BlockNumber,
> {
	use polkadot_primitives::v1::{MAX_CODE_SIZE, MAX_POV_SIZE};

	polkadot_runtime_parachains::configuration::HostConfiguration {
		validation_upgrade_frequency: 1u32,
		validation_upgrade_delay: 1,
		code_retention_period: 1200,
		max_code_size: MAX_CODE_SIZE,
		max_pov_size: MAX_POV_SIZE,
		max_head_data_size: 32 * 1024,
		group_rotation_frequency: 20,
		chain_availability_period: 4,
		thread_availability_period: 4,
		max_upward_queue_count: 8,
		max_upward_queue_size: 1024 * 1024,
<<<<<<< HEAD
		max_downward_message_size: 1024,
		ump_service_total_weight: 100_000_000_000,
=======
		max_downward_message_size: 1024 * 1024,
		// this is approximatelly 4ms.
		//
		// Same as `4 * frame_support::weights::WEIGHT_PER_MILLIS`. We don't bother with
		// an import since that's a made up number and should be replaced with a constant
		// obtained by benchmarking anyway.
		ump_service_total_weight: 4 * 1_000_000_000,
>>>>>>> d3a9b5be
		max_upward_message_size: 1024 * 1024,
		max_upward_message_num_per_candidate: 5,
		hrmp_sender_deposit: 0,
		hrmp_recipient_deposit: 0,
		hrmp_channel_max_capacity: 8,
		hrmp_channel_max_total_size: 8 * 1024,
		hrmp_max_parachain_inbound_channels: 4,
		hrmp_max_parathread_inbound_channels: 4,
		hrmp_channel_max_message_size: 1024 * 1024,
		hrmp_max_parachain_outbound_channels: 4,
		hrmp_max_parathread_outbound_channels: 4,
		hrmp_max_message_num_per_candidate: 5,
		dispute_period: 6,
		no_show_slots: 2,
		n_delay_tranches: 25,
		needed_approvals: 2,
		relay_vrf_modulo_samples: 2,
		zeroth_delay_tranche_width: 0,
		..Default::default()
	}
}

#[cfg(feature = "polkadot-native")]
fn polkadot_session_keys(
	babe: BabeId,
	grandpa: GrandpaId,
	im_online: ImOnlineId,
	para_validator: ValidatorId,
	para_assignment: AssignmentId,
	authority_discovery: AuthorityDiscoveryId,
) -> polkadot::SessionKeys {
	polkadot::SessionKeys {
		babe,
		grandpa,
		im_online,
		para_validator,
		para_assignment,
		authority_discovery,
	}
}

#[cfg(feature = "kusama-native")]
fn kusama_session_keys(
	babe: BabeId,
	grandpa: GrandpaId,
	im_online: ImOnlineId,
	para_validator: ValidatorId,
	para_assignment: AssignmentId,
	authority_discovery: AuthorityDiscoveryId,
) -> kusama::SessionKeys {
	kusama::SessionKeys {
		babe,
		grandpa,
		im_online,
		para_validator,
		para_assignment,
		authority_discovery,
	}
}

#[cfg(feature = "westend-native")]
fn westend_session_keys(
	babe: BabeId,
	grandpa: GrandpaId,
	im_online: ImOnlineId,
	para_validator: ValidatorId,
	para_assignment: AssignmentId,
	authority_discovery: AuthorityDiscoveryId,
) -> westend::SessionKeys {
	westend::SessionKeys {
		babe,
		grandpa,
		im_online,
		para_validator,
		para_assignment,
		authority_discovery,
	}
}

#[cfg(feature = "rococo-native")]
fn rococo_session_keys(
	babe: BabeId,
	grandpa: GrandpaId,
	im_online: ImOnlineId,
	para_validator: ValidatorId,
	para_assignment: AssignmentId,
	authority_discovery: AuthorityDiscoveryId,
	beefy: BeefyId,
) -> rococo_runtime::SessionKeys {
	rococo_runtime::SessionKeys {
		babe,
		grandpa,
		im_online,
		para_validator,
		para_assignment,
		authority_discovery,
		beefy,
	}
}

#[cfg(feature = "polkadot-native")]
fn polkadot_staging_testnet_config_genesis(wasm_binary: &[u8]) -> polkadot::GenesisConfig {
	// subkey inspect "$SECRET"
	let endowed_accounts = vec![];

	let initial_authorities: Vec<(
		AccountId,
		AccountId,
		BabeId,
		GrandpaId,
		ImOnlineId,
		ValidatorId,
		AssignmentId,
		AuthorityDiscoveryId,
	)> = vec![];

	const ENDOWMENT: u128 = 1_000_000 * DOT;
	const STASH: u128 = 100 * DOT;

	polkadot::GenesisConfig {
		system: polkadot::SystemConfig {
			code: wasm_binary.to_vec(),
			changes_trie_config: Default::default(),
		},
		balances: polkadot::BalancesConfig {
			balances: endowed_accounts
				.iter()
				.map(|k: &AccountId| (k.clone(), ENDOWMENT))
				.chain(initial_authorities.iter().map(|x| (x.0.clone(), STASH)))
				.collect(),
		},
		indices: polkadot::IndicesConfig { indices: vec![] },
		session: polkadot::SessionConfig {
			keys: initial_authorities
				.iter()
				.map(|x| {
					(
						x.0.clone(),
						x.0.clone(),
						polkadot_session_keys(
							x.2.clone(),
							x.3.clone(),
							x.4.clone(),
							x.5.clone(),
							x.6.clone(),
							x.7.clone(),
						),
					)
				})
				.collect::<Vec<_>>(),
		},
		staking: polkadot::StakingConfig {
			validator_count: 50,
			minimum_validator_count: 4,
			stakers: initial_authorities
				.iter()
				.map(|x| (x.0.clone(), x.1.clone(), STASH, polkadot::StakerStatus::Validator))
				.collect(),
			invulnerables: initial_authorities.iter().map(|x| x.0.clone()).collect(),
			force_era: Forcing::ForceNone,
			slash_reward_fraction: Perbill::from_percent(10),
			..Default::default()
		},
		phragmen_election: Default::default(),
		democracy: Default::default(),
		council: polkadot::CouncilConfig { members: vec![], phantom: Default::default() },
		technical_committee: polkadot::TechnicalCommitteeConfig {
			members: vec![],
			phantom: Default::default(),
		},
		technical_membership: Default::default(),
		babe: polkadot::BabeConfig {
			authorities: Default::default(),
			epoch_config: Some(polkadot::BABE_GENESIS_EPOCH_CONFIG),
		},
		grandpa: Default::default(),
		im_online: Default::default(),
		authority_discovery: polkadot::AuthorityDiscoveryConfig { keys: vec![] },
		claims: polkadot::ClaimsConfig { claims: vec![], vesting: vec![] },
		vesting: polkadot::VestingConfig { vesting: vec![] },
		treasury: Default::default(),
		configuration: polkadot::ConfigurationConfig {
			config: default_parachains_host_configuration(),
		},
		paras: Default::default(),
	}
}

#[cfg(feature = "westend-native")]
fn westend_staging_testnet_config_genesis(wasm_binary: &[u8]) -> westend::GenesisConfig {
	use hex_literal::hex;
	use sp_core::crypto::UncheckedInto;

	// subkey inspect "$SECRET"
	let endowed_accounts = vec![
		// 5DaVh5WRfazkGaKhx1jUu6hjz7EmRe4dtW6PKeVLim84KLe8
		hex!["42f4a4b3e0a89c835ee696205caa90dd85c8ea1d7364b646328ee919a6b2fc1e"].into(),
	];
	// SECRET='...' ./scripts/prepare-test-net.sh 4
	let initial_authorities: Vec<(
		AccountId,
		AccountId,
		BabeId,
		GrandpaId,
		ImOnlineId,
		ValidatorId,
		AssignmentId,
		AuthorityDiscoveryId,
	)> = vec![
		(
			//5ERCqy118nnXDai8g4t3MjdX7ZC5PrQzQpe9vwex5cELWqbt
			hex!["681af4f93073484e1acd6b27395d0d258f1a6b158c808846c8fd05ee2435056e"].into(),
			//5GTS114cfQNBgpQULhMaNCPXGds6NokegCnikxDe1vqANhtn
			hex!["c2463372598ebabd21ee5bc33e1d7e77f391d2df29ce2fbe6bed0d13be629a45"].into(),
			//5FhGbceKeH7fuGogcBwd28ZCkAwDGYBADCTeHiYrvx2ztyRd
			hex!["a097bfc6a33499ed843b711f52f523f8a7174f798a9f98620e52f4170dbe2948"]
				.unchecked_into(),
			//5Es7nDkJt2by5qVCCD7PZJdp76KJw1LdRCiNst5S5f4eecnz
			hex!["7bde49dda82c2c9f082b807ef3ceebff96437d67b3e630c584db7a220ecafacf"]
				.unchecked_into(),
			//5D4e8zRjaYzFamqChGPPtu26PcKbKgUrhb7WqcNbKa2RDFUR
			hex!["2c2fb730a7d9138e6d62fcf516f9ecc2d712af3f2f03ca330c9564b8c0c1bb33"]
				.unchecked_into(),
			//5DD3JY5ENkjcgVFbVSgUbZv7WmrnyJ8bxxu56ee6hZFiRdnh
			hex!["3297a8622988cc23dd9c131e3fb8746d49e007f6e58a81d43420cd539e250e4c"]
				.unchecked_into(),
			//5Gpodowhud8FG9xENXR5YwTFbUAWyoEtw7sYFytFsG4z7SU6
			hex!["d2932edf775088bd088dc5a112ad867c24cc95858f77f8a1ab014de8d4f96a3f"]
				.unchecked_into(),
			//5GUMj8tnjL3PJZgXoiWtgLCaMVNHBNeSeTqDsvcxmaVAjKn9
			hex!["c2fb0f74591a00555a292bc4882d3158bafc4c632124cb60681f164ef81bcf72"]
				.unchecked_into(),
		),
		(
			//5HgDCznTkHKUjzPkQoTZGWbvbyqB7sqHDBPDKdF1FyVYM7Er
			hex!["f8418f189f84814fd40cc1b2e90873e72ea789487f3b98ed42811ba76d10fc37"].into(),
			//5GQTryeFwuvgmZ2tH5ZeAKZHRM9ch5WGVGo6ND9P8f9uMsNY
			hex!["c002bb4af4a1bd2f33d104aef8a41878fe1ac94ba007029c4dfdefa8b698d043"].into(),
			//5C7YkWSVH1zrpsE5KwW1ua1qatyphzYxiZrL24mjkxz7mUbn
			hex!["022b14fbcf65a93b81f453105b9892c3fc4aa74c22c53b4abab019e1d58fbd41"]
				.unchecked_into(),
			//5GwFC6Tmg4fhj4PxSqHycgJxi3PDfnC9RGDsNHoRwAvXvpnZ
			hex!["d77cafd3b32c8b52b0e2780a586a6e527c94f1bdec117c4e4acb0a491461ffa3"]
				.unchecked_into(),
			//5DSVrGURuDuh8Luzo8FYq7o2NWiUSLSN6QAVNrj9BtswWH6R
			hex!["3cdb36a5a14715999faffd06c5b9e5dcdc24d4b46bc3e4df1aaad266112a7b49"]
				.unchecked_into(),
			//5DLEG2AupawCXGwhJtrzBRc3zAhuP8V662dDrUTzAsCiB9Ec
			hex!["38134245c9919ecb20bf2eedbe943b69ba92ceb9eb5477b92b0afd3cb6ce2858"]
				.unchecked_into(),
			//5D83o9fDgnHxaKPkSx59hk8zYzqcgzN2mrf7cp8fiVEi7V4E
			hex!["2ec917690dc1d676002e3504c530b2595490aa5a4603d9cc579b9485b8d0d854"]
				.unchecked_into(),
			//5DwBJquZgncRWXFxj2ydbF8LBUPPUbiq86sXWXgm8Z38m8L2
			hex!["52bae9b8dedb8058dda93ec6f57d7e5a517c4c9f002a4636fada70fed0acf376"]
				.unchecked_into(),
		),
		(
			//5DMHpkRpQV7NWJFfn2zQxCLiAKv7R12PWFRPHKKk5X3JkYfP
			hex!["38e280b35d08db46019a210a944e4b7177665232ab679df12d6a8bbb317a2276"].into(),
			//5FbJpSHmFDe5FN3DVGe1R345ZePL9nhcC9V2Cczxo7q8q6rN
			hex!["9c0bc0e2469924d718ae683737f818a47c46b0612376ecca06a2ac059fe1f870"].into(),
			//5E5Pm3Udzxy26KGkLE5pc8JPfQrvkYHiaXWtuEfmQsBSgep9
			hex!["58fecadc2df8182a27e999e7e1fd7c99f8ec18f2a81f9a0db38b3653613f3f4d"]
				.unchecked_into(),
			//5FxcystSLHtaWoy2HEgRNerj9PrUs452B6AvHVnQZm5ZQmqE
			hex!["ac4d0c5e8f8486de05135c10a707f58aa29126d5eb28fdaaba00f9a505f5249d"]
				.unchecked_into(),
			//5E7KqVXaVGuAqiqMigpuH8oXHLVh4tmijmpJABLYANpjMkem
			hex!["5a781385a0235fe8594dd101ec55ef9ba01883f8563a0cdd37b89e0303f6a578"]
				.unchecked_into(),
			//5H9AybjkpyZ79yN5nHuBqs6RKuZPgM7aAVVvTQsDFovgXb2A
			hex!["e09570f62a062450d4406b4eb43e7f775ff954e37606646cd590d1818189501f"]
				.unchecked_into(),
			//5Ccgs7VwJKBawMbwMENDmj2eFAxhFdGksVHdk8aTAf4w7xox
			hex!["1864832dae34df30846d5cc65973f58a2d01b337d094b1284ec3466ecc90251d"]
				.unchecked_into(),
			//5EsSaZZ7niJs7hmAtp4QeK19AcAuTp7WXB7N7gRipVooerq4
			hex!["7c1d92535e6d94e21cffea6633a855a7e3c9684cd2f209e5ddbdeaf5111e395b"]
				.unchecked_into(),
		),
		(
			//5Ea11qhmGRntQ7pyEkEydbwxvfrYwGMKW6rPERU4UiSBB6rd
			hex!["6ed057d2c833c45629de2f14b9f6ce6df1edbf9421b7a638e1fb4828c2bd2651"].into(),
			//5CZomCZwPB78BZMZsCiy7WSpkpHhdrN8QTSyjcK3FFEZHBor
			hex!["1631ff446b3534d031adfc37b7f7aed26d2a6b3938d10496aab3345c54707429"].into(),
			//5CSM6vppouFHzAVPkVFWN76DPRUG7B9qwJe892ccfSfJ8M5f
			hex!["108188c43a7521e1abe737b343341c2179a3a89626c7b017c09a5b10df6f1c42"]
				.unchecked_into(),
			//5GwkG4std9KcjYi3ThSC7QWfhqokmYVvWEqTU9h7iswjhLnr
			hex!["d7de8a43f7ee49fa3b3aaf32fb12617ec9ff7b246a46ab14e9c9d259261117fa"]
				.unchecked_into(),
			//5CoUk3wrCGJAWbiJEcsVjYhnd2JAHvR59jBRbSw77YrBtRL1
			hex!["209f680bc501f9b59358efe3636c51fd61238a8659bac146db909aea2595284b"]
				.unchecked_into(),
			//5EcSu96wprFM7G2HfJTjYu8kMParnYGznSUNTsoEKXywEsgG
			hex!["70adf80395b3f59e4cab5d9da66d5a286a0b6e138652a06f72542e46912df922"]
				.unchecked_into(),
			//5Ge3sjpD43Cuy7rNoJQmE9WctgCn6Faw89Pe7xPs3i55eHwJ
			hex!["ca5f6b970b373b303f64801a0c2cadc4fc05272c6047a2560a27d0c65589ca1d"]
				.unchecked_into(),
			//5EFcjHLvB2z5vd5g63n4gABmhzP5iPsKvTwd8sjfvTehNNrk
			hex!["60cae7fa5a079d9fc8061d715fbcc35ef57c3b00005694c2badce22dcc5a9f1b"]
				.unchecked_into(),
		),
	];

	const ENDOWMENT: u128 = 1_000_000 * WND;
	const STASH: u128 = 100 * WND;

	westend::GenesisConfig {
		system: westend::SystemConfig {
			code: wasm_binary.to_vec(),
			changes_trie_config: Default::default(),
		},
		balances: westend::BalancesConfig {
			balances: endowed_accounts
				.iter()
				.map(|k: &AccountId| (k.clone(), ENDOWMENT))
				.chain(initial_authorities.iter().map(|x| (x.0.clone(), STASH)))
				.collect(),
		},
		indices: westend::IndicesConfig { indices: vec![] },
		session: westend::SessionConfig {
			keys: initial_authorities
				.iter()
				.map(|x| {
					(
						x.0.clone(),
						x.0.clone(),
						westend_session_keys(
							x.2.clone(),
							x.3.clone(),
							x.4.clone(),
							x.5.clone(),
							x.6.clone(),
							x.7.clone(),
						),
					)
				})
				.collect::<Vec<_>>(),
		},
		staking: westend::StakingConfig {
			validator_count: 50,
			minimum_validator_count: 4,
			stakers: initial_authorities
				.iter()
				.map(|x| (x.0.clone(), x.1.clone(), STASH, westend::StakerStatus::Validator))
				.collect(),
			invulnerables: initial_authorities.iter().map(|x| x.0.clone()).collect(),
			force_era: Forcing::ForceNone,
			slash_reward_fraction: Perbill::from_percent(10),
			..Default::default()
		},
		babe: westend::BabeConfig {
			authorities: Default::default(),
			epoch_config: Some(westend::BABE_GENESIS_EPOCH_CONFIG),
		},
		grandpa: Default::default(),
		im_online: Default::default(),
		authority_discovery: westend::AuthorityDiscoveryConfig { keys: vec![] },
		vesting: westend::VestingConfig { vesting: vec![] },
		sudo: westend::SudoConfig { key: endowed_accounts[0].clone() },
		configuration: westend::ConfigurationConfig {
			config: default_parachains_host_configuration(),
		},
		paras: Default::default(),
		registrar: westend_runtime::RegistrarConfig {
			next_free_para_id: polkadot_primitives::v1::LOWEST_PUBLIC_ID,
		},
		xcm_pallet: westend_runtime::XcmPalletConfig { safe_xcm_version: Some(2) },
	}
}

#[cfg(feature = "kusama-native")]
fn kusama_staging_testnet_config_genesis(wasm_binary: &[u8]) -> kusama::GenesisConfig {
	use hex_literal::hex;
	use sp_core::crypto::UncheckedInto;

	// subkey inspect "$SECRET"
	let endowed_accounts = vec![
		// 5CVFESwfkk7NmhQ6FwHCM9roBvr9BGa4vJHFYU8DnGQxrXvz
		hex!["12b782529c22032ed4694e0f6e7d486be7daa6d12088f6bc74d593b3900b8438"].into(),
	];

	// for i in 1 2 3 4; do for j in stash controller; do subkey inspect "$SECRET//$i//$j"; done; done
	// for i in 1 2 3 4; do for j in babe; do subkey --sr25519 inspect "$SECRET//$i//$j"; done; done
	// for i in 1 2 3 4; do for j in grandpa; do subkey --ed25519 inspect "$SECRET//$i//$j"; done; done
	// for i in 1 2 3 4; do for j in im_online; do subkey --sr25519 inspect "$SECRET//$i//$j"; done; done
	// for i in 1 2 3 4; do for j in para_validator para_assignment; do subkey --sr25519 inspect "$SECRET//$i//$j"; done; done
	let initial_authorities: Vec<(
		AccountId,
		AccountId,
		BabeId,
		GrandpaId,
		ImOnlineId,
		ValidatorId,
		AssignmentId,
		AuthorityDiscoveryId,
	)> = vec![
		(
			// 5DD7Q4VEfPTLEdn11CnThoHT5f9xKCrnofWJL5SsvpTghaAT
			hex!["32a5718e87d16071756d4b1370c411bbbb947eb62f0e6e0b937d5cbfc0ea633b"].into(),
			// 5GNzaEqhrZAtUQhbMe2gn9jBuNWfamWFZHULryFwBUXyd1cG
			hex!["bee39fe862c85c91aaf343e130d30b643c6ea0b4406a980206f1df8331f7093b"].into(),
			// 5FpewyS2VY8Cj3tKgSckq8ECkjd1HKHvBRnWhiHqRQsWfFC1
			hex!["a639b507ee1585e0b6498ff141d6153960794523226866d1b44eba3f25f36356"]
				.unchecked_into(),
			// 5EjvdwATjyFFikdZibVvx1q5uBHhphS2Mnsq5c7yfaYK25vm
			hex!["76620f7c98bce8619979c2b58cf2b0aff71824126d2b039358729dad993223db"]
				.unchecked_into(),
			// 5FpewyS2VY8Cj3tKgSckq8ECkjd1HKHvBRnWhiHqRQsWfFC1
			hex!["a639b507ee1585e0b6498ff141d6153960794523226866d1b44eba3f25f36356"]
				.unchecked_into(),
			// 5FpewyS2VY8Cj3tKgSckq8ECkjd1HKHvBRnWhiHqRQsWfFC1
			hex!["a639b507ee1585e0b6498ff141d6153960794523226866d1b44eba3f25f36356"]
				.unchecked_into(),
			// 5FpewyS2VY8Cj3tKgSckq8ECkjd1HKHvBRnWhiHqRQsWfFC1
			hex!["a639b507ee1585e0b6498ff141d6153960794523226866d1b44eba3f25f36356"]
				.unchecked_into(),
			// 5FpewyS2VY8Cj3tKgSckq8ECkjd1HKHvBRnWhiHqRQsWfFC1
			hex!["a639b507ee1585e0b6498ff141d6153960794523226866d1b44eba3f25f36356"]
				.unchecked_into(),
		),
		(
			// 5G9VGb8ESBeS8Ca4or43RfhShzk9y7T5iTmxHk5RJsjZwsRx
			hex!["b496c98a405ceab59b9e970e59ef61acd7765a19b704e02ab06c1cdfe171e40f"].into(),
			// 5F7V9Y5FcxKXe1aroqvPeRiUmmeQwTFcL3u9rrPXcMuMiCNx
			hex!["86d3a7571dd60139d297e55d8238d0c977b2e208c5af088f7f0136b565b0c103"].into(),
			// 5GvuM53k1Z4nAB5zXJFgkRSHv4Bqo4BsvgbQWNWkiWZTMwWY
			hex!["765e46067adac4d1fe6c783aa2070dfa64a19f84376659e12705d1734b3eae01"]
				.unchecked_into(),
			// 5HBDAaybNqjmY7ww8ZcZZY1L5LHxvpnyfqJwoB7HhR6raTmG
			hex!["e2234d661bee4a04c38392c75d1566200aa9e6ae44dd98ee8765e4cc9af63cb7"]
				.unchecked_into(),
			// 5GvuM53k1Z4nAB5zXJFgkRSHv4Bqo4BsvgbQWNWkiWZTMwWY
			hex!["765e46067adac4d1fe6c783aa2070dfa64a19f84376659e12705d1734b3eae01"]
				.unchecked_into(),
			// 5GvuM53k1Z4nAB5zXJFgkRSHv4Bqo4BsvgbQWNWkiWZTMwWY
			hex!["765e46067adac4d1fe6c783aa2070dfa64a19f84376659e12705d1734b3eae01"]
				.unchecked_into(),
			// 5GvuM53k1Z4nAB5zXJFgkRSHv4Bqo4BsvgbQWNWkiWZTMwWY
			hex!["765e46067adac4d1fe6c783aa2070dfa64a19f84376659e12705d1734b3eae01"]
				.unchecked_into(),
			// 5GvuM53k1Z4nAB5zXJFgkRSHv4Bqo4BsvgbQWNWkiWZTMwWY
			hex!["765e46067adac4d1fe6c783aa2070dfa64a19f84376659e12705d1734b3eae01"]
				.unchecked_into(),
		),
		(
			// 5FzwpgGvk2kk9agow6KsywLYcPzjYc8suKej2bne5G5b9YU3
			hex!["ae12f70078a22882bf5135d134468f77301927aa67c376e8c55b7ff127ace115"].into(),
			// 5EqoZhVC2BcsM4WjvZNidu2muKAbu5THQTBKe3EjvxXkdP7A
			hex!["7addb914ec8486bbc60643d2647685dcc06373401fa80e09813b630c5831d54b"].into(),
			// 5CXNq1mSKJT4Sc2CbyBBdANeSkbUvdWvE4czJjKXfBHi9sX5
			hex!["664eae1ca4713dd6abf8c15e6c041820cda3c60df97dc476c2cbf7cb82cb2d2e"]
				.unchecked_into(),
			// 5E8ULLQrDAtWhfnVfZmX41Yux86zNAwVJYguWJZVWrJvdhBe
			hex!["5b57ed1443c8967f461db1f6eb2ada24794d163a668f1cf9d9ce3235dfad8799"]
				.unchecked_into(),
			// 5CXNq1mSKJT4Sc2CbyBBdANeSkbUvdWvE4czJjKXfBHi9sX5
			hex!["664eae1ca4713dd6abf8c15e6c041820cda3c60df97dc476c2cbf7cb82cb2d2e"]
				.unchecked_into(),
			// 5CXNq1mSKJT4Sc2CbyBBdANeSkbUvdWvE4czJjKXfBHi9sX5
			hex!["664eae1ca4713dd6abf8c15e6c041820cda3c60df97dc476c2cbf7cb82cb2d2e"]
				.unchecked_into(),
			// 5CXNq1mSKJT4Sc2CbyBBdANeSkbUvdWvE4czJjKXfBHi9sX5
			hex!["664eae1ca4713dd6abf8c15e6c041820cda3c60df97dc476c2cbf7cb82cb2d2e"]
				.unchecked_into(),
			// 5CXNq1mSKJT4Sc2CbyBBdANeSkbUvdWvE4czJjKXfBHi9sX5
			hex!["664eae1ca4713dd6abf8c15e6c041820cda3c60df97dc476c2cbf7cb82cb2d2e"]
				.unchecked_into(),
		),
		(
			// 5CFj6Kg9rmVn1vrqpyjau2ztyBzKeVdRKwNPiA3tqhB5HPqq
			hex!["0867dbb49721126df589db100dda728dc3b475cbf414dad8f72a1d5e84897252"].into(),
			// 5CwQXP6nvWzigFqNhh2jvCaW9zWVzkdveCJY3tz2MhXMjTon
			hex!["26ab2b4b2eba2263b1e55ceb48f687bb0018130a88df0712fbdaf6a347d50e2a"].into(),
			// 5FCd9Y7RLNyxz5wnCAErfsLbXGG34L2BaZRHzhiJcMUMd5zd
			hex!["2adb17a5cafbddc7c3e00ec45b6951a8b12ce2264235b4def342513a767e5d3d"]
				.unchecked_into(),
			// 5HGLmrZsiTFTPp3QoS1W8w9NxByt8PVq79reqvdxNcQkByqK
			hex!["e60d23f49e93c1c1f2d7c115957df5bbd7faf5ebf138d1e9d02e8b39a1f63df0"]
				.unchecked_into(),
			// 5FCd9Y7RLNyxz5wnCAErfsLbXGG34L2BaZRHzhiJcMUMd5zd
			hex!["2adb17a5cafbddc7c3e00ec45b6951a8b12ce2264235b4def342513a767e5d3d"]
				.unchecked_into(),
			// 5FCd9Y7RLNyxz5wnCAErfsLbXGG34L2BaZRHzhiJcMUMd5zd
			hex!["2adb17a5cafbddc7c3e00ec45b6951a8b12ce2264235b4def342513a767e5d3d"]
				.unchecked_into(),
			// 5FCd9Y7RLNyxz5wnCAErfsLbXGG34L2BaZRHzhiJcMUMd5zd
			hex!["2adb17a5cafbddc7c3e00ec45b6951a8b12ce2264235b4def342513a767e5d3d"]
				.unchecked_into(),
			// 5FCd9Y7RLNyxz5wnCAErfsLbXGG34L2BaZRHzhiJcMUMd5zd
			hex!["2adb17a5cafbddc7c3e00ec45b6951a8b12ce2264235b4def342513a767e5d3d"]
				.unchecked_into(),
		),
	];

	const ENDOWMENT: u128 = 1_000_000 * KSM;
	const STASH: u128 = 100 * KSM;

	kusama::GenesisConfig {
		system: kusama::SystemConfig {
			code: wasm_binary.to_vec(),
			changes_trie_config: Default::default(),
		},
		balances: kusama::BalancesConfig {
			balances: endowed_accounts
				.iter()
				.map(|k: &AccountId| (k.clone(), ENDOWMENT))
				.chain(initial_authorities.iter().map(|x| (x.0.clone(), STASH)))
				.collect(),
		},
		indices: kusama::IndicesConfig { indices: vec![] },
		session: kusama::SessionConfig {
			keys: initial_authorities
				.iter()
				.map(|x| {
					(
						x.0.clone(),
						x.0.clone(),
						kusama_session_keys(
							x.2.clone(),
							x.3.clone(),
							x.4.clone(),
							x.5.clone(),
							x.6.clone(),
							x.7.clone(),
						),
					)
				})
				.collect::<Vec<_>>(),
		},
		staking: kusama::StakingConfig {
			validator_count: 50,
			minimum_validator_count: 4,
			stakers: initial_authorities
				.iter()
				.map(|x| (x.0.clone(), x.1.clone(), STASH, kusama::StakerStatus::Validator))
				.collect(),
			invulnerables: initial_authorities.iter().map(|x| x.0.clone()).collect(),
			force_era: Forcing::ForceNone,
			slash_reward_fraction: Perbill::from_percent(10),
			..Default::default()
		},
		phragmen_election: Default::default(),
		democracy: Default::default(),
		council: kusama::CouncilConfig { members: vec![], phantom: Default::default() },
		technical_committee: kusama::TechnicalCommitteeConfig {
			members: vec![],
			phantom: Default::default(),
		},
		technical_membership: Default::default(),
		babe: kusama::BabeConfig {
			authorities: Default::default(),
			epoch_config: Some(kusama::BABE_GENESIS_EPOCH_CONFIG),
		},
		grandpa: Default::default(),
		im_online: Default::default(),
		authority_discovery: kusama::AuthorityDiscoveryConfig { keys: vec![] },
		claims: kusama::ClaimsConfig { claims: vec![], vesting: vec![] },
		vesting: kusama::VestingConfig { vesting: vec![] },
		treasury: Default::default(),
		configuration: kusama::ConfigurationConfig {
			config: default_parachains_host_configuration(),
		},
		gilt: Default::default(),
		paras: Default::default(),
		xcm_pallet: kusama::XcmPalletConfig { safe_xcm_version: Some(2) },
	}
}

#[cfg(feature = "rococo-native")]
fn rococo_staging_testnet_config_genesis(wasm_binary: &[u8]) -> rococo_runtime::GenesisConfig {
	use hex_literal::hex;
	use sp_core::crypto::UncheckedInto;

	// subkey inspect "$SECRET"
	let endowed_accounts = vec![
		// 5FeyRQmjtdHoPH56ASFW76AJEP1yaQC1K9aEMvJTF9nzt9S9
		hex!["9ed7705e3c7da027ba0583a22a3212042f7e715d3c168ba14f1424e2bc111d00"].into(),
	];

	// ./scripts/prepare-test-net.sh 8
	let initial_authorities: Vec<(
		AccountId,
		AccountId,
		BabeId,
		GrandpaId,
		ImOnlineId,
		ValidatorId,
		AssignmentId,
		AuthorityDiscoveryId,
		BeefyId,
	)> = vec![
		(
			//5EHZkbp22djdbuMFH9qt1DVzSCvqi3zWpj6DAYfANa828oei
			hex!["62475fe5406a7cb6a64c51d0af9d3ab5c2151bcae982fb812f7a76b706914d6a"].into(),
			//5FeSEpi9UYYaWwXXb3tV88qtZkmSdB3mvgj3pXkxKyYLGhcd
			hex!["9e6e781a76810fe93187af44c79272c290c2b9e2b8b92ee11466cd79d8023f50"].into(),
			//5Fh6rDpMDhM363o1Z3Y9twtaCPfizGQWCi55BSykTQjGbP7H
			hex!["a076ef1280d768051f21d060623da3ab5b56944d681d303ed2d4bf658c5bed35"]
				.unchecked_into(),
			//5CPd3zoV9Aaah4xWucuDivMHJ2nEEmpdi864nPTiyRZp4t87
			hex!["0e6d7d1afbcc6547b92995a394ba0daed07a2420be08220a5a1336c6731f0bfa"]
				.unchecked_into(),
			//5F7BEa1LGFksUihyatf3dCDYneB8pWzVyavnByCsm5nBgezi
			hex!["86975a37211f8704e947a365b720f7a3e2757988eaa7d0f197e83dba355ef743"]
				.unchecked_into(),
			//5CP6oGfwqbEfML8efqm1tCZsUgRsJztp9L8ZkEUxA16W8PPz
			hex!["0e07a51d3213842f8e9363ce8e444255990a225f87e80a3d651db7841e1a0205"]
				.unchecked_into(),
			//5HQdwiDh8Qtd5dSNWajNYpwDvoyNWWA16Y43aEkCNactFc2b
			hex!["ec60e71fe4a567ef9fef99d4bbf37ffae70564b41aa6f94ef0317c13e0a5477b"]
				.unchecked_into(),
			//5HbSgM72xVuscsopsdeG3sCSCYdAeM1Tay9p79N6ky6vwDGq
			hex!["f49eae66a0ac9f610316906ec8f1a0928e20d7059d76a5ca53cbcb5a9b50dd3c"]
				.unchecked_into(),
			//5DPSWdgw38Spu315r6LSvYCggeeieBAJtP5A1qzuzKhqmjVu
			hex!["034f68c5661a41930c82f26a662276bf89f33467e1c850f2fb8ef687fe43d62276"]
				.unchecked_into(),
		),
		(
			//5DvH8oEjQPYhzCoQVo7WDU91qmQfLZvxe9wJcrojmJKebCmG
			hex!["520b48452969f6ddf263b664de0adb0c729d0e0ad3b0e5f3cb636c541bc9022a"].into(),
			//5ENZvCRzyXJJYup8bM6yEzb2kQHEb1NDpY2ZEyVGBkCfRdj3
			hex!["6618289af7ae8621981ffab34591e7a6486e12745dfa3fd3b0f7e6a3994c7b5b"].into(),
			//5DLjSUfqZVNAADbwYLgRvHvdzXypiV1DAEaDMjcESKTcqMoM
			hex!["38757d0de00a0c739e7d7984ef4bc01161bd61e198b7c01b618425c16bb5bd5f"]
				.unchecked_into(),
			//5HnDVBN9mD6mXyx8oryhDbJtezwNSj1VRXgLoYCBA6uEkiao
			hex!["fcd5f87a6fd5707a25122a01b4dac0a8482259df7d42a9a096606df1320df08d"]
				.unchecked_into(),
			//5DhyXZiuB1LvqYKFgT5tRpgGsN3is2cM9QxgW7FikvakbAZP
			hex!["48a910c0af90898f11bd57d37ceaea53c78994f8e1833a7ade483c9a84bde055"]
				.unchecked_into(),
			//5EPEWRecy2ApL5n18n3aHyU1956zXTRqaJpzDa9DoqiggNwF
			hex!["669a10892119453e9feb4e3f1ee8e028916cc3240022920ad643846fbdbee816"]
				.unchecked_into(),
			//5ES3fw5X4bndSgLNmtPfSbM2J1kLqApVB2CCLS4CBpM1UxUZ
			hex!["68bf52c482630a8d1511f2edd14f34127a7d7082219cccf7fd4c6ecdb535f80d"]
				.unchecked_into(),
			//5HeXbwb5PxtcRoopPZTp5CQun38atn2UudQ8p2AxR5BzoaXw
			hex!["f6f8fe475130d21165446a02fb1dbce3a7bf36412e5d98f4f0473aed9252f349"]
				.unchecked_into(),
			//5F7nTtN8MyJV4UsXpjg7tHSnfANXZ5KRPJmkASc1ZSH2Xoa5
			hex!["03a90c2bb6d3b7000020f6152fe2e5002fa970fd1f42aafb6c8edda8dacc2ea77e"]
				.unchecked_into(),
		),
		(
			//5FPMzsezo1PRxYbVpJMWK7HNbR2kUxidsAAxH4BosHa4wd6S
			hex!["92ef83665b39d7a565e11bf8d18d41d45a8011601c339e57a8ea88c8ff7bba6f"].into(),
			//5G6NQidFG7YiXsvV7hQTLGArir9tsYqD4JDxByhgxKvSKwRx
			hex!["b235f57244230589523271c27b8a490922ffd7dccc83b044feaf22273c1dc735"].into(),
			//5GpZhzAVg7SAtzLvaAC777pjquPEcNy1FbNUAG2nZvhmd6eY
			hex!["d2644c1ab2c63a3ad8d40ad70d4b260969e3abfe6d7e6665f50dc9f6365c9d2a"]
				.unchecked_into(),
			//5HAes2RQYPbYKbLBfKb88f4zoXv6pPA6Ke8CjN7dob3GpmSP
			hex!["e1b68fbd84333e31486c08e6153d9a1415b2e7e71b413702b7d64e9b631184a1"]
				.unchecked_into(),
			//5HTXBf36LXmkFWJLokNUK6fPxVpkr2ToUnB1pvaagdGu4c1T
			hex!["ee93e26259decb89afcf17ef2aa0fa2db2e1042fb8f56ecfb24d19eae8629878"]
				.unchecked_into(),
			//5FtAGDZYJKXkhVhAxCQrXmaP7EE2mGbBMfmKDHjfYDgq2BiU
			hex!["a8e61ffacafaf546283dc92d14d7cc70ea0151a5dd81fdf73ff5a2951f2b6037"]
				.unchecked_into(),
			//5CtK7JHv3h6UQZ44y54skxdwSVBRtuxwPE1FYm7UZVhg8rJV
			hex!["244f3421b310c68646e99cdbf4963e02067601f57756b072a4b19431448c186e"]
				.unchecked_into(),
			//5D4r6YaB6F7A7nvMRHNFNF6zrR9g39bqDJFenrcaFmTCRwfa
			hex!["2c57f81fd311c1ab53813c6817fe67f8947f8d39258252663b3384ab4195494d"]
				.unchecked_into(),
			//5EPoHj8uV4fFKQHYThc6Z9fDkU7B6ih2ncVzQuDdNFb8UyhF
			hex!["039d065fe4f9234f0a4f13cc3ae585f2691e9c25afa469618abb6645111f607a53"]
				.unchecked_into(),
		),
		(
			//5DMNx7RoX6d7JQ38NEM7DWRcW2THu92LBYZEWvBRhJeqcWgR
			hex!["38f3c2f38f6d47f161e98c697bbe3ca0e47c033460afda0dda314ab4222a0404"].into(),
			//5GGdKNDr9P47dpVnmtq3m8Tvowwf1ot1abw6tPsTYYFoKm2v
			hex!["ba0898c1964196474c0be08d364cdf4e9e1d47088287f5235f70b0590dfe1704"].into(),
			//5EjkyPCzR2SjhDZq8f7ufsw6TfkvgNRepjCRQFc4TcdXdaB1
			hex!["764186bc30fd5a02477f19948dc723d6d57ab174debd4f80ed6038ec960bfe21"]
				.unchecked_into(),
			//5DJV3zCBTJBLGNDCcdWrYxWDacSz84goGTa4pFeKVvehEBte
			hex!["36be9069cdb4a8a07ecd51f257875150f0a8a1be44a10d9d98dabf10a030aef4"]
				.unchecked_into(),
			//5FHf8kpK4fPjEJeYcYon2gAPwEBubRvtwpzkUbhMWSweKPUY
			hex!["8e95b9b5b4dc69790b67b566567ca8bf8cdef3a3a8bb65393c0d1d1c87cd2d2c"]
				.unchecked_into(),
			//5F9FsRjpecP9GonktmtFL3kjqNAMKjHVFjyjRdTPa4hbQRZA
			hex!["882d72965e642677583b333b2d173ac94b5fd6c405c76184bb14293be748a13b"]
				.unchecked_into(),
			//5F1FZWZSj3JyTLs8sRBxU6QWyGLSL9BMRtmSKDmVEoiKFxSP
			hex!["821271c99c958b9220f1771d9f5e29af969edfa865631dba31e1ab7bc0582b75"]
				.unchecked_into(),
			//5CtgRR74VypK4h154s369abs78hDUxZSJqcbWsfXvsjcHJNA
			hex!["2496f28d887d84705c6dae98aee8bf90fc5ad10bb5545eca1de6b68425b70f7c"]
				.unchecked_into(),
			//5CPx6dsr11SCJHKFkcAQ9jpparS7FwXQBrrMznRo4Hqv1PXz
			hex!["0307d29bbf6a5c4061c2157b44fda33b7bb4ec52a5a0305668c74688cedf288d58"]
				.unchecked_into(),
		),
		(
			//5C8AL1Zb4bVazgT3EgDxFgcow1L4SJjVu44XcLC9CrYqFN4N
			hex!["02a2d8cfcf75dda85fafc04ace3bcb73160034ed1964c43098fb1fe831de1b16"].into(),
			//5FLYy3YKsAnooqE4hCudttAsoGKbVG3hYYBtVzwMjJQrevPa
			hex!["90cab33f0bb501727faa8319f0845faef7d31008f178b65054b6629fe531b772"].into(),
			//5Et3tfbVf1ByFThNAuUq5pBssdaPPskip5yob5GNyUFojXC7
			hex!["7c94715e5dd8ab54221b1b6b2bfa5666f593f28a92a18e28052531de1bd80813"]
				.unchecked_into(),
			//5EX1JBghGbQqWohTPU6msR9qZ2nYPhK9r3RTQ2oD1K8TCxaG
			hex!["6c878e33b83c20324238d22240f735457b6fba544b383e70bb62a27b57380c81"]
				.unchecked_into(),
			//5GqL8RbVAuNXpDhjQi1KrS1MyNuKhvus2AbmQwRGjpuGZmFu
			hex!["d2f9d537ffa59919a4028afdb627c14c14c97a1547e13e8e82203d2049b15b1a"]
				.unchecked_into(),
			//5EUNaBpX9mJgcmLQHyG5Pkms6tbDiKuLbeTEJS924Js9cA1N
			hex!["6a8570b9c6408e54bacf123cc2bb1b0f087f9c149147d0005badba63a5a4ac01"]
				.unchecked_into(),
			//5CaZuueRVpMATZG4hkcrgDoF4WGixuz7zu83jeBdY3bgWGaG
			hex!["16c69ea8d595e80b6736f44be1eaeeef2ac9c04a803cc4fd944364cb0d617a33"]
				.unchecked_into(),
			//5DABsdQCDUGuhzVGWe5xXzYQ9rtrVxRygW7RXf9Tsjsw1aGJ
			hex!["306ac5c772fe858942f92b6e28bd82fb7dd8cdd25f9a4626c1b0eee075fcb531"]
				.unchecked_into(),
			//5H91T5mHhoCw9JJG4NjghDdQyhC6L7XcSuBWKD3q3TAhEVvQ
			hex!["02fb0330356e63a35dd930bc74525edf28b3bf5eb44aab9e9e4962c8309aaba6a6"]
				.unchecked_into(),
		),
		(
			//5C8XbDXdMNKJrZSrQURwVCxdNdk8AzG6xgLggbzuA399bBBF
			hex!["02ea6bfa8b23b92fe4b5db1063a1f9475e3acd0ab61e6b4f454ed6ba00b5f864"].into(),
			//5GsyzFP8qtF8tXPSsjhjxAeU1v7D1PZofuQKN9TdCc7Dp1JM
			hex!["d4ffc4c05b47d1115ad200f7f86e307b20b46c50e1b72a912ec4f6f7db46b616"].into(),
			//5GHWB8ZDzegLcMW7Gdd1BS6WHVwDdStfkkE4G7KjPjZNJBtD
			hex!["bab3cccdcc34401e9b3971b96a662686cf755aa869a5c4b762199ce531b12c5b"]
				.unchecked_into(),
			//5GzDPGbUM9uH52ZEwydasTj8edokGUJ7vEpoFWp9FE1YNuFB
			hex!["d9c056c98ca0e6b4eb7f5c58c007c1db7be0fe1f3776108f797dd4990d1ccc33"]
				.unchecked_into(),
			//5GWZbVkJEfWZ7fRca39YAQeqri2Z7pkeHyd7rUctUHyQifLp
			hex!["c4a980da30939d5bb9e4a734d12bf81259ae286aa21fa4b65405347fa40eff35"]
				.unchecked_into(),
			//5CmLCFeSurRXXtwMmLcVo7sdJ9EqDguvJbuCYDcHkr3cpqyE
			hex!["1efc23c0b51ad609ab670ecf45807e31acbd8e7e5cb7c07cf49ee42992d2867c"]
				.unchecked_into(),
			//5DnsSy8a8pfE2aFjKBDtKw7WM1V4nfE5sLzP15MNTka53GqS
			hex!["4c64d3f06d28adeb36a892fdaccecace150bec891f04694448a60b74fa469c22"]
				.unchecked_into(),
			//5CZdFnyzZvKetZTeUwj5APAYskVJe4QFiTezo5dQNsrnehGd
			hex!["160ea09c5717270e958a3da42673fa011613a9539b2e4ebcad8626bc117ca04a"]
				.unchecked_into(),
			//5HgoR9JJkdBusxKrrs3zgd3ToppgNoGj1rDyAJp4e7eZiYyT
			hex!["020019a8bb188f8145d02fa855e9c36e9914457d37c500e03634b5223aa5702474"]
				.unchecked_into(),
		),
		(
			//5HinEonzr8MywkqedcpsmwpxKje2jqr9miEwuzyFXEBCvVXM
			hex!["fa373e25a1c4fe19c7148acde13bc3db1811cf656dc086820f3dda736b9c4a00"].into(),
			//5EHJbj6Td6ks5HDnyfN4ttTSi57osxcQsQexm7XpazdeqtV7
			hex!["62145d721967bd88622d08625f0f5681463c0f1b8bcd97eb3c2c53f7660fd513"].into(),
			//5EeCsC58XgJ1DFaoYA1WktEpP27jvwGpKdxPMFjicpLeYu96
			hex!["720537e2c1c554654d73b3889c3ef4c3c2f95a65dd3f7c185ebe4afebed78372"]
				.unchecked_into(),
			//5DnEySxbnppWEyN8cCLqvGjAorGdLRg2VmkY96dbJ1LHFK8N
			hex!["4bea0b37e0cce9bddd80835fa2bfd5606f5dcfb8388bbb10b10c483f0856cf14"]
				.unchecked_into(),
			//5E1Y1FJ7dVP7qtE3wm241pTm72rTMcDT5Jd8Czv7Pwp7N3AH
			hex!["560d90ca51e9c9481b8a9810060e04d0708d246714960439f804e5c6f40ca651"]
				.unchecked_into(),
			//5CAC278tFCHAeHYqE51FTWYxHmeLcENSS1RG77EFRTvPZMJT
			hex!["042f07fc5268f13c026bbe199d63e6ac77a0c2a780f71cda05cee5a6f1b3f11f"]
				.unchecked_into(),
			//5HjRTLWcQjZzN3JDvaj1UzjNSayg5ZD9ZGWMstaL7Ab2jjAa
			hex!["fab485e87ed1537d089df521edf983a777c57065a702d7ed2b6a2926f31da74f"]
				.unchecked_into(),
			//5ELv74v7QcsS6FdzvG4vL2NnYDGWmRnJUSMKYwdyJD7Xcdi7
			hex!["64d59feddb3d00316a55906953fb3db8985797472bd2e6c7ea1ab730cc339d7f"]
				.unchecked_into(),
			//5FaUcPt4fPz93vBhcrCJqmDkjYZ7jCbzAF56QJoCmvPaKrmx
			hex!["033f1a6d47fe86f88934e4b83b9fae903b92b5dcf4fec97d5e3e8bf4f39df03685"]
				.unchecked_into(),
		),
		(
			//5Ey3NQ3dfabaDc16NUv7wRLsFCMDFJSqZFzKVycAsWuUC6Di
			hex!["8062e9c21f1d92926103119f7e8153cebdb1e5ab3e52d6f395be80bb193eab47"].into(),
			//5HiWsuSBqt8nS9pnggexXuHageUifVPKPHDE2arTKqhTp1dV
			hex!["fa0388fa88f3f0cb43d583e2571fbc0edad57dff3a6fd89775451dd2c2b8ea00"].into(),
			//5H168nKX2Yrfo3bxj7rkcg25326Uv3CCCnKUGK6uHdKMdPt8
			hex!["da6b2df18f0f9001a6dcf1d301b92534fe9b1f3ccfa10c49449fee93adaa8349"]
				.unchecked_into(),
			//5DrA2fZdzmNqT5j6DXNwVxPBjDV9jhkAqvjt6Us3bQHKy3cF
			hex!["4ee66173993dd0db5d628c4c9cb61a27b76611ad3c3925947f0d0011ee2c5dcc"]
				.unchecked_into(),
			//5FNFDUGNLUtqg5LgrwYLNmBiGoP8KRxsvQpBkc7GQP6qaBUG
			hex!["92156f54a114ee191415898f2da013d9db6a5362d6b36330d5fc23e27360ab66"]
				.unchecked_into(),
			//5Gx6YeNhynqn8qkda9QKpc9S7oDr4sBrfAu516d3sPpEt26F
			hex!["d822d4088b20dca29a580a577a97d6f024bb24c9550bebdfd7d2d18e946a1c7d"]
				.unchecked_into(),
			//5DhDcHqwxoes5s89AyudGMjtZXx1nEgrk5P45X88oSTR3iyx
			hex!["481538f8c2c011a76d7d57db11c2789a5e83b0f9680dc6d26211d2f9c021ae4c"]
				.unchecked_into(),
			//5DqAvikdpfRdk5rR35ZobZhqaC5bJXZcEuvzGtexAZP1hU3T
			hex!["4e262811acdfe94528bfc3c65036080426a0e1301b9ada8d687a70ffcae99c26"]
				.unchecked_into(),
			//5E41Znrr2YtZu8bZp3nvRuLVHg3jFksfQ3tXuviLku4wsao7
			hex!["025e84e95ed043e387ddb8668176b42f8e2773ddd84f7f58a6d9bf436a4b527986"]
				.unchecked_into(),
		),
	];

	const ENDOWMENT: u128 = 1_000_000 * ROC;
	const STASH: u128 = 100 * ROC;

	rococo_runtime::GenesisConfig {
		system: rococo_runtime::SystemConfig {
			code: wasm_binary.to_vec(),
			changes_trie_config: Default::default(),
		},
		balances: rococo_runtime::BalancesConfig {
			balances: endowed_accounts
				.iter()
				.map(|k: &AccountId| (k.clone(), ENDOWMENT))
				.chain(initial_authorities.iter().map(|x| (x.0.clone(), STASH)))
				.collect(),
		},
		beefy: Default::default(),
		indices: rococo_runtime::IndicesConfig { indices: vec![] },
		session: rococo_runtime::SessionConfig {
			keys: initial_authorities
				.iter()
				.map(|x| {
					(
						x.0.clone(),
						x.0.clone(),
						rococo_session_keys(
							x.2.clone(),
							x.3.clone(),
							x.4.clone(),
							x.5.clone(),
							x.6.clone(),
							x.7.clone(),
							x.8.clone(),
						),
					)
				})
				.collect::<Vec<_>>(),
		},
		babe: rococo_runtime::BabeConfig {
			authorities: Default::default(),
			epoch_config: Some(rococo_runtime::BABE_GENESIS_EPOCH_CONFIG),
		},
		grandpa: Default::default(),
		im_online: Default::default(),
		collective: Default::default(),
		membership: Default::default(),
		authority_discovery: rococo_runtime::AuthorityDiscoveryConfig { keys: vec![] },
		sudo: rococo_runtime::SudoConfig { key: endowed_accounts[0].clone() },
		paras: rococo_runtime::ParasConfig { paras: vec![] },
		hrmp: Default::default(),
		configuration: rococo_runtime::ConfigurationConfig {
			config: default_parachains_host_configuration(),
		},
		registrar: rococo_runtime::RegistrarConfig {
			next_free_para_id: polkadot_primitives::v1::LOWEST_PUBLIC_ID,
		},
		xcm_pallet: rococo_runtime::XcmPalletConfig { safe_xcm_version: Some(2) },
		// bridge_rococo_grandpa: rococo_runtime::BridgeRococoGrandpaConfig {
		// 	owner: Some(endowed_accounts[0].clone()),
		// 	..Default::default()
		// },
		// bridge_wococo_grandpa: rococo_runtime::BridgeWococoGrandpaConfig {
		// 	owner: Some(endowed_accounts[0].clone()),
		// 	..Default::default()
		// },
		// bridge_rococo_messages: rococo_runtime::BridgeRococoMessagesConfig {
		// 	owner: Some(endowed_accounts[0].clone()),
		// 	..Default::default()
		// },
		// bridge_wococo_messages: rococo_runtime::BridgeWococoMessagesConfig {
		// 	owner: Some(endowed_accounts[0].clone()),
		// 	..Default::default()
		// },
	}
}

/// Polkadot staging testnet config.
#[cfg(feature = "polkadot-native")]
pub fn polkadot_staging_testnet_config() -> Result<PolkadotChainSpec, String> {
	let wasm_binary = polkadot::WASM_BINARY.ok_or("Polkadot development wasm not available")?;
	let boot_nodes = vec![];

	Ok(PolkadotChainSpec::from_genesis(
		"Polkadot Staging Testnet",
		"polkadot_staging_testnet",
		ChainType::Live,
		move || polkadot_staging_testnet_config_genesis(wasm_binary),
		boot_nodes,
		Some(
			TelemetryEndpoints::new(vec![(POLKADOT_STAGING_TELEMETRY_URL.to_string(), 0)])
				.expect("Polkadot Staging telemetry url is valid; qed"),
		),
		Some(DEFAULT_PROTOCOL_ID),
		None,
		Default::default(),
	))
}

/// Staging testnet config.
#[cfg(feature = "kusama-native")]
pub fn kusama_staging_testnet_config() -> Result<KusamaChainSpec, String> {
	let wasm_binary = kusama::WASM_BINARY.ok_or("Kusama development wasm not available")?;
	let boot_nodes = vec![];

	Ok(KusamaChainSpec::from_genesis(
		"Kusama Staging Testnet",
		"kusama_staging_testnet",
		ChainType::Live,
		move || kusama_staging_testnet_config_genesis(wasm_binary),
		boot_nodes,
		Some(
			TelemetryEndpoints::new(vec![(KUSAMA_STAGING_TELEMETRY_URL.to_string(), 0)])
				.expect("Kusama Staging telemetry url is valid; qed"),
		),
		Some(DEFAULT_PROTOCOL_ID),
		None,
		Default::default(),
	))
}

/// Westend staging testnet config.
#[cfg(feature = "westend-native")]
pub fn westend_staging_testnet_config() -> Result<WestendChainSpec, String> {
	let wasm_binary = westend::WASM_BINARY.ok_or("Westend development wasm not available")?;
	let boot_nodes = vec![];

	Ok(WestendChainSpec::from_genesis(
		"Westend Staging Testnet",
		"westend_staging_testnet",
		ChainType::Live,
		move || westend_staging_testnet_config_genesis(wasm_binary),
		boot_nodes,
		Some(
			TelemetryEndpoints::new(vec![(WESTEND_STAGING_TELEMETRY_URL.to_string(), 0)])
				.expect("Westend Staging telemetry url is valid; qed"),
		),
		Some(DEFAULT_PROTOCOL_ID),
		None,
		Default::default(),
	))
}

/// Rococo staging testnet config.
#[cfg(feature = "rococo-native")]
pub fn rococo_staging_testnet_config() -> Result<RococoChainSpec, String> {
	let wasm_binary = rococo::WASM_BINARY.ok_or("Rococo development wasm not available")?;
	let boot_nodes = vec![];

	Ok(RococoChainSpec::from_genesis(
		"Rococo Staging Testnet",
		"rococo_staging_testnet",
		ChainType::Live,
		move || RococoGenesisExt {
			runtime_genesis_config: rococo_staging_testnet_config_genesis(wasm_binary),
			session_length_in_blocks: None,
		},
		boot_nodes,
		Some(
			TelemetryEndpoints::new(vec![(ROCOCO_STAGING_TELEMETRY_URL.to_string(), 0)])
				.expect("Rococo Staging telemetry url is valid; qed"),
		),
		Some(DEFAULT_PROTOCOL_ID),
		None,
		Default::default(),
	))
}

/// Helper function to generate a crypto pair from seed
pub fn get_from_seed<TPublic: Public>(seed: &str) -> <TPublic::Pair as Pair>::Public {
	TPublic::Pair::from_string(&format!("//{}", seed), None)
		.expect("static values are valid; qed")
		.public()
}

/// Helper function to generate an account ID from seed
pub fn get_account_id_from_seed<TPublic: Public>(seed: &str) -> AccountId
where
	AccountPublic: From<<TPublic::Pair as Pair>::Public>,
{
	AccountPublic::from(get_from_seed::<TPublic>(seed)).into_account()
}

/// Helper function to generate stash, controller and session key from seed
pub fn get_authority_keys_from_seed(
	seed: &str,
) -> (
	AccountId,
	AccountId,
	BabeId,
	GrandpaId,
	ImOnlineId,
	ValidatorId,
	AssignmentId,
	AuthorityDiscoveryId,
	BeefyId,
) {
	let keys = get_authority_keys_from_seed_no_beefy(seed);
	(keys.0, keys.1, keys.2, keys.3, keys.4, keys.5, keys.6, keys.7, get_from_seed::<BeefyId>(seed))
}

/// Helper function to generate stash, controller and session key from seed
pub fn get_authority_keys_from_seed_no_beefy(
	seed: &str,
) -> (
	AccountId,
	AccountId,
	BabeId,
	GrandpaId,
	ImOnlineId,
	ValidatorId,
	AssignmentId,
	AuthorityDiscoveryId,
) {
	(
		get_account_id_from_seed::<sr25519::Public>(&format!("{}//stash", seed)),
		get_account_id_from_seed::<sr25519::Public>(seed),
		get_from_seed::<BabeId>(seed),
		get_from_seed::<GrandpaId>(seed),
		get_from_seed::<ImOnlineId>(seed),
		get_from_seed::<ValidatorId>(seed),
		get_from_seed::<AssignmentId>(seed),
		get_from_seed::<AuthorityDiscoveryId>(seed),
	)
}

fn testnet_accounts() -> Vec<AccountId> {
	vec![
		get_account_id_from_seed::<sr25519::Public>("Alice"),
		get_account_id_from_seed::<sr25519::Public>("Bob"),
		get_account_id_from_seed::<sr25519::Public>("Charlie"),
		get_account_id_from_seed::<sr25519::Public>("Dave"),
		get_account_id_from_seed::<sr25519::Public>("Eve"),
		get_account_id_from_seed::<sr25519::Public>("Ferdie"),
		get_account_id_from_seed::<sr25519::Public>("Alice//stash"),
		get_account_id_from_seed::<sr25519::Public>("Bob//stash"),
		get_account_id_from_seed::<sr25519::Public>("Charlie//stash"),
		get_account_id_from_seed::<sr25519::Public>("Dave//stash"),
		get_account_id_from_seed::<sr25519::Public>("Eve//stash"),
		get_account_id_from_seed::<sr25519::Public>("Ferdie//stash"),
	]
}

/// Helper function to create polkadot `GenesisConfig` for testing
#[cfg(feature = "polkadot-native")]
pub fn polkadot_testnet_genesis(
	wasm_binary: &[u8],
	initial_authorities: Vec<(
		AccountId,
		AccountId,
		BabeId,
		GrandpaId,
		ImOnlineId,
		ValidatorId,
		AssignmentId,
		AuthorityDiscoveryId,
	)>,
	_root_key: AccountId,
	endowed_accounts: Option<Vec<AccountId>>,
) -> polkadot::GenesisConfig {
	let endowed_accounts: Vec<AccountId> = endowed_accounts.unwrap_or_else(testnet_accounts);

	const ENDOWMENT: u128 = 1_000_000 * DOT;
	const STASH: u128 = 100 * DOT;

	polkadot::GenesisConfig {
		system: polkadot::SystemConfig {
			code: wasm_binary.to_vec(),
			changes_trie_config: Default::default(),
		},
		indices: polkadot::IndicesConfig { indices: vec![] },
		balances: polkadot::BalancesConfig {
			balances: endowed_accounts.iter().map(|k| (k.clone(), ENDOWMENT)).collect(),
		},
		session: polkadot::SessionConfig {
			keys: initial_authorities
				.iter()
				.map(|x| {
					(
						x.0.clone(),
						x.0.clone(),
						polkadot_session_keys(
							x.2.clone(),
							x.3.clone(),
							x.4.clone(),
							x.5.clone(),
							x.6.clone(),
							x.7.clone(),
						),
					)
				})
				.collect::<Vec<_>>(),
		},
		staking: polkadot::StakingConfig {
			minimum_validator_count: 1,
			validator_count: initial_authorities.len() as u32,
			stakers: initial_authorities
				.iter()
				.map(|x| (x.0.clone(), x.1.clone(), STASH, polkadot::StakerStatus::Validator))
				.collect(),
			invulnerables: initial_authorities.iter().map(|x| x.0.clone()).collect(),
			force_era: Forcing::NotForcing,
			slash_reward_fraction: Perbill::from_percent(10),
			..Default::default()
		},
		phragmen_election: Default::default(),
		democracy: polkadot::DemocracyConfig::default(),
		council: polkadot::CouncilConfig { members: vec![], phantom: Default::default() },
		technical_committee: polkadot::TechnicalCommitteeConfig {
			members: vec![],
			phantom: Default::default(),
		},
		technical_membership: Default::default(),
		babe: polkadot::BabeConfig {
			authorities: Default::default(),
			epoch_config: Some(polkadot::BABE_GENESIS_EPOCH_CONFIG),
		},
		grandpa: Default::default(),
		im_online: Default::default(),
		authority_discovery: polkadot::AuthorityDiscoveryConfig { keys: vec![] },
		claims: polkadot::ClaimsConfig { claims: vec![], vesting: vec![] },
		vesting: polkadot::VestingConfig { vesting: vec![] },
		treasury: Default::default(),
		configuration: polkadot::ConfigurationConfig {
			config: default_parachains_host_configuration(),
		},
		paras: Default::default(),
	}
}

/// Helper function to create kusama `GenesisConfig` for testing
#[cfg(feature = "kusama-native")]
pub fn kusama_testnet_genesis(
	wasm_binary: &[u8],
	initial_authorities: Vec<(
		AccountId,
		AccountId,
		BabeId,
		GrandpaId,
		ImOnlineId,
		ValidatorId,
		AssignmentId,
		AuthorityDiscoveryId,
	)>,
	_root_key: AccountId,
	endowed_accounts: Option<Vec<AccountId>>,
) -> kusama::GenesisConfig {
	let endowed_accounts: Vec<AccountId> = endowed_accounts.unwrap_or_else(testnet_accounts);

	const ENDOWMENT: u128 = 1_000_000 * KSM;
	const STASH: u128 = 100 * KSM;

	kusama::GenesisConfig {
		system: kusama::SystemConfig {
			code: wasm_binary.to_vec(),
			changes_trie_config: Default::default(),
		},
		indices: kusama::IndicesConfig { indices: vec![] },
		balances: kusama::BalancesConfig {
			balances: endowed_accounts.iter().map(|k| (k.clone(), ENDOWMENT)).collect(),
		},
		session: kusama::SessionConfig {
			keys: initial_authorities
				.iter()
				.map(|x| {
					(
						x.0.clone(),
						x.0.clone(),
						kusama_session_keys(
							x.2.clone(),
							x.3.clone(),
							x.4.clone(),
							x.5.clone(),
							x.6.clone(),
							x.7.clone(),
						),
					)
				})
				.collect::<Vec<_>>(),
		},
		staking: kusama::StakingConfig {
			minimum_validator_count: 1,
			validator_count: initial_authorities.len() as u32,
			stakers: initial_authorities
				.iter()
				.map(|x| (x.0.clone(), x.1.clone(), STASH, kusama::StakerStatus::Validator))
				.collect(),
			invulnerables: initial_authorities.iter().map(|x| x.0.clone()).collect(),
			force_era: Forcing::NotForcing,
			slash_reward_fraction: Perbill::from_percent(10),
			..Default::default()
		},
		phragmen_election: Default::default(),
		democracy: kusama::DemocracyConfig::default(),
		council: kusama::CouncilConfig { members: vec![], phantom: Default::default() },
		technical_committee: kusama::TechnicalCommitteeConfig {
			members: vec![],
			phantom: Default::default(),
		},
		technical_membership: Default::default(),
		babe: kusama::BabeConfig {
			authorities: Default::default(),
			epoch_config: Some(kusama::BABE_GENESIS_EPOCH_CONFIG),
		},
		grandpa: Default::default(),
		im_online: Default::default(),
		authority_discovery: kusama::AuthorityDiscoveryConfig { keys: vec![] },
		claims: kusama::ClaimsConfig { claims: vec![], vesting: vec![] },
		vesting: kusama::VestingConfig { vesting: vec![] },
		treasury: Default::default(),
		configuration: kusama::ConfigurationConfig {
			config: default_parachains_host_configuration(),
		},
		gilt: Default::default(),
		paras: Default::default(),
		xcm_pallet: kusama::XcmPalletConfig { safe_xcm_version: Some(2) },
	}
}

/// Helper function to create westend `GenesisConfig` for testing
#[cfg(feature = "westend-native")]
pub fn westend_testnet_genesis(
	wasm_binary: &[u8],
	initial_authorities: Vec<(
		AccountId,
		AccountId,
		BabeId,
		GrandpaId,
		ImOnlineId,
		ValidatorId,
		AssignmentId,
		AuthorityDiscoveryId,
	)>,
	root_key: AccountId,
	endowed_accounts: Option<Vec<AccountId>>,
) -> westend::GenesisConfig {
	let endowed_accounts: Vec<AccountId> = endowed_accounts.unwrap_or_else(testnet_accounts);

	const ENDOWMENT: u128 = 1_000_000 * DOT;
	const STASH: u128 = 100 * DOT;

	westend::GenesisConfig {
		system: westend::SystemConfig {
			code: wasm_binary.to_vec(),
			changes_trie_config: Default::default(),
		},
		indices: westend::IndicesConfig { indices: vec![] },
		balances: westend::BalancesConfig {
			balances: endowed_accounts.iter().map(|k| (k.clone(), ENDOWMENT)).collect(),
		},
		session: westend::SessionConfig {
			keys: initial_authorities
				.iter()
				.map(|x| {
					(
						x.0.clone(),
						x.0.clone(),
						westend_session_keys(
							x.2.clone(),
							x.3.clone(),
							x.4.clone(),
							x.5.clone(),
							x.6.clone(),
							x.7.clone(),
						),
					)
				})
				.collect::<Vec<_>>(),
		},
		staking: westend::StakingConfig {
			minimum_validator_count: 1,
			validator_count: initial_authorities.len() as u32,
			stakers: initial_authorities
				.iter()
				.map(|x| (x.0.clone(), x.1.clone(), STASH, westend::StakerStatus::Validator))
				.collect(),
			invulnerables: initial_authorities.iter().map(|x| x.0.clone()).collect(),
			force_era: Forcing::NotForcing,
			slash_reward_fraction: Perbill::from_percent(10),
			..Default::default()
		},
		babe: westend::BabeConfig {
			authorities: Default::default(),
			epoch_config: Some(westend::BABE_GENESIS_EPOCH_CONFIG),
		},
		grandpa: Default::default(),
		im_online: Default::default(),
		authority_discovery: westend::AuthorityDiscoveryConfig { keys: vec![] },
		vesting: westend::VestingConfig { vesting: vec![] },
		sudo: westend::SudoConfig { key: root_key },
		configuration: westend::ConfigurationConfig {
			config: default_parachains_host_configuration(),
		},
		paras: Default::default(),
		registrar: westend_runtime::RegistrarConfig {
			next_free_para_id: polkadot_primitives::v1::LOWEST_PUBLIC_ID,
		},
		xcm_pallet: westend_runtime::XcmPalletConfig { safe_xcm_version: Some(2) },
	}
}

/// Helper function to create rococo `GenesisConfig` for testing
#[cfg(feature = "rococo-native")]
pub fn rococo_testnet_genesis(
	wasm_binary: &[u8],
	initial_authorities: Vec<(
		AccountId,
		AccountId,
		BabeId,
		GrandpaId,
		ImOnlineId,
		ValidatorId,
		AssignmentId,
		AuthorityDiscoveryId,
		BeefyId,
	)>,
	root_key: AccountId,
	endowed_accounts: Option<Vec<AccountId>>,
) -> rococo_runtime::GenesisConfig {
	let endowed_accounts: Vec<AccountId> = endowed_accounts.unwrap_or_else(testnet_accounts);

	const ENDOWMENT: u128 = 1_000_000 * DOT;

	rococo_runtime::GenesisConfig {
		system: rococo_runtime::SystemConfig {
			code: wasm_binary.to_vec(),
			changes_trie_config: Default::default(),
		},
		beefy: Default::default(),
		indices: rococo_runtime::IndicesConfig { indices: vec![] },
		balances: rococo_runtime::BalancesConfig {
			balances: endowed_accounts.iter().map(|k| (k.clone(), ENDOWMENT)).collect(),
		},
		session: rococo_runtime::SessionConfig {
			keys: initial_authorities
				.iter()
				.map(|x| {
					(
						x.0.clone(),
						x.0.clone(),
						rococo_session_keys(
							x.2.clone(),
							x.3.clone(),
							x.4.clone(),
							x.5.clone(),
							x.6.clone(),
							x.7.clone(),
							x.8.clone(),
						),
					)
				})
				.collect::<Vec<_>>(),
		},
		babe: rococo_runtime::BabeConfig {
			authorities: Default::default(),
			epoch_config: Some(rococo_runtime::BABE_GENESIS_EPOCH_CONFIG),
		},
		grandpa: Default::default(),
		im_online: Default::default(),
		collective: Default::default(),
		membership: Default::default(),
		authority_discovery: rococo_runtime::AuthorityDiscoveryConfig { keys: vec![] },
		sudo: rococo_runtime::SudoConfig { key: root_key.clone() },
		configuration: rococo_runtime::ConfigurationConfig {
			config: polkadot_runtime_parachains::configuration::HostConfiguration {
				max_validators_per_core: Some(1),
				..default_parachains_host_configuration()
			},
		},
		hrmp: Default::default(),
		paras: rococo_runtime::ParasConfig { paras: vec![] },
		registrar: rococo_runtime::RegistrarConfig {
			next_free_para_id: polkadot_primitives::v1::LOWEST_PUBLIC_ID,
		},
		xcm_pallet: rococo_runtime::XcmPalletConfig { safe_xcm_version: Some(2) },
		// bridge_rococo_grandpa: rococo_runtime::BridgeRococoGrandpaConfig {
		// 	owner: Some(root_key.clone()),
		// 	..Default::default()
		// },
		// bridge_wococo_grandpa: rococo_runtime::BridgeWococoGrandpaConfig {
		// 	owner: Some(root_key.clone()),
		// 	..Default::default()
		// },
		// bridge_rococo_messages: rococo_runtime::BridgeRococoMessagesConfig {
		// 	owner: Some(root_key.clone()),
		// 	..Default::default()
		// },
		// bridge_wococo_messages: rococo_runtime::BridgeWococoMessagesConfig {
		// 	owner: Some(root_key.clone()),
		// 	..Default::default()
		// },
	}
}

#[cfg(feature = "polkadot-native")]
fn polkadot_development_config_genesis(wasm_binary: &[u8]) -> polkadot::GenesisConfig {
	polkadot_testnet_genesis(
		wasm_binary,
		vec![get_authority_keys_from_seed_no_beefy("Alice")],
		get_account_id_from_seed::<sr25519::Public>("Alice"),
		None,
	)
}

#[cfg(feature = "kusama-native")]
fn kusama_development_config_genesis(wasm_binary: &[u8]) -> kusama::GenesisConfig {
	kusama_testnet_genesis(
		wasm_binary,
		vec![get_authority_keys_from_seed_no_beefy("Alice")],
		get_account_id_from_seed::<sr25519::Public>("Alice"),
		None,
	)
}

#[cfg(feature = "westend-native")]
fn westend_development_config_genesis(wasm_binary: &[u8]) -> westend::GenesisConfig {
	westend_testnet_genesis(
		wasm_binary,
		vec![get_authority_keys_from_seed_no_beefy("Alice")],
		get_account_id_from_seed::<sr25519::Public>("Alice"),
		None,
	)
}

#[cfg(feature = "rococo-native")]
fn rococo_development_config_genesis(wasm_binary: &[u8]) -> rococo_runtime::GenesisConfig {
	rococo_testnet_genesis(
		wasm_binary,
		vec![get_authority_keys_from_seed("Alice")],
		get_account_id_from_seed::<sr25519::Public>("Alice"),
		None,
	)
}

/// Polkadot development config (single validator Alice)
#[cfg(feature = "polkadot-native")]
pub fn polkadot_development_config() -> Result<PolkadotChainSpec, String> {
	let wasm_binary = polkadot::WASM_BINARY.ok_or("Polkadot development wasm not available")?;

	Ok(PolkadotChainSpec::from_genesis(
		"Development",
		"dev",
		ChainType::Development,
		move || polkadot_development_config_genesis(wasm_binary),
		vec![],
		None,
		Some(DEFAULT_PROTOCOL_ID),
		None,
		Default::default(),
	))
}

/// Kusama development config (single validator Alice)
#[cfg(feature = "kusama-native")]
pub fn kusama_development_config() -> Result<KusamaChainSpec, String> {
	let wasm_binary = kusama::WASM_BINARY.ok_or("Kusama development wasm not available")?;

	Ok(KusamaChainSpec::from_genesis(
		"Development",
		"kusama_dev",
		ChainType::Development,
		move || kusama_development_config_genesis(wasm_binary),
		vec![],
		None,
		Some(DEFAULT_PROTOCOL_ID),
		None,
		Default::default(),
	))
}

/// Westend development config (single validator Alice)
#[cfg(feature = "westend-native")]
pub fn westend_development_config() -> Result<WestendChainSpec, String> {
	let wasm_binary = westend::WASM_BINARY.ok_or("Westend development wasm not available")?;

	Ok(WestendChainSpec::from_genesis(
		"Development",
		"westend_dev",
		ChainType::Development,
		move || westend_development_config_genesis(wasm_binary),
		vec![],
		None,
		Some(DEFAULT_PROTOCOL_ID),
		None,
		Default::default(),
	))
}

/// Rococo development config (single validator Alice)
#[cfg(feature = "rococo-native")]
pub fn rococo_development_config() -> Result<RococoChainSpec, String> {
	let wasm_binary = rococo::WASM_BINARY.ok_or("Rococo development wasm not available")?;

	Ok(RococoChainSpec::from_genesis(
		"Development",
		"rococo_dev",
		ChainType::Development,
		move || RococoGenesisExt {
			runtime_genesis_config: rococo_development_config_genesis(wasm_binary),
			// Use 1 minute session length.
			session_length_in_blocks: Some(10),
		},
		vec![],
		None,
		Some(DEFAULT_PROTOCOL_ID),
		None,
		Default::default(),
	))
}

/// Wococo development config (single validator Alice)
#[cfg(feature = "rococo-native")]
pub fn wococo_development_config() -> Result<RococoChainSpec, String> {
	const WOCOCO_DEV_PROTOCOL_ID: &str = "woco";
	let wasm_binary = rococo::WASM_BINARY.ok_or("Wococo development wasm not available")?;

	Ok(RococoChainSpec::from_genesis(
		"Development",
		"wococo_dev",
		ChainType::Development,
		move || RococoGenesisExt {
			runtime_genesis_config: rococo_development_config_genesis(wasm_binary),
			// Use 1 minute session length.
			session_length_in_blocks: Some(10),
		},
		vec![],
		None,
		Some(WOCOCO_DEV_PROTOCOL_ID),
		None,
		Default::default(),
	))
}

#[cfg(feature = "polkadot-native")]
fn polkadot_local_testnet_genesis(wasm_binary: &[u8]) -> polkadot::GenesisConfig {
	polkadot_testnet_genesis(
		wasm_binary,
		vec![
			get_authority_keys_from_seed_no_beefy("Alice"),
			get_authority_keys_from_seed_no_beefy("Bob"),
		],
		get_account_id_from_seed::<sr25519::Public>("Alice"),
		None,
	)
}

/// Polkadot local testnet config (multivalidator Alice + Bob)
#[cfg(feature = "polkadot-native")]
pub fn polkadot_local_testnet_config() -> Result<PolkadotChainSpec, String> {
	let wasm_binary = polkadot::WASM_BINARY.ok_or("Polkadot development wasm not available")?;

	Ok(PolkadotChainSpec::from_genesis(
		"Local Testnet",
		"local_testnet",
		ChainType::Local,
		move || polkadot_local_testnet_genesis(wasm_binary),
		vec![],
		None,
		Some(DEFAULT_PROTOCOL_ID),
		None,
		Default::default(),
	))
}

#[cfg(feature = "kusama-native")]
fn kusama_local_testnet_genesis(wasm_binary: &[u8]) -> kusama::GenesisConfig {
	kusama_testnet_genesis(
		wasm_binary,
		vec![
			get_authority_keys_from_seed_no_beefy("Alice"),
			get_authority_keys_from_seed_no_beefy("Bob"),
		],
		get_account_id_from_seed::<sr25519::Public>("Alice"),
		None,
	)
}

/// Kusama local testnet config (multivalidator Alice + Bob)
#[cfg(feature = "kusama-native")]
pub fn kusama_local_testnet_config() -> Result<KusamaChainSpec, String> {
	let wasm_binary = kusama::WASM_BINARY.ok_or("Kusama development wasm not available")?;

	Ok(KusamaChainSpec::from_genesis(
		"Kusama Local Testnet",
		"kusama_local_testnet",
		ChainType::Local,
		move || kusama_local_testnet_genesis(wasm_binary),
		vec![],
		None,
		Some(DEFAULT_PROTOCOL_ID),
		None,
		Default::default(),
	))
}

#[cfg(feature = "westend-native")]
fn westend_local_testnet_genesis(wasm_binary: &[u8]) -> westend::GenesisConfig {
	westend_testnet_genesis(
		wasm_binary,
		vec![
			get_authority_keys_from_seed_no_beefy("Alice"),
			get_authority_keys_from_seed_no_beefy("Bob"),
		],
		get_account_id_from_seed::<sr25519::Public>("Alice"),
		None,
	)
}

/// Westend local testnet config (multivalidator Alice + Bob)
#[cfg(feature = "westend-native")]
pub fn westend_local_testnet_config() -> Result<WestendChainSpec, String> {
	let wasm_binary = westend::WASM_BINARY.ok_or("Westend development wasm not available")?;

	Ok(WestendChainSpec::from_genesis(
		"Westend Local Testnet",
		"westend_local_testnet",
		ChainType::Local,
		move || westend_local_testnet_genesis(wasm_binary),
		vec![],
		None,
		Some(DEFAULT_PROTOCOL_ID),
		None,
		Default::default(),
	))
}

#[cfg(feature = "rococo-native")]
fn rococo_local_testnet_genesis(wasm_binary: &[u8]) -> rococo_runtime::GenesisConfig {
	rococo_testnet_genesis(
		wasm_binary,
		vec![get_authority_keys_from_seed("Alice"), get_authority_keys_from_seed("Bob")],
		get_account_id_from_seed::<sr25519::Public>("Alice"),
		None,
	)
}

/// Rococo local testnet config (multivalidator Alice + Bob)
#[cfg(feature = "rococo-native")]
pub fn rococo_local_testnet_config() -> Result<RococoChainSpec, String> {
	let wasm_binary = rococo::WASM_BINARY.ok_or("Rococo development wasm not available")?;

	Ok(RococoChainSpec::from_genesis(
		"Rococo Local Testnet",
		"rococo_local_testnet",
		ChainType::Local,
		move || RococoGenesisExt {
			runtime_genesis_config: rococo_local_testnet_genesis(wasm_binary),
			// Use 1 minute session length.
			session_length_in_blocks: Some(10),
		},
		vec![],
		None,
		Some(DEFAULT_PROTOCOL_ID),
		None,
		Default::default(),
	))
}

/// Wococo is a temporary testnet that uses almost the same runtime as rococo.
#[cfg(feature = "rococo-native")]
fn wococo_local_testnet_genesis(wasm_binary: &[u8]) -> rococo_runtime::GenesisConfig {
	rococo_testnet_genesis(
		wasm_binary,
		vec![
			get_authority_keys_from_seed("Alice"),
			get_authority_keys_from_seed("Bob"),
			get_authority_keys_from_seed("Charlie"),
			get_authority_keys_from_seed("Dave"),
		],
		get_account_id_from_seed::<sr25519::Public>("Alice"),
		None,
	)
}

/// Wococo local testnet config (multivalidator Alice + Bob + Charlie + Dave)
#[cfg(feature = "rococo-native")]
pub fn wococo_local_testnet_config() -> Result<RococoChainSpec, String> {
	let wasm_binary = rococo::WASM_BINARY.ok_or("Wococo development wasm not available")?;

	Ok(RococoChainSpec::from_genesis(
		"Wococo Local Testnet",
		"wococo_local_testnet",
		ChainType::Local,
		move || RococoGenesisExt {
			runtime_genesis_config: wococo_local_testnet_genesis(wasm_binary),
			// Use 1 minute session length.
			session_length_in_blocks: Some(10),
		},
		vec![],
		None,
		Some(DEFAULT_PROTOCOL_ID),
		None,
		Default::default(),
	))
}<|MERGE_RESOLUTION|>--- conflicted
+++ resolved
@@ -181,18 +181,8 @@
 		thread_availability_period: 4,
 		max_upward_queue_count: 8,
 		max_upward_queue_size: 1024 * 1024,
-<<<<<<< HEAD
-		max_downward_message_size: 1024,
+		max_downward_message_size: 1024 * 1024,
 		ump_service_total_weight: 100_000_000_000,
-=======
-		max_downward_message_size: 1024 * 1024,
-		// this is approximatelly 4ms.
-		//
-		// Same as `4 * frame_support::weights::WEIGHT_PER_MILLIS`. We don't bother with
-		// an import since that's a made up number and should be replaced with a constant
-		// obtained by benchmarking anyway.
-		ump_service_total_weight: 4 * 1_000_000_000,
->>>>>>> d3a9b5be
 		max_upward_message_size: 1024 * 1024,
 		max_upward_message_num_per_candidate: 5,
 		hrmp_sender_deposit: 0,
