--- conflicted
+++ resolved
@@ -846,14 +846,9 @@
 				.map(|k: &AccountId| (k.clone(), ENDOWMENT))
 				.chain(initial_authorities.iter().map(|x| (x.0.clone(), STASH)))
 				.collect(),
-<<<<<<< HEAD
 		}),
-		pallet_beefy: Some(Default::default()),
-		pallet_indices: Some(rococo_runtime::IndicesConfig {
-=======
-		},
+		pallet_beefy: Default::default(),
 		pallet_indices: rococo_runtime::IndicesConfig {
->>>>>>> 378d3831
 			indices: vec![],
 		},
 		pallet_session: rococo_runtime::SessionConfig {
@@ -1397,14 +1392,9 @@
 		frame_system: rococo_runtime::SystemConfig {
 			code: wasm_binary.to_vec(),
 			changes_trie_config: Default::default(),
-<<<<<<< HEAD
 		}),
-		pallet_beefy: Some(Default::default()),
-		pallet_indices: Some(rococo_runtime::IndicesConfig {
-=======
-		},
+		pallet_beefy: Default::default(),
 		pallet_indices: rococo_runtime::IndicesConfig {
->>>>>>> 378d3831
 			indices: vec![],
 		},
 		pallet_balances: rococo_runtime::BalancesConfig {
