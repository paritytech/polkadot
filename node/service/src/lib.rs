// Copyright 2017-2021 Parity Technologies (UK) Ltd.
// This file is part of Polkadot.

// Polkadot is free software: you can redistribute it and/or modify
// it under the terms of the GNU General Public License as published by
// the Free Software Foundation, either version 3 of the License, or
// (at your option) any later version.

// Polkadot is distributed in the hope that it will be useful,
// but WITHOUT ANY WARRANTY; without even the implied warranty of
// MERCHANTABILITY or FITNESS FOR A PARTICULAR PURPOSE.  See the
// GNU General Public License for more details.

// You should have received a copy of the GNU General Public License
// along with Polkadot.  If not, see <http://www.gnu.org/licenses/>.

//! Polkadot service. Specialized wrapper over substrate service.

#![deny(unused_results)]

pub mod chain_spec;
mod grandpa_support;
mod parachains_db;
mod relay_chain_selection;

#[cfg(feature = "full-node")]
mod overseer;

#[cfg(feature = "full-node")]
pub use self::overseer::{
	create_default_subsystems, OverseerGen, OverseerGenArgs, RealOverseerGen,
};

#[cfg(test)]
mod tests;

#[cfg(feature = "full-node")]
use {
	grandpa::{self, FinalityProofProvider as GrandpaFinalityProofProvider},
	polkadot_network_bridge::RequestMultiplexer,
	polkadot_node_core_approval_voting::Config as ApprovalVotingConfig,
	polkadot_node_core_av_store::Config as AvailabilityConfig,
	polkadot_node_core_av_store::Error as AvailabilityError,
	polkadot_node_core_candidate_validation::Config as CandidateValidationConfig,
	polkadot_node_core_chain_selection::{
		self as chain_selection_subsystem, Config as ChainSelectionConfig,
	},
	polkadot_node_core_dispute_coordinator::Config as DisputeCoordinatorConfig,
	polkadot_overseer::BlockInfo,
	sc_client_api::ExecutorProvider,
	sp_trie::PrefixedMemoryDB,
	tracing::info,
};

pub use sp_core::traits::SpawnNamed;
#[cfg(feature = "full-node")]
pub use {
	polkadot_overseer::{Handle, Overseer, OverseerHandle},
	polkadot_primitives::v1::ParachainHost,
	sc_client_api::AuxStore,
	sp_authority_discovery::AuthorityDiscoveryApi,
	sp_blockchain::HeaderBackend,
	sp_consensus_babe::BabeApi,
};

#[cfg(feature = "full-node")]
use polkadot_subsystem::jaeger;

use std::{sync::Arc, time::Duration};

use prometheus_endpoint::Registry;
use service::RpcHandlers;
use telemetry::TelemetryWorker;
#[cfg(feature = "full-node")]
use telemetry::{Telemetry, TelemetryWorkerHandle};

#[cfg(feature = "rococo-native")]
pub use polkadot_client::RococoExecutor;

#[cfg(feature = "westend-native")]
pub use polkadot_client::WestendExecutor;

#[cfg(feature = "kusama-native")]
pub use polkadot_client::KusamaExecutor;

pub use chain_spec::{KusamaChainSpec, PolkadotChainSpec, RococoChainSpec, WestendChainSpec};
pub use consensus_common::{block_validation::Chain, Proposal, SelectChain};
pub use polkadot_client::{
	AbstractClient, Client, ClientHandle, ExecuteWithClient, FullBackend, FullClient,
	PolkadotExecutor, RuntimeApiCollection,
};
pub use polkadot_primitives::v1::{Block, BlockId, CollatorPair, Hash, Id as ParaId};
pub use sc_client_api::{Backend, CallExecutor, ExecutionStrategy};
pub use sc_consensus::{BlockImport, LongestChain};
pub use sc_executor::NativeExecutionDispatch;
pub use service::{
	config::{DatabaseConfig, PrometheusConfig},
	ChainSpec, Configuration, Error as SubstrateServiceError, PruningMode, Role, RuntimeGenesis,
	TFullBackend, TFullCallExecutor, TFullClient, TLightBackend, TLightCallExecutor, TLightClient,
	TaskManager, TransactionPoolOptions,
};
pub use sp_api::{ApiRef, ConstructRuntimeApi, Core as CoreApi, ProvideRuntimeApi, StateBackend};
pub use sp_runtime::{
	generic,
	traits::{
		self as runtime_traits, BlakeTwo256, Block as BlockT, DigestFor, HashFor,
		Header as HeaderT, NumberFor,
	},
};

#[cfg(feature = "kusama-native")]
pub use kusama_runtime;
pub use polkadot_runtime;
#[cfg(feature = "rococo-native")]
pub use rococo_runtime;
#[cfg(feature = "westend-native")]
pub use westend_runtime;

/// The maximum number of active leaves we forward to the [`Overseer`] on startup.
#[cfg(any(test, feature = "full-node"))]
const MAX_ACTIVE_LEAVES: usize = 4;

/// Provides the header and block number for a hash.
///
/// Decouples `sc_client_api::Backend` and `sp_blockchain::HeaderBackend`.
pub trait HeaderProvider<Block, Error = sp_blockchain::Error>: Send + Sync + 'static
where
	Block: BlockT,
	Error: std::fmt::Debug + Send + Sync + 'static,
{
	/// Obtain the header for a hash.
	fn header(
		&self,
		hash: <Block as BlockT>::Hash,
	) -> Result<Option<<Block as BlockT>::Header>, Error>;
	/// Obtain the block number for a hash.
	fn number(
		&self,
		hash: <Block as BlockT>::Hash,
	) -> Result<Option<<<Block as BlockT>::Header as HeaderT>::Number>, Error>;
}

impl<Block, T> HeaderProvider<Block> for T
where
	Block: BlockT,
	T: sp_blockchain::HeaderBackend<Block> + 'static,
{
	fn header(
		&self,
		hash: Block::Hash,
	) -> sp_blockchain::Result<Option<<Block as BlockT>::Header>> {
		<Self as sp_blockchain::HeaderBackend<Block>>::header(
			self,
			generic::BlockId::<Block>::Hash(hash),
		)
	}
	fn number(
		&self,
		hash: Block::Hash,
	) -> sp_blockchain::Result<Option<<<Block as BlockT>::Header as HeaderT>::Number>> {
		<Self as sp_blockchain::HeaderBackend<Block>>::number(self, hash)
	}
}

/// Decoupling the provider.
///
/// Mandated since `trait HeaderProvider` can only be
/// implemented once for a generic `T`.
pub trait HeaderProviderProvider<Block>: Send + Sync + 'static
where
	Block: BlockT,
{
	type Provider: HeaderProvider<Block> + 'static;

	fn header_provider(&self) -> &Self::Provider;
}

impl<Block, T> HeaderProviderProvider<Block> for T
where
	Block: BlockT,
	T: sc_client_api::Backend<Block> + 'static,
{
	type Provider = <T as sc_client_api::Backend<Block>>::Blockchain;

	fn header_provider(&self) -> &Self::Provider {
		self.blockchain()
	}
}

#[derive(thiserror::Error, Debug)]
pub enum Error {
	#[error(transparent)]
	Io(#[from] std::io::Error),

	#[error(transparent)]
	AddrFormatInvalid(#[from] std::net::AddrParseError),

	#[error(transparent)]
	Sub(#[from] SubstrateServiceError),

	#[error(transparent)]
	Blockchain(#[from] sp_blockchain::Error),

	#[error(transparent)]
	Consensus(#[from] consensus_common::Error),

	#[error("Failed to create an overseer")]
	Overseer(#[from] polkadot_overseer::SubsystemError),

	#[error(transparent)]
	Prometheus(#[from] prometheus_endpoint::PrometheusError),

	#[error(transparent)]
	Telemetry(#[from] telemetry::Error),

	#[error(transparent)]
	Jaeger(#[from] polkadot_subsystem::jaeger::JaegerError),

	#[cfg(feature = "full-node")]
	#[error(transparent)]
	Availability(#[from] AvailabilityError),

	#[error("Authorities require the real overseer implementation")]
	AuthoritiesRequireRealOverseer,

	#[cfg(feature = "full-node")]
	#[error("Creating a custom database is required for validators")]
	DatabasePathRequired,
}

/// Can be called for a `Configuration` to identify which network the configuration targets.
pub trait IdentifyVariant {
	/// Returns if this is a configuration for the `Kusama` network.
	fn is_kusama(&self) -> bool;

	/// Returns if this is a configuration for the `Westend` network.
	fn is_westend(&self) -> bool;

	/// Returns if this is a configuration for the `Rococo` network.
	fn is_rococo(&self) -> bool;

	/// Returns if this is a configuration for the `Wococo` test network.
	fn is_wococo(&self) -> bool;

	/// Returns true if this configuration is for a development network.
	fn is_dev(&self) -> bool;
}

impl IdentifyVariant for Box<dyn ChainSpec> {
	fn is_kusama(&self) -> bool {
		self.id().starts_with("kusama") || self.id().starts_with("ksm")
	}
	fn is_westend(&self) -> bool {
		self.id().starts_with("westend") || self.id().starts_with("wnd")
	}
	fn is_rococo(&self) -> bool {
		self.id().starts_with("rococo") || self.id().starts_with("rco")
	}
	fn is_wococo(&self) -> bool {
		self.id().starts_with("wococo") || self.id().starts_with("wco")
	}
	fn is_dev(&self) -> bool {
		self.id().ends_with("dev")
	}
}

// If we're using prometheus, use a registry with a prefix of `polkadot`.
fn set_prometheus_registry(config: &mut Configuration) -> Result<(), Error> {
	if let Some(PrometheusConfig { registry, .. }) = config.prometheus_config.as_mut() {
		*registry = Registry::new_custom(Some("polkadot".into()), None)?;
	}

	Ok(())
}

/// Initialize the `Jeager` collector. The destination must listen
/// on the given address and port for `UDP` packets.
#[cfg(any(test, feature = "full-node"))]
fn jaeger_launch_collector_with_agent(
	spawner: impl SpawnNamed,
	config: &Configuration,
	agent: Option<std::net::SocketAddr>,
) -> Result<(), Error> {
	if let Some(agent) = agent {
		let cfg = jaeger::JaegerConfig::builder()
			.agent(agent)
			.named(&config.network.node_name)
			.build();

		jaeger::Jaeger::new(cfg).launch(spawner)?;
	}
	Ok(())
}

#[cfg(feature = "full-node")]
type FullSelectChain = relay_chain_selection::SelectRelayChainWithFallback<FullBackend>;
#[cfg(feature = "full-node")]
type FullGrandpaBlockImport<RuntimeApi, Executor> = grandpa::GrandpaBlockImport<
	FullBackend,
	Block,
	FullClient<RuntimeApi, Executor>,
	FullSelectChain,
>;

#[cfg(feature = "light-node")]
type LightBackend = service::TLightBackendWithHash<Block, sp_runtime::traits::BlakeTwo256>;

#[cfg(feature = "light-node")]
type LightClient<RuntimeApi, Executor> =
	service::TLightClientWithBackend<Block, RuntimeApi, Executor, LightBackend>;

#[cfg(feature = "full-node")]
fn new_partial<RuntimeApi, Executor>(
	config: &mut Configuration,
	jaeger_agent: Option<std::net::SocketAddr>,
	telemetry_worker_handle: Option<TelemetryWorkerHandle>,
) -> Result<
	service::PartialComponents<
		FullClient<RuntimeApi, Executor>,
		FullBackend,
		FullSelectChain,
		sc_consensus::DefaultImportQueue<Block, FullClient<RuntimeApi, Executor>>,
		sc_transaction_pool::FullPool<Block, FullClient<RuntimeApi, Executor>>,
		(
			impl Fn(
				polkadot_rpc::DenyUnsafe,
				polkadot_rpc::SubscriptionTaskExecutor,
			) -> polkadot_rpc::RpcExtension,
			(
				babe::BabeBlockImport<
					Block,
					FullClient<RuntimeApi, Executor>,
					FullGrandpaBlockImport<RuntimeApi, Executor>,
				>,
				grandpa::LinkHalf<Block, FullClient<RuntimeApi, Executor>, FullSelectChain>,
				babe::BabeLink<Block>,
				beefy_gadget::notification::BeefySignedCommitmentSender<Block>,
			),
			grandpa::SharedVoterState,
			std::time::Duration, // slot-duration
			Option<Telemetry>,
		),
	>,
	Error,
>
where
	RuntimeApi:
		ConstructRuntimeApi<Block, FullClient<RuntimeApi, Executor>> + Send + Sync + 'static,
	RuntimeApi::RuntimeApi:
		RuntimeApiCollection<StateBackend = sc_client_api::StateBackendFor<FullBackend, Block>>,
	Executor: NativeExecutionDispatch + 'static,
{
	set_prometheus_registry(config)?;

	let telemetry = config
		.telemetry_endpoints
		.clone()
		.filter(|x| !x.is_empty())
		.map(move |endpoints| -> Result<_, telemetry::Error> {
			let (worker, mut worker_handle) = if let Some(worker_handle) = telemetry_worker_handle {
				(None, worker_handle)
			} else {
				let worker = TelemetryWorker::new(16)?;
				let worker_handle = worker.handle();
				(Some(worker), worker_handle)
			};
			let telemetry = worker_handle.new_telemetry(endpoints);
			Ok((worker, telemetry))
		})
		.transpose()?;

	let (client, backend, keystore_container, task_manager) =
		service::new_full_parts::<Block, RuntimeApi, Executor>(
			&config,
			telemetry.as_ref().map(|(_, telemetry)| telemetry.handle()),
		)?;
	let client = Arc::new(client);

	let telemetry = telemetry.map(|(worker, telemetry)| {
		if let Some(worker) = worker {
			task_manager.spawn_handle().spawn("telemetry", worker.run());
		}
		telemetry
	});

	jaeger_launch_collector_with_agent(task_manager.spawn_handle(), &*config, jaeger_agent)?;

	let select_chain = relay_chain_selection::SelectRelayChainWithFallback::new(
		backend.clone(),
		Handle::new_disconnected(),
		polkadot_node_subsystem_util::metrics::Metrics::register(config.prometheus_registry())?,
	);

	let transaction_pool = sc_transaction_pool::BasicPool::new_full(
		config.transaction_pool.clone(),
		config.role.is_authority().into(),
		config.prometheus_registry(),
		task_manager.spawn_essential_handle(),
		client.clone(),
	);

	let grandpa_hard_forks = if config.chain_spec.is_kusama() {
		grandpa_support::kusama_hard_forks()
	} else {
		Vec::new()
	};

	let (grandpa_block_import, grandpa_link) = grandpa::block_import_with_authority_set_hard_forks(
		client.clone(),
		&(client.clone() as Arc<_>),
		select_chain.clone(),
		grandpa_hard_forks,
		telemetry.as_ref().map(|x| x.handle()),
	)?;

	let justification_import = grandpa_block_import.clone();

	let babe_config = babe::Config::get_or_compute(&*client)?;
	let (block_import, babe_link) =
		babe::block_import(babe_config.clone(), grandpa_block_import, client.clone())?;

	let slot_duration = babe_link.config().slot_duration();
	let import_queue = babe::import_queue(
		babe_link.clone(),
		block_import.clone(),
		Some(Box::new(justification_import)),
		client.clone(),
		select_chain.clone(),
		move |_, ()| async move {
			let timestamp = sp_timestamp::InherentDataProvider::from_system_time();

			let slot =
				sp_consensus_babe::inherents::InherentDataProvider::from_timestamp_and_duration(
					*timestamp,
					slot_duration,
				);

			Ok((timestamp, slot))
		},
		&task_manager.spawn_essential_handle(),
		config.prometheus_registry(),
		consensus_common::CanAuthorWithNativeVersion::new(client.executor().clone()),
		telemetry.as_ref().map(|x| x.handle()),
	)?;

	let (beefy_link, beefy_commitment_stream) =
		beefy_gadget::notification::BeefySignedCommitmentStream::channel();

	let justification_stream = grandpa_link.justification_stream();
	let shared_authority_set = grandpa_link.shared_authority_set().clone();
	let shared_voter_state = grandpa::SharedVoterState::empty();
	let finality_proof_provider = GrandpaFinalityProofProvider::new_for_service(
		backend.clone(),
		Some(shared_authority_set.clone()),
	);

	let import_setup = (block_import.clone(), grandpa_link, babe_link.clone(), beefy_link);
	let rpc_setup = shared_voter_state.clone();

	let shared_epoch_changes = babe_link.epoch_changes().clone();
	let slot_duration = babe_config.slot_duration();

	let rpc_extensions_builder = {
		let client = client.clone();
		let keystore = keystore_container.sync_keystore();
		let transaction_pool = transaction_pool.clone();
		let select_chain = select_chain.clone();
		let chain_spec = config.chain_spec.cloned_box();

		move |deny_unsafe,
		      subscription_executor: polkadot_rpc::SubscriptionTaskExecutor|
		      -> polkadot_rpc::RpcExtension {
			let deps = polkadot_rpc::FullDeps {
				client: client.clone(),
				pool: transaction_pool.clone(),
				select_chain: select_chain.clone(),
				chain_spec: chain_spec.cloned_box(),
				deny_unsafe,
				babe: polkadot_rpc::BabeDeps {
					babe_config: babe_config.clone(),
					shared_epoch_changes: shared_epoch_changes.clone(),
					keystore: keystore.clone(),
				},
				grandpa: polkadot_rpc::GrandpaDeps {
					shared_voter_state: shared_voter_state.clone(),
					shared_authority_set: shared_authority_set.clone(),
					justification_stream: justification_stream.clone(),
					subscription_executor: subscription_executor.clone(),
					finality_provider: finality_proof_provider.clone(),
				},
				beefy: polkadot_rpc::BeefyDeps {
					beefy_commitment_stream: beefy_commitment_stream.clone(),
					subscription_executor,
				},
			};

			polkadot_rpc::create_full(deps)
		}
	};

	Ok(service::PartialComponents {
		client,
		backend,
		task_manager,
		keystore_container,
		select_chain,
		import_queue,
		transaction_pool,
		other: (rpc_extensions_builder, import_setup, rpc_setup, slot_duration, telemetry),
	})
}

#[cfg(feature = "full-node")]
pub struct NewFull<C> {
	pub task_manager: TaskManager,
	pub client: C,
	pub overseer_handle: Option<Handle>,
	pub network: Arc<sc_network::NetworkService<Block, <Block as BlockT>::Hash>>,
	pub rpc_handlers: RpcHandlers,
	pub backend: Arc<FullBackend>,
}

#[cfg(feature = "full-node")]
impl<C> NewFull<C> {
	/// Convert the client type using the given `func`.
	pub fn with_client<NC>(self, func: impl FnOnce(C) -> NC) -> NewFull<NC> {
		NewFull {
			client: func(self.client),
			task_manager: self.task_manager,
			overseer_handle: self.overseer_handle,
			network: self.network,
			rpc_handlers: self.rpc_handlers,
			backend: self.backend,
		}
	}
}

/// Is this node a collator?
#[cfg(feature = "full-node")]
#[derive(Clone)]
pub enum IsCollator {
	/// This node is a collator.
	Yes(CollatorPair),
	/// This node is not a collator.
	No,
}

#[cfg(feature = "full-node")]
impl std::fmt::Debug for IsCollator {
	fn fmt(&self, fmt: &mut std::fmt::Formatter) -> std::fmt::Result {
		use sp_core::Pair;
		match self {
			IsCollator::Yes(pair) => write!(fmt, "Yes({})", pair.public()),
			IsCollator::No => write!(fmt, "No"),
		}
	}
}

#[cfg(feature = "full-node")]
impl IsCollator {
	/// Is this a collator?
	fn is_collator(&self) -> bool {
		matches!(self, Self::Yes(_))
	}
}

/// Returns the active leaves the overseer should start with.
#[cfg(feature = "full-node")]
async fn active_leaves<RuntimeApi, Executor>(
	select_chain: &impl SelectChain<Block>,
	client: &FullClient<RuntimeApi, Executor>,
) -> Result<Vec<BlockInfo>, Error>
where
	RuntimeApi:
		ConstructRuntimeApi<Block, FullClient<RuntimeApi, Executor>> + Send + Sync + 'static,
	RuntimeApi::RuntimeApi:
		RuntimeApiCollection<StateBackend = sc_client_api::StateBackendFor<FullBackend, Block>>,
	Executor: NativeExecutionDispatch + 'static,
{
	let best_block = select_chain.best_chain().await?;

	let mut leaves = select_chain
		.leaves()
		.await
		.unwrap_or_default()
		.into_iter()
		.filter_map(|hash| {
			let number = HeaderBackend::number(client, hash).ok()??;

			// Only consider leaves that are in maximum an uncle of the best block.
			if number < best_block.number().saturating_sub(1) {
				return None
			} else if hash == best_block.hash() {
				return None
			};

			let parent_hash = client.header(&BlockId::Hash(hash)).ok()??.parent_hash;

			Some(BlockInfo { hash, parent_hash, number })
		})
		.collect::<Vec<_>>();

	// Sort by block number and get the maximum number of leaves
	leaves.sort_by_key(|b| b.number);

	leaves.push(BlockInfo {
		hash: best_block.hash(),
		parent_hash: *best_block.parent_hash(),
		number: *best_block.number(),
	});

	Ok(leaves.into_iter().rev().take(MAX_ACTIVE_LEAVES).collect())
}

/// Create a new full node of arbitrary runtime and executor.
///
/// This is an advanced feature and not recommended for general use. Generally, `build_full` is
/// a better choice.
#[cfg(feature = "full-node")]
pub fn new_full<RuntimeApi, Executor, OverseerGenerator>(
	mut config: Configuration,
	is_collator: IsCollator,
	grandpa_pause: Option<(u32, u32)>,
	disable_beefy: bool,
	jaeger_agent: Option<std::net::SocketAddr>,
	telemetry_worker_handle: Option<TelemetryWorkerHandle>,
	program_path: Option<std::path::PathBuf>,
	overseer_gen: OverseerGenerator,
) -> Result<NewFull<Arc<FullClient<RuntimeApi, Executor>>>, Error>
where
	RuntimeApi:
		ConstructRuntimeApi<Block, FullClient<RuntimeApi, Executor>> + Send + Sync + 'static,
	RuntimeApi::RuntimeApi:
		RuntimeApiCollection<StateBackend = sc_client_api::StateBackendFor<FullBackend, Block>>,
	Executor: NativeExecutionDispatch + 'static,
	OverseerGenerator: OverseerGen,
{
	let role = config.role.clone();
	let force_authoring = config.force_authoring;
	let backoff_authoring_blocks = {
		let mut backoff = sc_consensus_slots::BackoffAuthoringOnFinalizedHeadLagging::default();

		if config.chain_spec.is_rococo() || config.chain_spec.is_wococo() {
			// it's a testnet that's in flux, finality has stalled sometimes due
			// to operational issues and it's annoying to slow down block
			// production to 1 block per hour.
			backoff.max_interval = 10;
		}

		Some(backoff)
	};

	let disable_grandpa = config.disable_grandpa;
	let name = config.network.node_name.clone();

	let service::PartialComponents {
		client,
		backend,
		mut task_manager,
		keystore_container,
		mut select_chain,
		import_queue,
		transaction_pool,
		other: (rpc_extensions_builder, import_setup, rpc_setup, slot_duration, mut telemetry),
	} = new_partial::<RuntimeApi, Executor>(&mut config, jaeger_agent, telemetry_worker_handle)?;

	let prometheus_registry = config.prometheus_registry().cloned();

	let shared_voter_state = rpc_setup;
	let auth_disc_publish_non_global_ips = config.network.allow_non_globals_in_dht;

	// Note: GrandPa is pushed before the Polkadot-specific protocols. This doesn't change
	// anything in terms of behaviour, but makes the logs more consistent with the other
	// Substrate nodes.
	config.network.extra_sets.push(grandpa::grandpa_peers_set_config());

	if config.chain_spec.is_rococo() || config.chain_spec.is_wococo() {
		config.network.extra_sets.push(beefy_gadget::beefy_peers_set_config());
	}

	{
		use polkadot_network_bridge::{peer_sets_info, IsAuthority};
		let is_authority = if role.is_authority() { IsAuthority::Yes } else { IsAuthority::No };
		config.network.extra_sets.extend(peer_sets_info(is_authority));
	}

<<<<<<< HEAD
	config.network.request_response_protocols.push(
		sc_finality_grandpa_warp_sync::request_response_config_for_chain(
			&config,
			task_manager.spawn_handle(),
			backend.clone(),
			import_setup.1.shared_authority_set().clone(),
		),
	);
=======
>>>>>>> 4debdcd8
	let request_multiplexer = {
		let (multiplexer, configs) = RequestMultiplexer::new();
		config.network.request_response_protocols.extend(configs);
		multiplexer
	};

	let warp_sync = Arc::new(grandpa::warp_proof::NetworkProvider::new(
			backend.clone(),
			import_setup.1.shared_authority_set().clone(),
	));

	let (network, system_rpc_tx, network_starter) =
		service::build_network(service::BuildNetworkParams {
			config: &config,
			client: client.clone(),
			transaction_pool: transaction_pool.clone(),
			spawn_handle: task_manager.spawn_handle(),
			import_queue,
			on_demand: None,
			block_announce_validator_builder: None,
			warp_sync: Some(warp_sync),
		})?;

	if config.offchain_worker.enabled {
		let _ = service::build_offchain_workers(
			&config,
			task_manager.spawn_handle(),
			client.clone(),
			network.clone(),
		);
	}

	let parachains_db = crate::parachains_db::open_creating(
		config.database.path().ok_or(Error::DatabasePathRequired)?.into(),
		crate::parachains_db::CacheSizes::default(),
	)?;

	let availability_config = AvailabilityConfig {
		col_data: crate::parachains_db::REAL_COLUMNS.col_availability_data,
		col_meta: crate::parachains_db::REAL_COLUMNS.col_availability_meta,
	};

	let approval_voting_config = ApprovalVotingConfig {
		col_data: crate::parachains_db::REAL_COLUMNS.col_approval_data,
		slot_duration_millis: slot_duration.as_millis() as u64,
	};

	let candidate_validation_config = CandidateValidationConfig {
		artifacts_cache_path: config
			.database
			.path()
			.ok_or(Error::DatabasePathRequired)?
			.join("pvf-artifacts"),
		program_path: match program_path {
			None => std::env::current_exe()?,
			Some(p) => p,
		},
	};

	let chain_selection_config = ChainSelectionConfig {
		col_data: crate::parachains_db::REAL_COLUMNS.col_chain_selection_data,
		stagnant_check_interval: chain_selection_subsystem::StagnantCheckInterval::never(),
	};

	let dispute_coordinator_config = DisputeCoordinatorConfig {
		col_data: crate::parachains_db::REAL_COLUMNS.col_dispute_coordinator_data,
	};

	let chain_spec = config.chain_spec.cloned_box();
	let rpc_handlers = service::spawn_tasks(service::SpawnTasksParams {
		config,
		backend: backend.clone(),
		client: client.clone(),
		keystore: keystore_container.sync_keystore(),
		network: network.clone(),
		rpc_extensions_builder: Box::new(rpc_extensions_builder),
		transaction_pool: transaction_pool.clone(),
		task_manager: &mut task_manager,
		on_demand: None,
		remote_blockchain: None,
		system_rpc_tx,
		telemetry: telemetry.as_mut(),
	})?;

	let (block_import, link_half, babe_link, beefy_link) = import_setup;

	let overseer_client = client.clone();
	let spawner = task_manager.spawn_handle();
	let active_leaves = futures::executor::block_on(active_leaves(&select_chain, &*client))?;

	let authority_discovery_service = if role.is_authority() || is_collator.is_collator() {
		use futures::StreamExt;
		use sc_network::Event;

		let authority_discovery_role = if role.is_authority() {
			sc_authority_discovery::Role::PublishAndDiscover(keystore_container.keystore())
		} else {
			// don't publish our addresses when we're only a collator
			sc_authority_discovery::Role::Discover
		};
		let dht_event_stream =
			network.event_stream("authority-discovery").filter_map(|e| async move {
				match e {
					Event::Dht(e) => Some(e),
					_ => None,
				}
			});
		let (worker, service) = sc_authority_discovery::new_worker_and_service_with_config(
			sc_authority_discovery::WorkerConfig {
				publish_non_global_ips: auth_disc_publish_non_global_ips,
				..Default::default()
			},
			client.clone(),
			network.clone(),
			Box::pin(dht_event_stream),
			authority_discovery_role,
			prometheus_registry.clone(),
		);

		task_manager.spawn_handle().spawn("authority-discovery-worker", worker.run());
		Some(service)
	} else {
		None
	};

	let local_keystore = keystore_container.local_keystore();
	if local_keystore.is_none() {
		tracing::info!("Cannot run as validator without local keystore.");
	}

	let maybe_params =
		local_keystore.and_then(move |k| authority_discovery_service.map(|a| (a, k)));

	let overseer_handle = if let Some((authority_discovery_service, keystore)) = maybe_params {
		let (overseer, overseer_handle) = overseer_gen
			.generate::<service::SpawnTaskHandle, FullClient<RuntimeApi, Executor>>(
				OverseerGenArgs {
					leaves: active_leaves,
					keystore,
					runtime_client: overseer_client.clone(),
					parachains_db,
					network_service: network.clone(),
					authority_discovery_service,
					request_multiplexer,
					registry: prometheus_registry.as_ref(),
					spawner,
					is_collator,
					approval_voting_config,
					availability_config,
					candidate_validation_config,
					chain_selection_config,
					dispute_coordinator_config,
				},
			)?;
		let handle = Handle::Connected(overseer_handle.clone());
		let handle_clone = handle.clone();

		task_manager.spawn_essential_handle().spawn_blocking(
			"overseer",
			Box::pin(async move {
				use futures::{pin_mut, select, FutureExt};

				let forward = polkadot_overseer::forward_events(overseer_client, handle_clone);

				let forward = forward.fuse();
				let overseer_fut = overseer.run().fuse();

				pin_mut!(overseer_fut);
				pin_mut!(forward);

				select! {
					_ = forward => (),
					_ = overseer_fut => (),
					complete => (),
				}
			}),
		);
		// we should remove this check before we deploy parachains on polkadot
		// TODO: https://github.com/paritytech/polkadot/issues/3326
		let should_connect_overseer = chain_spec.is_kusama() ||
			chain_spec.is_westend() ||
			chain_spec.is_rococo() ||
			chain_spec.is_wococo();

		if should_connect_overseer {
			select_chain.connect_to_overseer(overseer_handle.clone());
		} else {
			tracing::info!("Overseer is running in the disconnected state");
		}
		Some(handle)
	} else {
		None
	};

	if role.is_authority() {
		let can_author_with =
			consensus_common::CanAuthorWithNativeVersion::new(client.executor().clone());

		let proposer = sc_basic_authorship::ProposerFactory::new(
			task_manager.spawn_handle(),
			client.clone(),
			transaction_pool,
			prometheus_registry.as_ref(),
			telemetry.as_ref().map(|x| x.handle()),
		);

		let client_clone = client.clone();
		let overseer_handle =
			overseer_handle.as_ref().ok_or(Error::AuthoritiesRequireRealOverseer)?.clone();
		let slot_duration = babe_link.config().slot_duration();
		let babe_config = babe::BabeParams {
			keystore: keystore_container.sync_keystore(),
			client: client.clone(),
			select_chain,
			block_import,
			env: proposer,
			sync_oracle: network.clone(),
			justification_sync_link: network.clone(),
			create_inherent_data_providers: move |parent, ()| {
				let client_clone = client_clone.clone();
				let overseer_handle = overseer_handle.clone();
				async move {
					let parachain = polkadot_node_core_parachains_inherent::ParachainsInherentDataProvider::create(
						&*client_clone,
						overseer_handle,
						parent,
					).await.map_err(|e| Box::new(e))?;

					let uncles = sc_consensus_uncles::create_uncles_inherent_data_provider(
						&*client_clone,
						parent,
					)?;

					let timestamp = sp_timestamp::InherentDataProvider::from_system_time();

					let slot =
						sp_consensus_babe::inherents::InherentDataProvider::from_timestamp_and_duration(
							*timestamp,
							slot_duration,
						);

					Ok((timestamp, slot, uncles, parachain))
				}
			},
			force_authoring,
			backoff_authoring_blocks,
			babe_link,
			can_author_with,
			block_proposal_slot_portion: babe::SlotProportion::new(2f32 / 3f32),
			max_block_proposal_slot_portion: None,
			telemetry: telemetry.as_ref().map(|x| x.handle()),
		};

		let babe = babe::start_babe(babe_config)?;
		task_manager.spawn_essential_handle().spawn_blocking("babe", babe);
	}

	// if the node isn't actively participating in consensus then it doesn't
	// need a keystore, regardless of which protocol we use below.
	let keystore_opt =
		if role.is_authority() { Some(keystore_container.sync_keystore()) } else { None };

	// We currently only run the BEEFY gadget on the Rococo and Wococo testnets.
	if !disable_beefy && (chain_spec.is_rococo() || chain_spec.is_wococo()) {
		let beefy_params = beefy_gadget::BeefyParams {
			client: client.clone(),
			backend: backend.clone(),
			key_store: keystore_opt.clone(),
			network: network.clone(),
			signed_commitment_sender: beefy_link,
			min_block_delta: if chain_spec.is_wococo() { 4 } else { 8 },
			prometheus_registry: prometheus_registry.clone(),
		};

		let gadget = beefy_gadget::start_beefy_gadget::<_, _, _, _>(beefy_params);

		// Wococo's purpose is to be a testbed for BEEFY, so if it fails we'll
		// bring the node down with it to make sure it is noticed.
		if chain_spec.is_wococo() {
			task_manager.spawn_essential_handle().spawn_blocking("beefy-gadget", gadget);
		} else {
			task_manager.spawn_handle().spawn_blocking("beefy-gadget", gadget);
		}
	}

	let config = grandpa::Config {
		// FIXME substrate#1578 make this available through chainspec
		gossip_duration: Duration::from_millis(1000),
		justification_period: 512,
		name: Some(name),
		observer_enabled: false,
		keystore: keystore_opt,
		local_role: role,
		telemetry: telemetry.as_ref().map(|x| x.handle()),
	};

	let enable_grandpa = !disable_grandpa;
	if enable_grandpa {
		// start the full GRANDPA voter
		// NOTE: unlike in substrate we are currently running the full
		// GRANDPA voter protocol for all full nodes (regardless of whether
		// they're validators or not). at this point the full voter should
		// provide better guarantees of block and vote data availability than
		// the observer.

		// add a custom voting rule to temporarily stop voting for new blocks
		// after the given pause block is finalized and restarting after the
		// given delay.
		let builder = grandpa::VotingRulesBuilder::default();

		let voting_rule = match grandpa_pause {
			Some((block, delay)) => {
				info!(
					block_number = %block,
					delay = %delay,
					"GRANDPA scheduled voting pause set for block #{} with a duration of {} blocks.",
					block,
					delay,
				);

				builder.add(grandpa_support::PauseAfterBlockFor(block, delay)).build()
			},
			None => builder.build(),
		};

		let grandpa_config = grandpa::GrandpaParams {
			config,
			link: link_half,
			network: network.clone(),
			voting_rule,
			prometheus_registry: prometheus_registry.clone(),
			shared_voter_state,
			telemetry: telemetry.as_ref().map(|x| x.handle()),
		};

		task_manager
			.spawn_essential_handle()
			.spawn_blocking("grandpa-voter", grandpa::run_grandpa_voter(grandpa_config)?);
	}

	network_starter.start_network();

	Ok(NewFull { task_manager, client, overseer_handle, network, rpc_handlers, backend })
}

/// Builds a new service for a light client.
#[cfg(feature = "light-node")]
fn new_light<Runtime, Dispatch>(
	mut config: Configuration,
) -> Result<(TaskManager, RpcHandlers), Error>
where
	Runtime: 'static + Send + Sync + ConstructRuntimeApi<Block, LightClient<Runtime, Dispatch>>,
	<Runtime as ConstructRuntimeApi<Block, LightClient<Runtime, Dispatch>>>::RuntimeApi:
		RuntimeApiCollection<StateBackend = sc_client_api::StateBackendFor<LightBackend, Block>>,
	Dispatch: NativeExecutionDispatch + 'static,
{
	set_prometheus_registry(&mut config)?;
	use sc_client_api::backend::RemoteBackend;

	let telemetry = config
		.telemetry_endpoints
		.clone()
		.filter(|x| !x.is_empty())
		.map(|endpoints| -> Result<_, telemetry::Error> {
			let worker = TelemetryWorker::new(16)?;
			let telemetry = worker.handle().new_telemetry(endpoints);
			Ok((worker, telemetry))
		})
		.transpose()?;

	let (client, backend, keystore_container, mut task_manager, on_demand) =
		service::new_light_parts::<Block, Runtime, Dispatch>(
			&config,
			telemetry.as_ref().map(|(_, telemetry)| telemetry.handle()),
		)?;

	let mut telemetry = telemetry.map(|(worker, telemetry)| {
		task_manager.spawn_handle().spawn("telemetry", worker.run());
		telemetry
	});

	config.network.extra_sets.push(grandpa::grandpa_peers_set_config());

	let select_chain = sc_consensus::LongestChain::new(backend.clone());

	let transaction_pool = Arc::new(sc_transaction_pool::BasicPool::new_light(
		config.transaction_pool.clone(),
		config.prometheus_registry(),
		task_manager.spawn_essential_handle(),
		client.clone(),
		on_demand.clone(),
	));

	let (grandpa_block_import, grandpa_link) = grandpa::block_import(
		client.clone(),
		&(client.clone() as Arc<_>),
		select_chain.clone(),
		telemetry.as_ref().map(|x| x.handle()),
	)?;
	let justification_import = grandpa_block_import.clone();

	let (babe_block_import, babe_link) = babe::block_import(
		babe::Config::get_or_compute(&*client)?,
		grandpa_block_import,
		client.clone(),
	)?;

	// FIXME: pruning task isn't started since light client doesn't do `AuthoritySetup`.
	let slot_duration = babe_link.config().slot_duration();
	let import_queue = babe::import_queue(
		babe_link,
		babe_block_import,
		Some(Box::new(justification_import)),
		client.clone(),
		select_chain.clone(),
		move |_, ()| async move {
			let timestamp = sp_timestamp::InherentDataProvider::from_system_time();

			let slot =
				sp_consensus_babe::inherents::InherentDataProvider::from_timestamp_and_duration(
					*timestamp,
					slot_duration,
				);

			Ok((timestamp, slot))
		},
		&task_manager.spawn_essential_handle(),
		config.prometheus_registry(),
		consensus_common::NeverCanAuthor,
		telemetry.as_ref().map(|x| x.handle()),
	)?;

	let warp_sync = Arc::new(grandpa::warp_proof::NetworkProvider::new(
			backend.clone(),
			grandpa_link.shared_authority_set().clone(),
	));

	let (network, system_rpc_tx, network_starter) =
		service::build_network(service::BuildNetworkParams {
			config: &config,
			client: client.clone(),
			transaction_pool: transaction_pool.clone(),
			spawn_handle: task_manager.spawn_handle(),
			import_queue,
			on_demand: Some(on_demand.clone()),
			block_announce_validator_builder: None,
			warp_sync: Some(warp_sync),
		})?;

	let enable_grandpa = !config.disable_grandpa;
	if enable_grandpa {
		let name = config.network.node_name.clone();

		let config = grandpa::Config {
			gossip_duration: Duration::from_millis(1000),
			justification_period: 512,
			name: Some(name),
			observer_enabled: false,
			keystore: None,
			local_role: config.role.clone(),
			telemetry: telemetry.as_ref().map(|x| x.handle()),
		};

		task_manager.spawn_handle().spawn_blocking(
			"grandpa-observer",
			grandpa::run_grandpa_observer(config, grandpa_link, network.clone())?,
		);
	}

	if config.offchain_worker.enabled {
		let _ = service::build_offchain_workers(
			&config,
			task_manager.spawn_handle(),
			client.clone(),
			network.clone(),
		);
	}

	let light_deps = polkadot_rpc::LightDeps {
		remote_blockchain: backend.remote_blockchain(),
		fetcher: on_demand.clone(),
		client: client.clone(),
		pool: transaction_pool.clone(),
	};

	let rpc_extensions = polkadot_rpc::create_light(light_deps);

	let rpc_handlers = service::spawn_tasks(service::SpawnTasksParams {
		on_demand: Some(on_demand),
		remote_blockchain: Some(backend.remote_blockchain()),
		rpc_extensions_builder: Box::new(service::NoopRpcExtensionBuilder(rpc_extensions)),
		task_manager: &mut task_manager,
		config,
		keystore: keystore_container.sync_keystore(),
		backend,
		transaction_pool,
		client,
		network,
		system_rpc_tx,
		telemetry: telemetry.as_mut(),
	})?;

	network_starter.start_network();

	Ok((task_manager, rpc_handlers))
}

/// Builds a new object suitable for chain operations.
#[cfg(feature = "full-node")]
pub fn new_chain_ops(
	mut config: &mut Configuration,
	jaeger_agent: Option<std::net::SocketAddr>,
) -> Result<
	(
		Arc<Client>,
		Arc<FullBackend>,
		sc_consensus::BasicQueue<Block, PrefixedMemoryDB<BlakeTwo256>>,
		TaskManager,
	),
	Error,
> {
	config.keystore = service::config::KeystoreConfig::InMemory;

	#[cfg(feature = "rococo-native")]
	if config.chain_spec.is_rococo() || config.chain_spec.is_wococo() {
		let service::PartialComponents { client, backend, import_queue, task_manager, .. } =
			new_partial::<rococo_runtime::RuntimeApi, RococoExecutor>(config, jaeger_agent, None)?;
		return Ok((Arc::new(Client::Rococo(client)), backend, import_queue, task_manager))
	}

	#[cfg(feature = "kusama-native")]
	if config.chain_spec.is_kusama() {
		let service::PartialComponents { client, backend, import_queue, task_manager, .. } =
			new_partial::<kusama_runtime::RuntimeApi, KusamaExecutor>(config, jaeger_agent, None)?;
		return Ok((Arc::new(Client::Kusama(client)), backend, import_queue, task_manager))
	}

	#[cfg(feature = "westend-native")]
	if config.chain_spec.is_westend() {
		let service::PartialComponents { client, backend, import_queue, task_manager, .. } =
			new_partial::<westend_runtime::RuntimeApi, WestendExecutor>(
				config,
				jaeger_agent,
				None,
			)?;
		return Ok((Arc::new(Client::Westend(client)), backend, import_queue, task_manager))
	}

	let service::PartialComponents { client, backend, import_queue, task_manager, .. } =
		new_partial::<polkadot_runtime::RuntimeApi, PolkadotExecutor>(config, jaeger_agent, None)?;
	Ok((Arc::new(Client::Polkadot(client)), backend, import_queue, task_manager))
}

/// Build a new light node.
#[cfg(feature = "light-node")]
pub fn build_light(config: Configuration) -> Result<(TaskManager, RpcHandlers), Error> {
	#[cfg(feature = "rococo-native")]
	if config.chain_spec.is_rococo() || config.chain_spec.is_wococo() {
		return new_light::<rococo_runtime::RuntimeApi, RococoExecutor>(config)
	}

	#[cfg(feature = "kusama-native")]
	if config.chain_spec.is_kusama() {
		return new_light::<kusama_runtime::RuntimeApi, KusamaExecutor>(config)
	}

	#[cfg(feature = "westend-native")]
	if config.chain_spec.is_westend() {
		return new_light::<westend_runtime::RuntimeApi, WestendExecutor>(config)
	}

	new_light::<polkadot_runtime::RuntimeApi, PolkadotExecutor>(config)
}

#[cfg(feature = "full-node")]
pub fn build_full(
	config: Configuration,
	is_collator: IsCollator,
	grandpa_pause: Option<(u32, u32)>,
	disable_beefy: bool,
	jaeger_agent: Option<std::net::SocketAddr>,
	telemetry_worker_handle: Option<TelemetryWorkerHandle>,
	overseer_gen: impl OverseerGen,
) -> Result<NewFull<Client>, Error> {
	#[cfg(feature = "rococo-native")]
	if config.chain_spec.is_rococo() || config.chain_spec.is_wococo() {
		return new_full::<rococo_runtime::RuntimeApi, RococoExecutor, _>(
			config,
			is_collator,
			grandpa_pause,
			disable_beefy,
			jaeger_agent,
			telemetry_worker_handle,
			None,
			overseer_gen,
		)
		.map(|full| full.with_client(Client::Rococo))
	}

	#[cfg(feature = "kusama-native")]
	if config.chain_spec.is_kusama() {
		return new_full::<kusama_runtime::RuntimeApi, KusamaExecutor, _>(
			config,
			is_collator,
			grandpa_pause,
			disable_beefy,
			jaeger_agent,
			telemetry_worker_handle,
			None,
			overseer_gen,
		)
		.map(|full| full.with_client(Client::Kusama))
	}

	#[cfg(feature = "westend-native")]
	if config.chain_spec.is_westend() {
		return new_full::<westend_runtime::RuntimeApi, WestendExecutor, _>(
			config,
			is_collator,
			grandpa_pause,
			disable_beefy,
			jaeger_agent,
			telemetry_worker_handle,
			None,
			overseer_gen,
		)
		.map(|full| full.with_client(Client::Westend))
	}

	new_full::<polkadot_runtime::RuntimeApi, PolkadotExecutor, _>(
		config,
		is_collator,
		grandpa_pause,
		disable_beefy,
		jaeger_agent,
		telemetry_worker_handle,
		None,
		overseer_gen,
	)
	.map(|full| full.with_client(Client::Polkadot))
}<|MERGE_RESOLUTION|>--- conflicted
+++ resolved
@@ -684,17 +684,6 @@
 		config.network.extra_sets.extend(peer_sets_info(is_authority));
 	}
 
-<<<<<<< HEAD
-	config.network.request_response_protocols.push(
-		sc_finality_grandpa_warp_sync::request_response_config_for_chain(
-			&config,
-			task_manager.spawn_handle(),
-			backend.clone(),
-			import_setup.1.shared_authority_set().clone(),
-		),
-	);
-=======
->>>>>>> 4debdcd8
 	let request_multiplexer = {
 		let (multiplexer, configs) = RequestMultiplexer::new();
 		config.network.request_response_protocols.extend(configs);
@@ -702,8 +691,8 @@
 	};
 
 	let warp_sync = Arc::new(grandpa::warp_proof::NetworkProvider::new(
-			backend.clone(),
-			import_setup.1.shared_authority_set().clone(),
+		backend.clone(),
+		import_setup.1.shared_authority_set().clone(),
 	));
 
 	let (network, system_rpc_tx, network_starter) =
@@ -1128,8 +1117,8 @@
 	)?;
 
 	let warp_sync = Arc::new(grandpa::warp_proof::NetworkProvider::new(
-			backend.clone(),
-			grandpa_link.shared_authority_set().clone(),
+		backend.clone(),
+		grandpa_link.shared_authority_set().clone(),
 	));
 
 	let (network, system_rpc_tx, network_starter) =
