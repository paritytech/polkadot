--- conflicted
+++ resolved
@@ -735,18 +735,6 @@
 		config.network.extra_sets.extend(peer_sets_info(is_authority));
 	}
 
-<<<<<<< HEAD
-	// TODO: At the moment, the collator protocol uses notifications protocols to download
-	// collations. Because of DoS-protection measures, notifications protocols have a very limited
-	// bandwidth capacity, resulting in the collation download taking a long time.
-	// The lines of code below considerably relaxes this DoS protection in order to circumvent
-	// this problem. This configuraiton change should preferably not reach any live network, and
-	// should be removed once the collation protocol is finished.
-	// Tracking issue: https://github.com/paritytech/polkadot/issues/2283
-	config.network.yamux_window_size = Some(5 * 1024 * 1024);
-
-=======
->>>>>>> 24549ae1
 	config.network.request_response_protocols.push(sc_finality_grandpa_warp_sync::request_response_config_for_chain(
 		&config,
 		task_manager.spawn_handle(),
@@ -942,29 +930,6 @@
 		task_manager.spawn_essential_handle().spawn_blocking("babe", babe);
 	}
 
-<<<<<<< HEAD
-	// We currently only run the BEEFY gadget on Rococo and Westend test
-	// networks. On Rococo we start the BEEFY gadget as a normal (non-essential)
-	// task for now, since BEEFY is still experimental and we don't want a
-	// failure to bring down the whole node. Westend test network is less used
-	// than Rococo and therefore a failure there will be less problematic, this
-	// will be the main testing target for BEEFY for now.
-	if chain_spec.is_westend() || chain_spec.is_rococo() {
-		// let gadget = beefy_gadget::start_beefy_gadget::<_, beefy_primitives::ecdsa::AuthorityPair, _, _, _, _>(
-		// 	client.clone(),
-		// 	keystore_container.sync_keystore(),
-		// 	network.clone(),
-		// 	beefy_link,
-		// 	network.clone(),
-		// 	prometheus_registry.clone()
-		// );
-
-		// if chain_spec.is_westend() {
-		// 	task_manager.spawn_essential_handle().spawn_blocking("beefy-gadget", gadget);
-		// } else {
-		// 	task_manager.spawn_handle().spawn_blocking("beefy-gadget", gadget);
-		// }
-=======
 	// We currently only run the BEEFY gadget on the Rococo and Wococo testnets.
 	if chain_spec.is_rococo() || chain_spec.is_wococo() {
 		let gadget = beefy_gadget::start_beefy_gadget::<_, beefy_primitives::ecdsa::AuthorityPair, _, _, _, _>(
@@ -984,7 +949,6 @@
 		} else {
 			task_manager.spawn_handle().spawn_blocking("beefy-gadget", gadget);
 		}
->>>>>>> 24549ae1
 	}
 
 	// if the node isn't actively participating in consensus then it doesn't
@@ -1259,11 +1223,7 @@
 	jaeger_agent: Option<std::net::SocketAddr>,
 	telemetry_worker_handle: Option<TelemetryWorkerHandle>,
 ) -> Result<NewFull<Client>, Error> {
-<<<<<<< HEAD
-	if config.chain_spec.is_rococo() {
-=======
 	if config.chain_spec.is_rococo() || config.chain_spec.is_wococo() {
->>>>>>> 24549ae1
 		new_full::<rococo_runtime::RuntimeApi, RococoExecutor>(
 			config,
 			is_collator,
