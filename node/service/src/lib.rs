// Copyright 2017-2020 Parity Technologies (UK) Ltd.
// This file is part of Polkadot.

// Polkadot is free software: you can redistribute it and/or modify
// it under the terms of the GNU General Public License as published by
// the Free Software Foundation, either version 3 of the License, or
// (at your option) any later version.

// Polkadot is distributed in the hope that it will be useful,
// but WITHOUT ANY WARRANTY; without even the implied warranty of
// MERCHANTABILITY or FITNESS FOR A PARTICULAR PURPOSE.  See the
// GNU General Public License for more details.

// You should have received a copy of the GNU General Public License
// along with Polkadot.  If not, see <http://www.gnu.org/licenses/>.

//! Polkadot service. Specialized wrapper over substrate service.

pub mod chain_spec;
mod grandpa_support;
mod client;


use grandpa::{self, FinalityProofProvider as GrandpaFinalityProofProvider};
use log::info;
use polkadot_node_core_av_store::Config as AvailabilityConfig;
use polkadot_node_core_proposer::ProposerFactory;
use polkadot_overseer::{AllSubsystems, BlockInfo, Overseer, OverseerHandler};
use polkadot_primitives::v1::ParachainHost;
use prometheus_endpoint::Registry;
use authority_discovery::Service as AuthorityDiscoveryService;
use sc_client_api::ExecutorProvider;
use sc_executor::native_executor_instance;
use service::{error::Error as ServiceError, RpcHandlers};
use sp_blockchain::HeaderBackend;
use sp_core::traits::SpawnNamed;
use sp_keystore::SyncCryptoStorePtr;
use sp_trie::PrefixedMemoryDB;
use std::sync::Arc;
use std::time::Duration;

pub use self::client::{AbstractClient, Client, ClientHandle, ExecuteWithClient, RuntimeApiCollection};
pub use chain_spec::{PolkadotChainSpec, KusamaChainSpec, WestendChainSpec, RococoChainSpec};
#[cfg(feature = "full-node")]
pub use codec::Codec;
pub use consensus_common::{Proposal, SelectChain, BlockImport, RecordProof, block_validation::Chain};
pub use polkadot_parachain::wasm_executor::run_worker as run_validation_worker;
pub use polkadot_primitives::v1::{Block, BlockId, CollatorId, Hash, Id as ParaId};
pub use sc_client_api::{Backend, ExecutionStrategy, CallExecutor};
pub use sc_consensus::LongestChain;
pub use sc_executor::NativeExecutionDispatch;
pub use service::{
	Role, PruningMode, TransactionPoolOptions, Error, RuntimeGenesis,
	TFullClient, TLightClient, TFullBackend, TLightBackend, TFullCallExecutor, TLightCallExecutor,
	Configuration, ChainSpec, TaskManager,
};
pub use service::config::{DatabaseConfig, PrometheusConfig};
pub use sp_api::{ApiRef, Core as CoreApi, ConstructRuntimeApi, ProvideRuntimeApi, StateBackend};
pub use sp_runtime::traits::{DigestFor, HashFor, NumberFor, Block as BlockT, self as runtime_traits, BlakeTwo256};

pub use kusama_runtime;
pub use polkadot_runtime;
pub use rococo_runtime;
pub use westend_runtime;

native_executor_instance!(
	pub PolkadotExecutor,
	polkadot_runtime::api::dispatch,
	polkadot_runtime::native_version,
	frame_benchmarking::benchmarking::HostFunctions,
);

native_executor_instance!(
	pub KusamaExecutor,
	kusama_runtime::api::dispatch,
	kusama_runtime::native_version,
	frame_benchmarking::benchmarking::HostFunctions,
);

native_executor_instance!(
	pub WestendExecutor,
	westend_runtime::api::dispatch,
	westend_runtime::native_version,
	frame_benchmarking::benchmarking::HostFunctions,
);

native_executor_instance!(
	pub RococoExecutor,
	rococo_runtime::api::dispatch,
	rococo_runtime::native_version,
	frame_benchmarking::benchmarking::HostFunctions,
);

/// Can be called for a `Configuration` to check if it is a configuration for the `Kusama` network.
pub trait IdentifyVariant {
	/// Returns if this is a configuration for the `Kusama` network.
	fn is_kusama(&self) -> bool;

	/// Returns if this is a configuration for the `Westend` network.
	fn is_westend(&self) -> bool;

	/// Returns if this is a configuration for the `Rococo` network.
	fn is_rococo(&self) -> bool;
}

impl IdentifyVariant for Box<dyn ChainSpec> {
	fn is_kusama(&self) -> bool {
		self.id().starts_with("kusama") || self.id().starts_with("ksm")
	}
	fn is_westend(&self) -> bool {
		self.id().starts_with("westend") || self.id().starts_with("wnd")
	}
	fn is_rococo(&self) -> bool {
		self.id().starts_with("rococo") || self.id().starts_with("rco")
	}
}

// If we're using prometheus, use a registry with a prefix of `polkadot`.
fn set_prometheus_registry(config: &mut Configuration) -> Result<(), ServiceError> {
	if let Some(PrometheusConfig { registry, .. }) = config.prometheus_config.as_mut() {
		*registry = Registry::new_custom(Some("polkadot".into()), None)?;
	}

	Ok(())
}

pub type FullBackend = service::TFullBackend<Block>;
type FullSelectChain = sc_consensus::LongestChain<FullBackend, Block>;
pub type FullClient<RuntimeApi, Executor> = service::TFullClient<Block, RuntimeApi, Executor>;
type FullGrandpaBlockImport<RuntimeApi, Executor> = grandpa::GrandpaBlockImport<
	FullBackend, Block, FullClient<RuntimeApi, Executor>, FullSelectChain
>;

type LightBackend = service::TLightBackendWithHash<Block, sp_runtime::traits::BlakeTwo256>;

type LightClient<RuntimeApi, Executor> =
	service::TLightClientWithBackend<Block, RuntimeApi, Executor, LightBackend>;

#[cfg(feature = "full-node")]
fn new_partial<RuntimeApi, Executor>(config: &mut Configuration) -> Result<
	service::PartialComponents<
		FullClient<RuntimeApi, Executor>, FullBackend, FullSelectChain,
		consensus_common::DefaultImportQueue<Block, FullClient<RuntimeApi, Executor>>,
		sc_transaction_pool::FullPool<Block, FullClient<RuntimeApi, Executor>>,
		(
			impl Fn(
				polkadot_rpc::DenyUnsafe,
				polkadot_rpc::SubscriptionTaskExecutor,
			) -> polkadot_rpc::RpcExtension,
			(
				babe::BabeBlockImport<
					Block, FullClient<RuntimeApi, Executor>, FullGrandpaBlockImport<RuntimeApi, Executor>
				>,
				grandpa::LinkHalf<Block, FullClient<RuntimeApi, Executor>, FullSelectChain>,
				babe::BabeLink<Block>
			),
			(
				grandpa::SharedVoterState,
				Arc<GrandpaFinalityProofProvider<FullBackend, Block>>,
			),
		)
	>,
	Error
>
	where
		RuntimeApi: ConstructRuntimeApi<Block, FullClient<RuntimeApi, Executor>> + Send + Sync + 'static,
		RuntimeApi::RuntimeApi:
		RuntimeApiCollection<StateBackend = sc_client_api::StateBackendFor<FullBackend, Block>>,
		Executor: NativeExecutionDispatch + 'static,
{
	set_prometheus_registry(config)?;

	let inherent_data_providers = inherents::InherentDataProviders::new();

	let (client, backend, keystore_container, task_manager) =
		service::new_full_parts::<Block, RuntimeApi, Executor>(&config)?;
	let client = Arc::new(client);

	let select_chain = sc_consensus::LongestChain::new(backend.clone());

	let transaction_pool = sc_transaction_pool::BasicPool::new_full(
		config.transaction_pool.clone(),
		config.prometheus_registry(),
		task_manager.spawn_handle(),
		client.clone(),
	);

	let grandpa_hard_forks = if config.chain_spec.is_kusama() {
		grandpa_support::kusama_hard_forks()
	} else {
		Vec::new()
	};

	let (grandpa_block_import, grandpa_link) =
		grandpa::block_import_with_authority_set_hard_forks(
			client.clone(),
			&(client.clone() as Arc<_>),
			select_chain.clone(),
			grandpa_hard_forks,
		)?;

	let justification_import = grandpa_block_import.clone();

	let (block_import, babe_link) = babe::block_import(
		babe::Config::get_or_compute(&*client)?,
		grandpa_block_import,
		client.clone(),
	)?;

	let import_queue = babe::import_queue(
		babe_link.clone(),
		block_import.clone(),
		Some(Box::new(justification_import)),
		None,
		client.clone(),
		select_chain.clone(),
		inherent_data_providers.clone(),
		&task_manager.spawn_handle(),
		config.prometheus_registry(),
		consensus_common::CanAuthorWithNativeVersion::new(client.executor().clone()),
	)?;

	let justification_stream = grandpa_link.justification_stream();
	let shared_authority_set = grandpa_link.shared_authority_set().clone();
	let shared_voter_state = grandpa::SharedVoterState::empty();
	let finality_proof_provider =
		GrandpaFinalityProofProvider::new_for_service(backend.clone(), client.clone());

	let import_setup = (block_import.clone(), grandpa_link, babe_link.clone());
	let rpc_setup = (shared_voter_state.clone(), finality_proof_provider.clone());

	let babe_config = babe_link.config().clone();
	let shared_epoch_changes = babe_link.epoch_changes().clone();

	let rpc_extensions_builder = {
		let client = client.clone();
		let keystore = keystore_container.sync_keystore();
		let transaction_pool = transaction_pool.clone();
		let select_chain = select_chain.clone();

		move |deny_unsafe, subscription_executor| -> polkadot_rpc::RpcExtension {
			let deps = polkadot_rpc::FullDeps {
				client: client.clone(),
				pool: transaction_pool.clone(),
				select_chain: select_chain.clone(),
				deny_unsafe,
				babe: polkadot_rpc::BabeDeps {
					babe_config: babe_config.clone(),
					shared_epoch_changes: shared_epoch_changes.clone(),
					keystore: keystore.clone(),
				},
				grandpa: polkadot_rpc::GrandpaDeps {
					shared_voter_state: shared_voter_state.clone(),
					shared_authority_set: shared_authority_set.clone(),
					justification_stream: justification_stream.clone(),
					subscription_executor,
					finality_provider: finality_proof_provider.clone(),
				},
			};

			polkadot_rpc::create_full(deps)
		}
	};

	Ok(service::PartialComponents {
		client, backend, task_manager, keystore_container, select_chain, import_queue, transaction_pool,
		inherent_data_providers,
		other: (rpc_extensions_builder, import_setup, rpc_setup)
	})
}

fn real_overseer<Spawner, RuntimeClient>(
	leaves: impl IntoIterator<Item = BlockInfo>,
	keystore: SyncCryptoStorePtr,
	runtime_client: RuntimeClient,
	availability_config: AvailabilityConfig,
	network_service: Arc<sc_network::NetworkService<Block, Hash>>,
	authority_discovery: AuthorityDiscoveryService,
	registry: Option<&Registry>,
	spawner: Spawner,
) -> Result<(Overseer<Spawner>, OverseerHandler), ServiceError>
where
	RuntimeClient: ProvideRuntimeApi<Block> + HeaderBackend<Block>,
	RuntimeClient::Api: ParachainHost<Block>,
	Spawner: SpawnNamed + Clone + Unpin,
{
	use polkadot_node_subsystem_util::metrics::Metrics;

	use polkadot_availability_distribution::AvailabilityDistributionSubsystem;
	use polkadot_node_core_av_store::AvailabilityStoreSubsystem;
	use polkadot_availability_bitfield_distribution::BitfieldDistribution as BitfieldDistributionSubsystem;
	use polkadot_node_core_bitfield_signing::BitfieldSigningSubsystem;
	use polkadot_node_core_backing::CandidateBackingSubsystem;
	use polkadot_node_core_candidate_selection::CandidateSelectionSubsystem;
	use polkadot_node_core_candidate_validation::CandidateValidationSubsystem;
	use polkadot_node_core_chain_api::ChainApiSubsystem;
	use polkadot_node_collation_generation::CollationGenerationSubsystem;
	use polkadot_collator_protocol::{CollatorProtocolSubsystem, ProtocolSide};
	use polkadot_network_bridge::NetworkBridge as NetworkBridgeSubsystem;
	use polkadot_pov_distribution::PoVDistribution as PoVDistributionSubsystem;
	use polkadot_node_core_provisioner::ProvisioningSubsystem as ProvisionerSubsystem;
	use polkadot_node_core_runtime_api::RuntimeApiSubsystem;
	use polkadot_statement_distribution::StatementDistribution as StatementDistributionSubsystem;

	let all_subsystems = AllSubsystems {
		availability_distribution: AvailabilityDistributionSubsystem::new(
			keystore.clone(),
			Metrics::register(registry)?,
		),
		availability_store: AvailabilityStoreSubsystem::new_on_disk(
			availability_config,
			Metrics::register(registry)?,
		)?,
		bitfield_distribution: BitfieldDistributionSubsystem::new(
			Metrics::register(registry)?,
		),
		bitfield_signing: BitfieldSigningSubsystem::new(
			spawner.clone(),
			keystore.clone(), Metrics::register(registry)?,
		),
		candidate_backing: CandidateBackingSubsystem::new(
			spawner.clone(),
			keystore.clone(),
			Metrics::register(registry)?,
		),
		candidate_selection: CandidateSelectionSubsystem::new(
			spawner.clone(),
			(),
			Metrics::register(registry)?,
		),
		candidate_validation: CandidateValidationSubsystem::new(
			spawner.clone(),
			Metrics::register(registry)?,
		),
		chain_api: ChainApiSubsystem::new(
			runtime_client,
			Metrics::register(registry)?,
		),
		collation_generation: CollationGenerationSubsystem::new(
			Metrics::register(registry)?,
		),
		collator_protocol: CollatorProtocolSubsystem::new(
			ProtocolSide::Validator(Metrics::register(registry)?),
		),
		network_bridge: NetworkBridgeSubsystem::new(
			network_service,
			authority_discovery,
		),
		pov_distribution: PoVDistributionSubsystem::new(
			Metrics::register(registry)?,
		),
		provisioner: ProvisionerSubsystem::new(
			spawner.clone(),
			(),
			Metrics::register(registry)?,
		),
		runtime_api: RuntimeApiSubsystem::new(
			runtime_client,
			Metrics::register(registry)?,
		),
		statement_distribution: StatementDistributionSubsystem::new(
			Metrics::register(registry)?,
		),
	};

	Overseer::new(
		leaves,
		all_subsystems,
		registry,
		spawner,
	).map_err(|e| ServiceError::Other(format!("Failed to create an Overseer: {:?}", e)))
}

#[cfg(feature = "full-node")]
pub struct NewFull<C> {
	pub task_manager: TaskManager,
	pub client: C,
	pub overseer_handler: OverseerHandler,
	pub network: Arc<sc_network::NetworkService<Block, <Block as BlockT>::Hash>>,
	pub network_status_sinks: service::NetworkStatusSinks<Block>,
	pub rpc_handlers: RpcHandlers,
}

#[cfg(feature = "full-node")]
impl<C> NewFull<C> {
	/// Convert the client type using the given `func`.
	pub fn with_client<NC>(self, func: impl FnOnce(C) -> NC) -> NewFull<NC> {
		NewFull {
			client: func(self.client),
			task_manager: self.task_manager,
			overseer_handler: self.overseer_handler,
			network: self.network,
			network_status_sinks: self.network_status_sinks,
			rpc_handlers: self.rpc_handlers,
		}
	}
}

/// Create a new full node of arbitrary runtime and executor.
///
/// This is an advanced feature and not recommended for general use. Generally, `build_full` is
/// a better choice.
#[cfg(feature = "full-node")]
pub fn new_full<RuntimeApi, Executor>(
	mut config: Configuration,
	authority_discovery_disabled: bool,
	grandpa_pause: Option<(u32, u32)>,
) -> Result<NewFull<Arc<FullClient<RuntimeApi, Executor>>>, Error>
	where
		RuntimeApi: ConstructRuntimeApi<Block, FullClient<RuntimeApi, Executor>> + Send + Sync + 'static,
		RuntimeApi::RuntimeApi:
		RuntimeApiCollection<StateBackend = sc_client_api::StateBackendFor<FullBackend, Block>>,
		Executor: NativeExecutionDispatch + 'static,
{
	let role = config.role.clone();
	let force_authoring = config.force_authoring;
	let disable_grandpa = config.disable_grandpa;
	let name = config.network.node_name.clone();

	let service::PartialComponents {
		client,
		backend,
		mut task_manager,
		keystore_container,
		select_chain,
		import_queue,
		transaction_pool,
		inherent_data_providers,
		other: (rpc_extensions_builder, import_setup, rpc_setup)
	} = new_partial::<RuntimeApi, Executor>(&mut config)?;

	let prometheus_registry = config.prometheus_registry().cloned();

	let (shared_voter_state, finality_proof_provider) = rpc_setup;

	let (network, network_status_sinks, system_rpc_tx, network_starter) =
		service::build_network(service::BuildNetworkParams {
			config: &config,
			client: client.clone(),
			transaction_pool: transaction_pool.clone(),
			spawn_handle: task_manager.spawn_handle(),
			import_queue,
			on_demand: None,
			block_announce_validator_builder: None,
			finality_proof_request_builder: None,
			finality_proof_provider: Some(finality_proof_provider.clone()),
		})?;

	if config.offchain_worker.enabled {
		service::build_offchain_workers(
			&config, backend.clone(), task_manager.spawn_handle(), client.clone(), network.clone(),
		);
	}

	let telemetry_connection_sinks = service::TelemetryConnectionSinks::default();

	let rpc_handlers = service::spawn_tasks(service::SpawnTasksParams {
		config,
		backend: backend.clone(),
		client: client.clone(),
		keystore: keystore_container.sync_keystore(),
		network: network.clone(),
		rpc_extensions_builder: Box::new(rpc_extensions_builder),
		transaction_pool: transaction_pool.clone(),
		task_manager: &mut task_manager,
		on_demand: None,
		remote_blockchain: None,
		telemetry_connection_sinks: telemetry_connection_sinks.clone(),
		network_status_sinks: network_status_sinks.clone(),
		system_rpc_tx,
	})?;

	let (block_import, link_half, babe_link) = import_setup;

	let overseer_client = client.clone();
	let spawner = task_manager.spawn_handle();
	let leaves: Vec<_> = select_chain.clone()
		.leaves()
		.unwrap_or_else(|_| vec![])
		.into_iter()
		.filter_map(|hash| {
			let number = client.number(hash).ok()??;
			let parent_hash = client.header(&BlockId::Hash(hash)).ok()??.parent_hash;

			Some(BlockInfo {
				hash,
				parent_hash,
				number,
			})
		})
		.collect();

<<<<<<< HEAD
	let (overseer, handler) = real_overseer(
		leaves,
		keystore_container.sync_keystore(),
		overseer_client,
		unimplemented!("TODO: availability_config"),
		unimplemented!("TODO: network_service"),
		unimplemented!("TODO: authority_discovery"),
		prometheus_registry.as_ref(),
		spawner,
	)?;
	let handler_clone = handler.clone();
=======
	let (overseer, overseer_handler) = real_overseer(leaves, prometheus_registry.as_ref(), spawner)?;
	let overseer_handler_clone = overseer_handler.clone();
>>>>>>> 97fe0162

	task_manager.spawn_essential_handle().spawn_blocking("overseer", Box::pin(async move {
		use futures::{pin_mut, select, FutureExt};

		let forward = polkadot_overseer::forward_events(overseer_client, overseer_handler_clone);

		let forward = forward.fuse();
		let overseer_fut = overseer.run().fuse();

		pin_mut!(overseer_fut);
		pin_mut!(forward);

		loop {
			select! {
				_ = forward => break,
				_ = overseer_fut => break,
				complete => break,
			}
		}
	}));

	if role.is_authority() {
		let can_author_with =
			consensus_common::CanAuthorWithNativeVersion::new(client.executor().clone());

		let proposer = ProposerFactory::new(
			client.clone(),
			transaction_pool,
			overseer_handler.clone(),
		);

		let babe_config = babe::BabeParams {
			keystore: keystore_container.sync_keystore(),
			client: client.clone(),
			select_chain,
			block_import,
			env: proposer,
			sync_oracle: network.clone(),
			inherent_data_providers: inherent_data_providers.clone(),
			force_authoring,
			babe_link,
			can_author_with,
		};

		let babe = babe::start_babe(babe_config)?;
		task_manager.spawn_essential_handle().spawn_blocking("babe", babe);
	}

	// if the node isn't actively participating in consensus then it doesn't
	// need a keystore, regardless of which protocol we use below.
	let keystore_opt = if role.is_authority() {
		Some(keystore_container.sync_keystore())
	} else {
		None
	};

	let config = grandpa::Config {
		// FIXME substrate#1578 make this available through chainspec
		gossip_duration: Duration::from_millis(1000),
		justification_period: 512,
		name: Some(name),
		observer_enabled: false,
		keystore: keystore_opt,
		is_authority: role.is_network_authority(),
	};

	let enable_grandpa = !disable_grandpa;
	if enable_grandpa {
		// start the full GRANDPA voter
		// NOTE: unlike in substrate we are currently running the full
		// GRANDPA voter protocol for all full nodes (regardless of whether
		// they're validators or not). at this point the full voter should
		// provide better guarantees of block and vote data availability than
		// the observer.

		// add a custom voting rule to temporarily stop voting for new blocks
		// after the given pause block is finalized and restarting after the
		// given delay.
		let voting_rule = match grandpa_pause {
			Some((block, delay)) => {
				info!("GRANDPA scheduled voting pause set for block #{} with a duration of {} blocks.",
					block,
					delay,
				);

				grandpa::VotingRulesBuilder::default()
					.add(grandpa_support::PauseAfterBlockFor(block, delay))
					.build()
			}
			None => grandpa::VotingRulesBuilder::default().build(),
		};

		let grandpa_config = grandpa::GrandpaParams {
			config,
			link: link_half,
			network: network.clone(),
			inherent_data_providers: inherent_data_providers.clone(),
			telemetry_on_connect: Some(telemetry_connection_sinks.on_connect_stream()),
			voting_rule,
			prometheus_registry: prometheus_registry.clone(),
			shared_voter_state,
		};

		task_manager.spawn_essential_handle().spawn_blocking(
			"grandpa-voter",
			grandpa::run_grandpa_voter(grandpa_config)?
		);
	} else {
		grandpa::setup_disabled_grandpa(
			client.clone(),
			&inherent_data_providers,
			network.clone(),
		)?;
	}

	if matches!(role, Role::Authority{..} | Role::Sentry{..}) {
		use sc_network::Event;
		use futures::StreamExt;

		if !authority_discovery_disabled {
			let (sentries, authority_discovery_role) = match role {
				Role::Authority { ref sentry_nodes } => (
					sentry_nodes.clone(),
					authority_discovery::Role::Authority (
						keystore_container.keystore(),
					),
				),
				Role::Sentry {..} => (
					vec![],
					authority_discovery::Role::Sentry,
				),
				_ => unreachable!("Due to outer matches! constraint; qed."),
			};

			let network_event_stream = network.event_stream("authority-discovery");
			let dht_event_stream = network_event_stream.filter_map(|e| async move { match e {
				Event::Dht(e) => Some(e),
				_ => None,
			}});
			let (authority_discovery_worker, _service) = authority_discovery::new_worker_and_service(
				client.clone(),
				network.clone(),
				sentries,
				Box::pin(dht_event_stream),
				authority_discovery_role,
				prometheus_registry.clone(),
			);

			task_manager.spawn_handle().spawn("authority-discovery-worker", authority_discovery_worker.run());
		}
	}


	network_starter.start_network();

	Ok(NewFull {
		task_manager,
		client,
		overseer_handler,
		network,
		network_status_sinks,
		rpc_handlers,
	})
}

/// Builds a new service for a light client.
fn new_light<Runtime, Dispatch>(mut config: Configuration) -> Result<(TaskManager, RpcHandlers), Error>
	where
		Runtime: 'static + Send + Sync + ConstructRuntimeApi<Block, LightClient<Runtime, Dispatch>>,
		<Runtime as ConstructRuntimeApi<Block, LightClient<Runtime, Dispatch>>>::RuntimeApi:
		RuntimeApiCollection<StateBackend = sc_client_api::StateBackendFor<LightBackend, Block>>,
		Dispatch: NativeExecutionDispatch + 'static,
{
	set_prometheus_registry(&mut config)?;
	use sc_client_api::backend::RemoteBackend;

	let (client, backend, keystore_container, mut task_manager, on_demand) =
		service::new_light_parts::<Block, Runtime, Dispatch>(&config)?;

	let select_chain = sc_consensus::LongestChain::new(backend.clone());

	let transaction_pool = Arc::new(sc_transaction_pool::BasicPool::new_light(
		config.transaction_pool.clone(),
		config.prometheus_registry(),
		task_manager.spawn_handle(),
		client.clone(),
		on_demand.clone(),
	));

	let grandpa_block_import = grandpa::light_block_import(
		client.clone(),
		backend.clone(),
		&(client.clone() as Arc<_>),
		Arc::new(on_demand.checker().clone()),
	)?;

	let finality_proof_import = grandpa_block_import.clone();
	let finality_proof_request_builder =
		finality_proof_import.create_finality_proof_request_builder();

	let (babe_block_import, babe_link) = babe::block_import(
		babe::Config::get_or_compute(&*client)?,
		grandpa_block_import,
		client.clone(),
	)?;

	let inherent_data_providers = inherents::InherentDataProviders::new();

	// FIXME: pruning task isn't started since light client doesn't do `AuthoritySetup`.
	let import_queue = babe::import_queue(
		babe_link,
		babe_block_import,
		None,
		Some(Box::new(finality_proof_import)),
		client.clone(),
		select_chain.clone(),
		inherent_data_providers.clone(),
		&task_manager.spawn_handle(),
		config.prometheus_registry(),
		consensus_common::NeverCanAuthor,
	)?;

	let finality_proof_provider =
		GrandpaFinalityProofProvider::new_for_service(backend.clone(), client.clone());

	let (network, network_status_sinks, system_rpc_tx, network_starter) =
		service::build_network(service::BuildNetworkParams {
			config: &config,
			client: client.clone(),
			transaction_pool: transaction_pool.clone(),
			spawn_handle: task_manager.spawn_handle(),
			import_queue,
			on_demand: Some(on_demand.clone()),
			block_announce_validator_builder: None,
			finality_proof_request_builder: Some(finality_proof_request_builder),
			finality_proof_provider: Some(finality_proof_provider),
		})?;

	if config.offchain_worker.enabled {
		service::build_offchain_workers(
			&config,
			backend.clone(),
			task_manager.spawn_handle(),
			client.clone(),
			network.clone(),
		);
	}

	let light_deps = polkadot_rpc::LightDeps {
		remote_blockchain: backend.remote_blockchain(),
		fetcher: on_demand.clone(),
		client: client.clone(),
		pool: transaction_pool.clone(),
	};

	let rpc_extensions = polkadot_rpc::create_light(light_deps);

	let rpc_handlers = service::spawn_tasks(service::SpawnTasksParams {
		on_demand: Some(on_demand),
		remote_blockchain: Some(backend.remote_blockchain()),
		rpc_extensions_builder: Box::new(service::NoopRpcExtensionBuilder(rpc_extensions)),
		task_manager: &mut task_manager,
		telemetry_connection_sinks: service::TelemetryConnectionSinks::default(),
		config,
		keystore: keystore_container.sync_keystore(),
		backend,
		transaction_pool,
		client,
		network,
		network_status_sinks,
		system_rpc_tx,
	})?;

	network_starter.start_network();

	Ok((task_manager, rpc_handlers))
}

/// Builds a new object suitable for chain operations.
#[cfg(feature = "full-node")]
pub fn new_chain_ops(mut config: &mut Configuration) -> Result<
	(
		Arc<Client>,
		Arc<FullBackend>,
		consensus_common::import_queue::BasicQueue<Block, PrefixedMemoryDB<BlakeTwo256>>,
		TaskManager,
	),
	ServiceError
>
{
	config.keystore = service::config::KeystoreConfig::InMemory;
	if config.chain_spec.is_rococo() {
		let service::PartialComponents { client, backend, import_queue, task_manager, .. }
			= new_partial::<rococo_runtime::RuntimeApi, RococoExecutor>(config)?;
		Ok((Arc::new(Client::Rococo(client)), backend, import_queue, task_manager))
	} else if config.chain_spec.is_kusama() {
		let service::PartialComponents { client, backend, import_queue, task_manager, .. }
			= new_partial::<kusama_runtime::RuntimeApi, KusamaExecutor>(config)?;
		Ok((Arc::new(Client::Kusama(client)), backend, import_queue, task_manager))
	} else if config.chain_spec.is_westend() {
		let service::PartialComponents { client, backend, import_queue, task_manager, .. }
			= new_partial::<westend_runtime::RuntimeApi, WestendExecutor>(config)?;
		Ok((Arc::new(Client::Westend(client)), backend, import_queue, task_manager))
	} else {
		let service::PartialComponents { client, backend, import_queue, task_manager, .. }
			= new_partial::<polkadot_runtime::RuntimeApi, PolkadotExecutor>(config)?;
		Ok((Arc::new(Client::Polkadot(client)), backend, import_queue, task_manager))
	}
}

/// Build a new light node.
pub fn build_light(config: Configuration) -> Result<(TaskManager, RpcHandlers), ServiceError> {
	if config.chain_spec.is_rococo() {
		new_light::<rococo_runtime::RuntimeApi, RococoExecutor>(config)
	} else if config.chain_spec.is_kusama() {
		new_light::<kusama_runtime::RuntimeApi, KusamaExecutor>(config)
	} else if config.chain_spec.is_westend() {
		new_light::<westend_runtime::RuntimeApi, WestendExecutor>(config)
	} else {
		new_light::<polkadot_runtime::RuntimeApi, PolkadotExecutor>(config)
	}
}

#[cfg(feature = "full-node")]
pub fn build_full(
	config: Configuration,
	authority_discovery_disabled: bool,
	grandpa_pause: Option<(u32, u32)>,
) -> Result<NewFull<Client>, ServiceError> {
	if config.chain_spec.is_rococo() {
		new_full::<rococo_runtime::RuntimeApi, RococoExecutor>(
			config,
			authority_discovery_disabled,
			grandpa_pause,
		).map(|full| full.with_client(Client::Rococo))
	} else if config.chain_spec.is_kusama() {
		new_full::<kusama_runtime::RuntimeApi, KusamaExecutor>(
			config,
			authority_discovery_disabled,
			grandpa_pause,
		).map(|full| full.with_client(Client::Kusama))
	} else if config.chain_spec.is_westend() {
		new_full::<westend_runtime::RuntimeApi, WestendExecutor>(
			config,
			authority_discovery_disabled,
			grandpa_pause,
		).map(|full| full.with_client(Client::Westend))
	} else {
		new_full::<polkadot_runtime::RuntimeApi, PolkadotExecutor>(
			config,
			authority_discovery_disabled,
			grandpa_pause,
		).map(|full| full.with_client(Client::Polkadot))
	}
}<|MERGE_RESOLUTION|>--- conflicted
+++ resolved
@@ -490,8 +490,7 @@
 		})
 		.collect();
 
-<<<<<<< HEAD
-	let (overseer, handler) = real_overseer(
+	let (overseer, overseer_handler) = real_overseer(
 		leaves,
 		keystore_container.sync_keystore(),
 		overseer_client,
@@ -501,11 +500,7 @@
 		prometheus_registry.as_ref(),
 		spawner,
 	)?;
-	let handler_clone = handler.clone();
-=======
-	let (overseer, overseer_handler) = real_overseer(leaves, prometheus_registry.as_ref(), spawner)?;
 	let overseer_handler_clone = overseer_handler.clone();
->>>>>>> 97fe0162
 
 	task_manager.spawn_essential_handle().spawn_blocking("overseer", Box::pin(async move {
 		use futures::{pin_mut, select, FutureExt};
