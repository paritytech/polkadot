// Copyright 2017-2020 Parity Technologies (UK) Ltd.
// This file is part of Polkadot.

// Polkadot is free software: you can redistribute it and/or modify
// it under the terms of the GNU General Public License as published by
// the Free Software Foundation, either version 3 of the License, or
// (at your option) any later version.

// Polkadot is distributed in the hope that it will be useful,
// but WITHOUT ANY WARRANTY; without even the implied warranty of
// MERCHANTABILITY or FITNESS FOR A PARTICULAR PURPOSE.  See the
// GNU General Public License for more details.

// You should have received a copy of the GNU General Public License
// along with Polkadot.  If not, see <http://www.gnu.org/licenses/>.

//! Polkadot service. Specialized wrapper over substrate service.

pub mod chain_spec;
mod grandpa_support;
mod client;


use grandpa::{self, FinalityProofProvider as GrandpaFinalityProofProvider};
#[cfg(feature = "full-node")]
use {
	std::convert::TryInto,
	std::time::Duration,

	log::info,
	polkadot_node_core_av_store::Config as AvailabilityConfig,
	polkadot_node_core_proposer::ProposerFactory,
	polkadot_overseer::{AllSubsystems, BlockInfo, Overseer, OverseerHandler},
	polkadot_primitives::v1::ParachainHost,
	authority_discovery::Service as AuthorityDiscoveryService,
	sp_blockchain::HeaderBackend,
	sp_core::traits::SpawnNamed,
	sp_keystore::SyncCryptoStorePtr,
	sp_trie::PrefixedMemoryDB,
	sc_client_api::ExecutorProvider,
};

use std::sync::Arc;

use prometheus_endpoint::Registry;
use sc_executor::native_executor_instance;
use service::RpcHandlers;

pub use self::client::{AbstractClient, Client, ClientHandle, ExecuteWithClient, RuntimeApiCollection};
pub use chain_spec::{PolkadotChainSpec, KusamaChainSpec, WestendChainSpec, RococoChainSpec};
pub use consensus_common::{Proposal, SelectChain, BlockImport, RecordProof, block_validation::Chain};
pub use polkadot_parachain::wasm_executor::run_worker as run_validation_worker;
pub use polkadot_primitives::v1::{Block, BlockId, CollatorId, Hash, Id as ParaId};
pub use sc_client_api::{Backend, ExecutionStrategy, CallExecutor};
pub use sc_consensus::LongestChain;
pub use sc_executor::NativeExecutionDispatch;
pub use service::{
	Role, PruningMode, TransactionPoolOptions, Error, RuntimeGenesis,
	TFullClient, TLightClient, TFullBackend, TLightBackend, TFullCallExecutor, TLightCallExecutor,
	Configuration, ChainSpec, TaskManager,
};
pub use service::config::{DatabaseConfig, PrometheusConfig};
pub use sp_api::{ApiRef, Core as CoreApi, ConstructRuntimeApi, ProvideRuntimeApi, StateBackend};
pub use sp_runtime::traits::{DigestFor, HashFor, NumberFor, Block as BlockT, self as runtime_traits, BlakeTwo256};

pub use kusama_runtime;
pub use polkadot_runtime;
pub use rococo_runtime;
pub use westend_runtime;

native_executor_instance!(
	pub PolkadotExecutor,
	polkadot_runtime::api::dispatch,
	polkadot_runtime::native_version,
	frame_benchmarking::benchmarking::HostFunctions,
);

native_executor_instance!(
	pub KusamaExecutor,
	kusama_runtime::api::dispatch,
	kusama_runtime::native_version,
	frame_benchmarking::benchmarking::HostFunctions,
);

native_executor_instance!(
	pub WestendExecutor,
	westend_runtime::api::dispatch,
	westend_runtime::native_version,
	frame_benchmarking::benchmarking::HostFunctions,
);

native_executor_instance!(
	pub RococoExecutor,
	rococo_runtime::api::dispatch,
	rococo_runtime::native_version,
	frame_benchmarking::benchmarking::HostFunctions,
);

/// Can be called for a `Configuration` to check if it is a configuration for the `Kusama` network.
pub trait IdentifyVariant {
	/// Returns if this is a configuration for the `Kusama` network.
	fn is_kusama(&self) -> bool;

	/// Returns if this is a configuration for the `Westend` network.
	fn is_westend(&self) -> bool;

	/// Returns if this is a configuration for the `Rococo` network.
	fn is_rococo(&self) -> bool;
}

impl IdentifyVariant for Box<dyn ChainSpec> {
	fn is_kusama(&self) -> bool {
		self.id().starts_with("kusama") || self.id().starts_with("ksm")
	}
	fn is_westend(&self) -> bool {
		self.id().starts_with("westend") || self.id().starts_with("wnd")
	}
	fn is_rococo(&self) -> bool {
		self.id().starts_with("rococo") || self.id().starts_with("rco")
	}
}

// If we're using prometheus, use a registry with a prefix of `polkadot`.
fn set_prometheus_registry(config: &mut Configuration) -> Result<(), Error> {
	if let Some(PrometheusConfig { registry, .. }) = config.prometheus_config.as_mut() {
		*registry = Registry::new_custom(Some("polkadot".into()), None)?;
	}

	Ok(())
}

pub type FullBackend = service::TFullBackend<Block>;
#[cfg(feature = "full-node")]
type FullSelectChain = sc_consensus::LongestChain<FullBackend, Block>;
pub type FullClient<RuntimeApi, Executor> = service::TFullClient<Block, RuntimeApi, Executor>;
#[cfg(feature = "full-node")]
type FullGrandpaBlockImport<RuntimeApi, Executor> = grandpa::GrandpaBlockImport<
	FullBackend, Block, FullClient<RuntimeApi, Executor>, FullSelectChain
>;

type LightBackend = service::TLightBackendWithHash<Block, sp_runtime::traits::BlakeTwo256>;

type LightClient<RuntimeApi, Executor> =
	service::TLightClientWithBackend<Block, RuntimeApi, Executor, LightBackend>;

#[cfg(feature = "full-node")]
fn new_partial<RuntimeApi, Executor>(config: &mut Configuration) -> Result<
	service::PartialComponents<
		FullClient<RuntimeApi, Executor>, FullBackend, FullSelectChain,
		consensus_common::DefaultImportQueue<Block, FullClient<RuntimeApi, Executor>>,
		sc_transaction_pool::FullPool<Block, FullClient<RuntimeApi, Executor>>,
		(
			impl Fn(
				polkadot_rpc::DenyUnsafe,
				polkadot_rpc::SubscriptionTaskExecutor,
			) -> polkadot_rpc::RpcExtension,
			(
				babe::BabeBlockImport<
					Block, FullClient<RuntimeApi, Executor>, FullGrandpaBlockImport<RuntimeApi, Executor>
				>,
				grandpa::LinkHalf<Block, FullClient<RuntimeApi, Executor>, FullSelectChain>,
				babe::BabeLink<Block>
			),
			(
				grandpa::SharedVoterState,
				Arc<GrandpaFinalityProofProvider<FullBackend, Block>>,
			),
		)
	>,
	Error
>
	where
		RuntimeApi: ConstructRuntimeApi<Block, FullClient<RuntimeApi, Executor>> + Send + Sync + 'static,
		RuntimeApi::RuntimeApi:
		RuntimeApiCollection<StateBackend = sc_client_api::StateBackendFor<FullBackend, Block>>,
		Executor: NativeExecutionDispatch + 'static,
{
	set_prometheus_registry(config)?;

	let inherent_data_providers = inherents::InherentDataProviders::new();

	let (client, backend, keystore_container, task_manager) =
		service::new_full_parts::<Block, RuntimeApi, Executor>(&config)?;
	let client = Arc::new(client);

	let select_chain = sc_consensus::LongestChain::new(backend.clone());

	let transaction_pool = sc_transaction_pool::BasicPool::new_full(
		config.transaction_pool.clone(),
		config.prometheus_registry(),
		task_manager.spawn_handle(),
		client.clone(),
	);

	let grandpa_hard_forks = if config.chain_spec.is_kusama() {
		grandpa_support::kusama_hard_forks()
	} else {
		Vec::new()
	};

	let (grandpa_block_import, grandpa_link) =
		grandpa::block_import_with_authority_set_hard_forks(
			client.clone(),
			&(client.clone() as Arc<_>),
			select_chain.clone(),
			grandpa_hard_forks,
		)?;

	let justification_import = grandpa_block_import.clone();

	let (block_import, babe_link) = babe::block_import(
		babe::Config::get_or_compute(&*client)?,
		grandpa_block_import,
		client.clone(),
	)?;

	let import_queue = babe::import_queue(
		babe_link.clone(),
		block_import.clone(),
		Some(Box::new(justification_import)),
		None,
		client.clone(),
		select_chain.clone(),
		inherent_data_providers.clone(),
		&task_manager.spawn_handle(),
		config.prometheus_registry(),
		consensus_common::CanAuthorWithNativeVersion::new(client.executor().clone()),
	)?;

	let justification_stream = grandpa_link.justification_stream();
	let shared_authority_set = grandpa_link.shared_authority_set().clone();
	let shared_voter_state = grandpa::SharedVoterState::empty();
	let finality_proof_provider =
		GrandpaFinalityProofProvider::new_for_service(backend.clone(), client.clone());

	let import_setup = (block_import.clone(), grandpa_link, babe_link.clone());
	let rpc_setup = (shared_voter_state.clone(), finality_proof_provider.clone());

	let babe_config = babe_link.config().clone();
	let shared_epoch_changes = babe_link.epoch_changes().clone();

	let rpc_extensions_builder = {
		let client = client.clone();
		let keystore = keystore_container.sync_keystore();
		let transaction_pool = transaction_pool.clone();
		let select_chain = select_chain.clone();
		let chain_spec = config.chain_spec.cloned_box();

		move |deny_unsafe, subscription_executor| -> polkadot_rpc::RpcExtension {
			let deps = polkadot_rpc::FullDeps {
				client: client.clone(),
				pool: transaction_pool.clone(),
				select_chain: select_chain.clone(),
				chain_spec: chain_spec.cloned_box(),
				deny_unsafe,
				babe: polkadot_rpc::BabeDeps {
					babe_config: babe_config.clone(),
					shared_epoch_changes: shared_epoch_changes.clone(),
					keystore: keystore.clone(),
				},
				grandpa: polkadot_rpc::GrandpaDeps {
					shared_voter_state: shared_voter_state.clone(),
					shared_authority_set: shared_authority_set.clone(),
					justification_stream: justification_stream.clone(),
					subscription_executor,
					finality_provider: finality_proof_provider.clone(),
				},
			};

			polkadot_rpc::create_full(deps)
		}
	};

	Ok(service::PartialComponents {
		client, backend, task_manager, keystore_container, select_chain, import_queue, transaction_pool,
		inherent_data_providers,
		other: (rpc_extensions_builder, import_setup, rpc_setup)
	})
}

#[cfg(feature="full-node")]
fn real_overseer<Spawner, RuntimeClient>(
	leaves: impl IntoIterator<Item = BlockInfo>,
	keystore: SyncCryptoStorePtr,
	runtime_client: Arc<RuntimeClient>,
	availability_config: AvailabilityConfig,
	network_service: Arc<sc_network::NetworkService<Block, Hash>>,
	authority_discovery: AuthorityDiscoveryService,
	registry: Option<&Registry>,
	spawner: Spawner,
) -> Result<(Overseer<Spawner>, OverseerHandler), Error>
where
	RuntimeClient: 'static + ProvideRuntimeApi<Block> + HeaderBackend<Block>,
	RuntimeClient::Api: ParachainHost<Block>,
	Spawner: 'static + SpawnNamed + Clone + Unpin,
{
	use polkadot_node_subsystem_util::metrics::Metrics;

	use polkadot_availability_distribution::AvailabilityDistributionSubsystem;
	use polkadot_node_core_av_store::AvailabilityStoreSubsystem;
	use polkadot_availability_bitfield_distribution::BitfieldDistribution as BitfieldDistributionSubsystem;
	use polkadot_node_core_bitfield_signing::BitfieldSigningSubsystem;
	use polkadot_node_core_backing::CandidateBackingSubsystem;
	use polkadot_node_core_candidate_selection::CandidateSelectionSubsystem;
	use polkadot_node_core_candidate_validation::CandidateValidationSubsystem;
	use polkadot_node_core_chain_api::ChainApiSubsystem;
	use polkadot_node_collation_generation::CollationGenerationSubsystem;
	use polkadot_collator_protocol::{CollatorProtocolSubsystem, ProtocolSide};
	use polkadot_network_bridge::NetworkBridge as NetworkBridgeSubsystem;
	use polkadot_pov_distribution::PoVDistribution as PoVDistributionSubsystem;
	use polkadot_node_core_provisioner::ProvisioningSubsystem as ProvisionerSubsystem;
	use polkadot_node_core_runtime_api::RuntimeApiSubsystem;
	use polkadot_statement_distribution::StatementDistribution as StatementDistributionSubsystem;

	let all_subsystems = AllSubsystems {
		availability_distribution: AvailabilityDistributionSubsystem::new(
			keystore.clone(),
			Metrics::register(registry)?,
		),
		availability_store: AvailabilityStoreSubsystem::new_on_disk(
			availability_config,
			Metrics::register(registry)?,
		)?,
		bitfield_distribution: BitfieldDistributionSubsystem::new(
			Metrics::register(registry)?,
		),
		bitfield_signing: BitfieldSigningSubsystem::new(
			spawner.clone(),
			keystore.clone(), Metrics::register(registry)?,
		),
		candidate_backing: CandidateBackingSubsystem::new(
			spawner.clone(),
			keystore.clone(),
			Metrics::register(registry)?,
		),
		candidate_selection: CandidateSelectionSubsystem::new(
			spawner.clone(),
			(),
			Metrics::register(registry)?,
		),
		candidate_validation: CandidateValidationSubsystem::new(
			spawner.clone(),
			Metrics::register(registry)?,
		),
		chain_api: ChainApiSubsystem::new(
			runtime_client.clone(),
			Metrics::register(registry)?,
		),
		collation_generation: CollationGenerationSubsystem::new(
			Metrics::register(registry)?,
		),
		collator_protocol: CollatorProtocolSubsystem::new(
			ProtocolSide::Validator(Metrics::register(registry)?),
		),
		network_bridge: NetworkBridgeSubsystem::new(
			network_service,
			authority_discovery,
		),
		pov_distribution: PoVDistributionSubsystem::new(
			Metrics::register(registry)?,
		),
		provisioner: ProvisionerSubsystem::new(
			spawner.clone(),
			(),
			Metrics::register(registry)?,
		),
		runtime_api: RuntimeApiSubsystem::new(
			runtime_client,
			Metrics::register(registry)?,
		),
		statement_distribution: StatementDistributionSubsystem::new(
			Metrics::register(registry)?,
		),
	};

	Overseer::new(
		leaves,
		all_subsystems,
		registry,
		spawner,
	).map_err(|e| Error::Other(format!("Failed to create an Overseer: {:?}", e)))
}

#[cfg(feature = "full-node")]
pub struct NewFull<C> {
	pub task_manager: TaskManager,
	pub client: C,
	pub overseer_handler: Option<OverseerHandler>,
	pub network: Arc<sc_network::NetworkService<Block, <Block as BlockT>::Hash>>,
	pub network_status_sinks: service::NetworkStatusSinks<Block>,
	pub rpc_handlers: RpcHandlers,
}

#[cfg(feature = "full-node")]
impl<C> NewFull<C> {
	/// Convert the client type using the given `func`.
	pub fn with_client<NC>(self, func: impl FnOnce(C) -> NC) -> NewFull<NC> {
		NewFull {
			client: func(self.client),
			task_manager: self.task_manager,
			overseer_handler: self.overseer_handler,
			network: self.network,
			network_status_sinks: self.network_status_sinks,
			rpc_handlers: self.rpc_handlers,
		}
	}
}

/// Create a new full node of arbitrary runtime and executor.
///
/// This is an advanced feature and not recommended for general use. Generally, `build_full` is
/// a better choice.
#[cfg(feature = "full-node")]
pub fn new_full<RuntimeApi, Executor>(
	mut config: Configuration,
	authority_discovery_disabled: bool,
	grandpa_pause: Option<(u32, u32)>,
) -> Result<NewFull<Arc<FullClient<RuntimeApi, Executor>>>, Error>
	where
		RuntimeApi: ConstructRuntimeApi<Block, FullClient<RuntimeApi, Executor>> + Send + Sync + 'static,
		RuntimeApi::RuntimeApi:
		RuntimeApiCollection<StateBackend = sc_client_api::StateBackendFor<FullBackend, Block>>,
		Executor: NativeExecutionDispatch + 'static,
{
	let role = config.role.clone();
	let force_authoring = config.force_authoring;
	let disable_grandpa = config.disable_grandpa;
	let name = config.network.node_name.clone();

	let service::PartialComponents {
		client,
		backend,
		mut task_manager,
		keystore_container,
		select_chain,
		import_queue,
		transaction_pool,
		inherent_data_providers,
		other: (rpc_extensions_builder, import_setup, rpc_setup)
	} = new_partial::<RuntimeApi, Executor>(&mut config)?;

	let prometheus_registry = config.prometheus_registry().cloned();

	let (shared_voter_state, finality_proof_provider) = rpc_setup;

	let (network, network_status_sinks, system_rpc_tx, network_starter) =
		service::build_network(service::BuildNetworkParams {
			config: &config,
			client: client.clone(),
			transaction_pool: transaction_pool.clone(),
			spawn_handle: task_manager.spawn_handle(),
			import_queue,
			on_demand: None,
			block_announce_validator_builder: None,
			finality_proof_request_builder: None,
			finality_proof_provider: Some(finality_proof_provider.clone()),
		})?;

	if config.offchain_worker.enabled {
		service::build_offchain_workers(
			&config, backend.clone(), task_manager.spawn_handle(), client.clone(), network.clone(),
		);
	}

	let telemetry_connection_sinks = service::TelemetryConnectionSinks::default();

	let availability_config = config.database.clone().try_into();

	let rpc_handlers = service::spawn_tasks(service::SpawnTasksParams {
		config,
		backend: backend.clone(),
		client: client.clone(),
		keystore: keystore_container.sync_keystore(),
		network: network.clone(),
		rpc_extensions_builder: Box::new(rpc_extensions_builder),
		transaction_pool: transaction_pool.clone(),
		task_manager: &mut task_manager,
		on_demand: None,
		remote_blockchain: None,
		telemetry_connection_sinks: telemetry_connection_sinks.clone(),
		network_status_sinks: network_status_sinks.clone(),
		system_rpc_tx,
	})?;

	let (block_import, link_half, babe_link) = import_setup;

	let overseer_client = client.clone();
	let spawner = task_manager.spawn_handle();
	let leaves: Vec<_> = select_chain.clone()
		.leaves()
		.unwrap_or_else(|_| vec![])
		.into_iter()
		.filter_map(|hash| {
			let number = client.number(hash).ok()??;
			let parent_hash = client.header(&BlockId::Hash(hash)).ok()??.parent_hash;

			Some(BlockInfo {
				hash,
				parent_hash,
				number,
			})
		})
		.collect();

	let authority_discovery_service = {
		let mut ads = None;

		if matches!(role, Role::Authority{..} | Role::Sentry{..}) {
			use sc_network::Event;
			use futures::StreamExt;

			if authority_discovery_disabled {
				Err("authority discovery is mandatory for a validator")?;
			}

			let (sentries, authority_discovery_role) = match role {
				Role::Authority { ref sentry_nodes } => (
					sentry_nodes.clone(),
					authority_discovery::Role::Authority (
							keystore_container.keystore(),
					),
				),
				Role::Sentry {..} => (
					vec![],
					authority_discovery::Role::Sentry,
				),
				_ => unreachable!("Due to outer matches! constraint; qed."),
			};

			let network_event_stream = network.event_stream("authority-discovery");
			let dht_event_stream = network_event_stream.filter_map(|e| async move { match e {
					Event::Dht(e) => Some(e),
					_ => None,
			}});
			let (authority_discovery_worker, service) = authority_discovery::new_worker_and_service(
					client.clone(),
					network.clone(),
					sentries,
					Box::pin(dht_event_stream),
					authority_discovery_role,
					prometheus_registry.clone(),
			);

			task_manager.spawn_handle().spawn("authority-discovery-worker", authority_discovery_worker.run());
			ads = Some(service);
		}

		ads
	};

	// we'd say let overseer_handler = authority_discovery_service.map(|authority_discovery_service|, ...),
	// but in that case we couldn't use ? to propagate errors
	let overseer_handler = if let Some(authority_discovery_service) = authority_discovery_service {
		let (overseer, overseer_handler) = real_overseer(
			leaves,
			keystore_container.sync_keystore(),
			overseer_client.clone(),
			availability_config?,
			network.clone(),
			authority_discovery_service,
			prometheus_registry.as_ref(),
			spawner,
		)?;
		let overseer_handler_clone = overseer_handler.clone();

		task_manager.spawn_essential_handle().spawn_blocking("overseer", Box::pin(async move {
			use futures::{pin_mut, select, FutureExt};

			let forward = polkadot_overseer::forward_events(overseer_client, overseer_handler_clone);

			let forward = forward.fuse();
			let overseer_fut = overseer.run().fuse();

			pin_mut!(overseer_fut);
			pin_mut!(forward);

			loop {
				select! {
					_ = forward => break,
					_ = overseer_fut => break,
					complete => break,
				}
			}
		}));

		Some(overseer_handler)
	} else { None };

	if role.is_authority() {
		let can_author_with =
			consensus_common::CanAuthorWithNativeVersion::new(client.executor().clone());

		let proposer = ProposerFactory::new(
			task_manager.spawn_handle(),
			client.clone(),
			transaction_pool,
			overseer_handler.as_ref().ok_or("authorities require real overseer handlers")?.clone(),
		);

		let babe_config = babe::BabeParams {
			keystore: keystore_container.sync_keystore(),
			client: client.clone(),
			select_chain,
			block_import,
			env: proposer,
			sync_oracle: network.clone(),
			inherent_data_providers: inherent_data_providers.clone(),
			force_authoring,
			babe_link,
			can_author_with,
		};

		let babe = babe::start_babe(babe_config)?;
		task_manager.spawn_essential_handle().spawn_blocking("babe", babe);
	}

	// if the node isn't actively participating in consensus then it doesn't
	// need a keystore, regardless of which protocol we use below.
	let keystore_opt = if role.is_authority() {
		Some(keystore_container.sync_keystore())
	} else {
		None
	};

	let config = grandpa::Config {
		// FIXME substrate#1578 make this available through chainspec
		gossip_duration: Duration::from_millis(1000),
		justification_period: 512,
		name: Some(name),
		observer_enabled: false,
		keystore: keystore_opt,
		is_authority: role.is_network_authority(),
	};

	let enable_grandpa = !disable_grandpa;
	if enable_grandpa {
		// start the full GRANDPA voter
		// NOTE: unlike in substrate we are currently running the full
		// GRANDPA voter protocol for all full nodes (regardless of whether
		// they're validators or not). at this point the full voter should
		// provide better guarantees of block and vote data availability than
		// the observer.

		// add a custom voting rule to temporarily stop voting for new blocks
		// after the given pause block is finalized and restarting after the
		// given delay.
		let voting_rule = match grandpa_pause {
			Some((block, delay)) => {
				info!("GRANDPA scheduled voting pause set for block #{} with a duration of {} blocks.",
					block,
					delay,
				);

				grandpa::VotingRulesBuilder::default()
					.add(grandpa_support::PauseAfterBlockFor(block, delay))
					.build()
			}
			None => grandpa::VotingRulesBuilder::default().build(),
		};

		let grandpa_config = grandpa::GrandpaParams {
			config,
			link: link_half,
			network: network.clone(),
			telemetry_on_connect: Some(telemetry_connection_sinks.on_connect_stream()),
			voting_rule,
			prometheus_registry: prometheus_registry.clone(),
			shared_voter_state,
		};

		task_manager.spawn_essential_handle().spawn_blocking(
			"grandpa-voter",
			grandpa::run_grandpa_voter(grandpa_config)?
		);
	} else {
		grandpa::setup_disabled_grandpa(network.clone())?;
	}

<<<<<<< HEAD
=======
	if role.is_authority() && !authority_discovery_disabled {
		use sc_network::Event;
		use futures::StreamExt;

		let authority_discovery_role = authority_discovery::Role::PublishAndDiscover(
			keystore_container.keystore(),
		);
		let dht_event_stream = network.event_stream("authority-discovery")
			.filter_map(|e| async move { match e {
				Event::Dht(e) => Some(e),
				_ => None,
			}});
		let (authority_discovery_worker, _service) = authority_discovery::new_worker_and_service(
			client.clone(),
			network.clone(),
			Box::pin(dht_event_stream),
			authority_discovery_role,
			prometheus_registry.clone(),
		);

		task_manager.spawn_handle().spawn("authority-discovery-worker", authority_discovery_worker.run());
	}


>>>>>>> fb30dc20
	network_starter.start_network();

	Ok(NewFull {
		task_manager,
		client,
		overseer_handler,
		network,
		network_status_sinks,
		rpc_handlers,
	})
}

/// Builds a new service for a light client.
fn new_light<Runtime, Dispatch>(mut config: Configuration) -> Result<(TaskManager, RpcHandlers), Error>
	where
		Runtime: 'static + Send + Sync + ConstructRuntimeApi<Block, LightClient<Runtime, Dispatch>>,
		<Runtime as ConstructRuntimeApi<Block, LightClient<Runtime, Dispatch>>>::RuntimeApi:
		RuntimeApiCollection<StateBackend = sc_client_api::StateBackendFor<LightBackend, Block>>,
		Dispatch: NativeExecutionDispatch + 'static,
{
	set_prometheus_registry(&mut config)?;
	use sc_client_api::backend::RemoteBackend;

	let (client, backend, keystore_container, mut task_manager, on_demand) =
		service::new_light_parts::<Block, Runtime, Dispatch>(&config)?;

	let select_chain = sc_consensus::LongestChain::new(backend.clone());

	let transaction_pool = Arc::new(sc_transaction_pool::BasicPool::new_light(
		config.transaction_pool.clone(),
		config.prometheus_registry(),
		task_manager.spawn_handle(),
		client.clone(),
		on_demand.clone(),
	));

	let grandpa_block_import = grandpa::light_block_import(
		client.clone(),
		backend.clone(),
		&(client.clone() as Arc<_>),
		Arc::new(on_demand.checker().clone()),
	)?;

	let finality_proof_import = grandpa_block_import.clone();
	let finality_proof_request_builder =
		finality_proof_import.create_finality_proof_request_builder();

	let (babe_block_import, babe_link) = babe::block_import(
		babe::Config::get_or_compute(&*client)?,
		grandpa_block_import,
		client.clone(),
	)?;

	let inherent_data_providers = inherents::InherentDataProviders::new();

	// FIXME: pruning task isn't started since light client doesn't do `AuthoritySetup`.
	let import_queue = babe::import_queue(
		babe_link,
		babe_block_import,
		None,
		Some(Box::new(finality_proof_import)),
		client.clone(),
		select_chain.clone(),
		inherent_data_providers.clone(),
		&task_manager.spawn_handle(),
		config.prometheus_registry(),
		consensus_common::NeverCanAuthor,
	)?;

	let finality_proof_provider =
		GrandpaFinalityProofProvider::new_for_service(backend.clone(), client.clone());

	let (network, network_status_sinks, system_rpc_tx, network_starter) =
		service::build_network(service::BuildNetworkParams {
			config: &config,
			client: client.clone(),
			transaction_pool: transaction_pool.clone(),
			spawn_handle: task_manager.spawn_handle(),
			import_queue,
			on_demand: Some(on_demand.clone()),
			block_announce_validator_builder: None,
			finality_proof_request_builder: Some(finality_proof_request_builder),
			finality_proof_provider: Some(finality_proof_provider),
		})?;

	if config.offchain_worker.enabled {
		service::build_offchain_workers(
			&config,
			backend.clone(),
			task_manager.spawn_handle(),
			client.clone(),
			network.clone(),
		);
	}

	let light_deps = polkadot_rpc::LightDeps {
		remote_blockchain: backend.remote_blockchain(),
		fetcher: on_demand.clone(),
		client: client.clone(),
		pool: transaction_pool.clone(),
	};

	let rpc_extensions = polkadot_rpc::create_light(light_deps);

	let rpc_handlers = service::spawn_tasks(service::SpawnTasksParams {
		on_demand: Some(on_demand),
		remote_blockchain: Some(backend.remote_blockchain()),
		rpc_extensions_builder: Box::new(service::NoopRpcExtensionBuilder(rpc_extensions)),
		task_manager: &mut task_manager,
		telemetry_connection_sinks: service::TelemetryConnectionSinks::default(),
		config,
		keystore: keystore_container.sync_keystore(),
		backend,
		transaction_pool,
		client,
		network,
		network_status_sinks,
		system_rpc_tx,
	})?;

	network_starter.start_network();

	Ok((task_manager, rpc_handlers))
}

/// Builds a new object suitable for chain operations.
#[cfg(feature = "full-node")]
pub fn new_chain_ops(mut config: &mut Configuration) -> Result<
	(
		Arc<Client>,
		Arc<FullBackend>,
		consensus_common::import_queue::BasicQueue<Block, PrefixedMemoryDB<BlakeTwo256>>,
		TaskManager,
	),
	Error
>
{
	config.keystore = service::config::KeystoreConfig::InMemory;
	if config.chain_spec.is_rococo() {
		let service::PartialComponents { client, backend, import_queue, task_manager, .. }
			= new_partial::<rococo_runtime::RuntimeApi, RococoExecutor>(config)?;
		Ok((Arc::new(Client::Rococo(client)), backend, import_queue, task_manager))
	} else if config.chain_spec.is_kusama() {
		let service::PartialComponents { client, backend, import_queue, task_manager, .. }
			= new_partial::<kusama_runtime::RuntimeApi, KusamaExecutor>(config)?;
		Ok((Arc::new(Client::Kusama(client)), backend, import_queue, task_manager))
	} else if config.chain_spec.is_westend() {
		let service::PartialComponents { client, backend, import_queue, task_manager, .. }
			= new_partial::<westend_runtime::RuntimeApi, WestendExecutor>(config)?;
		Ok((Arc::new(Client::Westend(client)), backend, import_queue, task_manager))
	} else {
		let service::PartialComponents { client, backend, import_queue, task_manager, .. }
			= new_partial::<polkadot_runtime::RuntimeApi, PolkadotExecutor>(config)?;
		Ok((Arc::new(Client::Polkadot(client)), backend, import_queue, task_manager))
	}
}

/// Build a new light node.
pub fn build_light(config: Configuration) -> Result<(TaskManager, RpcHandlers), Error> {
	if config.chain_spec.is_rococo() {
		new_light::<rococo_runtime::RuntimeApi, RococoExecutor>(config)
	} else if config.chain_spec.is_kusama() {
		new_light::<kusama_runtime::RuntimeApi, KusamaExecutor>(config)
	} else if config.chain_spec.is_westend() {
		new_light::<westend_runtime::RuntimeApi, WestendExecutor>(config)
	} else {
		new_light::<polkadot_runtime::RuntimeApi, PolkadotExecutor>(config)
	}
}

#[cfg(feature = "full-node")]
pub fn build_full(
	config: Configuration,
	authority_discovery_disabled: bool,
	grandpa_pause: Option<(u32, u32)>,
) -> Result<NewFull<Client>, Error> {
	if config.chain_spec.is_rococo() {
		new_full::<rococo_runtime::RuntimeApi, RococoExecutor>(
			config,
			authority_discovery_disabled,
			grandpa_pause,
		).map(|full| full.with_client(Client::Rococo))
	} else if config.chain_spec.is_kusama() {
		new_full::<kusama_runtime::RuntimeApi, KusamaExecutor>(
			config,
			authority_discovery_disabled,
			grandpa_pause,
		).map(|full| full.with_client(Client::Kusama))
	} else if config.chain_spec.is_westend() {
		new_full::<westend_runtime::RuntimeApi, WestendExecutor>(
			config,
			authority_discovery_disabled,
			grandpa_pause,
		).map(|full| full.with_client(Client::Westend))
	} else {
		new_full::<polkadot_runtime::RuntimeApi, PolkadotExecutor>(
			config,
			authority_discovery_disabled,
			grandpa_pause,
		).map(|full| full.with_client(Client::Polkadot))
	}
}<|MERGE_RESOLUTION|>--- conflicted
+++ resolved
@@ -502,50 +502,34 @@
 		})
 		.collect();
 
-	let authority_discovery_service = {
-		let mut ads = None;
-
-		if matches!(role, Role::Authority{..} | Role::Sentry{..}) {
-			use sc_network::Event;
-			use futures::StreamExt;
-
-			if authority_discovery_disabled {
-				Err("authority discovery is mandatory for a validator")?;
-			}
-
-			let (sentries, authority_discovery_role) = match role {
-				Role::Authority { ref sentry_nodes } => (
-					sentry_nodes.clone(),
-					authority_discovery::Role::Authority (
-							keystore_container.keystore(),
-					),
-				),
-				Role::Sentry {..} => (
-					vec![],
-					authority_discovery::Role::Sentry,
-				),
-				_ => unreachable!("Due to outer matches! constraint; qed."),
-			};
-
-			let network_event_stream = network.event_stream("authority-discovery");
-			let dht_event_stream = network_event_stream.filter_map(|e| async move { match e {
-					Event::Dht(e) => Some(e),
-					_ => None,
+	let authority_discovery_service = if role.is_authority() {
+		use sc_network::Event;
+		use futures::StreamExt;
+
+		if authority_discovery_disabled {
+			return Err("Authority discovery is mandatory for a validator.");
+		}
+
+		let authority_discovery_role = authority_discovery::Role::PublishAndDiscover(
+			keystore_container.keystore(),
+		);
+		let dht_event_stream = network.event_stream("authority-discovery")
+			.filter_map(|e| async move { match e {
+				Event::Dht(e) => Some(e),
+				_ => None,
 			}});
-			let (authority_discovery_worker, service) = authority_discovery::new_worker_and_service(
-					client.clone(),
-					network.clone(),
-					sentries,
-					Box::pin(dht_event_stream),
-					authority_discovery_role,
-					prometheus_registry.clone(),
-			);
-
-			task_manager.spawn_handle().spawn("authority-discovery-worker", authority_discovery_worker.run());
-			ads = Some(service);
-		}
-
-		ads
+		let (worker, service) = authority_discovery::new_worker_and_service(
+			client.clone(),
+			network.clone(),
+			Box::pin(dht_event_stream),
+			authority_discovery_role,
+			prometheus_registry.clone(),
+		);
+
+		task_manager.spawn_handle().spawn("authority-discovery-worker", worker.run());
+		Some(service)
+	} else {
+		None
 	};
 
 	// we'd say let overseer_handler = authority_discovery_service.map(|authority_discovery_service|, ...),
@@ -676,33 +660,6 @@
 		grandpa::setup_disabled_grandpa(network.clone())?;
 	}
 
-<<<<<<< HEAD
-=======
-	if role.is_authority() && !authority_discovery_disabled {
-		use sc_network::Event;
-		use futures::StreamExt;
-
-		let authority_discovery_role = authority_discovery::Role::PublishAndDiscover(
-			keystore_container.keystore(),
-		);
-		let dht_event_stream = network.event_stream("authority-discovery")
-			.filter_map(|e| async move { match e {
-				Event::Dht(e) => Some(e),
-				_ => None,
-			}});
-		let (authority_discovery_worker, _service) = authority_discovery::new_worker_and_service(
-			client.clone(),
-			network.clone(),
-			Box::pin(dht_event_stream),
-			authority_discovery_role,
-			prometheus_registry.clone(),
-		);
-
-		task_manager.spawn_handle().spawn("authority-discovery-worker", authority_discovery_worker.run());
-	}
-
-
->>>>>>> fb30dc20
 	network_starter.start_network();
 
 	Ok(NewFull {
