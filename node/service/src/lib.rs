// Copyright 2017-2020 Parity Technologies (UK) Ltd.
// This file is part of Polkadot.

// Polkadot is free software: you can redistribute it and/or modify
// it under the terms of the GNU General Public License as published by
// the Free Software Foundation, either version 3 of the License, or
// (at your option) any later version.

// Polkadot is distributed in the hope that it will be useful,
// but WITHOUT ANY WARRANTY; without even the implied warranty of
// MERCHANTABILITY or FITNESS FOR A PARTICULAR PURPOSE.  See the
// GNU General Public License for more details.

// You should have received a copy of the GNU General Public License
// along with Polkadot.  If not, see <http://www.gnu.org/licenses/>.

//! Polkadot service. Specialized wrapper over substrate service.

#![deny(unused_results)]

pub mod chain_spec;
mod grandpa_support;
mod client;
mod parachains_db;

#[cfg(feature = "full-node")]
use {
	std::time::Duration,
	tracing::info,
	polkadot_network_bridge::RequestMultiplexer,
	polkadot_node_core_av_store::Config as AvailabilityConfig,
	polkadot_node_core_av_store::Error as AvailabilityError,
	polkadot_node_core_approval_voting::Config as ApprovalVotingConfig,
	polkadot_node_core_candidate_validation::Config as CandidateValidationConfig,
	polkadot_node_core_proposer::ProposerFactory,
	polkadot_overseer::{AllSubsystems, BlockInfo, Overseer, OverseerHandler},
	polkadot_primitives::v1::ParachainHost,
	sc_authority_discovery::Service as AuthorityDiscoveryService,
	sp_authority_discovery::AuthorityDiscoveryApi,
	sp_blockchain::HeaderBackend,
	sp_trie::PrefixedMemoryDB,
	sc_client_api::{AuxStore, ExecutorProvider},
	sc_keystore::LocalKeystore,
	babe_primitives::BabeApi,
	grandpa::{self, FinalityProofProvider as GrandpaFinalityProofProvider},
	beefy_primitives::ecdsa::AuthoritySignature as BeefySignature,
	sp_runtime::traits::Header as HeaderT,
};

use sp_core::traits::SpawnNamed;

use polkadot_subsystem::jaeger;

use std::sync::Arc;

use prometheus_endpoint::Registry;
use sc_executor::native_executor_instance;
use service::RpcHandlers;
use telemetry::{Telemetry, TelemetryWorker, TelemetryWorkerHandle};

pub use self::client::{AbstractClient, Client, ClientHandle, ExecuteWithClient, RuntimeApiCollection};
pub use chain_spec::{PolkadotChainSpec, KusamaChainSpec, WestendChainSpec, RococoChainSpec};
pub use consensus_common::{Proposal, SelectChain, BlockImport, block_validation::Chain};
pub use polkadot_primitives::v1::{Block, BlockId, CollatorPair, Hash, Id as ParaId};
pub use sc_client_api::{Backend, ExecutionStrategy, CallExecutor};
pub use sc_consensus::LongestChain;
pub use sc_executor::NativeExecutionDispatch;
pub use service::{
	Role, PruningMode, TransactionPoolOptions, Error as SubstrateServiceError, RuntimeGenesis,
	TFullClient, TLightClient, TFullBackend, TLightBackend, TFullCallExecutor, TLightCallExecutor,
	Configuration, ChainSpec, TaskManager,
};
pub use service::config::{DatabaseConfig, PrometheusConfig};
pub use sp_api::{ApiRef, Core as CoreApi, ConstructRuntimeApi, ProvideRuntimeApi, StateBackend};
pub use sp_runtime::traits::{DigestFor, HashFor, NumberFor, Block as BlockT, self as runtime_traits, BlakeTwo256};

pub use kusama_runtime;
pub use polkadot_runtime;
pub use rococo_runtime;
pub use westend_runtime;

/// The maximum number of active leaves we forward to the [`Overseer`] on startup.
const MAX_ACTIVE_LEAVES: usize = 4;

native_executor_instance!(
	pub PolkadotExecutor,
	polkadot_runtime::api::dispatch,
	polkadot_runtime::native_version,
	frame_benchmarking::benchmarking::HostFunctions,
);

native_executor_instance!(
	pub KusamaExecutor,
	kusama_runtime::api::dispatch,
	kusama_runtime::native_version,
	frame_benchmarking::benchmarking::HostFunctions,
);

native_executor_instance!(
	pub WestendExecutor,
	westend_runtime::api::dispatch,
	westend_runtime::native_version,
	frame_benchmarking::benchmarking::HostFunctions,
);

native_executor_instance!(
	pub RococoExecutor,
	rococo_runtime::api::dispatch,
	rococo_runtime::native_version,
	frame_benchmarking::benchmarking::HostFunctions,
);

#[derive(thiserror::Error, Debug)]
pub enum Error {
	#[error(transparent)]
	Io(#[from] std::io::Error),

	#[error(transparent)]
	AddrFormatInvalid(#[from] std::net::AddrParseError),

	#[error(transparent)]
	Sub(#[from] SubstrateServiceError),

	#[error(transparent)]
	Blockchain(#[from] sp_blockchain::Error),

	#[error(transparent)]
	Consensus(#[from] consensus_common::Error),

	#[error("Failed to create an overseer")]
	Overseer(#[from] polkadot_overseer::SubsystemError),

	#[error(transparent)]
	Prometheus(#[from] prometheus_endpoint::PrometheusError),

	#[error(transparent)]
	Telemetry(#[from] telemetry::Error),

	#[error(transparent)]
	Jaeger(#[from] polkadot_subsystem::jaeger::JaegerError),

	#[cfg(feature = "full-node")]
	#[error(transparent)]
	Availability(#[from] AvailabilityError),

	#[error("Authorities require the real overseer implementation")]
	AuthoritiesRequireRealOverseer,

	#[cfg(feature = "full-node")]
	#[error("Creating a custom database is required for validators")]
	DatabasePathRequired,
}

/// Can be called for a `Configuration` to check if it is a configuration for the `Kusama` network.
pub trait IdentifyVariant {
	/// Returns if this is a configuration for the `Kusama` network.
	fn is_kusama(&self) -> bool;

	/// Returns if this is a configuration for the `Westend` network.
	fn is_westend(&self) -> bool;

	/// Returns if this is a configuration for the `Rococo` network.
	fn is_rococo(&self) -> bool;

	/// Returns if this is a configuration for the `Polkadot` network.
	fn is_polkadot(&self) -> bool;

	/// Returns true if this configuration is for a development network.
	fn is_dev(&self) -> bool;
}

impl IdentifyVariant for Box<dyn ChainSpec> {
	fn is_kusama(&self) -> bool {
		self.id().starts_with("kusama") || self.id().starts_with("ksm")
	}
	fn is_westend(&self) -> bool {
		self.id().starts_with("westend") || self.id().starts_with("wnd")
	}
	fn is_rococo(&self) -> bool {
		self.id().starts_with("rococo") || self.id().starts_with("rco")
	}
	fn is_polkadot(&self) -> bool {
		self.id().starts_with("polkadot") || self.id().starts_with("dot")
	}
	fn is_dev(&self) -> bool {
		self.id().ends_with("dev")
	}
}

// If we're using prometheus, use a registry with a prefix of `polkadot`.
fn set_prometheus_registry(config: &mut Configuration) -> Result<(), Error> {
	if let Some(PrometheusConfig { registry, .. }) = config.prometheus_config.as_mut() {
		*registry = Registry::new_custom(Some("polkadot".into()), None)?;
	}

	Ok(())
}

/// Initialize the `Jeager` collector. The destination must listen
/// on the given address and port for `UDP` packets.
fn jaeger_launch_collector_with_agent(spawner: impl SpawnNamed, config: &Configuration, agent: Option<std::net::SocketAddr>) -> Result<(), Error> {
	if let Some(agent) = agent {
		let cfg = jaeger::JaegerConfig::builder()
			.agent(agent)
			.named(&config.network.node_name)
			.build();

		jaeger::Jaeger::new(cfg).launch(spawner)?;
	}
	Ok(())
}

pub type FullBackend = service::TFullBackend<Block>;
#[cfg(feature = "full-node")]
type FullSelectChain = sc_consensus::LongestChain<FullBackend, Block>;
pub type FullClient<RuntimeApi, Executor> = service::TFullClient<Block, RuntimeApi, Executor>;
#[cfg(feature = "full-node")]
type FullGrandpaBlockImport<RuntimeApi, Executor> = grandpa::GrandpaBlockImport<
	FullBackend, Block, FullClient<RuntimeApi, Executor>, FullSelectChain
>;

type LightBackend = service::TLightBackendWithHash<Block, sp_runtime::traits::BlakeTwo256>;

type LightClient<RuntimeApi, Executor> =
	service::TLightClientWithBackend<Block, RuntimeApi, Executor, LightBackend>;

#[cfg(feature = "full-node")]
fn new_partial<RuntimeApi, Executor>(
	config: &mut Configuration,
	jaeger_agent: Option<std::net::SocketAddr>,
	telemetry_worker_handle: Option<TelemetryWorkerHandle>,
) -> Result<
	service::PartialComponents<
		FullClient<RuntimeApi, Executor>, FullBackend, FullSelectChain,
		consensus_common::DefaultImportQueue<Block, FullClient<RuntimeApi, Executor>>,
		sc_transaction_pool::FullPool<Block, FullClient<RuntimeApi, Executor>>,
		(
			impl Fn(
				polkadot_rpc::DenyUnsafe,
				polkadot_rpc::SubscriptionTaskExecutor,
			) -> polkadot_rpc::RpcExtension,
			(
				babe::BabeBlockImport<
					Block, FullClient<RuntimeApi, Executor>, FullGrandpaBlockImport<RuntimeApi, Executor>
				>,
				grandpa::LinkHalf<Block, FullClient<RuntimeApi, Executor>, FullSelectChain>,
				babe::BabeLink<Block>,
				beefy_gadget::notification::BeefySignedCommitmentSender<Block, BeefySignature>,
			),
			grandpa::SharedVoterState,
			std::time::Duration, // slot-duration
			Option<Telemetry>,
		)
	>,
	Error
>
	where
		RuntimeApi: ConstructRuntimeApi<Block, FullClient<RuntimeApi, Executor>> + Send + Sync + 'static,
		RuntimeApi::RuntimeApi:
		RuntimeApiCollection<StateBackend = sc_client_api::StateBackendFor<FullBackend, Block>>,
		Executor: NativeExecutionDispatch + 'static,
{
	set_prometheus_registry(config)?;


	let inherent_data_providers = inherents::InherentDataProviders::new();

	let telemetry = config.telemetry_endpoints.clone()
		.filter(|x| !x.is_empty())
		.map(move |endpoints| -> Result<_, telemetry::Error> {
			let (worker, mut worker_handle) = if let Some(worker_handle) = telemetry_worker_handle {
				(None, worker_handle)
			} else {
				let worker = TelemetryWorker::new(16)?;
				let worker_handle = worker.handle();
				(Some(worker), worker_handle)
			};
			let telemetry = worker_handle.new_telemetry(endpoints);
			Ok((worker, telemetry))
		})
		.transpose()?;

	let (client, backend, keystore_container, task_manager) =
		service::new_full_parts::<Block, RuntimeApi, Executor>(
			&config,
			telemetry.as_ref().map(|(_, telemetry)| telemetry.handle()),
		)?;
	let client = Arc::new(client);

	let telemetry = telemetry
		.map(|(worker, telemetry)| {
			if let Some(worker) = worker {
				task_manager.spawn_handle().spawn("telemetry", worker.run());
			}
			telemetry
		});

	jaeger_launch_collector_with_agent(task_manager.spawn_handle(), &*config, jaeger_agent)?;

	let select_chain = sc_consensus::LongestChain::new(backend.clone());

	let transaction_pool = sc_transaction_pool::BasicPool::new_full(
		config.transaction_pool.clone(),
		config.role.is_authority().into(),
		config.prometheus_registry(),
		task_manager.spawn_handle(),
		client.clone(),
	);

	let grandpa_hard_forks = if config.chain_spec.is_kusama() {
		grandpa_support::kusama_hard_forks()
	} else {
		Vec::new()
	};

	let (grandpa_block_import, grandpa_link) =
		grandpa::block_import_with_authority_set_hard_forks(
			client.clone(),
			&(client.clone() as Arc<_>),
			select_chain.clone(),
			grandpa_hard_forks,
			telemetry.as_ref().map(|x| x.handle()),
		)?;

	let justification_import = grandpa_block_import.clone();

	let babe_config = babe::Config::get_or_compute(&*client)?;
	let (block_import, babe_link) = babe::block_import(
		babe_config.clone(),
		grandpa_block_import,
		client.clone(),
	)?;

	let import_queue = babe::import_queue(
		babe_link.clone(),
		block_import.clone(),
		Some(Box::new(justification_import)),
		client.clone(),
		select_chain.clone(),
		inherent_data_providers.clone(),
		&task_manager.spawn_essential_handle(),
		config.prometheus_registry(),
		consensus_common::CanAuthorWithNativeVersion::new(client.executor().clone()),
		telemetry.as_ref().map(|x| x.handle()),
	)?;

	let (beefy_link, beefy_commitment_stream) =
		beefy_gadget::notification::BeefySignedCommitmentStream::channel();

	let justification_stream = grandpa_link.justification_stream();
	let shared_authority_set = grandpa_link.shared_authority_set().clone();
	let shared_voter_state = grandpa::SharedVoterState::empty();
	let finality_proof_provider = GrandpaFinalityProofProvider::new_for_service(
		backend.clone(),
		Some(shared_authority_set.clone()),
	);

	let import_setup = (block_import.clone(), grandpa_link, babe_link.clone(), beefy_link);
	let rpc_setup = shared_voter_state.clone();

	let shared_epoch_changes = babe_link.epoch_changes().clone();
	let slot_duration = babe_config.slot_duration();

	let rpc_extensions_builder = {
		let client = client.clone();
		let keystore = keystore_container.sync_keystore();
		let transaction_pool = transaction_pool.clone();
		let select_chain = select_chain.clone();
		let chain_spec = config.chain_spec.cloned_box();

		move |deny_unsafe, subscription_executor: polkadot_rpc::SubscriptionTaskExecutor|
			-> polkadot_rpc::RpcExtension
		{
			let deps = polkadot_rpc::FullDeps {
				client: client.clone(),
				pool: transaction_pool.clone(),
				select_chain: select_chain.clone(),
				chain_spec: chain_spec.cloned_box(),
				deny_unsafe,
				babe: polkadot_rpc::BabeDeps {
					babe_config: babe_config.clone(),
					shared_epoch_changes: shared_epoch_changes.clone(),
					keystore: keystore.clone(),
				},
				grandpa: polkadot_rpc::GrandpaDeps {
					shared_voter_state: shared_voter_state.clone(),
					shared_authority_set: shared_authority_set.clone(),
					justification_stream: justification_stream.clone(),
					subscription_executor: subscription_executor.clone(),
					finality_provider: finality_proof_provider.clone(),
				},
				beefy: polkadot_rpc::BeefyDeps {
					beefy_commitment_stream: beefy_commitment_stream.clone(),
					subscription_executor,
				},
			};

			polkadot_rpc::create_full(deps)
		}
	};

	Ok(service::PartialComponents {
		client,
		backend,
		task_manager,
		keystore_container,
		select_chain,
		import_queue,
		transaction_pool,
		inherent_data_providers,
		other: (rpc_extensions_builder, import_setup, rpc_setup, slot_duration, telemetry)
	})
}

#[cfg(feature = "full-node")]
fn real_overseer<Spawner, RuntimeClient>(
	leaves: impl IntoIterator<Item = BlockInfo>,
	keystore: Arc<LocalKeystore>,
	runtime_client: Arc<RuntimeClient>,
	parachains_db: Arc<dyn kvdb::KeyValueDB>,
	availability_config: AvailabilityConfig,
	approval_voting_config: ApprovalVotingConfig,
	network_service: Arc<sc_network::NetworkService<Block, Hash>>,
	authority_discovery: AuthorityDiscoveryService,
	request_multiplexer: RequestMultiplexer,
	registry: Option<&Registry>,
	spawner: Spawner,
	is_collator: IsCollator,
	candidate_validation_config: CandidateValidationConfig,
) -> Result<(Overseer<Spawner, Arc<RuntimeClient>>, OverseerHandler), Error>
where
	RuntimeClient: 'static + ProvideRuntimeApi<Block> + HeaderBackend<Block> + AuxStore,
	RuntimeClient::Api: ParachainHost<Block> + BabeApi<Block> + AuthorityDiscoveryApi<Block>,
	Spawner: 'static + SpawnNamed + Clone + Unpin,
{
	use polkadot_node_subsystem_util::metrics::Metrics;

	use polkadot_availability_distribution::AvailabilityDistributionSubsystem;
	use polkadot_node_core_av_store::AvailabilityStoreSubsystem;
	use polkadot_availability_bitfield_distribution::BitfieldDistribution as BitfieldDistributionSubsystem;
	use polkadot_node_core_bitfield_signing::BitfieldSigningSubsystem;
	use polkadot_node_core_backing::CandidateBackingSubsystem;
	use polkadot_node_core_candidate_selection::CandidateSelectionSubsystem;
	use polkadot_node_core_candidate_validation::CandidateValidationSubsystem;
	use polkadot_node_core_chain_api::ChainApiSubsystem;
	use polkadot_node_collation_generation::CollationGenerationSubsystem;
	use polkadot_collator_protocol::{CollatorProtocolSubsystem, ProtocolSide};
	use polkadot_network_bridge::NetworkBridge as NetworkBridgeSubsystem;
	use polkadot_node_core_provisioner::ProvisioningSubsystem as ProvisionerSubsystem;
	use polkadot_node_core_runtime_api::RuntimeApiSubsystem;
	use polkadot_statement_distribution::StatementDistribution as StatementDistributionSubsystem;
	use polkadot_availability_recovery::AvailabilityRecoverySubsystem;
	use polkadot_approval_distribution::ApprovalDistribution as ApprovalDistributionSubsystem;
	use polkadot_node_core_approval_voting::ApprovalVotingSubsystem;
	use polkadot_gossip_support::GossipSupport as GossipSupportSubsystem;

	let all_subsystems = AllSubsystems {
		availability_distribution: AvailabilityDistributionSubsystem::new(
			keystore.clone(),
			Metrics::register(registry)?,
		),
		availability_recovery: AvailabilityRecoverySubsystem::with_chunks_only(
		),
		availability_store: AvailabilityStoreSubsystem::new(
			parachains_db.clone(),
			availability_config,
			Metrics::register(registry)?,
		),
		bitfield_distribution: BitfieldDistributionSubsystem::new(
			Metrics::register(registry)?,
		),
		bitfield_signing: BitfieldSigningSubsystem::new(
			spawner.clone(),
			keystore.clone(),
			Metrics::register(registry)?,
		),
		candidate_backing: CandidateBackingSubsystem::new(
			spawner.clone(),
			keystore.clone(),
			Metrics::register(registry)?,
		),
		candidate_selection: CandidateSelectionSubsystem::new(
			spawner.clone(),
			keystore.clone(),
			Metrics::register(registry)?,
		),
		candidate_validation: CandidateValidationSubsystem::with_config(
			candidate_validation_config,
			Metrics::register(registry)?,
		),
		chain_api: ChainApiSubsystem::new(
			runtime_client.clone(),
			Metrics::register(registry)?,
		),
		collation_generation: CollationGenerationSubsystem::new(
			Metrics::register(registry)?,
		),
		collator_protocol: {
			let side = match is_collator {
				IsCollator::Yes(collator_pair) => ProtocolSide::Collator(
					network_service.local_peer_id().clone(),
					collator_pair,
					Metrics::register(registry)?,
				),
				IsCollator::No => ProtocolSide::Validator {
					keystore: keystore.clone(),
					eviction_policy: Default::default(),
					metrics: Metrics::register(registry)?,
				},
			};
			CollatorProtocolSubsystem::new(
				side,
			)
		},
		network_bridge: NetworkBridgeSubsystem::new(
			network_service.clone(),
			authority_discovery,
			request_multiplexer,
			Box::new(network_service.clone()),
			Metrics::register(registry)?,
		),
		provisioner: ProvisionerSubsystem::new(
			spawner.clone(),
			(),
			Metrics::register(registry)?,
		),
		runtime_api: RuntimeApiSubsystem::new(
			runtime_client.clone(),
			Metrics::register(registry)?,
			spawner.clone(),
		),
		statement_distribution: StatementDistributionSubsystem::new(
			Metrics::register(registry)?,
		),
		approval_distribution: ApprovalDistributionSubsystem::new(
			Metrics::register(registry)?,
		),
		approval_voting: ApprovalVotingSubsystem::with_config(
			approval_voting_config,
			parachains_db,
			keystore.clone(),
			Box::new(network_service.clone()),
			Metrics::register(registry)?,
		),
		gossip_support: GossipSupportSubsystem::new(
			keystore.clone(),
		),
	};

	Overseer::new(
		leaves,
		all_subsystems,
		registry,
		runtime_client.clone(),
		spawner,
	).map_err(|e| e.into())
}

#[cfg(feature = "full-node")]
pub struct NewFull<C> {
	pub task_manager: TaskManager,
	pub client: C,
	pub overseer_handler: Option<OverseerHandler>,
	pub network: Arc<sc_network::NetworkService<Block, <Block as BlockT>::Hash>>,
	pub network_status_sinks: service::NetworkStatusSinks<Block>,
	pub rpc_handlers: RpcHandlers,
	pub backend: Arc<FullBackend>,
}

#[cfg(feature = "full-node")]
impl<C> NewFull<C> {
	/// Convert the client type using the given `func`.
	pub fn with_client<NC>(self, func: impl FnOnce(C) -> NC) -> NewFull<NC> {
		NewFull {
			client: func(self.client),
			task_manager: self.task_manager,
			overseer_handler: self.overseer_handler,
			network: self.network,
			network_status_sinks: self.network_status_sinks,
			rpc_handlers: self.rpc_handlers,
			backend: self.backend,
		}
	}
}

/// Is this node a collator?
#[cfg(feature = "full-node")]
#[derive(Clone)]
pub enum IsCollator {
	/// This node is a collator.
	Yes(CollatorPair),
	/// This node is not a collator.
	No,
}

#[cfg(feature = "full-node")]
impl std::fmt::Debug for IsCollator {
	fn fmt(&self, fmt: &mut std::fmt::Formatter) -> std::fmt::Result {
		use sp_core::Pair;
		match self {
			IsCollator::Yes(pair) => write!(fmt, "Yes({})", pair.public()),
			IsCollator::No => write!(fmt, "No"),
		}
	}
}

#[cfg(feature = "full-node")]
impl IsCollator {
	/// Is this a collator?
	fn is_collator(&self) -> bool {
		matches!(self, Self::Yes(_))
	}
}

/// Returns the active leaves the overseer should start with.
#[cfg(feature = "full-node")]
fn active_leaves<RuntimeApi, Executor>(
	select_chain: &sc_consensus::LongestChain<FullBackend, Block>,
	client: &FullClient<RuntimeApi, Executor>,
) -> Result<Vec<BlockInfo>, Error>
where
		RuntimeApi: ConstructRuntimeApi<Block, FullClient<RuntimeApi, Executor>> + Send + Sync + 'static,
		RuntimeApi::RuntimeApi:
		RuntimeApiCollection<StateBackend = sc_client_api::StateBackendFor<FullBackend, Block>>,
		Executor: NativeExecutionDispatch + 'static,
{
	let best_block = select_chain.best_chain()?;

	let mut leaves = select_chain
		.leaves()
		.unwrap_or_default()
		.into_iter()
		.filter_map(|hash| {
			let number = client.number(hash).ok()??;

			// Only consider leaves that are in maximum an uncle of the best block.
			if number < best_block.number().saturating_sub(1) {
				return None
			} else if hash == best_block.hash() {
				return None
			};

			let parent_hash = client.header(&BlockId::Hash(hash)).ok()??.parent_hash;

			Some(BlockInfo {
				hash,
				parent_hash,
				number,
			})
		})
		.collect::<Vec<_>>();

	// Sort by block number and get the maximum number of leaves
	leaves.sort_by_key(|b| b.number);

	leaves.push(BlockInfo {
		hash: best_block.hash(),
		parent_hash: *best_block.parent_hash(),
		number: *best_block.number(),
	});

	Ok(leaves.into_iter().rev().take(MAX_ACTIVE_LEAVES).collect())
}

/// Create a new full node of arbitrary runtime and executor.
///
/// This is an advanced feature and not recommended for general use. Generally, `build_full` is
/// a better choice.
#[cfg(feature = "full-node")]
pub fn new_full<RuntimeApi, Executor>(
	mut config: Configuration,
	is_collator: IsCollator,
	grandpa_pause: Option<(u32, u32)>,
	jaeger_agent: Option<std::net::SocketAddr>,
	telemetry_worker_handle: Option<TelemetryWorkerHandle>,
	program_path: Option<std::path::PathBuf>,
) -> Result<NewFull<Arc<FullClient<RuntimeApi, Executor>>>, Error>
	where
		RuntimeApi: ConstructRuntimeApi<Block, FullClient<RuntimeApi, Executor>> + Send + Sync + 'static,
		RuntimeApi::RuntimeApi:
		RuntimeApiCollection<StateBackend = sc_client_api::StateBackendFor<FullBackend, Block>>,
		Executor: NativeExecutionDispatch + 'static,
{
	let role = config.role.clone();
	let force_authoring = config.force_authoring;
	let backoff_authoring_blocks = {
		let mut backoff = sc_consensus_slots::BackoffAuthoringOnFinalizedHeadLagging::default();

		if config.chain_spec.is_rococo() {
			// it's a testnet that's in flux, finality has stalled sometimes due
			// to operational issues and it's annoying to slow down block
			// production to 1 block per hour.
			backoff.max_interval = 10;
		}

		Some(backoff)
	};

	let disable_grandpa = config.disable_grandpa;
	let name = config.network.node_name.clone();

	let service::PartialComponents {
		client,
		backend,
		mut task_manager,
		keystore_container,
		select_chain,
		import_queue,
		transaction_pool,
		inherent_data_providers,
		other: (rpc_extensions_builder, import_setup, rpc_setup, slot_duration, mut telemetry)
	} = new_partial::<RuntimeApi, Executor>(&mut config, jaeger_agent, telemetry_worker_handle)?;

	let prometheus_registry = config.prometheus_registry().cloned();

	let shared_voter_state = rpc_setup;

	// Note: GrandPa is pushed before the Polkadot-specific protocols. This doesn't change
	// anything in terms of behaviour, but makes the logs more consistent with the other
	// Substrate nodes.
	config.network.extra_sets.push(grandpa::grandpa_peers_set_config());

	if config.chain_spec.is_westend() || config.chain_spec.is_rococo() {
		config.network.extra_sets.push(beefy_gadget::beefy_peers_set_config());
	}

	{
		use polkadot_network_bridge::{peer_sets_info, IsAuthority};
		let is_authority = if role.is_authority() {
			IsAuthority::Yes
		} else {
			IsAuthority::No
		};
		config.network.extra_sets.extend(peer_sets_info(is_authority));
	}

<<<<<<< HEAD
	// Add a dummy collation set with the intent of printing an error if one tries to connect a
	// collator to a node that isn't compiled with `--features real-overseer`.
	#[cfg(not(feature = "real-overseer"))]
	config.network.extra_sets.push(sc_network::config::NonDefaultSetConfig {
		notifications_protocol: "/polkadot/collation/1".into(),
		max_notification_size: 16,
		set_config: sc_network::config::SetConfig {
			in_peers: 25,
			out_peers: 0,
			reserved_nodes: Vec::new(),
			non_reserved_mode: sc_network::config::NonReservedPeerMode::Accept,
		},
	});
=======
	// TODO: At the moment, the collator protocol uses notifications protocols to download
	// collations. Because of DoS-protection measures, notifications protocols have a very limited
	// bandwidth capacity, resulting in the collation download taking a long time.
	// The lines of code below considerably relaxes this DoS protection in order to circumvent
	// this problem. This configuraiton change should preferably not reach any live network, and
	// should be removed once the collation protocol is finished.
	// Tracking issue: https://github.com/paritytech/polkadot/issues/2283
	config.network.yamux_window_size = Some(5 * 1024 * 1024);
>>>>>>> 48d5b143

	config.network.request_response_protocols.push(sc_finality_grandpa_warp_sync::request_response_config_for_chain(
		&config, task_manager.spawn_handle(), backend.clone(), import_setup.1.shared_authority_set().clone(),
	));
	let request_multiplexer = {
		let (multiplexer, configs) = RequestMultiplexer::new();
		config.network.request_response_protocols.extend(configs);
		multiplexer
	};

	let (network, network_status_sinks, system_rpc_tx, network_starter) =
		service::build_network(service::BuildNetworkParams {
			config: &config,
			client: client.clone(),
			transaction_pool: transaction_pool.clone(),
			spawn_handle: task_manager.spawn_handle(),
			import_queue,
			on_demand: None,
			block_announce_validator_builder: None,
		})?;

	if config.offchain_worker.enabled {
		let _ = service::build_offchain_workers(
			&config, task_manager.spawn_handle(), client.clone(), network.clone(),
		);
	}

	let parachains_db = crate::parachains_db::open_creating(
		config.database.path().ok_or(Error::DatabasePathRequired)?.into(),
		crate::parachains_db::CacheSizes::default(),
	)?;

	let availability_config = AvailabilityConfig {
		col_data: crate::parachains_db::REAL_COLUMNS.col_availability_data,
		col_meta: crate::parachains_db::REAL_COLUMNS.col_availability_meta,
	};

	let approval_voting_config = ApprovalVotingConfig {
		col_data: crate::parachains_db::REAL_COLUMNS.col_approval_data,
		slot_duration_millis: slot_duration.as_millis() as u64,
	};

	let candidate_validation_config = CandidateValidationConfig {
		artifacts_cache_path: config.database
			.path()
			.ok_or(Error::DatabasePathRequired)?
			.join("pvf-artifacts"),
		program_path: match program_path {
			None => std::env::current_exe()?,
			Some(p) => p,
		},
	};

	let chain_spec = config.chain_spec.cloned_box();
	let rpc_handlers = service::spawn_tasks(service::SpawnTasksParams {
		config,
		backend: backend.clone(),
		client: client.clone(),
		keystore: keystore_container.sync_keystore(),
		network: network.clone(),
		rpc_extensions_builder: Box::new(rpc_extensions_builder),
		transaction_pool: transaction_pool.clone(),
		task_manager: &mut task_manager,
		on_demand: None,
		remote_blockchain: None,
		network_status_sinks: network_status_sinks.clone(),
		system_rpc_tx,
		telemetry: telemetry.as_mut(),
	})?;

	let (block_import, link_half, babe_link, beefy_link) = import_setup;

	let overseer_client = client.clone();
	let spawner = task_manager.spawn_handle();
	let active_leaves = active_leaves(&select_chain, &*client)?;

	let authority_discovery_service = if role.is_authority() || is_collator.is_collator() {
		use sc_network::Event;
		use futures::StreamExt;

		let authority_discovery_role = if role.is_authority() {
			sc_authority_discovery::Role::PublishAndDiscover(
				keystore_container.keystore(),
			)
		} else {
			// don't publish our addresses when we're only a collator
			sc_authority_discovery::Role::Discover
		};
		let dht_event_stream = network.event_stream("authority-discovery")
			.filter_map(|e| async move { match e {
				Event::Dht(e) => Some(e),
				_ => None,
			}});
		let (worker, service) = sc_authority_discovery::new_worker_and_service(
			client.clone(),
			network.clone(),
			Box::pin(dht_event_stream),
			authority_discovery_role,
			prometheus_registry.clone(),
		);

		task_manager.spawn_handle().spawn("authority-discovery-worker", worker.run());
		Some(service)
	} else {
		None
	};

	// we'd say let overseer_handler = authority_discovery_service.map(|authority_discovery_service|, ...),
	// but in that case we couldn't use ? to propagate errors
	let local_keystore = keystore_container.local_keystore();
	if local_keystore.is_none() {
		tracing::info!("Cannot run as validator without local keystore.");
	}

	let maybe_params = local_keystore
		.and_then(move |k| authority_discovery_service.map(|a| (a, k)));

	let overseer_handler = if let Some((authority_discovery_service, keystore)) = maybe_params {
		let (overseer, overseer_handler) = real_overseer(
			active_leaves,
			keystore,
			overseer_client.clone(),
			parachains_db,
			availability_config,
			approval_voting_config,
			network.clone(),
			authority_discovery_service,
			request_multiplexer,
			prometheus_registry.as_ref(),
			spawner,
			is_collator,
			candidate_validation_config,
		)?;
		let overseer_handler_clone = overseer_handler.clone();

		task_manager.spawn_essential_handle().spawn_blocking("overseer", Box::pin(async move {
			use futures::{pin_mut, select, FutureExt};

			let forward = polkadot_overseer::forward_events(overseer_client, overseer_handler_clone);

			let forward = forward.fuse();
			let overseer_fut = overseer.run().fuse();

			pin_mut!(overseer_fut);
			pin_mut!(forward);

			select! {
				_ = forward => (),
				_ = overseer_fut => (),
				complete => (),
			}
		}));

		Some(overseer_handler)
	} else { None };

	if role.is_authority() {
		let can_author_with =
			consensus_common::CanAuthorWithNativeVersion::new(client.executor().clone());

		let proposer = ProposerFactory::new(
			task_manager.spawn_handle(),
			client.clone(),
			transaction_pool,
			overseer_handler.as_ref().ok_or(Error::AuthoritiesRequireRealOverseer)?.clone(),
			prometheus_registry.as_ref(),
			telemetry.as_ref().map(|x| x.handle()),
		);

		let babe_config = babe::BabeParams {
			keystore: keystore_container.sync_keystore(),
			client: client.clone(),
			select_chain,
			block_import,
			env: proposer,
			sync_oracle: network.clone(),
			inherent_data_providers: inherent_data_providers.clone(),
			force_authoring,
			backoff_authoring_blocks,
			babe_link,
			can_author_with,
			block_proposal_slot_portion: babe::SlotProportion::new(2f32 / 3f32),
			telemetry: telemetry.as_ref().map(|x| x.handle()),
		};

		let babe = babe::start_babe(babe_config)?;
		task_manager.spawn_essential_handle().spawn_blocking("babe", babe);
	}

	// We currently only run the BEEFY gadget on Rococo and Westend test
	// networks. On Rococo we start the BEEFY gadget as a normal (non-essential)
	// task for now, since BEEFY is still experimental and we don't want a
	// failure to bring down the whole node. Westend test network is less used
	// than Rococo and therefore a failure there will be less problematic, this
	// will be the main testing target for BEEFY for now.
	if chain_spec.is_westend() || chain_spec.is_rococo() {
		let gadget = beefy_gadget::start_beefy_gadget::<_, beefy_primitives::ecdsa::AuthorityPair, _, _, _, _>(
			client.clone(),
			keystore_container.sync_keystore(),
			network.clone(),
			beefy_link,
			network.clone(),
			prometheus_registry.clone()
		);

		if chain_spec.is_westend() {
			task_manager.spawn_essential_handle().spawn_blocking("beefy-gadget", gadget);
		} else {
			task_manager.spawn_handle().spawn_blocking("beefy-gadget", gadget);
		}
	}

	// if the node isn't actively participating in consensus then it doesn't
	// need a keystore, regardless of which protocol we use below.
	let keystore_opt = if role.is_authority() {
		Some(keystore_container.sync_keystore())
	} else {
		None
	};

	let config = grandpa::Config {
		// FIXME substrate#1578 make this available through chainspec
		gossip_duration: Duration::from_millis(1000),
		justification_period: 512,
		name: Some(name),
		observer_enabled: false,
		keystore: keystore_opt,
		is_authority: role.is_authority(),
		telemetry: telemetry.as_ref().map(|x| x.handle()),
	};

	let enable_grandpa = !disable_grandpa;
	if enable_grandpa {
		// start the full GRANDPA voter
		// NOTE: unlike in substrate we are currently running the full
		// GRANDPA voter protocol for all full nodes (regardless of whether
		// they're validators or not). at this point the full voter should
		// provide better guarantees of block and vote data availability than
		// the observer.

		// add a custom voting rule to temporarily stop voting for new blocks
		// after the given pause block is finalized and restarting after the
		// given delay.
		let builder = grandpa::VotingRulesBuilder::default();

		let builder = if let Some(ref overseer) = overseer_handler {
			builder.add(grandpa_support::ApprovalCheckingVotingRule::new(
				overseer.clone(),
				prometheus_registry.as_ref(),
			)?)
		} else {
			builder
		};

		let voting_rule = match grandpa_pause {
			Some((block, delay)) => {
				info!(
					block_number = %block,
					delay = %delay,
					"GRANDPA scheduled voting pause set for block #{} with a duration of {} blocks.",
					block,
					delay,
				);

				builder
					.add(grandpa_support::PauseAfterBlockFor(block, delay))
					.build()
			}
			None => builder.build(),
		};

		let grandpa_config = grandpa::GrandpaParams {
			config,
			link: link_half,
			network: network.clone(),
			voting_rule,
			prometheus_registry: prometheus_registry.clone(),
			shared_voter_state,
			telemetry: telemetry.as_ref().map(|x| x.handle()),
		};

		task_manager.spawn_essential_handle().spawn_blocking(
			"grandpa-voter",
			grandpa::run_grandpa_voter(grandpa_config)?
		);
	}

	network_starter.start_network();

	Ok(NewFull {
		task_manager,
		client,
		overseer_handler,
		network,
		network_status_sinks,
		rpc_handlers,
		backend,
	})
}

/// Builds a new service for a light client.
fn new_light<Runtime, Dispatch>(mut config: Configuration) -> Result<(
	TaskManager,
	RpcHandlers,
), Error>
	where
		Runtime: 'static + Send + Sync + ConstructRuntimeApi<Block, LightClient<Runtime, Dispatch>>,
		<Runtime as ConstructRuntimeApi<Block, LightClient<Runtime, Dispatch>>>::RuntimeApi:
		RuntimeApiCollection<StateBackend = sc_client_api::StateBackendFor<LightBackend, Block>>,
		Dispatch: NativeExecutionDispatch + 'static,
{
	set_prometheus_registry(&mut config)?;
	use sc_client_api::backend::RemoteBackend;

	let telemetry = config.telemetry_endpoints.clone()
		.filter(|x| !x.is_empty())
		.map(|endpoints| -> Result<_, telemetry::Error> {
			let worker = TelemetryWorker::new(16)?;
			let telemetry = worker.handle().new_telemetry(endpoints);
			Ok((worker, telemetry))
		})
		.transpose()?;

	let (client, backend, keystore_container, mut task_manager, on_demand) =
		service::new_light_parts::<Block, Runtime, Dispatch>(
			&config,
			telemetry.as_ref().map(|(_, telemetry)| telemetry.handle()),
		)?;

	let mut telemetry = telemetry
		.map(|(worker, telemetry)| {
			task_manager.spawn_handle().spawn("telemetry", worker.run());
			telemetry
		});

	let select_chain = sc_consensus::LongestChain::new(backend.clone());

	let transaction_pool = Arc::new(sc_transaction_pool::BasicPool::new_light(
		config.transaction_pool.clone(),
		config.prometheus_registry(),
		task_manager.spawn_handle(),
		client.clone(),
		on_demand.clone(),
	));

	let (grandpa_block_import, _) = grandpa::block_import(
		client.clone(),
		&(client.clone() as Arc<_>),
		select_chain.clone(),
		telemetry.as_ref().map(|x| x.handle()),
	)?;
	let justification_import = grandpa_block_import.clone();

	let (babe_block_import, babe_link) = babe::block_import(
		babe::Config::get_or_compute(&*client)?,
		grandpa_block_import,
		client.clone(),
	)?;

	let inherent_data_providers = inherents::InherentDataProviders::new();

	// FIXME: pruning task isn't started since light client doesn't do `AuthoritySetup`.
	let import_queue = babe::import_queue(
		babe_link,
		babe_block_import,
		Some(Box::new(justification_import)),
		client.clone(),
		select_chain.clone(),
		inherent_data_providers.clone(),
		&task_manager.spawn_essential_handle(),
		config.prometheus_registry(),
		consensus_common::NeverCanAuthor,
		telemetry.as_ref().map(|x| x.handle()),
	)?;

	let (network, network_status_sinks, system_rpc_tx, network_starter) =
		service::build_network(service::BuildNetworkParams {
			config: &config,
			client: client.clone(),
			transaction_pool: transaction_pool.clone(),
			spawn_handle: task_manager.spawn_handle(),
			import_queue,
			on_demand: Some(on_demand.clone()),
			block_announce_validator_builder: None,
		})?;

	if config.offchain_worker.enabled {
		let _ = service::build_offchain_workers(
			&config,
			task_manager.spawn_handle(),
			client.clone(),
			network.clone(),
		);
	}

	let light_deps = polkadot_rpc::LightDeps {
		remote_blockchain: backend.remote_blockchain(),
		fetcher: on_demand.clone(),
		client: client.clone(),
		pool: transaction_pool.clone(),
	};

	let rpc_extensions = polkadot_rpc::create_light(light_deps);

	let rpc_handlers = service::spawn_tasks(service::SpawnTasksParams {
		on_demand: Some(on_demand),
		remote_blockchain: Some(backend.remote_blockchain()),
		rpc_extensions_builder: Box::new(service::NoopRpcExtensionBuilder(rpc_extensions)),
		task_manager: &mut task_manager,
		config,
		keystore: keystore_container.sync_keystore(),
		backend,
		transaction_pool,
		client,
		network,
		network_status_sinks,
		system_rpc_tx,
		telemetry: telemetry.as_mut(),
	})?;

	network_starter.start_network();

	Ok((task_manager, rpc_handlers))
}

/// Builds a new object suitable for chain operations.
#[cfg(feature = "full-node")]
pub fn new_chain_ops(
	mut config: &mut Configuration,
	jaeger_agent: Option<std::net::SocketAddr>,
) -> Result<
	(
		Arc<Client>,
		Arc<FullBackend>,
		consensus_common::import_queue::BasicQueue<Block, PrefixedMemoryDB<BlakeTwo256>>,
		TaskManager,
	),
	Error
>
{
	config.keystore = service::config::KeystoreConfig::InMemory;
	if config.chain_spec.is_rococo() {
		let service::PartialComponents { client, backend, import_queue, task_manager, .. }
			= new_partial::<rococo_runtime::RuntimeApi, RococoExecutor>(config, jaeger_agent, None)?;
		Ok((Arc::new(Client::Rococo(client)), backend, import_queue, task_manager))
	} else if config.chain_spec.is_kusama() {
		let service::PartialComponents { client, backend, import_queue, task_manager, .. }
			= new_partial::<kusama_runtime::RuntimeApi, KusamaExecutor>(config, jaeger_agent, None)?;
		Ok((Arc::new(Client::Kusama(client)), backend, import_queue, task_manager))
	} else if config.chain_spec.is_westend() {
		let service::PartialComponents { client, backend, import_queue, task_manager, .. }
			= new_partial::<westend_runtime::RuntimeApi, WestendExecutor>(config, jaeger_agent, None)?;
		Ok((Arc::new(Client::Westend(client)), backend, import_queue, task_manager))
	} else {
		let service::PartialComponents { client, backend, import_queue, task_manager, .. }
			= new_partial::<polkadot_runtime::RuntimeApi, PolkadotExecutor>(config, jaeger_agent, None)?;
		Ok((Arc::new(Client::Polkadot(client)), backend, import_queue, task_manager))
	}
}

/// Build a new light node.
pub fn build_light(config: Configuration) -> Result<(
	TaskManager,
	RpcHandlers,
), Error> {
	if config.chain_spec.is_rococo() {
		new_light::<rococo_runtime::RuntimeApi, RococoExecutor>(config)
	} else if config.chain_spec.is_kusama() {
		new_light::<kusama_runtime::RuntimeApi, KusamaExecutor>(config)
	} else if config.chain_spec.is_westend() {
		new_light::<westend_runtime::RuntimeApi, WestendExecutor>(config)
	} else {
		new_light::<polkadot_runtime::RuntimeApi, PolkadotExecutor>(config)
	}
}

#[cfg(feature = "full-node")]
pub fn build_full(
	config: Configuration,
	is_collator: IsCollator,
	grandpa_pause: Option<(u32, u32)>,
	jaeger_agent: Option<std::net::SocketAddr>,
	telemetry_worker_handle: Option<TelemetryWorkerHandle>,
) -> Result<NewFull<Client>, Error> {
	if config.chain_spec.is_rococo() {
		new_full::<rococo_runtime::RuntimeApi, RococoExecutor>(
			config,
			is_collator,
			grandpa_pause,
			jaeger_agent,
			telemetry_worker_handle,
			None,
		).map(|full| full.with_client(Client::Rococo))
	} else if config.chain_spec.is_kusama() {
		new_full::<kusama_runtime::RuntimeApi, KusamaExecutor>(
			config,
			is_collator,
			grandpa_pause,
			jaeger_agent,
			telemetry_worker_handle,
			None,
		).map(|full| full.with_client(Client::Kusama))
	} else if config.chain_spec.is_westend() {
		new_full::<westend_runtime::RuntimeApi, WestendExecutor>(
			config,
			is_collator,
			grandpa_pause,
			jaeger_agent,
			telemetry_worker_handle,
			None,
		).map(|full| full.with_client(Client::Westend))
	} else {
		new_full::<polkadot_runtime::RuntimeApi, PolkadotExecutor>(
			config,
			is_collator,
			grandpa_pause,
			jaeger_agent,
			telemetry_worker_handle,
			None,
		).map(|full| full.with_client(Client::Polkadot))
	}
}<|MERGE_RESOLUTION|>--- conflicted
+++ resolved
@@ -733,31 +733,6 @@
 		};
 		config.network.extra_sets.extend(peer_sets_info(is_authority));
 	}
-
-<<<<<<< HEAD
-	// Add a dummy collation set with the intent of printing an error if one tries to connect a
-	// collator to a node that isn't compiled with `--features real-overseer`.
-	#[cfg(not(feature = "real-overseer"))]
-	config.network.extra_sets.push(sc_network::config::NonDefaultSetConfig {
-		notifications_protocol: "/polkadot/collation/1".into(),
-		max_notification_size: 16,
-		set_config: sc_network::config::SetConfig {
-			in_peers: 25,
-			out_peers: 0,
-			reserved_nodes: Vec::new(),
-			non_reserved_mode: sc_network::config::NonReservedPeerMode::Accept,
-		},
-	});
-=======
-	// TODO: At the moment, the collator protocol uses notifications protocols to download
-	// collations. Because of DoS-protection measures, notifications protocols have a very limited
-	// bandwidth capacity, resulting in the collation download taking a long time.
-	// The lines of code below considerably relaxes this DoS protection in order to circumvent
-	// this problem. This configuraiton change should preferably not reach any live network, and
-	// should be removed once the collation protocol is finished.
-	// Tracking issue: https://github.com/paritytech/polkadot/issues/2283
-	config.network.yamux_window_size = Some(5 * 1024 * 1024);
->>>>>>> 48d5b143
 
 	config.network.request_response_protocols.push(sc_finality_grandpa_warp_sync::request_response_config_for_chain(
 		&config, task_manager.spawn_handle(), backend.clone(), import_setup.1.shared_authority_set().clone(),
