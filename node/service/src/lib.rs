--- conflicted
+++ resolved
@@ -497,15 +497,9 @@
 		approval_voting: ApprovalVotingSubsystem::with_config(
 			approval_voting_config,
 			keystore.clone(),
-<<<<<<< HEAD
-			Metrics::register(registry)?,
-		),
-		#[cfg(not(feature = "approval-checking"))]
-		approval_voting: polkadot_subsystem::DummySubsystem,
-=======
+			Metrics::register(registry)?,
 		)?,
 		gossip_support: GossipSupportSubsystem::new(),
->>>>>>> 51655c3e
 	};
 
 	Overseer::new(
