// Copyright 2017-2020 Parity Technologies (UK) Ltd.
// This file is part of Polkadot.

// Polkadot is free software: you can redistribute it and/or modify
// it under the terms of the GNU General Public License as published by
// the Free Software Foundation, either version 3 of the License, or
// (at your option) any later version.

// Polkadot is distributed in the hope that it will be useful,
// but WITHOUT ANY WARRANTY; without even the implied warranty of
// MERCHANTABILITY or FITNESS FOR A PARTICULAR PURPOSE.  See the
// GNU General Public License for more details.

// You should have received a copy of the GNU General Public License
// along with Polkadot.  If not, see <http://www.gnu.org/licenses/>.

//! Polkadot service. Specialized wrapper over substrate service.

#![deny(unused_results)]

pub mod chain_spec;
mod grandpa_support;
mod client;

use grandpa::{self, FinalityProofProvider as GrandpaFinalityProofProvider};
#[cfg(feature = "full-node")]
use {
	std::convert::TryInto,
	std::time::Duration,

	log::info,
	polkadot_node_core_av_store::Config as AvailabilityConfig,
	polkadot_node_core_proposer::ProposerFactory,
	polkadot_overseer::{AllSubsystems, BlockInfo, Overseer, OverseerHandler},
	polkadot_primitives::v1::ParachainHost,
	authority_discovery::Service as AuthorityDiscoveryService,
	sp_blockchain::HeaderBackend,
	sp_core::traits::SpawnNamed,
	sp_keystore::SyncCryptoStorePtr,
	sp_trie::PrefixedMemoryDB,
	sc_client_api::ExecutorProvider,
};

use std::sync::Arc;

use prometheus_endpoint::Registry;
use sc_executor::native_executor_instance;
use service::RpcHandlers;

pub use self::client::{AbstractClient, Client, ClientHandle, ExecuteWithClient, RuntimeApiCollection};
pub use chain_spec::{PolkadotChainSpec, KusamaChainSpec, WestendChainSpec, RococoChainSpec};
pub use consensus_common::{Proposal, SelectChain, BlockImport, RecordProof, block_validation::Chain};
pub use polkadot_parachain::wasm_executor::run_worker as run_validation_worker;
pub use polkadot_primitives::v1::{Block, BlockId, CollatorId, Hash, Id as ParaId};
pub use sc_client_api::{Backend, ExecutionStrategy, CallExecutor};
pub use sc_consensus::LongestChain;
pub use sc_executor::NativeExecutionDispatch;
pub use service::{
	Role, PruningMode, TransactionPoolOptions, Error, RuntimeGenesis,
	TFullClient, TLightClient, TFullBackend, TLightBackend, TFullCallExecutor, TLightCallExecutor,
	Configuration, ChainSpec, TaskManager,
};
pub use service::config::{DatabaseConfig, PrometheusConfig};
pub use sp_api::{ApiRef, Core as CoreApi, ConstructRuntimeApi, ProvideRuntimeApi, StateBackend};
pub use sp_runtime::traits::{DigestFor, HashFor, NumberFor, Block as BlockT, self as runtime_traits, BlakeTwo256};

pub use kusama_runtime;
pub use polkadot_runtime;
pub use rococo_runtime;
pub use westend_runtime;

native_executor_instance!(
	pub PolkadotExecutor,
	polkadot_runtime::api::dispatch,
	polkadot_runtime::native_version,
	frame_benchmarking::benchmarking::HostFunctions,
);

native_executor_instance!(
	pub KusamaExecutor,
	kusama_runtime::api::dispatch,
	kusama_runtime::native_version,
	frame_benchmarking::benchmarking::HostFunctions,
);

native_executor_instance!(
	pub WestendExecutor,
	westend_runtime::api::dispatch,
	westend_runtime::native_version,
	frame_benchmarking::benchmarking::HostFunctions,
);

native_executor_instance!(
	pub RococoExecutor,
	rococo_runtime::api::dispatch,
	rococo_runtime::native_version,
	frame_benchmarking::benchmarking::HostFunctions,
);

/// Can be called for a `Configuration` to check if it is a configuration for the `Kusama` network.
pub trait IdentifyVariant {
	/// Returns if this is a configuration for the `Kusama` network.
	fn is_kusama(&self) -> bool;

	/// Returns if this is a configuration for the `Westend` network.
	fn is_westend(&self) -> bool;

	/// Returns if this is a configuration for the `Rococo` network.
	fn is_rococo(&self) -> bool;
}

impl IdentifyVariant for Box<dyn ChainSpec> {
	fn is_kusama(&self) -> bool {
		self.id().starts_with("kusama") || self.id().starts_with("ksm")
	}
	fn is_westend(&self) -> bool {
		self.id().starts_with("westend") || self.id().starts_with("wnd")
	}
	fn is_rococo(&self) -> bool {
		self.id().starts_with("rococo") || self.id().starts_with("rco")
	}
}

// If we're using prometheus, use a registry with a prefix of `polkadot`.
fn set_prometheus_registry(config: &mut Configuration) -> Result<(), Error> {
	if let Some(PrometheusConfig { registry, .. }) = config.prometheus_config.as_mut() {
		*registry = Registry::new_custom(Some("polkadot".into()), None)?;
	}

	Ok(())
}

pub type FullBackend = service::TFullBackend<Block>;
#[cfg(feature = "full-node")]
type FullSelectChain = sc_consensus::LongestChain<FullBackend, Block>;
pub type FullClient<RuntimeApi, Executor> = service::TFullClient<Block, RuntimeApi, Executor>;
#[cfg(feature = "full-node")]
type FullGrandpaBlockImport<RuntimeApi, Executor> = grandpa::GrandpaBlockImport<
	FullBackend, Block, FullClient<RuntimeApi, Executor>, FullSelectChain
>;

type LightBackend = service::TLightBackendWithHash<Block, sp_runtime::traits::BlakeTwo256>;

type LightClient<RuntimeApi, Executor> =
	service::TLightClientWithBackend<Block, RuntimeApi, Executor, LightBackend>;

#[cfg(feature = "full-node")]
fn new_partial<RuntimeApi, Executor>(config: &mut Configuration) -> Result<
	service::PartialComponents<
		FullClient<RuntimeApi, Executor>, FullBackend, FullSelectChain,
		consensus_common::DefaultImportQueue<Block, FullClient<RuntimeApi, Executor>>,
		sc_transaction_pool::FullPool<Block, FullClient<RuntimeApi, Executor>>,
		(
			impl Fn(
				polkadot_rpc::DenyUnsafe,
				polkadot_rpc::SubscriptionTaskExecutor,
			) -> polkadot_rpc::RpcExtension,
			(
				babe::BabeBlockImport<
					Block, FullClient<RuntimeApi, Executor>, FullGrandpaBlockImport<RuntimeApi, Executor>
				>,
				grandpa::LinkHalf<Block, FullClient<RuntimeApi, Executor>, FullSelectChain>,
				babe::BabeLink<Block>
			),
			(
				grandpa::SharedVoterState,
				Arc<GrandpaFinalityProofProvider<FullBackend, Block>>,
			),
		)
	>,
	Error
>
	where
		RuntimeApi: ConstructRuntimeApi<Block, FullClient<RuntimeApi, Executor>> + Send + Sync + 'static,
		RuntimeApi::RuntimeApi:
		RuntimeApiCollection<StateBackend = sc_client_api::StateBackendFor<FullBackend, Block>>,
		Executor: NativeExecutionDispatch + 'static,
{
	set_prometheus_registry(config)?;

	let inherent_data_providers = inherents::InherentDataProviders::new();

	let (client, backend, keystore_container, task_manager) =
		service::new_full_parts::<Block, RuntimeApi, Executor>(&config)?;
	let client = Arc::new(client);

	let select_chain = sc_consensus::LongestChain::new(backend.clone());

	let transaction_pool = sc_transaction_pool::BasicPool::new_full(
		config.transaction_pool.clone(),
		config.prometheus_registry(),
		task_manager.spawn_handle(),
		client.clone(),
	);

	let grandpa_hard_forks = if config.chain_spec.is_kusama() {
		grandpa_support::kusama_hard_forks()
	} else {
		Vec::new()
	};

	let (grandpa_block_import, grandpa_link) =
		grandpa::block_import_with_authority_set_hard_forks(
			client.clone(),
			&(client.clone() as Arc<_>),
			select_chain.clone(),
			grandpa_hard_forks,
		)?;

	let justification_import = grandpa_block_import.clone();

	let (block_import, babe_link) = babe::block_import(
		babe::Config::get_or_compute(&*client)?,
		grandpa_block_import,
		client.clone(),
	)?;

	let import_queue = babe::import_queue(
		babe_link.clone(),
		block_import.clone(),
		Some(Box::new(justification_import)),
		None,
		client.clone(),
		select_chain.clone(),
		inherent_data_providers.clone(),
		&task_manager.spawn_handle(),
		config.prometheus_registry(),
		consensus_common::CanAuthorWithNativeVersion::new(client.executor().clone()),
	)?;

	let justification_stream = grandpa_link.justification_stream();
	let shared_authority_set = grandpa_link.shared_authority_set().clone();
	let shared_voter_state = grandpa::SharedVoterState::empty();
	let finality_proof_provider =
		GrandpaFinalityProofProvider::new_for_service(backend.clone(), client.clone());

	let import_setup = (block_import.clone(), grandpa_link, babe_link.clone());
	let rpc_setup = (shared_voter_state.clone(), finality_proof_provider.clone());

	let babe_config = babe_link.config().clone();
	let shared_epoch_changes = babe_link.epoch_changes().clone();

	let rpc_extensions_builder = {
		let client = client.clone();
		let keystore = keystore_container.sync_keystore();
		let transaction_pool = transaction_pool.clone();
		let select_chain = select_chain.clone();
		let chain_spec = config.chain_spec.cloned_box();

		move |deny_unsafe, subscription_executor| -> polkadot_rpc::RpcExtension {
			let deps = polkadot_rpc::FullDeps {
				client: client.clone(),
				pool: transaction_pool.clone(),
				select_chain: select_chain.clone(),
				chain_spec: chain_spec.cloned_box(),
				deny_unsafe,
				babe: polkadot_rpc::BabeDeps {
					babe_config: babe_config.clone(),
					shared_epoch_changes: shared_epoch_changes.clone(),
					keystore: keystore.clone(),
				},
				grandpa: polkadot_rpc::GrandpaDeps {
					shared_voter_state: shared_voter_state.clone(),
					shared_authority_set: shared_authority_set.clone(),
					justification_stream: justification_stream.clone(),
					subscription_executor,
					finality_provider: finality_proof_provider.clone(),
				},
			};

			polkadot_rpc::create_full(deps)
		}
	};

	Ok(service::PartialComponents {
		client,
		backend,
		task_manager,
		keystore_container,
		select_chain,
		import_queue,
		transaction_pool,
		inherent_data_providers,
		other: (rpc_extensions_builder, import_setup, rpc_setup)
	})
}

#[cfg(feature="full-node")]
fn real_overseer<Spawner, RuntimeClient>(
	leaves: impl IntoIterator<Item = BlockInfo>,
	keystore: SyncCryptoStorePtr,
	runtime_client: Arc<RuntimeClient>,
	availability_config: AvailabilityConfig,
	network_service: Arc<sc_network::NetworkService<Block, Hash>>,
	authority_discovery: AuthorityDiscoveryService,
	registry: Option<&Registry>,
	spawner: Spawner,
) -> Result<(Overseer<Spawner>, OverseerHandler), Error>
where
	RuntimeClient: 'static + ProvideRuntimeApi<Block> + HeaderBackend<Block>,
	RuntimeClient::Api: ParachainHost<Block>,
	Spawner: 'static + SpawnNamed + Clone + Unpin,
{
	use polkadot_node_subsystem_util::metrics::Metrics;

	use polkadot_availability_distribution::AvailabilityDistributionSubsystem;
	use polkadot_node_core_av_store::AvailabilityStoreSubsystem;
	use polkadot_availability_bitfield_distribution::BitfieldDistribution as BitfieldDistributionSubsystem;
	use polkadot_node_core_bitfield_signing::BitfieldSigningSubsystem;
	use polkadot_node_core_backing::CandidateBackingSubsystem;
	use polkadot_node_core_candidate_selection::CandidateSelectionSubsystem;
	use polkadot_node_core_candidate_validation::CandidateValidationSubsystem;
	use polkadot_node_core_chain_api::ChainApiSubsystem;
	use polkadot_node_collation_generation::CollationGenerationSubsystem;
	use polkadot_collator_protocol::{CollatorProtocolSubsystem, ProtocolSide};
	use polkadot_network_bridge::NetworkBridge as NetworkBridgeSubsystem;
	use polkadot_pov_distribution::PoVDistribution as PoVDistributionSubsystem;
	use polkadot_node_core_provisioner::ProvisioningSubsystem as ProvisionerSubsystem;
	use polkadot_node_core_runtime_api::RuntimeApiSubsystem;
	use polkadot_statement_distribution::StatementDistribution as StatementDistributionSubsystem;

	let all_subsystems = AllSubsystems {
		availability_distribution: AvailabilityDistributionSubsystem::new(
			keystore.clone(),
			Metrics::register(registry)?,
		),
		availability_store: AvailabilityStoreSubsystem::new_on_disk(
			availability_config,
			Metrics::register(registry)?,
		)?,
		bitfield_distribution: BitfieldDistributionSubsystem::new(
			Metrics::register(registry)?,
		),
		bitfield_signing: BitfieldSigningSubsystem::new(
			spawner.clone(),
			keystore.clone(),
			Metrics::register(registry)?,
		),
		candidate_backing: CandidateBackingSubsystem::new(
			spawner.clone(),
			keystore.clone(),
			Metrics::register(registry)?,
		),
		candidate_selection: CandidateSelectionSubsystem::new(
			spawner.clone(),
			(),
			Metrics::register(registry)?,
		),
		candidate_validation: CandidateValidationSubsystem::new(
			spawner.clone(),
			Metrics::register(registry)?,
		),
		chain_api: ChainApiSubsystem::new(
			runtime_client.clone(),
			Metrics::register(registry)?,
		),
		collation_generation: CollationGenerationSubsystem::new(
			Metrics::register(registry)?,
		),
		collator_protocol: CollatorProtocolSubsystem::new(
			ProtocolSide::Validator(Metrics::register(registry)?),
		),
		network_bridge: NetworkBridgeSubsystem::new(
			network_service,
			authority_discovery,
		),
		pov_distribution: PoVDistributionSubsystem::new(
			Metrics::register(registry)?,
		),
		provisioner: ProvisionerSubsystem::new(
			spawner.clone(),
			(),
			Metrics::register(registry)?,
		),
		runtime_api: RuntimeApiSubsystem::new(
			runtime_client,
			Metrics::register(registry)?,
		),
		statement_distribution: StatementDistributionSubsystem::new(
			Metrics::register(registry)?,
		),
	};

	Overseer::new(
		leaves,
		all_subsystems,
		registry,
		spawner,
	).map_err(|e| Error::Other(format!("Failed to create an Overseer: {:?}", e)))
}

#[cfg(feature = "full-node")]
pub struct NewFull<C> {
	pub task_manager: TaskManager,
	pub client: C,
	pub overseer_handler: Option<OverseerHandler>,
	pub network: Arc<sc_network::NetworkService<Block, <Block as BlockT>::Hash>>,
	pub network_status_sinks: service::NetworkStatusSinks<Block>,
	pub rpc_handlers: RpcHandlers,
	pub backend: Arc<FullBackend>,
}

#[cfg(feature = "full-node")]
impl<C> NewFull<C> {
	/// Convert the client type using the given `func`.
	pub fn with_client<NC>(self, func: impl FnOnce(C) -> NC) -> NewFull<NC> {
		NewFull {
			client: func(self.client),
			task_manager: self.task_manager,
			overseer_handler: self.overseer_handler,
			network: self.network,
			network_status_sinks: self.network_status_sinks,
			rpc_handlers: self.rpc_handlers,
			backend: self.backend,
		}
	}
}

/// Is this node a collator?
#[cfg(feature = "full-node")]
#[derive(Debug, PartialEq, Eq, Clone, Copy)]
pub enum IsCollator {
	/// This node is a collator.
	True,
	/// This node is not a collator.
	False,
}

impl From<IsCollator> for bool {
	fn from(is_collator: IsCollator) -> bool {
		is_collator == IsCollator::True
	}
}

/// Create a new full node of arbitrary runtime and executor.
///
/// This is an advanced feature and not recommended for general use. Generally, `build_full` is
/// a better choice.
#[cfg(feature = "full-node")]
pub fn new_full<RuntimeApi, Executor>(
	mut config: Configuration,
	authority_discovery_disabled: bool,
	is_collator: IsCollator,
	grandpa_pause: Option<(u32, u32)>,
) -> Result<NewFull<Arc<FullClient<RuntimeApi, Executor>>>, Error>
	where
		RuntimeApi: ConstructRuntimeApi<Block, FullClient<RuntimeApi, Executor>> + Send + Sync + 'static,
		RuntimeApi::RuntimeApi:
		RuntimeApiCollection<StateBackend = sc_client_api::StateBackendFor<FullBackend, Block>>,
		Executor: NativeExecutionDispatch + 'static,
{
	let role = config.role.clone();
	let force_authoring = config.force_authoring;
	let disable_grandpa = config.disable_grandpa;
	let name = config.network.node_name.clone();

	let service::PartialComponents {
		client,
		backend,
		mut task_manager,
		keystore_container,
		select_chain,
		import_queue,
		transaction_pool,
		inherent_data_providers,
		other: (rpc_extensions_builder, import_setup, rpc_setup)
	} = new_partial::<RuntimeApi, Executor>(&mut config)?;

	let prometheus_registry = config.prometheus_registry().cloned();

	let (shared_voter_state, finality_proof_provider) = rpc_setup;

	let (network, network_status_sinks, system_rpc_tx, network_starter) =
		service::build_network(service::BuildNetworkParams {
			config: &config,
			client: client.clone(),
			transaction_pool: transaction_pool.clone(),
			spawn_handle: task_manager.spawn_handle(),
			import_queue,
			on_demand: None,
			block_announce_validator_builder: None,
			finality_proof_request_builder: None,
			finality_proof_provider: Some(finality_proof_provider.clone()),
		})?;

	if config.offchain_worker.enabled {
		let _ = service::build_offchain_workers(
			&config, backend.clone(), task_manager.spawn_handle(), client.clone(), network.clone(),
		);
	}

	let telemetry_connection_sinks = service::TelemetryConnectionSinks::default();

	let availability_config = config.database.clone().try_into();

	let rpc_handlers = service::spawn_tasks(service::SpawnTasksParams {
		config,
		backend: backend.clone(),
		client: client.clone(),
		keystore: keystore_container.sync_keystore(),
		network: network.clone(),
		rpc_extensions_builder: Box::new(rpc_extensions_builder),
		transaction_pool: transaction_pool.clone(),
		task_manager: &mut task_manager,
		on_demand: None,
		remote_blockchain: None,
		telemetry_connection_sinks: telemetry_connection_sinks.clone(),
		network_status_sinks: network_status_sinks.clone(),
		system_rpc_tx,
	})?;

	let (block_import, link_half, babe_link) = import_setup;

	let overseer_client = client.clone();
	let spawner = task_manager.spawn_handle();
	let leaves: Vec<_> = select_chain.clone()
		.leaves()
		.unwrap_or_else(|_| vec![])
		.into_iter()
		.filter_map(|hash| {
			let number = client.number(hash).ok()??;
			let parent_hash = client.header(&BlockId::Hash(hash)).ok()??.parent_hash;

			Some(BlockInfo {
				hash,
				parent_hash,
				number,
			})
		})
		.collect();

	let authority_discovery_service = if role.is_authority() || is_collator.into() {
		use sc_network::Event;
		use futures::StreamExt;

		if authority_discovery_disabled {
			Err("Authority discovery is mandatory for a validator.")?;
		}

		let authority_discovery_role = if role.is_authority() {
			authority_discovery::Role::PublishAndDiscover(
				keystore_container.keystore(),
			)
		} else {
			// don't publish our addresses when we're only a collator
			authority_discovery::Role::Discover
		};
		let dht_event_stream = network.event_stream("authority-discovery")
			.filter_map(|e| async move { match e {
				Event::Dht(e) => Some(e),
				_ => None,
			}});
		let (worker, service) = authority_discovery::new_worker_and_service(
			client.clone(),
			network.clone(),
			Box::pin(dht_event_stream),
			authority_discovery_role,
			prometheus_registry.clone(),
		);

		task_manager.spawn_handle().spawn("authority-discovery-worker", worker.run());
		Some(service)
	} else {
		None
	};

	// we'd say let overseer_handler = authority_discovery_service.map(|authority_discovery_service|, ...),
	// but in that case we couldn't use ? to propagate errors
	let overseer_handler = if let Some(authority_discovery_service) = authority_discovery_service {
		let (overseer, overseer_handler) = real_overseer(
			leaves,
			keystore_container.sync_keystore(),
			overseer_client.clone(),
			availability_config?,
			network.clone(),
			authority_discovery_service,
			prometheus_registry.as_ref(),
			spawner,
		)?;
		let overseer_handler_clone = overseer_handler.clone();

		task_manager.spawn_essential_handle().spawn_blocking("overseer", Box::pin(async move {
			use futures::{pin_mut, select, FutureExt};

			let forward = polkadot_overseer::forward_events(overseer_client, overseer_handler_clone);

			let forward = forward.fuse();
			let overseer_fut = overseer.run().fuse();

			pin_mut!(overseer_fut);
			pin_mut!(forward);

			select! {
				_ = forward => (),
				_ = overseer_fut => (),
				complete => (),
			}
		}));

		Some(overseer_handler)
	} else { None };

	if role.is_authority() {
		let can_author_with =
			consensus_common::CanAuthorWithNativeVersion::new(client.executor().clone());

		let proposer = ProposerFactory::new(
			task_manager.spawn_handle(),
			client.clone(),
			transaction_pool,
<<<<<<< HEAD
			overseer_handler.as_ref().ok_or("authorities require real overseer handlers")?.clone(),
=======
			overseer_handler.clone(),
			prometheus_registry.as_ref(),
>>>>>>> 80e3a7e0
		);

		let babe_config = babe::BabeParams {
			keystore: keystore_container.sync_keystore(),
			client: client.clone(),
			select_chain,
			block_import,
			env: proposer,
			sync_oracle: network.clone(),
			inherent_data_providers: inherent_data_providers.clone(),
			force_authoring,
			babe_link,
			can_author_with,
		};

		let babe = babe::start_babe(babe_config)?;
		task_manager.spawn_essential_handle().spawn_blocking("babe", babe);
	}

	// if the node isn't actively participating in consensus then it doesn't
	// need a keystore, regardless of which protocol we use below.
	let keystore_opt = if role.is_authority() {
		Some(keystore_container.sync_keystore())
	} else {
		None
	};

	let config = grandpa::Config {
		// FIXME substrate#1578 make this available through chainspec
		gossip_duration: Duration::from_millis(1000),
		justification_period: 512,
		name: Some(name),
		observer_enabled: false,
		keystore: keystore_opt,
		is_authority: role.is_network_authority(),
	};

	let enable_grandpa = !disable_grandpa;
	if enable_grandpa {
		// start the full GRANDPA voter
		// NOTE: unlike in substrate we are currently running the full
		// GRANDPA voter protocol for all full nodes (regardless of whether
		// they're validators or not). at this point the full voter should
		// provide better guarantees of block and vote data availability than
		// the observer.

		// add a custom voting rule to temporarily stop voting for new blocks
		// after the given pause block is finalized and restarting after the
		// given delay.
		let voting_rule = match grandpa_pause {
			Some((block, delay)) => {
				info!("GRANDPA scheduled voting pause set for block #{} with a duration of {} blocks.",
					block,
					delay,
				);

				grandpa::VotingRulesBuilder::default()
					.add(grandpa_support::PauseAfterBlockFor(block, delay))
					.build()
			}
			None => grandpa::VotingRulesBuilder::default().build(),
		};

		let grandpa_config = grandpa::GrandpaParams {
			config,
			link: link_half,
			network: network.clone(),
			telemetry_on_connect: Some(telemetry_connection_sinks.on_connect_stream()),
			voting_rule,
			prometheus_registry: prometheus_registry.clone(),
			shared_voter_state,
		};

		task_manager.spawn_essential_handle().spawn_blocking(
			"grandpa-voter",
			grandpa::run_grandpa_voter(grandpa_config)?
		);
	} else {
		grandpa::setup_disabled_grandpa(network.clone())?;
	}

	network_starter.start_network();

	Ok(NewFull {
		task_manager,
		client,
		overseer_handler,
		network,
		network_status_sinks,
		rpc_handlers,
		backend,
	})
}

/// Builds a new service for a light client.
fn new_light<Runtime, Dispatch>(mut config: Configuration) -> Result<(TaskManager, RpcHandlers), Error>
	where
		Runtime: 'static + Send + Sync + ConstructRuntimeApi<Block, LightClient<Runtime, Dispatch>>,
		<Runtime as ConstructRuntimeApi<Block, LightClient<Runtime, Dispatch>>>::RuntimeApi:
		RuntimeApiCollection<StateBackend = sc_client_api::StateBackendFor<LightBackend, Block>>,
		Dispatch: NativeExecutionDispatch + 'static,
{
	set_prometheus_registry(&mut config)?;
	use sc_client_api::backend::RemoteBackend;

	let (client, backend, keystore_container, mut task_manager, on_demand) =
		service::new_light_parts::<Block, Runtime, Dispatch>(&config)?;

	let select_chain = sc_consensus::LongestChain::new(backend.clone());

	let transaction_pool = Arc::new(sc_transaction_pool::BasicPool::new_light(
		config.transaction_pool.clone(),
		config.prometheus_registry(),
		task_manager.spawn_handle(),
		client.clone(),
		on_demand.clone(),
	));

	let grandpa_block_import = grandpa::light_block_import(
		client.clone(),
		backend.clone(),
		&(client.clone() as Arc<_>),
		Arc::new(on_demand.checker().clone()),
	)?;

	let finality_proof_import = grandpa_block_import.clone();
	let finality_proof_request_builder =
		finality_proof_import.create_finality_proof_request_builder();

	let (babe_block_import, babe_link) = babe::block_import(
		babe::Config::get_or_compute(&*client)?,
		grandpa_block_import,
		client.clone(),
	)?;

	let inherent_data_providers = inherents::InherentDataProviders::new();

	// FIXME: pruning task isn't started since light client doesn't do `AuthoritySetup`.
	let import_queue = babe::import_queue(
		babe_link,
		babe_block_import,
		None,
		Some(Box::new(finality_proof_import)),
		client.clone(),
		select_chain.clone(),
		inherent_data_providers.clone(),
		&task_manager.spawn_handle(),
		config.prometheus_registry(),
		consensus_common::NeverCanAuthor,
	)?;

	let finality_proof_provider =
		GrandpaFinalityProofProvider::new_for_service(backend.clone(), client.clone());

	let (network, network_status_sinks, system_rpc_tx, network_starter) =
		service::build_network(service::BuildNetworkParams {
			config: &config,
			client: client.clone(),
			transaction_pool: transaction_pool.clone(),
			spawn_handle: task_manager.spawn_handle(),
			import_queue,
			on_demand: Some(on_demand.clone()),
			block_announce_validator_builder: None,
			finality_proof_request_builder: Some(finality_proof_request_builder),
			finality_proof_provider: Some(finality_proof_provider),
		})?;

	if config.offchain_worker.enabled {
		let _ = service::build_offchain_workers(
			&config,
			backend.clone(),
			task_manager.spawn_handle(),
			client.clone(),
			network.clone(),
		);
	}

	let light_deps = polkadot_rpc::LightDeps {
		remote_blockchain: backend.remote_blockchain(),
		fetcher: on_demand.clone(),
		client: client.clone(),
		pool: transaction_pool.clone(),
	};

	let rpc_extensions = polkadot_rpc::create_light(light_deps);

	let rpc_handlers = service::spawn_tasks(service::SpawnTasksParams {
		on_demand: Some(on_demand),
		remote_blockchain: Some(backend.remote_blockchain()),
		rpc_extensions_builder: Box::new(service::NoopRpcExtensionBuilder(rpc_extensions)),
		task_manager: &mut task_manager,
		telemetry_connection_sinks: service::TelemetryConnectionSinks::default(),
		config,
		keystore: keystore_container.sync_keystore(),
		backend,
		transaction_pool,
		client,
		network,
		network_status_sinks,
		system_rpc_tx,
	})?;

	network_starter.start_network();

	Ok((task_manager, rpc_handlers))
}

/// Builds a new object suitable for chain operations.
#[cfg(feature = "full-node")]
pub fn new_chain_ops(mut config: &mut Configuration) -> Result<
	(
		Arc<Client>,
		Arc<FullBackend>,
		consensus_common::import_queue::BasicQueue<Block, PrefixedMemoryDB<BlakeTwo256>>,
		TaskManager,
	),
	Error
>
{
	config.keystore = service::config::KeystoreConfig::InMemory;
	if config.chain_spec.is_rococo() {
		let service::PartialComponents { client, backend, import_queue, task_manager, .. }
			= new_partial::<rococo_runtime::RuntimeApi, RococoExecutor>(config)?;
		Ok((Arc::new(Client::Rococo(client)), backend, import_queue, task_manager))
	} else if config.chain_spec.is_kusama() {
		let service::PartialComponents { client, backend, import_queue, task_manager, .. }
			= new_partial::<kusama_runtime::RuntimeApi, KusamaExecutor>(config)?;
		Ok((Arc::new(Client::Kusama(client)), backend, import_queue, task_manager))
	} else if config.chain_spec.is_westend() {
		let service::PartialComponents { client, backend, import_queue, task_manager, .. }
			= new_partial::<westend_runtime::RuntimeApi, WestendExecutor>(config)?;
		Ok((Arc::new(Client::Westend(client)), backend, import_queue, task_manager))
	} else {
		let service::PartialComponents { client, backend, import_queue, task_manager, .. }
			= new_partial::<polkadot_runtime::RuntimeApi, PolkadotExecutor>(config)?;
		Ok((Arc::new(Client::Polkadot(client)), backend, import_queue, task_manager))
	}
}

/// Build a new light node.
pub fn build_light(config: Configuration) -> Result<(TaskManager, RpcHandlers), Error> {
	if config.chain_spec.is_rococo() {
		new_light::<rococo_runtime::RuntimeApi, RococoExecutor>(config)
	} else if config.chain_spec.is_kusama() {
		new_light::<kusama_runtime::RuntimeApi, KusamaExecutor>(config)
	} else if config.chain_spec.is_westend() {
		new_light::<westend_runtime::RuntimeApi, WestendExecutor>(config)
	} else {
		new_light::<polkadot_runtime::RuntimeApi, PolkadotExecutor>(config)
	}
}

#[cfg(feature = "full-node")]
pub fn build_full(
	config: Configuration,
	authority_discovery_disabled: bool,
	is_collator: IsCollator,
	grandpa_pause: Option<(u32, u32)>,
) -> Result<NewFull<Client>, Error> {
	if config.chain_spec.is_rococo() {
		new_full::<rococo_runtime::RuntimeApi, RococoExecutor>(
			config,
			authority_discovery_disabled,
			is_collator,
			grandpa_pause,
		).map(|full| full.with_client(Client::Rococo))
	} else if config.chain_spec.is_kusama() {
		new_full::<kusama_runtime::RuntimeApi, KusamaExecutor>(
			config,
			authority_discovery_disabled,
			is_collator,
			grandpa_pause,
		).map(|full| full.with_client(Client::Kusama))
	} else if config.chain_spec.is_westend() {
		new_full::<westend_runtime::RuntimeApi, WestendExecutor>(
			config,
			authority_discovery_disabled,
			is_collator,
			grandpa_pause,
		).map(|full| full.with_client(Client::Westend))
	} else {
		new_full::<polkadot_runtime::RuntimeApi, PolkadotExecutor>(
			config,
			authority_discovery_disabled,
			is_collator,
			grandpa_pause,
		).map(|full| full.with_client(Client::Polkadot))
	}
}<|MERGE_RESOLUTION|>--- conflicted
+++ resolved
@@ -608,12 +608,8 @@
 			task_manager.spawn_handle(),
 			client.clone(),
 			transaction_pool,
-<<<<<<< HEAD
 			overseer_handler.as_ref().ok_or("authorities require real overseer handlers")?.clone(),
-=======
-			overseer_handler.clone(),
 			prometheus_registry.as_ref(),
->>>>>>> 80e3a7e0
 		);
 
 		let babe_config = babe::BabeParams {
