--- conflicted
+++ resolved
@@ -19,22 +19,10 @@
 mod grandpa_support;
 mod client;
 
-<<<<<<< HEAD
 pub mod chain_spec;
 
-=======
-use std::sync::Arc;
-use std::time::Duration;
-use service::{error::Error as ServiceError, RpcHandlers};
->>>>>>> e75ae5b7
 use grandpa::{self, FinalityProofProvider as GrandpaFinalityProofProvider};
 use log::info;
-<<<<<<< HEAD
-=======
-use sp_blockchain::HeaderBackend;
-use polkadot_overseer::{AllSubsystems, BlockInfo, Overseer, OverseerHandler};
-use polkadot_subsystem::DummySubsystem;
->>>>>>> e75ae5b7
 use polkadot_node_core_proposer::ProposerFactory;
 use polkadot_overseer::{AllSubsystems, BlockInfo, Overseer, OverseerHandler};
 use polkadot_subsystem::DummySubsystem;
@@ -71,11 +59,6 @@
 pub use polkadot_runtime;
 pub use rococo_runtime;
 pub use westend_runtime;
-<<<<<<< HEAD
-=======
-use prometheus_endpoint::Registry;
-pub use self::client::{AbstractClient, Client, RuntimeApiCollection};
->>>>>>> e75ae5b7
 
 native_executor_instance!(
 	pub PolkadotExecutor,
@@ -98,7 +81,6 @@
 	frame_benchmarking::benchmarking::HostFunctions,
 );
 
-<<<<<<< HEAD
 native_executor_instance!(
 	pub RococoExecutor,
 	rococo_runtime::api::dispatch,
@@ -106,8 +88,6 @@
 	frame_benchmarking::benchmarking::HostFunctions,
 );
 
-=======
->>>>>>> e75ae5b7
 /// Can be called for a `Configuration` to check if it is a configuration for the `Kusama` network.
 pub trait IdentifyVariant {
 	/// Returns if this is a configuration for the `Kusama` network.
@@ -345,17 +325,7 @@
 	collating_for: Option<(CollatorId, ParaId)>,
 	authority_discovery_enabled: bool,
 	grandpa_pause: Option<(u32, u32)>,
-<<<<<<< HEAD
 ) -> Result<NewFull<Arc<FullClient<RuntimeApi, Executor>>>, Error>
-=======
-) -> Result<(
-	TaskManager,
-	Arc<FullClient<RuntimeApi, Executor>>,
-	Arc<sc_network::NetworkService<Block, <Block as BlockT>::Hash>>,
-	RpcHandlers,
-	OverseerHandler,
-), Error>
->>>>>>> e75ae5b7
 	where
 		RuntimeApi: ConstructRuntimeApi<Block, FullClient<RuntimeApi, Executor>> + Send + Sync + 'static,
 		RuntimeApi::RuntimeApi:
@@ -604,7 +574,6 @@
 
 	network_starter.start_network();
 
-<<<<<<< HEAD
 	Ok(NewFull {
 		task_manager,
 		client,
@@ -613,9 +582,6 @@
 		network_status_sinks,
 		rpc_handlers,
 	})
-=======
-	Ok((task_manager, client, network, rpc_handlers, handler))
->>>>>>> e75ae5b7
 }
 
 /// Builds a new service for a light client.
@@ -735,16 +701,15 @@
 #[cfg(feature = "full-node")]
 pub fn new_chain_ops(mut config: &mut Configuration) -> Result<
 	(
-		Arc<crate::Client>,
+		Arc<Client>,
 		Arc<FullBackend>,
 		consensus_common::import_queue::BasicQueue<Block, PrefixedMemoryDB<BlakeTwo256>>,
 		TaskManager,
 	),
 	ServiceError
-> {
+>
+{
 	config.keystore = service::config::KeystoreConfig::InMemory;
-
-<<<<<<< HEAD
 	if config.chain_spec.is_rococo() {
 		let service::PartialComponents { client, backend, import_queue, task_manager, .. }
 			= new_partial::<rococo_runtime::RuntimeApi, RococoExecutor>(config)?;
@@ -769,11 +734,6 @@
 	if config.chain_spec.is_rococo() {
 		new_light::<rococo_runtime::RuntimeApi, RococoExecutor>(config)
 	} else if config.chain_spec.is_kusama() {
-=======
-/// Build a new light node.
-pub fn build_light(config: Configuration) -> Result<(TaskManager, RpcHandlers), ServiceError> {
-	if config.chain_spec.is_kusama() {
->>>>>>> e75ae5b7
 		new_light::<kusama_runtime::RuntimeApi, KusamaExecutor>(config)
 	} else if config.chain_spec.is_westend() {
 		new_light::<westend_runtime::RuntimeApi, WestendExecutor>(config)
@@ -788,7 +748,6 @@
 	collating_for: Option<(CollatorId, ParaId)>,
 	authority_discovery_enabled: bool,
 	grandpa_pause: Option<(u32, u32)>,
-<<<<<<< HEAD
 ) -> Result<NewFull<Client>, ServiceError> {
 	if config.chain_spec.is_rococo() {
 		new_full::<rococo_runtime::RuntimeApi, RococoExecutor>(
@@ -798,41 +757,25 @@
 			grandpa_pause,
 		).map(|full| full.with_client(Client::Rococo))
 	} else if config.chain_spec.is_kusama() {
-=======
-) -> Result<(TaskManager, Client, OverseerHandler), ServiceError> {
-	if config.chain_spec.is_kusama() {
->>>>>>> e75ae5b7
 		new_full::<kusama_runtime::RuntimeApi, KusamaExecutor>(
 			config,
 			collating_for,
 			authority_discovery_enabled,
 			grandpa_pause,
-<<<<<<< HEAD
 		).map(|full| full.with_client(Client::Kusama))
-=======
-		).map(|(task_manager, client, _, _, handler)| (task_manager, Client::Kusama(client), handler))
->>>>>>> e75ae5b7
 	} else if config.chain_spec.is_westend() {
 		new_full::<westend_runtime::RuntimeApi, WestendExecutor>(
 			config,
 			collating_for,
 			authority_discovery_enabled,
 			grandpa_pause,
-<<<<<<< HEAD
 		).map(|full| full.with_client(Client::Westend))
-=======
-		).map(|(task_manager, client, _, _, handler)| (task_manager, Client::Westend(client), handler))
->>>>>>> e75ae5b7
 	} else {
 		new_full::<polkadot_runtime::RuntimeApi, PolkadotExecutor>(
 			config,
 			collating_for,
 			authority_discovery_enabled,
 			grandpa_pause,
-<<<<<<< HEAD
 		).map(|full| full.with_client(Client::Polkadot))
-=======
-		).map(|(task_manager, client, _, _, handler)| (task_manager, Client::Polkadot(client), handler))
->>>>>>> e75ae5b7
 	}
 }