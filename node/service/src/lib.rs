--- conflicted
+++ resolved
@@ -695,14 +695,6 @@
 /// This is an advanced feature and not recommended for general use. Generally, `build_full` is
 /// a better choice.
 ///
-<<<<<<< HEAD
-=======
-/// `overseer_enable_anyways` always enables the overseer, based on the provided
-/// `OverseerGenerator`, regardless of the role the node has. The relay chain selection (longest or
-/// disputes-aware) is still determined based on the role of the node. Likewise for authority
-/// discovery.
-///
->>>>>>> f2ad8c53
 /// `workers_path` is used to get the path to the directory where auxiliary worker binaries reside.
 /// If not specified, the main binary's directory is searched first, then `/usr/lib/polkadot` is
 /// searched. If the path points to an executable rather then directory, that executable is used
@@ -1333,14 +1325,6 @@
 ///
 /// The actual "flavor", aka if it will use `Polkadot`, `Rococo` or `Kusama` is determined based on
 /// [`IdentifyVariant`] using the chain spec.
-<<<<<<< HEAD
-=======
-///
-/// `overseer_enable_anyways` always enables the overseer, based on the provided
-/// `OverseerGenerator`, regardless of the role the node has. The relay chain selection (longest or
-/// disputes-aware) is still determined based on the role of the node. Likewise for authority
-/// discovery.
->>>>>>> f2ad8c53
 #[cfg(feature = "full-node")]
 pub fn build_full<OverseerGenerator: OverseerGen>(
 	config: Configuration,
