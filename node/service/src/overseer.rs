// Copyright 2017-2020 Parity Technologies (UK) Ltd.
// This file is part of Polkadot.

// Polkadot is free software: you can redistribute it and/or modify
// it under the terms of the GNU General Public License as published by
// the Free Software Foundation, either version 3 of the License, or
// (at your option) any later version.

// Polkadot is distributed in the hope that it will be useful,
// but WITHOUT ANY WARRANTY; without even the implied warranty of
// MERCHANTABILITY or FITNESS FOR A PARTICULAR PURPOSE.  See the
// GNU General Public License for more details.

// You should have received a copy of the GNU General Public License
// along with Polkadot.  If not, see <http://www.gnu.org/licenses/>.

use super::{AuthorityDiscoveryApi, Block, Error, Hash, IsCollator, Registry, SpawnNamed};
use lru::LruCache;
use polkadot_availability_distribution::IncomingRequestReceivers;
use polkadot_node_core_approval_voting::Config as ApprovalVotingConfig;
use polkadot_node_core_av_store::Config as AvailabilityConfig;
use polkadot_node_core_candidate_validation::Config as CandidateValidationConfig;
use polkadot_node_core_chain_selection::Config as ChainSelectionConfig;
use polkadot_node_core_dispute_coordinator::Config as DisputeCoordinatorConfig;
use polkadot_node_network_protocol::request_response::{v1 as request_v1, IncomingRequestReceiver};
#[cfg(feature = "malus")]
pub use polkadot_overseer::{
	dummy::{dummy_overseer_builder, DummySubsystem},
	HeadSupportsParachains,
};
pub use polkadot_overseer::{
	BlockInfo, MetricsTrait, Overseer, OverseerBuilder, OverseerConnector, OverseerHandle,
};

use polkadot_primitives::v1::ParachainHost;
use sc_authority_discovery::Service as AuthorityDiscoveryService;
use sc_client_api::AuxStore;
use sc_keystore::LocalKeystore;
use sp_api::ProvideRuntimeApi;
use sp_blockchain::HeaderBackend;
use sp_consensus_babe::BabeApi;
use std::sync::Arc;

pub use polkadot_approval_distribution::ApprovalDistribution as ApprovalDistributionSubsystem;
pub use polkadot_availability_bitfield_distribution::BitfieldDistribution as BitfieldDistributionSubsystem;
pub use polkadot_availability_distribution::AvailabilityDistributionSubsystem;
pub use polkadot_availability_recovery::AvailabilityRecoverySubsystem;
pub use polkadot_collator_protocol::{CollatorProtocolSubsystem, ProtocolSide};
pub use polkadot_dispute_distribution::DisputeDistributionSubsystem;
pub use polkadot_gossip_support::GossipSupport as GossipSupportSubsystem;
pub use polkadot_network_bridge::NetworkBridge as NetworkBridgeSubsystem;
pub use polkadot_node_collation_generation::CollationGenerationSubsystem;
pub use polkadot_node_core_approval_voting::ApprovalVotingSubsystem;
pub use polkadot_node_core_av_store::AvailabilityStoreSubsystem;
pub use polkadot_node_core_backing::CandidateBackingSubsystem;
pub use polkadot_node_core_bitfield_signing::BitfieldSigningSubsystem;
pub use polkadot_node_core_candidate_validation::CandidateValidationSubsystem;
pub use polkadot_node_core_chain_api::ChainApiSubsystem;
pub use polkadot_node_core_chain_selection::ChainSelectionSubsystem;
pub use polkadot_node_core_dispute_coordinator::DisputeCoordinatorSubsystem;
pub use polkadot_node_core_dispute_participation::DisputeParticipationSubsystem;
pub use polkadot_node_core_provisioner::ProvisioningSubsystem as ProvisionerSubsystem;
pub use polkadot_node_core_runtime_api::RuntimeApiSubsystem;
pub use polkadot_statement_distribution::StatementDistribution as StatementDistributionSubsystem;

/// Arguments passed for overseer construction.
pub struct OverseerGenArgs<'a, Spawner, RuntimeClient>
where
	RuntimeClient: 'static + ProvideRuntimeApi<Block> + HeaderBackend<Block> + AuxStore,
	RuntimeClient::Api: ParachainHost<Block> + BabeApi<Block> + AuthorityDiscoveryApi<Block>,
	Spawner: 'static + SpawnNamed + Clone + Unpin,
{
	/// Set of initial relay chain leaves to track.
	pub leaves: Vec<BlockInfo>,
	/// The keystore to use for i.e. validator keys.
	pub keystore: Arc<LocalKeystore>,
	/// Runtime client generic, providing the `ProvieRuntimeApi` trait besides others.
	pub runtime_client: Arc<RuntimeClient>,
	/// The underlying key value store for the parachains.
	pub parachains_db: Arc<dyn kvdb::KeyValueDB>,
	/// Underlying network service implementation.
	pub network_service: Arc<sc_network::NetworkService<Block, Hash>>,
	/// Underlying authority discovery service.
	pub authority_discovery_service: AuthorityDiscoveryService,
	/// POV request receiver
	pub pov_req_receiver: IncomingRequestReceiver<request_v1::PoVFetchingRequest>,
	pub chunk_req_receiver: IncomingRequestReceiver<request_v1::ChunkFetchingRequest>,
	pub collation_req_receiver: IncomingRequestReceiver<request_v1::CollationFetchingRequest>,
	pub available_data_req_receiver:
		IncomingRequestReceiver<request_v1::AvailableDataFetchingRequest>,
	pub statement_req_receiver: IncomingRequestReceiver<request_v1::StatementFetchingRequest>,
	pub dispute_req_receiver: IncomingRequestReceiver<request_v1::DisputeRequest>,
	/// Prometheus registry, commonly used for production systems, less so for test.
	pub registry: Option<&'a Registry>,
	/// Task spawner to be used throughout the overseer and the APIs it provides.
	pub spawner: Spawner,
	/// Determines the behavior of the collator.
	pub is_collator: IsCollator,
	/// Configuration for the approval voting subsystem.
	pub approval_voting_config: ApprovalVotingConfig,
	/// Configuration for the availability store subsystem.
	pub availability_config: AvailabilityConfig,
	/// Configuration for the candidate validation subsystem.
	pub candidate_validation_config: CandidateValidationConfig,
	/// Configuration for the chain selection subsystem.
	pub chain_selection_config: ChainSelectionConfig,
	/// Configuration for the dispute coordinator subsystem.
	pub dispute_coordinator_config: DisputeCoordinatorConfig,
}

/// Obtain a prepared `OverseerBuilder`, that is initialized
/// with all default values.
pub fn prepared_overseer_builder<'a, Spawner, RuntimeClient>(
	OverseerGenArgs {
		leaves,
		keystore,
		runtime_client,
		parachains_db,
		network_service,
		authority_discovery_service,
		pov_req_receiver,
		chunk_req_receiver,
		collation_req_receiver,
		available_data_req_receiver,
		statement_req_receiver,
		dispute_req_receiver,
		registry,
		spawner,
		is_collator,
		approval_voting_config,
		availability_config,
		candidate_validation_config,
		chain_selection_config,
		dispute_coordinator_config,
	}: OverseerGenArgs<'a, Spawner, RuntimeClient>,
) -> Result<
	OverseerBuilder<
		Spawner,
		Arc<RuntimeClient>,
		CandidateValidationSubsystem,
		CandidateBackingSubsystem<Spawner>,
		StatementDistributionSubsystem,
		AvailabilityDistributionSubsystem,
		AvailabilityRecoverySubsystem,
		BitfieldSigningSubsystem<Spawner>,
		BitfieldDistributionSubsystem,
		ProvisionerSubsystem<Spawner>,
		RuntimeApiSubsystem<RuntimeClient>,
		AvailabilityStoreSubsystem,
		NetworkBridgeSubsystem<
			Arc<sc_network::NetworkService<Block, Hash>>,
			AuthorityDiscoveryService,
		>,
		ChainApiSubsystem<RuntimeClient>,
		CollationGenerationSubsystem,
		CollatorProtocolSubsystem,
		ApprovalDistributionSubsystem,
		ApprovalVotingSubsystem,
		GossipSupportSubsystem,
		DisputeCoordinatorSubsystem,
		DisputeParticipationSubsystem,
		DisputeDistributionSubsystem<AuthorityDiscoveryService>,
		ChainSelectionSubsystem,
	>,
	Error,
>
where
	RuntimeClient: 'static + ProvideRuntimeApi<Block> + HeaderBackend<Block> + AuxStore,
	RuntimeClient::Api: ParachainHost<Block> + BabeApi<Block> + AuthorityDiscoveryApi<Block>,
	Spawner: 'static + SpawnNamed + Clone + Unpin,
{
	use polkadot_node_subsystem_util::metrics::Metrics;
	use std::iter::FromIterator;

	let metrics: polkadot_overseer::Metrics =
		<polkadot_overseer::Metrics as MetricsTrait>::register(registry)?;

	let builder = Overseer::builder()
		.availability_distribution(AvailabilityDistributionSubsystem::new(
			keystore.clone(),
			IncomingRequestReceivers { pov_req_receiver, chunk_req_receiver },
			Metrics::register(registry)?,
		))
		.availability_recovery(AvailabilityRecoverySubsystem::with_chunks_only(
			available_data_req_receiver,
			Metrics::register(registry)?,
		))
		.availability_store(AvailabilityStoreSubsystem::new(
			parachains_db.clone(),
			availability_config,
			Metrics::register(registry)?,
		))
		.bitfield_distribution(BitfieldDistributionSubsystem::new(Metrics::register(registry)?))
		.bitfield_signing(BitfieldSigningSubsystem::new(
			spawner.clone(),
			keystore.clone(),
			Metrics::register(registry)?,
		))
		.candidate_backing(CandidateBackingSubsystem::new(
			spawner.clone(),
			keystore.clone(),
			Metrics::register(registry)?,
		))
		.candidate_validation(CandidateValidationSubsystem::with_config(
			candidate_validation_config,
			Metrics::register(registry)?, // candidate-validation metrics
			Metrics::register(registry)?, // validation host metrics
		))
		.chain_api(ChainApiSubsystem::new(runtime_client.clone(), Metrics::register(registry)?))
		.collation_generation(CollationGenerationSubsystem::new(Metrics::register(registry)?))
		.collator_protocol({
			let side = match is_collator {
				IsCollator::Yes(collator_pair) => ProtocolSide::Collator(
					network_service.local_peer_id().clone(),
					collator_pair,
					collation_req_receiver,
					Metrics::register(registry)?,
				),
				IsCollator::No => ProtocolSide::Validator {
					keystore: keystore.clone(),
					eviction_policy: Default::default(),
					metrics: Metrics::register(registry)?,
				},
			};
			CollatorProtocolSubsystem::new(side)
		})
		.network_bridge(NetworkBridgeSubsystem::new(
			network_service.clone(),
			authority_discovery_service.clone(),
			Box::new(network_service.clone()),
			Metrics::register(registry)?,
		))
		.provisioner(ProvisionerSubsystem::new(spawner.clone(), (), Metrics::register(registry)?))
		.runtime_api(RuntimeApiSubsystem::new(
			runtime_client.clone(),
			Metrics::register(registry)?,
			spawner.clone(),
		))
		.statement_distribution(StatementDistributionSubsystem::new(
			keystore.clone(),
			statement_req_receiver,
			Metrics::register(registry)?,
		))
		.approval_distribution(ApprovalDistributionSubsystem::new(Metrics::register(registry)?))
		.approval_voting(ApprovalVotingSubsystem::with_config(
			approval_voting_config,
			parachains_db.clone(),
			keystore.clone(),
			Box::new(network_service.clone()),
			Metrics::register(registry)?,
		))
		.gossip_support(GossipSupportSubsystem::new(keystore.clone()))
		.dispute_coordinator(DisputeCoordinatorSubsystem::new(
			parachains_db.clone(),
			dispute_coordinator_config,
			keystore.clone(),
<<<<<<< HEAD
		))
		.dispute_participation(DisputeParticipationSubsystem::new())
		.dispute_distribution(DisputeDistributionSubsystem::new(
=======
			Metrics::register(registry)?,
		),
		dispute_participation: DisputeParticipationSubsystem::new(),
		dispute_distribution: DisputeDistributionSubsystem::new(
>>>>>>> a3902fbf
			keystore.clone(),
			dispute_req_receiver,
			authority_discovery_service.clone(),
			Metrics::register(registry)?,
		))
		.chain_selection(ChainSelectionSubsystem::new(chain_selection_config, parachains_db))
		.leaves(Vec::from_iter(
			leaves
				.into_iter()
				.map(|BlockInfo { hash, parent_hash: _, number }| (hash, number)),
		))
		.activation_external_listeners(Default::default())
		.span_per_active_leaf(Default::default())
		.active_leaves(Default::default())
		.supports_parachains(runtime_client)
		.known_leaves(LruCache::new(KNOWN_LEAVES_CACHE_SIZE))
		.metrics(metrics)
		.spawner(spawner);
	Ok(builder)
}

/// Trait for the `fn` generating the overseer.
///
/// Default behavior is to create an unmodified overseer, as `RealOverseerGen`
/// would do.
pub trait OverseerGen {
	/// Overwrite the full generation of the overseer, including the subsystems.
	fn generate<'a, Spawner, RuntimeClient>(
		&self,
		connector: OverseerConnector,
		args: OverseerGenArgs<'a, Spawner, RuntimeClient>,
	) -> Result<(Overseer<Spawner, Arc<RuntimeClient>>, OverseerHandle), Error>
	where
		RuntimeClient: 'static + ProvideRuntimeApi<Block> + HeaderBackend<Block> + AuxStore,
		RuntimeClient::Api: ParachainHost<Block> + BabeApi<Block> + AuthorityDiscoveryApi<Block>,
		Spawner: 'static + SpawnNamed + Clone + Unpin,
	{
		let gen = RealOverseerGen;
		RealOverseerGen::generate::<Spawner, RuntimeClient>(&gen, connector, args)
	}
	// It would be nice to make `create_subsystems` part of this trait,
	// but the amount of generic arguments that would be required as
	// as consequence make this rather annoying to implement and use.
}

use polkadot_overseer::KNOWN_LEAVES_CACHE_SIZE;

/// The regular set of subsystems.
pub struct RealOverseerGen;

impl OverseerGen for RealOverseerGen {
	fn generate<'a, Spawner, RuntimeClient>(
		&self,
		connector: OverseerConnector,
		args: OverseerGenArgs<'a, Spawner, RuntimeClient>,
	) -> Result<(Overseer<Spawner, Arc<RuntimeClient>>, OverseerHandle), Error>
	where
		RuntimeClient: 'static + ProvideRuntimeApi<Block> + HeaderBackend<Block> + AuxStore,
		RuntimeClient::Api: ParachainHost<Block> + BabeApi<Block> + AuthorityDiscoveryApi<Block>,
		Spawner: 'static + SpawnNamed + Clone + Unpin,
	{
		prepared_overseer_builder(args)?
			.build_with_connector(connector)
			.map_err(|e| e.into())
	}
}<|MERGE_RESOLUTION|>--- conflicted
+++ resolved
@@ -254,16 +254,10 @@
 			parachains_db.clone(),
 			dispute_coordinator_config,
 			keystore.clone(),
-<<<<<<< HEAD
+			Metrics::register(registry)?,
 		))
 		.dispute_participation(DisputeParticipationSubsystem::new())
 		.dispute_distribution(DisputeDistributionSubsystem::new(
-=======
-			Metrics::register(registry)?,
-		),
-		dispute_participation: DisputeParticipationSubsystem::new(),
-		dispute_distribution: DisputeDistributionSubsystem::new(
->>>>>>> a3902fbf
 			keystore.clone(),
 			dispute_req_receiver,
 			authority_discovery_service.clone(),
