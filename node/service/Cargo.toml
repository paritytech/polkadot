[package]
name = "polkadot-service"
version = "0.9.27"
authors = ["Parity Technologies <admin@parity.io>"]
edition = "2021"

[dependencies]
# Substrate Client
<<<<<<< HEAD
sc-authority-discovery = { git = "https://github.com/jakehemmerle/substrate", branch = "8805-ed25519-zebra" }
babe = { package = "sc-consensus-babe", git = "https://github.com/jakehemmerle/substrate", branch = "8805-ed25519-zebra" }
beefy-primitives = { git = "https://github.com/jakehemmerle/substrate", branch = "8805-ed25519-zebra" }
beefy-gadget = { git = "https://github.com/jakehemmerle/substrate", branch = "8805-ed25519-zebra" }
grandpa = { package = "sc-finality-grandpa", git = "https://github.com/jakehemmerle/substrate", branch = "8805-ed25519-zebra" }
sc-block-builder = { git = "https://github.com/jakehemmerle/substrate", branch = "8805-ed25519-zebra" }
sc-chain-spec = { git = "https://github.com/jakehemmerle/substrate", branch = "8805-ed25519-zebra" }
sc-client-api = { git = "https://github.com/jakehemmerle/substrate", branch = "8805-ed25519-zebra" }
sc-client-db = { git = "https://github.com/jakehemmerle/substrate", branch = "8805-ed25519-zebra" }
sc-consensus-uncles = { git = "https://github.com/jakehemmerle/substrate", branch = "8805-ed25519-zebra" }
sc-consensus = { git = "https://github.com/jakehemmerle/substrate", branch = "8805-ed25519-zebra" }
sc-consensus-slots = { git = "https://github.com/jakehemmerle/substrate", branch = "8805-ed25519-zebra" }
sc-executor = { git = "https://github.com/jakehemmerle/substrate", branch = "8805-ed25519-zebra" }
sc-network = { git = "https://github.com/jakehemmerle/substrate", branch = "8805-ed25519-zebra" }
sc-transaction-pool = { git = "https://github.com/jakehemmerle/substrate", branch = "8805-ed25519-zebra" }
sc-sync-state-rpc = { git = "https://github.com/jakehemmerle/substrate", branch = "8805-ed25519-zebra" }
sc-keystore = { git = "https://github.com/jakehemmerle/substrate", branch = "8805-ed25519-zebra" }
sc-basic-authorship = { git = "https://github.com/jakehemmerle/substrate", branch = "8805-ed25519-zebra" }
sc-offchain = { git = "https://github.com/jakehemmerle/substrate", branch = "8805-ed25519-zebra" }
sc-sysinfo = { git = "https://github.com/jakehemmerle/substrate", branch = "8805-ed25519-zebra" }
service = { package = "sc-service", git = "https://github.com/jakehemmerle/substrate", default-features = false , branch = "8805-ed25519-zebra" }
telemetry = { package = "sc-telemetry", git = "https://github.com/jakehemmerle/substrate", branch = "8805-ed25519-zebra" }
=======
sc-authority-discovery = { git = "https://github.com/paritytech/substrate", branch = "master" }
babe = { package = "sc-consensus-babe", git = "https://github.com/paritytech/substrate", branch = "master" }
beefy-primitives = { git = "https://github.com/paritytech/substrate", branch = "master" }
beefy-gadget = { git = "https://github.com/paritytech/substrate", branch = "master" }
grandpa = { package = "sc-finality-grandpa", git = "https://github.com/paritytech/substrate", branch = "master" }
sc-block-builder = { git = "https://github.com/paritytech/substrate", branch = "master" }
sc-chain-spec = { git = "https://github.com/paritytech/substrate", branch = "master" }
sc-client-api = { git = "https://github.com/paritytech/substrate", branch = "master" }
sc-client-db = { git = "https://github.com/paritytech/substrate", branch = "master" }
sc-consensus = { git = "https://github.com/paritytech/substrate", branch = "master" }
sc-consensus-slots = { git = "https://github.com/paritytech/substrate", branch = "master" }
sc-executor = { git = "https://github.com/paritytech/substrate", branch = "master" }
sc-network = { git = "https://github.com/paritytech/substrate", branch = "master" }
sc-transaction-pool = { git = "https://github.com/paritytech/substrate", branch = "master" }
sc-sync-state-rpc = { git = "https://github.com/paritytech/substrate", branch = "master" }
sc-keystore = { git = "https://github.com/paritytech/substrate", branch = "master" }
sc-basic-authorship = { git = "https://github.com/paritytech/substrate", branch = "master" }
sc-offchain = { git = "https://github.com/paritytech/substrate", branch = "master" }
sc-sysinfo = { git = "https://github.com/paritytech/substrate", branch = "master" }
service = { package = "sc-service", git = "https://github.com/paritytech/substrate", branch = "master", default-features = false }
telemetry = { package = "sc-telemetry", git = "https://github.com/paritytech/substrate", branch = "master" }
>>>>>>> 670d33c5

# Substrate Primitives
sp-authority-discovery = { git = "https://github.com/jakehemmerle/substrate", branch = "8805-ed25519-zebra" }
consensus_common = { package = "sp-consensus", git = "https://github.com/jakehemmerle/substrate", branch = "8805-ed25519-zebra" }
grandpa_primitives = { package = "sp-finality-grandpa", git = "https://github.com/jakehemmerle/substrate", branch = "8805-ed25519-zebra" }
inherents = { package = "sp-inherents", git = "https://github.com/jakehemmerle/substrate", branch = "8805-ed25519-zebra" }
sp-api = { git = "https://github.com/jakehemmerle/substrate", branch = "8805-ed25519-zebra" }
sp-block-builder = { git = "https://github.com/jakehemmerle/substrate", branch = "8805-ed25519-zebra" }
sp-blockchain = { git = "https://github.com/jakehemmerle/substrate", branch = "8805-ed25519-zebra" }
sp-core = { git = "https://github.com/jakehemmerle/substrate", branch = "8805-ed25519-zebra" }
sp-io = { git = "https://github.com/jakehemmerle/substrate", branch = "8805-ed25519-zebra" }
sp-keystore = { git = "https://github.com/jakehemmerle/substrate", branch = "8805-ed25519-zebra" }
sp-offchain = { package = "sp-offchain", git = "https://github.com/jakehemmerle/substrate", branch = "8805-ed25519-zebra" }
sp-runtime = { git = "https://github.com/jakehemmerle/substrate", branch = "8805-ed25519-zebra" }
sp-session = { git = "https://github.com/jakehemmerle/substrate", branch = "8805-ed25519-zebra" }
sp-storage = { git = "https://github.com/jakehemmerle/substrate", branch = "8805-ed25519-zebra" }
sp-transaction-pool = { git = "https://github.com/jakehemmerle/substrate", branch = "8805-ed25519-zebra" }
sp-trie = { git = "https://github.com/jakehemmerle/substrate", branch = "8805-ed25519-zebra" }
sp-timestamp = { git = "https://github.com/jakehemmerle/substrate", branch = "8805-ed25519-zebra" }
sp-consensus-babe = { git = "https://github.com/jakehemmerle/substrate", branch = "8805-ed25519-zebra" }
sp-state-machine = { git = "https://github.com/jakehemmerle/substrate", branch = "8805-ed25519-zebra" }

# Substrate Pallets
pallet-babe = { git = "https://github.com/jakehemmerle/substrate", branch = "8805-ed25519-zebra" }
pallet-im-online = { git = "https://github.com/jakehemmerle/substrate", branch = "8805-ed25519-zebra" }
pallet-staking = { git = "https://github.com/jakehemmerle/substrate", branch = "8805-ed25519-zebra" }
pallet-transaction-payment-rpc-runtime-api = { git = "https://github.com/jakehemmerle/substrate", branch = "8805-ed25519-zebra" }

# Substrate Other
frame-system-rpc-runtime-api = { git = "https://github.com/jakehemmerle/substrate", branch = "8805-ed25519-zebra" }
prometheus-endpoint = { package = "substrate-prometheus-endpoint", git = "https://github.com/jakehemmerle/substrate", branch = "8805-ed25519-zebra" }

# External Crates
futures = "0.3.21"
hex-literal = "0.3.4"
gum = { package = "tracing-gum", path = "../gum/" }
serde = { version = "1.0.137", features = ["derive"] }
serde_json = "1.0.81"
thiserror = "1.0.31"
kvdb = "0.11.0"
kvdb-rocksdb = { version = "0.15.2", optional = true }
parity-db = { version = "0.3.16", optional = true }
async-trait = "0.1.53"
lru = "0.7"

# Polkadot
polkadot-node-core-parachains-inherent = { path = "../core/parachains-inherent" }
polkadot-overseer = { path = "../overseer" }
polkadot-client = { path = "../client", default-features = false, optional = true }
polkadot-parachain = { path = "../../parachain" }
polkadot-primitives = { path = "../../primitives" }
polkadot-node-primitives = { path = "../primitives" }
polkadot-rpc = { path = "../../rpc" }
polkadot-node-subsystem = {path = "../subsystem" }
polkadot-node-subsystem-util = { path = "../subsystem-util" }
polkadot-node-subsystem-types = { path = "../subsystem-types" }
polkadot-runtime-parachains = { path = "../../runtime/parachains" }
polkadot-node-network-protocol = { path = "../network/protocol" }

# Polkadot Runtime Constants
polkadot-runtime-constants = { path = "../../runtime/polkadot/constants", optional = true }
kusama-runtime-constants = { path = "../../runtime/kusama/constants", optional = true }
rococo-runtime-constants = { path = "../../runtime/rococo/constants", optional = true }
westend-runtime-constants = { path = "../../runtime/westend/constants", optional = true }

# Polkadot Runtimes
polkadot-runtime = { path = "../../runtime/polkadot", optional = true }
kusama-runtime = { path = "../../runtime/kusama", optional = true }
westend-runtime = { path = "../../runtime/westend", optional = true }
rococo-runtime = { path = "../../runtime/rococo", optional = true }

# Polkadot Subsystems
polkadot-approval-distribution = { path = "../network/approval-distribution", optional = true }
polkadot-availability-bitfield-distribution = { path = "../network/bitfield-distribution", optional = true }
polkadot-availability-distribution = { path = "../network/availability-distribution", optional = true }
polkadot-availability-recovery = { path = "../network/availability-recovery", optional = true }
polkadot-collator-protocol = { path = "../network/collator-protocol", optional = true }
polkadot-dispute-distribution = { path = "../network/dispute-distribution", optional = true }
polkadot-gossip-support = { path = "../network/gossip-support", optional = true }
polkadot-network-bridge = { path = "../network/bridge", optional = true }
polkadot-node-collation-generation = { path = "../collation-generation", optional = true }
polkadot-node-core-approval-voting = { path = "../core/approval-voting", optional = true }
polkadot-node-core-av-store = { path = "../core/av-store", optional = true }
polkadot-node-core-backing = { path = "../core/backing", optional = true }
polkadot-node-core-bitfield-signing = { path = "../core/bitfield-signing", optional = true }
polkadot-node-core-candidate-validation = { path = "../core/candidate-validation", optional = true }
polkadot-node-core-chain-api = { path = "../core/chain-api", optional = true }
polkadot-node-core-chain-selection = { path = "../core/chain-selection", optional = true }
polkadot-node-core-dispute-coordinator = { path = "../core/dispute-coordinator", optional = true }
polkadot-node-core-provisioner = { path = "../core/provisioner", optional = true }
polkadot-node-core-pvf-checker = { path = "../core/pvf-checker", optional = true }
polkadot-node-core-runtime-api = { path = "../core/runtime-api", optional = true }
polkadot-statement-distribution = { path = "../network/statement-distribution", optional = true }

[dev-dependencies]
polkadot-test-client = { path = "../test/client" }
polkadot-node-subsystem-test-helpers = { path = "../subsystem-test-helpers" }
env_logger = "0.9.0"
log = "0.4.17"
assert_matches = "1.5.0"
tempfile = "3.2"

[features]
default = ["db", "full-node", "polkadot-native"]

db = [
	"service/rocksdb"
]

full-node = [
	"polkadot-node-core-av-store",
	"polkadot-node-core-approval-voting",
	"polkadot-availability-bitfield-distribution",
	"polkadot-availability-distribution",
	"polkadot-availability-recovery",
	"polkadot-client",
	"polkadot-collator-protocol",
	"polkadot-dispute-distribution",
	"polkadot-gossip-support",
	"polkadot-network-bridge",
	"polkadot-node-collation-generation",
	"polkadot-node-core-backing",
	"polkadot-node-core-bitfield-signing",
	"polkadot-node-core-candidate-validation",
	"polkadot-node-core-chain-api",
	"polkadot-node-core-chain-selection",
	"polkadot-node-core-dispute-coordinator",
	"polkadot-node-core-provisioner",
	"polkadot-node-core-runtime-api",
	"polkadot-statement-distribution",
	"polkadot-approval-distribution",
	"polkadot-node-core-pvf-checker",
	"kvdb-rocksdb",
	"parity-db",
]

# Configure the native runtimes to use. Polkadot is enabled by default.
#
# Validators require the native runtime currently
polkadot-native = [ "polkadot-runtime", "polkadot-runtime-constants", "polkadot-client/polkadot" ]
kusama-native = [ "kusama-runtime", "kusama-runtime-constants", "polkadot-client/kusama" ]
westend-native = [ "westend-runtime", "westend-runtime-constants", "polkadot-client/westend" ]
rococo-native = [ "rococo-runtime", "rococo-runtime-constants", "polkadot-client/rococo" ]

runtime-benchmarks = [
	"polkadot-runtime/runtime-benchmarks",
	"kusama-runtime/runtime-benchmarks",
	"westend-runtime/runtime-benchmarks",
	"rococo-runtime/runtime-benchmarks"
]
try-runtime = [
	"polkadot-runtime/try-runtime",
	"kusama-runtime/try-runtime",
	"westend-runtime/try-runtime",
	"rococo-runtime/try-runtime",
]
fast-runtime = [
	"polkadot-runtime/fast-runtime",
	"kusama-runtime/fast-runtime",
	"westend-runtime/fast-runtime",
	"rococo-runtime/fast-runtime",
]

malus = ["full-node"]
runtime-metrics = [
	"polkadot-client/runtime-metrics",
	"rococo-runtime/runtime-metrics",
	"westend-runtime/runtime-metrics",
	"kusama-runtime/runtime-metrics",
	"polkadot-runtime/runtime-metrics",
	"polkadot-runtime-parachains/runtime-metrics"
]

staging-client = ["polkadot-node-core-provisioner/staging-client"]<|MERGE_RESOLUTION|>--- conflicted
+++ resolved
@@ -6,7 +6,6 @@
 
 [dependencies]
 # Substrate Client
-<<<<<<< HEAD
 sc-authority-discovery = { git = "https://github.com/jakehemmerle/substrate", branch = "8805-ed25519-zebra" }
 babe = { package = "sc-consensus-babe", git = "https://github.com/jakehemmerle/substrate", branch = "8805-ed25519-zebra" }
 beefy-primitives = { git = "https://github.com/jakehemmerle/substrate", branch = "8805-ed25519-zebra" }
@@ -16,7 +15,6 @@
 sc-chain-spec = { git = "https://github.com/jakehemmerle/substrate", branch = "8805-ed25519-zebra" }
 sc-client-api = { git = "https://github.com/jakehemmerle/substrate", branch = "8805-ed25519-zebra" }
 sc-client-db = { git = "https://github.com/jakehemmerle/substrate", branch = "8805-ed25519-zebra" }
-sc-consensus-uncles = { git = "https://github.com/jakehemmerle/substrate", branch = "8805-ed25519-zebra" }
 sc-consensus = { git = "https://github.com/jakehemmerle/substrate", branch = "8805-ed25519-zebra" }
 sc-consensus-slots = { git = "https://github.com/jakehemmerle/substrate", branch = "8805-ed25519-zebra" }
 sc-executor = { git = "https://github.com/jakehemmerle/substrate", branch = "8805-ed25519-zebra" }
@@ -27,31 +25,8 @@
 sc-basic-authorship = { git = "https://github.com/jakehemmerle/substrate", branch = "8805-ed25519-zebra" }
 sc-offchain = { git = "https://github.com/jakehemmerle/substrate", branch = "8805-ed25519-zebra" }
 sc-sysinfo = { git = "https://github.com/jakehemmerle/substrate", branch = "8805-ed25519-zebra" }
-service = { package = "sc-service", git = "https://github.com/jakehemmerle/substrate", default-features = false , branch = "8805-ed25519-zebra" }
+service = { package = "sc-service", git = "https://github.com/jakehemmerle/substrate", branch = "8805-ed25519-zebra", default-features = false }
 telemetry = { package = "sc-telemetry", git = "https://github.com/jakehemmerle/substrate", branch = "8805-ed25519-zebra" }
-=======
-sc-authority-discovery = { git = "https://github.com/paritytech/substrate", branch = "master" }
-babe = { package = "sc-consensus-babe", git = "https://github.com/paritytech/substrate", branch = "master" }
-beefy-primitives = { git = "https://github.com/paritytech/substrate", branch = "master" }
-beefy-gadget = { git = "https://github.com/paritytech/substrate", branch = "master" }
-grandpa = { package = "sc-finality-grandpa", git = "https://github.com/paritytech/substrate", branch = "master" }
-sc-block-builder = { git = "https://github.com/paritytech/substrate", branch = "master" }
-sc-chain-spec = { git = "https://github.com/paritytech/substrate", branch = "master" }
-sc-client-api = { git = "https://github.com/paritytech/substrate", branch = "master" }
-sc-client-db = { git = "https://github.com/paritytech/substrate", branch = "master" }
-sc-consensus = { git = "https://github.com/paritytech/substrate", branch = "master" }
-sc-consensus-slots = { git = "https://github.com/paritytech/substrate", branch = "master" }
-sc-executor = { git = "https://github.com/paritytech/substrate", branch = "master" }
-sc-network = { git = "https://github.com/paritytech/substrate", branch = "master" }
-sc-transaction-pool = { git = "https://github.com/paritytech/substrate", branch = "master" }
-sc-sync-state-rpc = { git = "https://github.com/paritytech/substrate", branch = "master" }
-sc-keystore = { git = "https://github.com/paritytech/substrate", branch = "master" }
-sc-basic-authorship = { git = "https://github.com/paritytech/substrate", branch = "master" }
-sc-offchain = { git = "https://github.com/paritytech/substrate", branch = "master" }
-sc-sysinfo = { git = "https://github.com/paritytech/substrate", branch = "master" }
-service = { package = "sc-service", git = "https://github.com/paritytech/substrate", branch = "master", default-features = false }
-telemetry = { package = "sc-telemetry", git = "https://github.com/paritytech/substrate", branch = "master" }
->>>>>>> 670d33c5
 
 # Substrate Primitives
 sp-authority-discovery = { git = "https://github.com/jakehemmerle/substrate", branch = "8805-ed25519-zebra" }
