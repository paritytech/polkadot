--- conflicted
+++ resolved
@@ -72,10 +72,7 @@
 kvdb = "0.12.0"
 kvdb-rocksdb = { version = "0.16.0", optional = true }
 parity-db = { version = "0.4.2", optional = true }
-<<<<<<< HEAD
-=======
-
->>>>>>> a70d12ae
+
 async-trait = "0.1.57"
 lru = "0.8"
 
