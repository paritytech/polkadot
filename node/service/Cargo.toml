--- conflicted
+++ resolved
@@ -1,11 +1,5 @@
 [package]
 name = "polkadot-service"
-<<<<<<< HEAD
-=======
-version = "0.9.31"
-authors = ["Parity Technologies <admin@parity.io>"]
-edition = "2021"
->>>>>>> 3cf644ab
 rust-version = "1.60"
 version.workspace = true
 authors.workspace = true
