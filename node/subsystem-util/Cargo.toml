--- conflicted
+++ resolved
@@ -9,16 +9,10 @@
 async-trait = "0.1.51"
 futures = "0.3.15"
 itertools = "0.10"
-<<<<<<< HEAD
 parity-scale-codec = { version = "2.0.0", default-features = false, features = [
     "derive",
 ] }
-pin-project = "1.0.7"
-=======
-parity-scale-codec = { version = "2.0.0", default-features = false, features = ["derive"] }
-parking_lot = { version = "0.11.1", optional = true }
 pin-project = "1.0.8"
->>>>>>> 54d1cb91
 rand = "0.8.3"
 thiserror = "1.0.26"
 tracing = "0.1.26"
@@ -39,10 +33,6 @@
 
 [dev-dependencies]
 assert_matches = "1.4.0"
-<<<<<<< HEAD
-=======
-async-trait = "0.1.51"
->>>>>>> 54d1cb91
 env_logger = "0.9.0"
 futures = { version = "0.3.15", features = ["thread-pool"] }
 log = "0.4.13"
