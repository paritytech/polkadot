[package]
name = "polkadot-node-subsystem-util"
version = "0.1.0"
authors = ["Parity Technologies <admin@parity.io>"]
edition = "2018"
description = "Subsystem traits and message definitions"

[dependencies]
async-trait = "0.1"
derive_more = "0.99.9"
futures = "0.3.5"
futures-timer = "3.0.2"
log = "0.4.8"
parity-scale-codec = "1.3.4"
parking_lot = { version = "0.10.0", optional = true }
pin-project = "0.4.22"
smallvec = "1.4.1"
streamunordered = "0.5.1"

polkadot-node-primitives = { path = "../primitives" }
polkadot-node-subsystem = { path = "../subsystem" }
polkadot-primitives = { path = "../../primitives" }
polkadot-statement-table = { path = "../../statement-table" }

sc-keystore = { git = "https://github.com/paritytech/substrate", branch = "master" }
sc-network = { git = "https://github.com/paritytech/substrate", branch = "master" }
sp-core = { git = "https://github.com/paritytech/substrate", branch = "master" }
<<<<<<< HEAD
sp-application-crypto = { git = "https://github.com/paritytech/substrate", branch = "master" }
sp-keystore = { git = "https://github.com/paritytech/substrate", branch = "master" }
streamunordered = "0.5.1"
=======
substrate-prometheus-endpoint = { git = "https://github.com/paritytech/substrate", branch = "master" }
>>>>>>> 5bb296bf

[dev-dependencies]
assert_matches = "1.3.0"
async-trait = "0.1"
futures = { version = "0.3.5", features = ["thread-pool"] }
parking_lot = "0.10.0"
polkadot-node-subsystem-test-helpers = { path = "../subsystem-test-helpers" }
env_logger = "0.7.1"<|MERGE_RESOLUTION|>--- conflicted
+++ resolved
@@ -25,13 +25,10 @@
 sc-keystore = { git = "https://github.com/paritytech/substrate", branch = "master" }
 sc-network = { git = "https://github.com/paritytech/substrate", branch = "master" }
 sp-core = { git = "https://github.com/paritytech/substrate", branch = "master" }
-<<<<<<< HEAD
 sp-application-crypto = { git = "https://github.com/paritytech/substrate", branch = "master" }
 sp-keystore = { git = "https://github.com/paritytech/substrate", branch = "master" }
 streamunordered = "0.5.1"
-=======
 substrate-prometheus-endpoint = { git = "https://github.com/paritytech/substrate", branch = "master" }
->>>>>>> 5bb296bf
 
 [dev-dependencies]
 assert_matches = "1.3.0"
