--- conflicted
+++ resolved
@@ -1,11 +1,5 @@
 [package]
 name = "polkadot-node-subsystem-util"
-<<<<<<< HEAD
-=======
-version = "0.9.31"
-authors = ["Parity Technologies <admin@parity.io>"]
-edition = "2021"
->>>>>>> 3cf644ab
 description = "Subsystem traits and message definitions"
 version.workspace = true
 authors.workspace = true
