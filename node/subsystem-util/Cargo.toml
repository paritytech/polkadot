[package]
name = "polkadot-node-subsystem-util"
version = "0.9.29"
authors = ["Parity Technologies <admin@parity.io>"]
edition = "2021"
description = "Subsystem traits and message definitions"

[dependencies]
async-trait = "0.1.57"
futures = "0.3.21"
itertools = "0.10"
parity-scale-codec = { version = "3.1.5", default-features = false, features = ["derive"] }
parking_lot = "0.11.2"
pin-project = "1.0.9"
rand = "0.8.5"
thiserror = "1.0.31"
fatality = "0.0.6"
gum = { package = "tracing-gum", path = "../gum" }
derive_more = "0.99.17"
lru = "0.8.0"

polkadot-node-subsystem = {path = "../subsystem" }
polkadot-node-jaeger = { path = "../jaeger" }
polkadot-node-metrics = { path = "../metrics" }
polkadot-node-network-protocol = { path = "../network/protocol" }
polkadot-primitives = { path = "../../primitives" }
polkadot-node-primitives = { path = "../primitives" }
polkadot-overseer = { path = "../overseer" }
metered = { package = "prioritized-metered-channel", version = "0.2.0" }

sp-core = { git = "https://github.com/paritytech/substrate", branch = "master" }
sp-application-crypto = { git = "https://github.com/paritytech/substrate", branch = "master" }
sp-keystore = { git = "https://github.com/paritytech/substrate", branch = "master" }

<<<<<<< HEAD
kvdb = "0.11.0"
parity-util-mem = { version = "0.11", default-features = false }
parity-db = { version = "0.4.2"}
=======
kvdb = "0.12.0"
parity-util-mem = { version = "0.12.0", default-features = false }
parity-db = { version = "0.3.13" }
>>>>>>> a28b257a

[dev-dependencies]
assert_matches = "1.4.0"
env_logger = "0.9.0"
futures = { version = "0.3.21", features = ["thread-pool"] }
log = "0.4.17"
polkadot-node-subsystem-test-helpers = { path = "../subsystem-test-helpers" }
lazy_static = "1.4.0"
polkadot-primitives-test-helpers = { path = "../../primitives/test-helpers" }
<<<<<<< HEAD
kvdb-shared-tests = "0.9.0"
tempfile = "3.1.0"
kvdb-memorydb = "0.11.0"
=======
kvdb-shared-tests = "0.10.0"
tempfile = "3.1.0"
>>>>>>> a28b257a
<|MERGE_RESOLUTION|>--- conflicted
+++ resolved
@@ -32,15 +32,9 @@
 sp-application-crypto = { git = "https://github.com/paritytech/substrate", branch = "master" }
 sp-keystore = { git = "https://github.com/paritytech/substrate", branch = "master" }
 
-<<<<<<< HEAD
-kvdb = "0.11.0"
-parity-util-mem = { version = "0.11", default-features = false }
-parity-db = { version = "0.4.2"}
-=======
 kvdb = "0.12.0"
 parity-util-mem = { version = "0.12.0", default-features = false }
-parity-db = { version = "0.3.13" }
->>>>>>> a28b257a
+parity-db = { version = "0.4.2"}
 
 [dev-dependencies]
 assert_matches = "1.4.0"
@@ -50,11 +44,6 @@
 polkadot-node-subsystem-test-helpers = { path = "../subsystem-test-helpers" }
 lazy_static = "1.4.0"
 polkadot-primitives-test-helpers = { path = "../../primitives/test-helpers" }
-<<<<<<< HEAD
-kvdb-shared-tests = "0.9.0"
-tempfile = "3.1.0"
-kvdb-memorydb = "0.11.0"
-=======
 kvdb-shared-tests = "0.10.0"
 tempfile = "3.1.0"
->>>>>>> a28b257a
+kvdb-memorydb = "0.11.0"