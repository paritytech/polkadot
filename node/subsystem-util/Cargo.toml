--- conflicted
+++ resolved
@@ -1,10 +1,6 @@
 [package]
 name = "polkadot-node-subsystem-util"
-<<<<<<< HEAD
-version = "0.9.28"
-=======
 version = "0.9.29"
->>>>>>> fa54983d
 authors = ["Parity Technologies <admin@parity.io>"]
 edition = "2021"
 description = "Subsystem traits and message definitions"
@@ -32,9 +28,9 @@
 polkadot-overseer = { path = "../overseer" }
 metered = { package = "prioritized-metered-channel", version = "0.2.0" }
 
-sp-core = { git = "https://github.com/paritytech/substrate", branch = "polkadot-v0.9.28" }
-sp-application-crypto = { git = "https://github.com/paritytech/substrate", branch = "polkadot-v0.9.28" }
-sp-keystore = { git = "https://github.com/paritytech/substrate", branch = "polkadot-v0.9.28" }
+sp-core = { git = "https://github.com/paritytech/substrate", branch = "master" }
+sp-application-crypto = { git = "https://github.com/paritytech/substrate", branch = "master" }
+sp-keystore = { git = "https://github.com/paritytech/substrate", branch = "master" }
 
 kvdb = "0.12.0"
 parity-util-mem = { version = "0.12.0", default-features = false }
