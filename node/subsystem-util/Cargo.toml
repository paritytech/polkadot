--- conflicted
+++ resolved
@@ -34,11 +34,8 @@
 
 kvdb = "0.12.0"
 parity-util-mem = { version = "0.12.0", default-features = false }
-<<<<<<< HEAD
-parity-db = "0.4.2"
-=======
+
 parity-db = { version = "0.4.2"}
->>>>>>> a70d12ae
 
 [dev-dependencies]
 assert_matches = "1.4.0"
