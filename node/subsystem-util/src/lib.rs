// Copyright 2017-2020 Parity Technologies (UK) Ltd.
// This file is part of Polkadot.

// Polkadot is free software: you can redistribute it and/or modify
// it under the terms of the GNU General Public License as published by
// the Free Software Foundation, either version 3 of the License, or
// (at your option) any later version.

// Polkadot is distributed in the hope that it will be useful,
// but WITHOUT ANY WARRANTY; without even the implied warranty of
// MERCHANTABILITY or FITNESS FOR A PARTICULAR PURPOSE.  See the
// GNU General Public License for more details.

// You should have received a copy of the GNU General Public License
// along with Polkadot.  If not, see <http://www.gnu.org/licenses/>.

//! Utility module for subsystems
//!
//! Many subsystems have common interests such as canceling a bunch of spawned jobs,
//! or determining what their validator ID is. These common interests are factored into
//! this module.
//!
//! This crate also reexports Prometheus metric types which are expected to be implemented by subsystems.

#![warn(missing_docs)]

use polkadot_node_subsystem::{
	errors::RuntimeApiError,
	messages::{RuntimeApiMessage, RuntimeApiRequest, RuntimeApiSender, BoundToRelayParent},
	ActiveLeavesUpdate, OverseerSignal,
	errors::{
		SubsystemError,
		SubsystemResult,
	},
};

pub use polkadot_overseer_gen::{
	FromOverseer,
	SpawnedSubsystem,
	Subsystem,
	SubsystemContext,
	OverseerError,
	SubsystemSender,
	TimeoutExt,
	Timeout,
};

use polkadot_node_jaeger as jaeger;
use futures::{channel::{mpsc, oneshot}, prelude::*, select, stream::{Stream, SelectAll}};
use futures_timer::Delay;
use parity_scale_codec::Encode;
use pin_project::pin_project;
use polkadot_primitives::v1::{
	CandidateEvent, CommittedCandidateReceipt, CoreState, EncodeAs, PersistedValidationData,
	GroupRotationInfo, Hash, Id as ParaId, OccupiedCoreAssumption,
	SessionIndex, Signed, SigningContext, ValidationCode, ValidatorId, ValidatorIndex, SessionInfo,
	AuthorityDiscoveryId, GroupIndex,
};
use sp_core::{traits::SpawnNamed, Public};
use sp_application_crypto::AppKey;
use sp_keystore::{CryptoStore, SyncCryptoStorePtr, Error as KeystoreError};
use std::{
	collections::{HashMap, hash_map::Entry}, convert::TryFrom, marker::Unpin, pin::Pin, task::{Poll, Context},
	time::Duration, fmt, sync::Arc,
};
use thiserror::Error;

pub use metered_channel as metered;
pub use polkadot_node_network_protocol::MIN_GOSSIP_PEERS;

pub use determine_new_blocks::determine_new_blocks;
/// Error classification.
pub use error_handling::{Fault, unwrap_non_fatal};

/// These reexports are required so that external crates can use the `delegated_subsystem` macro properly.
pub mod reexports {
	pub use polkadot_overseer_gen::{
		SpawnNamed,
		SpawnedSubsystem,
		Subsystem,
		SubsystemContext,
	};
}

/// Convenient and efficient runtime info access.
pub mod runtime;
/// A rolling session window cache.
pub mod rolling_session_window;

mod determine_new_blocks;
mod error_handling;

#[cfg(test)]
mod tests;

/// Duration a job will wait after sending a stop signal before hard-aborting.
pub const JOB_GRACEFUL_STOP_DURATION: Duration = Duration::from_secs(1);
/// Capacity of channels to and from individual jobs
pub const JOB_CHANNEL_CAPACITY: usize = 64;

/// Utility errors
#[derive(Debug, Error)]
pub enum Error {
	/// Attempted to send or receive on a oneshot channel which had been canceled
	#[error(transparent)]
	Oneshot(#[from] oneshot::Canceled),
	/// Attempted to send on a MPSC channel which has been canceled
	#[error(transparent)]
	Mpsc(#[from] mpsc::SendError),
	/// A subsystem error
	#[error(transparent)]
	Subsystem(#[from] SubsystemError),
	/// An error in the Runtime API.
	#[error(transparent)]
	RuntimeApi(#[from] RuntimeApiError),
	/// The type system wants this even though it doesn't make sense
	#[error(transparent)]
	Infallible(#[from] std::convert::Infallible),
	/// Attempted to convert from an AllMessages to a FromJob, and failed.
	#[error("AllMessage not relevant to Job")]
	SenderConversion(String),
	/// The local node is not a validator.
	#[error("Node is not a validator")]
	NotAValidator,
	/// Already forwarding errors to another sender
	#[error("AlreadyForwarding")]
	AlreadyForwarding,
}

impl From<OverseerError> for Error {
	fn from(e: OverseerError) -> Self {
		Self::from(SubsystemError::from(e))
	}
}

/// A type alias for Runtime API receivers.
pub type RuntimeApiReceiver<T> = oneshot::Receiver<Result<T, RuntimeApiError>>;

/// Request some data from the `RuntimeApi`.
pub async fn request_from_runtime<RequestBuilder, Response, Sender, M>(
	parent: Hash,
	sender: &mut Sender,
	request_builder: RequestBuilder,
) -> RuntimeApiReceiver<Response>
where
	RequestBuilder: FnOnce(RuntimeApiSender<Response>) -> RuntimeApiRequest,
	Sender: SubsystemSender<M>,
	M: From<RuntimeApiMessage>,
{
	let (tx, rx) = oneshot::channel();

	sender.send_message(RuntimeApiMessage::Request(parent, request_builder(tx)).into()).await;

	rx
}

/// Construct specialized request functions for the runtime.
///
/// These would otherwise get pretty repetitive.
macro_rules! specialize_requests {
	// expand return type name for documentation purposes
	(fn $func_name:ident( $( $param_name:ident : $param_ty:ty ),* ) -> $return_ty:ty ; $request_variant:ident;) => {
		specialize_requests!{
			named stringify!($request_variant) ; fn $func_name( $( $param_name : $param_ty ),* ) -> $return_ty ; $request_variant;
		}
	};

	// create a single specialized request function
	(named $doc_name:expr ; fn $func_name:ident( $( $param_name:ident : $param_ty:ty ),* ) -> $return_ty:ty ; $request_variant:ident;) => {
		#[doc = "Request `"]
		#[doc = $doc_name]
		#[doc = "` from the runtime"]
		pub async fn $func_name <M, Sender> (
			parent: Hash,
			$(
				$param_name: $param_ty,
			)*
			sender: &mut Sender,
		) -> RuntimeApiReceiver<$return_ty>
			where
				M: From<RuntimeApiMessage>,
				Sender: SubsystemSender<M>,
		{
			request_from_runtime::<_, _, Sender, M>(parent, sender, |tx| RuntimeApiRequest::$request_variant(
				$( $param_name, )* tx
			)).await
		}
	};

	// recursive decompose
	(
		fn $func_name:ident( $( $param_name:ident : $param_ty:ty ),* ) -> $return_ty:ty ; $request_variant:ident;
		$(
			fn $t_func_name:ident( $( $t_param_name:ident : $t_param_ty:ty ),* ) -> $t_return_ty:ty ; $t_request_variant:ident;
		)+
	) => {
		specialize_requests!{
			fn $func_name( $( $param_name : $param_ty ),* ) -> $return_ty ; $request_variant ;
		}
		specialize_requests!{
			$(
				fn $t_func_name( $( $t_param_name : $t_param_ty ),* ) -> $t_return_ty ; $t_request_variant ;
			)+
		}
	};
}

specialize_requests! {
	fn request_authorities() -> Vec<AuthorityDiscoveryId>; Authorities;
	fn request_validators() -> Vec<ValidatorId>; Validators;
	fn request_validator_groups() -> (Vec<Vec<ValidatorIndex>>, GroupRotationInfo); ValidatorGroups;
	fn request_availability_cores() -> Vec<CoreState>; AvailabilityCores;
	fn request_persisted_validation_data(para_id: ParaId, assumption: OccupiedCoreAssumption) -> Option<PersistedValidationData>; PersistedValidationData;
	fn request_session_index_for_child() -> SessionIndex; SessionIndexForChild;
	fn request_validation_code(para_id: ParaId, assumption: OccupiedCoreAssumption) -> Option<ValidationCode>; ValidationCode;
	fn request_candidate_pending_availability(para_id: ParaId) -> Option<CommittedCandidateReceipt>; CandidatePendingAvailability;
	fn request_candidate_events() -> Vec<CandidateEvent>; CandidateEvents;
	fn request_session_info(index: SessionIndex) -> Option<SessionInfo>; SessionInfo;
}

/// From the given set of validators, find the first key we can sign with, if any.
pub async fn signing_key(validators: &[ValidatorId], keystore: &SyncCryptoStorePtr)
	-> Option<ValidatorId>
{
	signing_key_and_index(validators, keystore).await.map(|(k, _)| k)
}

/// From the given set of validators, find the first key we can sign with, if any, and return it
/// along with the validator index.
pub async fn signing_key_and_index(validators: &[ValidatorId], keystore: &SyncCryptoStorePtr)
	-> Option<(ValidatorId, ValidatorIndex)>
{
	for (i, v) in validators.iter().enumerate() {
		if CryptoStore::has_keys(&**keystore, &[(v.to_raw_vec(), ValidatorId::ID)]).await {
			return Some((v.clone(), ValidatorIndex(i as _)));
		}
	}
	None
}

/// Find the validator group the given validator index belongs to.
pub fn find_validator_group(groups: &[Vec<ValidatorIndex>], index: ValidatorIndex)
	-> Option<GroupIndex>
{
	groups.iter().enumerate().find_map(|(i, g)| if g.contains(&index) {
		Some(GroupIndex(i as _))
	} else {
		None
	})
}

/// Choose a random subset of `min` elements.
/// But always include `is_priority` elements.
pub fn choose_random_subset<T, F: FnMut(&T) -> bool>(is_priority: F, mut v: Vec<T>, min: usize) -> Vec<T> {
	use rand::seq::SliceRandom as _;

	// partition the elements into priority first
	// the returned index is when non_priority elements start
	let i = itertools::partition(&mut v, is_priority);

	if i >= min || v.len() <= i {
		v.truncate(i);
		return v;
	}

	let mut rng = rand::thread_rng();
	v[i..].shuffle(&mut rng);

	v.truncate(min);
	v
}

/// Returns a bool with a probability of `a / b` of being true.
pub fn gen_ratio(a: usize, b: usize) -> bool {
	use rand::Rng as _;
	let mut rng = rand::thread_rng();
	rng.gen_ratio(a as u32, b as u32)
}

/// Local validator information
///
/// It can be created if the local node is a validator in the context of a particular
/// relay chain block.
#[derive(Debug)]
pub struct Validator {
	signing_context: SigningContext,
	key: ValidatorId,
	index: ValidatorIndex,
}

impl Validator {
	/// Get a struct representing this node's validator if this node is in fact a validator in the context of the given block.
	pub async fn new<M>(
		parent: Hash,
		keystore: SyncCryptoStorePtr,
		sender: &mut impl SubsystemSender <M>,
	) -> Result<Self, Error>
	where
		M: From<RuntimeApiMessage>,
	{
		// Note: request_validators and request_session_index_for_child do not and cannot
		// run concurrently: they both have a mutable handle to the same sender.
		// However, each of them returns a oneshot::Receiver, and those are resolved concurrently.
		let (validators, session_index) = futures::try_join!(
			request_validators(parent, sender).await,
			request_session_index_for_child::<M,_>(parent, sender).await,
		)?;

		let signing_context = SigningContext {
			session_index: session_index?,
			parent_hash: parent,
		};

		let validators = validators?;

		Self::construct(&validators, signing_context, keystore).await
	}

	/// Construct a validator instance without performing runtime fetches.
	///
	/// This can be useful if external code also needs the same data.
	pub async fn construct(
		validators: &[ValidatorId],
		signing_context: SigningContext,
		keystore: SyncCryptoStorePtr,
	) -> Result<Self, Error> {
		let (key, index) = signing_key_and_index(validators, &keystore)
			.await
			.ok_or(Error::NotAValidator)?;

		Ok(Validator {
			signing_context,
			key,
			index,
		})
	}

	/// Get this validator's id.
	pub fn id(&self) -> ValidatorId {
		self.key.clone()
	}

	/// Get this validator's local index.
	pub fn index(&self) -> ValidatorIndex {
		self.index
	}

	/// Get the current signing context.
	pub fn signing_context(&self) -> &SigningContext {
		&self.signing_context
	}

	/// Sign a payload with this validator
	pub async fn sign<Payload: EncodeAs<RealPayload>, RealPayload: Encode>(
		&self,
		keystore: SyncCryptoStorePtr,
		payload: Payload,
	) -> Result<Option<Signed<Payload, RealPayload>>, KeystoreError> {
		Signed::sign(&keystore, payload, &self.signing_context, self.index, &self.key).await
	}
}

struct AbortOnDrop(future::AbortHandle);

impl Drop for AbortOnDrop {
	fn drop(&mut self) {
		self.0.abort();
	}
}

/// A JobHandle manages a particular job for a subsystem.
struct JobHandle<ToJob> {
	_abort_handle: AbortOnDrop,
	to_job: mpsc::Sender<ToJob>,
}

impl<ToJob> JobHandle<ToJob> {
	/// Send a message to the job.
	async fn send_msg(&mut self, msg: ToJob) -> Result<(), Error> {
		self.to_job.send(msg).await.map_err(Into::into)
	}
}

/// This module reexports Prometheus types and defines the [`Metrics`] trait.
pub mod metrics {
	/// Reexport Substrate Prometheus types.
	pub use substrate_prometheus_endpoint as prometheus;


	/// Subsystem- or job-specific Prometheus metrics.
	///
	/// Usually implemented as a wrapper for `Option<ActualMetrics>`
	/// to ensure `Default` bounds or as a dummy type ().
	/// Prometheus metrics internally hold an `Arc` reference, so cloning them is fine.
	pub trait Metrics: Default + Clone {
		/// Try to register metrics in the Prometheus registry.
		fn try_register(registry: &prometheus::Registry) -> Result<Self, prometheus::PrometheusError>;

		/// Convenience method to register metrics in the optional Promethius registry.
		///
		/// If no registry is provided, returns `Default::default()`. Otherwise, returns the same
		/// thing that `try_register` does.
		fn register(registry: Option<&prometheus::Registry>) -> Result<Self, prometheus::PrometheusError> {
			match registry {
				None => Ok(Self::default()),
				Some(registry) => Self::try_register(registry),
			}
		}
	}

	// dummy impl
	impl Metrics for () {
		fn try_register(_registry: &prometheus::Registry) -> Result<(), prometheus::PrometheusError> {
			Ok(())
		}
	}
}

/// Commands from a job to the broader subsystem.
pub enum FromJobCommand {
	/// Spawn a child task on the executor.
	Spawn(&'static str, Pin<Box<dyn Future<Output = ()> + Send>>),
	/// Spawn a blocking child task on the executor's dedicated thread pool.
	SpawnBlocking(&'static str, Pin<Box<dyn Future<Output = ()> + Send>>),
}

/// A sender for messages from jobs, as well as commands to the overseer.
pub struct JobSender<S: SubsystemSender<M>, M> {
	sender: S,
	from_job: mpsc::Sender<FromJobCommand>,
	_phantom: std::marker::PhantomData<M>,
}

// A custom clone impl, since M does not need to impl `Clone`
// which `#[derive(Clone)]` requires.
impl<S: SubsystemSender<M>, M> Clone for JobSender<S, M> {
	fn clone(&self) -> Self {
		Self {
			sender: self.sender.clone(),
			from_job: self.from_job.clone(),
			_phantom: Default::default(),
		}
	}
}

impl<S: SubsystemSender<M>, M> JobSender<S, M> {
	/// Get access to the underlying subsystem sender.
	pub fn subsystem_sender(&mut self) -> &mut S {
		&mut self.sender
	}

	/// Send a direct message to some other `Subsystem`, routed based on message type.
	pub async fn send_message(&mut self, msg: M) {
		self.sender.send_message(msg).await
	}

	/// Send multiple direct messages to other `Subsystem`s, routed based on message type.
	pub async fn send_messages<T>(&mut self, msgs: T)
		where T: IntoIterator<Item = M> + Send, T::IntoIter: Send
	{
		self.sender.send_messages(msgs).await
	}


	/// Send a message onto the unbounded queue of some other `Subsystem`, routed based on message
	/// type.
	///
	/// This function should be used only when there is some other bounding factor on the messages
	/// sent with it. Otherwise, it risks a memory leak.
	pub fn send_unbounded_message(&mut self, msg: M) {
		self.sender.send_unbounded_message(msg)
	}

	/// Send a command to the subsystem, to be relayed onwards to the overseer.
	pub async fn send_command(&mut self, msg: FromJobCommand) -> Result<(), mpsc::SendError> {
		self.from_job.send(msg).await
	}
}

#[async_trait::async_trait]
impl<S, M> SubsystemSender<M> for JobSender<S, M>
where
	M: Send + 'static,
	S: SubsystemSender<M> + Clone,
{
	async fn send_message(&mut self, msg: M) {
		self.sender.send_message(msg).await
	}

	async fn send_messages<T>(&mut self, msgs: T)
		where T: IntoIterator<Item = M> + Send, T::IntoIter: Send
	{
		self.sender.send_messages(msgs).await
	}

	fn send_unbounded_message(&mut self, msg: M) {
		self.sender.send_unbounded_message(msg)
	}
}

impl fmt::Debug for FromJobCommand {
	fn fmt(&self, fmt: &mut fmt::Formatter) -> fmt::Result {
		match self {
			Self::Spawn(name, _) => write!(fmt, "FromJobCommand::Spawn({})", name),
			Self::SpawnBlocking(name, _) => write!(fmt, "FromJobCommand::SpawnBlocking({})", name),
		}
	}
}

/// This trait governs jobs.
///
/// Jobs are instantiated and killed automatically on appropriate overseer messages.
/// Other messages are passed along to and from the job via the overseer to other subsystems.
pub trait JobTrait: Unpin + Sized {
	/// Message type used to send messages to the job.
	type ToJob: 'static + BoundToRelayParent + Send;
	/// Job runtime error.
	type Error: 'static + std::error::Error + Send;
	/// Extra arguments this job needs to run properly.
	///
	/// If no extra information is needed, it is perfectly acceptable to set it to `()`.
	type RunArgs: 'static + Send;
	/// Subsystem-specific Prometheus metrics.
	///
	/// Jobs spawned by one subsystem should share the same
	/// instance of metrics (use `.clone()`).
	/// The `delegate_subsystem!` macro should take care of this.
	type Metrics: 'static + metrics::Metrics + Send;

	/// Name of the job, i.e. `CandidateBackingJob`
	const NAME: &'static str;

	/// Run a job for the given relay `parent`.
	///
	/// The job should be ended when `receiver` returns `None`.
	fn run<S: SubsystemSender< Self::ToJob >>(
		parent: Hash,
		span: Arc<jaeger::Span>,
		run_args: Self::RunArgs,
		metrics: Self::Metrics,
		receiver: mpsc::Receiver<Self::ToJob>,
		sender: JobSender<S, Self::ToJob>,
	) -> Pin<Box<dyn Future<Output = Result<(), Self::Error>> + Send>>;
}

/// Error which can be returned by the jobs manager
///
/// Wraps the utility error type and the job-specific error
#[derive(Debug, Error)]
pub enum JobsError<JobError: std::fmt::Debug + std::error::Error + 'static> {
	/// utility error
	#[error("Utility")]
	Utility(#[source] Error),
	/// internal job error
	#[error("Internal")]
	Job(#[source] JobError),
}

/// Jobs manager for a subsystem
///
/// - Spawns new jobs for a given relay-parent on demand.
/// - Closes old jobs for a given relay-parent on demand.
/// - Dispatches messages to the appropriate job for a given relay-parent.
/// - When dropped, aborts all remaining jobs.
/// - implements `Stream<Item=FromJobCommand>`, collecting all messages from subordinate jobs.
#[pin_project]
struct Jobs<Spawner, ToJob> {
	spawner: Spawner,
	running: HashMap<Hash, JobHandle<ToJob>>,
	outgoing_msgs: SelectAll<mpsc::Receiver<FromJobCommand>>,
}

impl<Spawner, ToJob> Jobs<Spawner, ToJob>
where
	Spawner: SpawnNamed,
	ToJob: Send + 'static,
{
	/// Create a new Jobs manager which handles spawning appropriate jobs.
	pub fn new(spawner: Spawner) -> Self {
		Self {
			spawner,
			running: HashMap::new(),
			outgoing_msgs: SelectAll::new(),
		}
	}

	/// Spawn a new job for this `parent_hash`, with whatever args are appropriate.
	fn spawn_job<Job, Sender>(
		&mut self,
		parent_hash: Hash,
		span: Arc<jaeger::Span>,
		run_args: Job::RunArgs,
		metrics: Job::Metrics,
		sender: Sender,
	)
		where
			Job: JobTrait<ToJob = ToJob>,
			Sender: SubsystemSender<Job::ToJob>,
	{
		let (to_job_tx, to_job_rx) = mpsc::channel(JOB_CHANNEL_CAPACITY);
		let (from_job_tx, from_job_rx) = mpsc::channel(JOB_CHANNEL_CAPACITY);

		let (future, abort_handle) = future::abortable(async move {
			if let Err(e) = Job::run(
				parent_hash,
				span,
				run_args,
				metrics,
				to_job_rx,
				JobSender {
					sender,
					from_job: from_job_tx,
					_phantom: Default::default(),
				},
			).await {
				tracing::error!(
					job = Job::NAME,
					parent_hash = %parent_hash,
					err = ?e,
					"job finished with an error",
				);

				return Err(e);
			}

			Ok(())
		});

		self.spawner.spawn(Job::NAME, future.map(drop).boxed());
		self.outgoing_msgs.push(from_job_rx);

		let handle = JobHandle {
			_abort_handle: AbortOnDrop(abort_handle),
			to_job: to_job_tx,
		};

		self.running.insert(parent_hash, handle);
	}

	/// Stop the job associated with this `parent_hash`.
	pub async fn stop_job(&mut self, parent_hash: Hash) {
		self.running.remove(&parent_hash);
	}

	/// Send a message to the appropriate job for this `parent_hash`.
	async fn send_msg(&mut self, parent_hash: Hash, msg: ToJob) {
		if let Entry::Occupied(mut job) = self.running.entry(parent_hash) {
			if job.get_mut().send_msg(msg).await.is_err() {
				job.remove();
			}
		}
	}
}

impl<Spawner, ToJob> Stream for Jobs<Spawner, ToJob>
where
	Spawner: SpawnNamed,
{
	type Item = FromJobCommand;

	fn poll_next(mut self: Pin<&mut Self>, cx: &mut Context) -> Poll<Option<Self::Item>> {
		match futures::ready!(Pin::new(&mut self.outgoing_msgs).poll_next(cx)) {
			Some(msg) => Poll::Ready(Some(msg)),
			// Don't end if there are no jobs running
			None => Poll::Pending,
		}
	}
}

impl<Spawner, ToJob> stream::FusedStream for Jobs<Spawner, ToJob>
where
	Spawner: SpawnNamed,
{
	fn is_terminated(&self) -> bool {
		false
	}
}

/// Parameters to a job subsystem.
struct JobSubsystemParams<Spawner, RunArgs, Metrics> {
	/// A spawner for sub-tasks.
	spawner: Spawner,
	/// Arguments to each job.
	run_args: RunArgs,
	/// Metrics for the subsystem.
	metrics: Metrics,
}

/// A subsystem which wraps jobs.
///
/// Conceptually, this is very simple: it just loops forever.
///
/// - On incoming overseer messages, it starts or stops jobs as appropriate.
/// - On other incoming messages, if they can be converted into Job::ToJob and
///   include a hash, then they're forwarded to the appropriate individual job.
/// - On outgoing messages from the jobs, it forwards them to the overseer.
pub struct JobSubsystem<Job: JobTrait, Spawner> {
	params: JobSubsystemParams<Spawner, Job::RunArgs, Job::Metrics>,
	_marker: std::marker::PhantomData<Job>,
}

impl<Job: JobTrait, Spawner> JobSubsystem<Job, Spawner> {
	/// Create a new `JobSubsystem`.
	pub fn new(spawner: Spawner, run_args: Job::RunArgs, metrics: Job::Metrics) -> Self {
		JobSubsystem {
			params: JobSubsystemParams {
				spawner,
				run_args,
				metrics,
			},
			_marker: std::marker::PhantomData,
		}
	}

	/// Run the subsystem to completion.
	pub async fn run<Context>(self, mut ctx: Context)
		where
			Spawner: SpawnNamed + Send + Clone + Unpin + 'static,
			Context: SubsystemContext<Message=<Job as JobTrait>::ToJob, Signal=OverseerSignal>,
			<Context as SubsystemContext>::Sender: Clone,
			Job: 'static + JobTrait + Send,
			Job::RunArgs: Clone + Sync,
			Job::ToJob: From<RuntimeApiMessage>,
			Job::Metrics: Sync,
	{
		let JobSubsystem {
			params: JobSubsystemParams {
				spawner,
				run_args,
				metrics,
			},
			..
		} = self;

		let mut jobs = Jobs::<Spawner, Job::ToJob>::new(spawner);

		loop {
			select! {
				incoming = ctx.recv().fuse() => {
					match incoming {
						Ok(FromOverseer::Signal(OverseerSignal::ActiveLeaves(ActiveLeavesUpdate {
							activated,
							deactivated,
						}))) => {
							for activated in activated {
								let sender: Context::Sender = ctx.sender().clone();
								jobs.spawn_job::<Job, _>(
									activated.hash,
									activated.span,
									run_args.clone(),
									metrics.clone(),
									sender,
								)
							}

							for hash in deactivated {
								jobs.stop_job(hash).await;
							}
						}
						Ok(FromOverseer::Signal(OverseerSignal::Conclude)) => {
							jobs.running.clear();
							break;
						}
						Ok(FromOverseer::Signal(OverseerSignal::BlockFinalized(..))) => {}
						Ok(FromOverseer::Communication { msg }) => {
							if let Ok(to_job) = <Job::ToJob>::try_from(msg) {
								jobs.send_msg(to_job.relay_parent(), to_job).await;
							}
						}
						Err(err) => {
							tracing::error!(
								job = Job::NAME,
								err = ?err,
								"error receiving message from subsystem context for job",
							);
							break;
						}
					}
				}
				outgoing = jobs.next() => {
					let res = match outgoing.expect("the Jobs stream never ends; qed") {
						FromJobCommand::Spawn(name, task) => ctx.spawn(name, task),
						FromJobCommand::SpawnBlocking(name, task)
							=> ctx.spawn_blocking(name, task),
					};

					if let Err(e) = res {
						tracing::warn!(err = ?e, "failed to handle command from job");
					}
				}
				complete => break,
			}
		}
	}
}

impl<Context, Job, Spawner> Subsystem<Context, SubsystemError> for JobSubsystem<Job, Spawner>
where
	Spawner: SpawnNamed + Send + Clone + Unpin + 'static,
	Context: SubsystemContext<Message=Job::ToJob,Signal=OverseerSignal>,
	Job: 'static + JobTrait + Send,
	Job::RunArgs: Clone + Sync,
	Job::ToJob: Sync + From<RuntimeApiMessage>,
	Job::Metrics: Sync,
{
	fn start(self, ctx: Context) -> SpawnedSubsystem<SubsystemError> {
		let future = Box::pin(async move {
			self.run(ctx).await;
			Ok(())
		});

		SpawnedSubsystem {
			name: Job::NAME.strip_suffix("Job").unwrap_or(Job::NAME),
			future,
		}
	}
}


#[derive(Copy, Clone)]
enum MetronomeState {
	Snooze,
	SetAlarm,
}

/// Create a stream of ticks with a defined cycle duration.
pub struct Metronome {
	delay: Delay,
	period: Duration,
	state: MetronomeState,
}

impl Metronome
{
	/// Create a new metronome source with a defined cycle duration.
	pub fn new(cycle: Duration) -> Self {
		let period = cycle.into();
		Self {
			period,
			delay: Delay::new(period),
			state: MetronomeState::Snooze,
		}
	}
}

impl futures::Stream for Metronome
{
	type Item = ();
	fn poll_next(
		mut self: Pin<&mut Self>,
		cx: &mut Context<'_>
	) -> Poll<Option<Self::Item>> {
		loop {
			match self.state {
				MetronomeState::SetAlarm => {
					let val = self.period.clone();
					self.delay.reset(val);
					self.state = MetronomeState::Snooze;
				}
				MetronomeState::Snooze => {
					if !Pin::new(&mut self.delay).poll(cx).is_ready() {
						break
					}
					self.state = MetronomeState::SetAlarm;
					return Poll::Ready(Some(()));
				}
			}
		}
		Poll::Pending
	}
<<<<<<< HEAD
}

#[cfg(test)]
mod tests;
=======
}
>>>>>>> 60341e12
<|MERGE_RESOLUTION|>--- conflicted
+++ resolved
@@ -868,11 +868,7 @@
 		}
 		Poll::Pending
 	}
-<<<<<<< HEAD
 }
 
 #[cfg(test)]
-mod tests;
-=======
-}
->>>>>>> 60341e12
+mod tests;