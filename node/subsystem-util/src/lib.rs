--- conflicted
+++ resolved
@@ -65,7 +65,6 @@
 	pub use polkadot_overseer::gen::{SpawnedSubsystem, Spawner, Subsystem, SubsystemContext};
 }
 
-<<<<<<< HEAD
 /// A utility for managing the implicit view of the relay-chain derived from active
 /// leaves and the minimum allowed relay-parents that parachain candidates can have
 /// and be backed in those leaves' children.
@@ -73,10 +72,6 @@
 /// An emulator for node-side code to predict the results of on-chain parachain inclusion
 /// and predict future constraints.
 pub mod inclusion_emulator;
-/// A rolling session window cache.
-pub mod rolling_session_window;
-=======
->>>>>>> b7490095
 /// Convenient and efficient runtime info access.
 pub mod runtime;
 
