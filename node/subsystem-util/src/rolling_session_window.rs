// Copyright 2021 Parity Technologies (UK) Ltd.
// This file is part of Polkadot.

// Polkadot is free software: you can redistribute it and/or modify
// it under the terms of the GNU General Public License as published by
// the Free Software Foundation, either version 3 of the License, or
// (at your option) any later version.

// Polkadot is distributed in the hope that it will be useful,
// but WITHOUT ANY WARRANTY; without even the implied warranty of
// MERCHANTABILITY or FITNESS FOR A PARTICULAR PURPOSE.  See the
// GNU General Public License for more details.

// You should have received a copy of the GNU General Public License
// along with Polkadot.  If not, see <http://www.gnu.org/licenses/>.

//! A rolling window of sessions and cached session info, updated by the state of newly imported blocks.
//!
//! This is useful for consensus components which need to stay up-to-date about recent sessions but don't
//! care about the state of particular blocks.

pub use polkadot_node_primitives::{new_session_window_size, SessionWindowSize};
use polkadot_primitives::{
	v1::{Hash, SessionIndex},
	v2::SessionInfo,
};

use futures::channel::oneshot;
use polkadot_node_subsystem::{
	errors::RuntimeApiError,
	messages::{RuntimeApiMessage, RuntimeApiRequest},
	overseer, SubsystemContext,
};
use thiserror::Error;

/// Sessions unavailable in state to cache.
#[derive(Debug, Clone)]
pub enum SessionsUnavailableReason {
	/// Runtime API subsystem was unavailable.
	RuntimeApiUnavailable(oneshot::Canceled),
	/// The runtime API itself returned an error.
	RuntimeApi(RuntimeApiError),
	/// Missing session info from runtime API for given `SessionIndex`.
	Missing(SessionIndex),
}

/// Information about the sessions being fetched.
#[derive(Debug, Clone)]
pub struct SessionsUnavailableInfo {
	/// The desired window start.
	pub window_start: SessionIndex,
	/// The desired window end.
	pub window_end: SessionIndex,
	/// The block hash whose state the sessions were meant to be drawn from.
	pub block_hash: Hash,
}

/// Sessions were unavailable to fetch from the state for some reason.
#[derive(Debug, Error, Clone)]
pub struct SessionsUnavailable {
	/// The error kind.
	kind: SessionsUnavailableReason,
	/// The info about the session window, if any.
	info: Option<SessionsUnavailableInfo>,
}

impl core::fmt::Display for SessionsUnavailable {
	fn fmt(&self, f: &mut core::fmt::Formatter) -> Result<(), core::fmt::Error> {
		write!(f, "Sessions unavailable: {:?}, info: {:?}", self.kind, self.info)
	}
}

/// An indicated update of the rolling session window.
#[derive(Debug, PartialEq, Clone)]
pub enum SessionWindowUpdate {
	/// The session window was just advanced from one range to a new one.
	Advanced {
		/// The previous start of the window (inclusive).
		prev_window_start: SessionIndex,
		/// The previous end of the window (inclusive).
		prev_window_end: SessionIndex,
		/// The new start of the window (inclusive).
		new_window_start: SessionIndex,
		/// The new end of the window (inclusive).
		new_window_end: SessionIndex,
	},
	/// The session window was unchanged.
	Unchanged,
}

/// A rolling window of sessions and cached session info.
pub struct RollingSessionWindow {
	earliest_session: SessionIndex,
	session_info: Vec<SessionInfo>,
	window_size: SessionWindowSize,
}

impl RollingSessionWindow {
	/// Initialize a new session info cache with the given window size.
	pub async fn new(
		ctx: &mut (impl SubsystemContext + overseer::SubsystemContext),
		window_size: SessionWindowSize,
		block_hash: Hash,
	) -> Result<Self, SessionsUnavailable> {
		let session_index = get_session_index_for_child(ctx, block_hash).await?;

		let window_start = session_index.saturating_sub(window_size.get() - 1);

		match load_all_sessions(ctx, block_hash, window_start, session_index).await {
			Err(kind) => Err(SessionsUnavailable {
				kind,
				info: Some(SessionsUnavailableInfo {
					window_start,
					window_end: session_index,
					block_hash,
				}),
			}),
			Ok(s) => Ok(Self { earliest_session: window_start, session_info: s, window_size }),
		}
	}

	/// Initialize a new session info cache with the given window size and
	/// initial data.
	pub fn with_session_info(
		window_size: SessionWindowSize,
		earliest_session: SessionIndex,
		session_info: Vec<SessionInfo>,
	) -> Self {
		RollingSessionWindow { earliest_session, session_info, window_size }
	}

	/// Access the session info for the given session index, if stored within the window.
	pub fn session_info(&self, index: SessionIndex) -> Option<&SessionInfo> {
		if index < self.earliest_session {
			None
		} else {
			self.session_info.get((index - self.earliest_session) as usize)
		}
	}

	/// Access the index of the earliest session.
	pub fn earliest_session(&self) -> SessionIndex {
		self.earliest_session
	}

	/// Access the index of the latest session.
	pub fn latest_session(&self) -> SessionIndex {
		self.earliest_session + (self.session_info.len() as SessionIndex).saturating_sub(1)
	}

	/// When inspecting a new import notification, updates the session info cache to match
	/// the session of the imported block's child.
	///
	/// this only needs to be called on heads where we are directly notified about import, as sessions do
	/// not change often and import notifications are expected to be typically increasing in session number.
	///
	/// some backwards drift in session index is acceptable.
	pub async fn cache_session_info_for_head(
		&mut self,
		ctx: &mut (impl SubsystemContext + overseer::SubsystemContext),
		block_hash: Hash,
	) -> Result<SessionWindowUpdate, SessionsUnavailable> {
		let session_index = get_session_index_for_child(ctx, block_hash).await?;

		let old_window_start = self.earliest_session;

		let latest = self.latest_session();

		// Either cached or ancient.
		if session_index <= latest {
			return Ok(SessionWindowUpdate::Unchanged)
		}

		let old_window_end = latest;

		let window_start = session_index.saturating_sub(self.window_size.get() - 1);

		// keep some of the old window, if applicable.
		let overlap_start = window_start.saturating_sub(old_window_start);

		let fresh_start = if latest < window_start { window_start } else { latest + 1 };

		match load_all_sessions(ctx, block_hash, fresh_start, session_index).await {
			Err(kind) => Err(SessionsUnavailable {
				kind,
				info: Some(SessionsUnavailableInfo {
					window_start: fresh_start,
					window_end: session_index,
					block_hash,
				}),
			}),
			Ok(s) => {
				let update = SessionWindowUpdate::Advanced {
					prev_window_start: old_window_start,
					prev_window_end: old_window_end,
					new_window_start: window_start,
					new_window_end: session_index,
				};

				let outdated = std::cmp::min(overlap_start as usize, self.session_info.len());
				self.session_info.drain(..outdated);
				self.session_info.extend(s);
				// we need to account for this case:
				// window_start ................................... session_index
				//              old_window_start ........... latest
				let new_earliest = std::cmp::max(window_start, old_window_start);
				self.earliest_session = new_earliest;

				Ok(update)
			},
		}
	}
}

// Returns the session index expected at any child of the `parent` block.
//
// Note: We could use `RuntimeInfo::get_session_index_for_child` here but it's
// cleaner to just call the runtime API directly without needing to create an instance
// of `RuntimeInfo`.
async fn get_session_index_for_child(
	ctx: &mut (impl SubsystemContext + overseer::SubsystemContext),
	block_hash: Hash,
) -> Result<SessionIndex, SessionsUnavailable> {
	let (s_tx, s_rx) = oneshot::channel();

	// We're requesting session index of a child to populate the cache in advance.
	ctx.send_message(RuntimeApiMessage::Request(
		block_hash,
		RuntimeApiRequest::SessionIndexForChild(s_tx),
	))
	.await;

	match s_rx.await {
		Ok(Ok(s)) => Ok(s),
		Ok(Err(e)) =>
			return Err(SessionsUnavailable {
				kind: SessionsUnavailableReason::RuntimeApi(e),
				info: None,
			}),
		Err(e) =>
			return Err(SessionsUnavailable {
				kind: SessionsUnavailableReason::RuntimeApiUnavailable(e),
				info: None,
			}),
	}
}

async fn load_all_sessions(
	ctx: &mut (impl SubsystemContext + overseer::SubsystemContext),
	block_hash: Hash,
	start: SessionIndex,
	end_inclusive: SessionIndex,
) -> Result<Vec<SessionInfo>, SessionsUnavailableReason> {
	let mut v = Vec::new();
	for i in start..=end_inclusive {
		let (tx, rx) = oneshot::channel();
		ctx.send_message(RuntimeApiMessage::Request(
			block_hash,
			RuntimeApiRequest::SessionInfo(i, tx),
		))
		.await;

		let session_info = match rx.await {
			Ok(Ok(Some(s))) => s,
<<<<<<< HEAD
			Ok(Ok(None)) => return Err(SessionsUnavailableKind::Missing(i)),
			Ok(Err(e)) => return Err(SessionsUnavailableKind::RuntimeApi(e)),
			Err(canceled) => return Err(SessionsUnavailableKind::RuntimeApiUnavailable(canceled)),
=======
			Ok(Ok(None)) => return Err(SessionsUnavailableReason::Missing(i)),
			Ok(Err(e)) => return Err(SessionsUnavailableReason::RuntimeApi(e)),
			Err(canceled) => return Err(SessionsUnavailableReason::RuntimeApiUnavailable(canceled)),
>>>>>>> 2ccb1f47
		};

		v.push(session_info);
	}

	Ok(v)
}

#[cfg(test)]
mod tests {
	use super::*;
	use assert_matches::assert_matches;
	use polkadot_node_subsystem::messages::{AllMessages, AvailabilityRecoveryMessage};
	use polkadot_node_subsystem_test_helpers::make_subsystem_context;
	use polkadot_primitives::v1::Header;
	use sp_core::testing::TaskExecutor;

	pub const TEST_WINDOW_SIZE: SessionWindowSize = new_session_window_size!(6);

	fn dummy_session_info(index: SessionIndex) -> SessionInfo {
		SessionInfo {
			validators: Vec::new(),
			discovery_keys: Vec::new(),
			assignment_keys: Vec::new(),
			validator_groups: Vec::new(),
			n_cores: index as _,
			zeroth_delay_tranche_width: index as _,
			relay_vrf_modulo_samples: index as _,
			n_delay_tranches: index as _,
			no_show_slots: index as _,
			needed_approvals: index as _,
			active_validator_indices: Vec::new(),
			dispute_period: 6,
			random_seed: [0u8; 32],
		}
	}

	fn cache_session_info_test(
		expected_start_session: SessionIndex,
		session: SessionIndex,
		window: Option<RollingSessionWindow>,
		expect_requests_from: SessionIndex,
	) {
		let header = Header {
			digest: Default::default(),
			extrinsics_root: Default::default(),
			number: 5,
			state_root: Default::default(),
			parent_hash: Default::default(),
		};

		let pool = TaskExecutor::new();
		let (mut ctx, mut handle) =
			make_subsystem_context::<AvailabilityRecoveryMessage, _>(pool.clone());

		let hash = header.hash();

		let test_fut = {
			Box::pin(async move {
				let window = match window {
					None =>
						RollingSessionWindow::new(&mut ctx, TEST_WINDOW_SIZE, hash).await.unwrap(),
					Some(mut window) => {
						window.cache_session_info_for_head(&mut ctx, hash).await.unwrap();
						window
					},
				};
				assert_eq!(window.earliest_session, expected_start_session);
				assert_eq!(
					window.session_info,
					(expected_start_session..=session).map(dummy_session_info).collect::<Vec<_>>(),
				);
			})
		};

		let aux_fut = Box::pin(async move {
			assert_matches!(
				handle.recv().await,
				AllMessages::RuntimeApi(RuntimeApiMessage::Request(
					h,
					RuntimeApiRequest::SessionIndexForChild(s_tx),
				)) => {
					assert_eq!(h, hash);
					let _ = s_tx.send(Ok(session));
				}
			);

			for i in expect_requests_from..=session {
				assert_matches!(
					handle.recv().await,
					AllMessages::RuntimeApi(RuntimeApiMessage::Request(
						h,
						RuntimeApiRequest::SessionInfo(j, s_tx),
					)) => {
						assert_eq!(h, hash);
						assert_eq!(i, j);
						let _ = s_tx.send(Ok(Some(dummy_session_info(i))));
					}
				);
			}
		});

		futures::executor::block_on(futures::future::join(test_fut, aux_fut));
	}

	#[test]
	fn cache_session_info_first_early() {
		cache_session_info_test(0, 1, None, 0);
	}

	#[test]
	fn cache_session_info_does_not_underflow() {
		let window = RollingSessionWindow {
			earliest_session: 1,
			session_info: vec![dummy_session_info(1)],
			window_size: TEST_WINDOW_SIZE,
		};

		cache_session_info_test(1, 2, Some(window), 2);
	}

	#[test]
	fn cache_session_info_first_late() {
		cache_session_info_test(
			(100 as SessionIndex).saturating_sub(TEST_WINDOW_SIZE.get() - 1),
			100,
			None,
			(100 as SessionIndex).saturating_sub(TEST_WINDOW_SIZE.get() - 1),
		);
	}

	#[test]
	fn cache_session_info_jump() {
		let window = RollingSessionWindow {
			earliest_session: 50,
			session_info: vec![
				dummy_session_info(50),
				dummy_session_info(51),
				dummy_session_info(52),
			],
			window_size: TEST_WINDOW_SIZE,
		};

		cache_session_info_test(
			(100 as SessionIndex).saturating_sub(TEST_WINDOW_SIZE.get() - 1),
			100,
			Some(window),
			(100 as SessionIndex).saturating_sub(TEST_WINDOW_SIZE.get() - 1),
		);
	}

	#[test]
	fn cache_session_info_roll_full() {
		let start = 99 - (TEST_WINDOW_SIZE.get() - 1);
		let window = RollingSessionWindow {
			earliest_session: start,
			session_info: (start..=99).map(dummy_session_info).collect(),
			window_size: TEST_WINDOW_SIZE,
		};

		cache_session_info_test(
			(100 as SessionIndex).saturating_sub(TEST_WINDOW_SIZE.get() - 1),
			100,
			Some(window),
			100, // should only make one request.
		);
	}

	#[test]
	fn cache_session_info_roll_many_full() {
		let start = 97 - (TEST_WINDOW_SIZE.get() - 1);
		let window = RollingSessionWindow {
			earliest_session: start,
			session_info: (start..=97).map(dummy_session_info).collect(),
			window_size: TEST_WINDOW_SIZE,
		};

		cache_session_info_test(
			(100 as SessionIndex).saturating_sub(TEST_WINDOW_SIZE.get() - 1),
			100,
			Some(window),
			98,
		);
	}

	#[test]
	fn cache_session_info_roll_early() {
		let start = 0;
		let window = RollingSessionWindow {
			earliest_session: start,
			session_info: (0..=1).map(dummy_session_info).collect(),
			window_size: TEST_WINDOW_SIZE,
		};

		cache_session_info_test(
			0,
			2,
			Some(window),
			2, // should only make one request.
		);
	}

	#[test]
	fn cache_session_info_roll_many_early() {
		let start = 0;
		let window = RollingSessionWindow {
			earliest_session: start,
			session_info: (0..=1).map(dummy_session_info).collect(),
			window_size: TEST_WINDOW_SIZE,
		};

		cache_session_info_test(0, 3, Some(window), 2);
	}

	#[test]
	fn any_session_unavailable_for_caching_means_no_change() {
		let session: SessionIndex = 6;
		let start_session = session.saturating_sub(TEST_WINDOW_SIZE.get() - 1);

		let header = Header {
			digest: Default::default(),
			extrinsics_root: Default::default(),
			number: 5,
			state_root: Default::default(),
			parent_hash: Default::default(),
		};

		let pool = TaskExecutor::new();
		let (mut ctx, mut handle) = make_subsystem_context::<(), _>(pool.clone());

		let hash = header.hash();

		let test_fut = {
			Box::pin(async move {
				let res = RollingSessionWindow::new(&mut ctx, TEST_WINDOW_SIZE, hash).await;
				assert!(res.is_err());
			})
		};

		let aux_fut = Box::pin(async move {
			assert_matches!(
				handle.recv().await,
				AllMessages::RuntimeApi(RuntimeApiMessage::Request(
					h,
					RuntimeApiRequest::SessionIndexForChild(s_tx),
				)) => {
					assert_eq!(h, hash);
					let _ = s_tx.send(Ok(session));
				}
			);

			for i in start_session..=session {
				assert_matches!(
					handle.recv().await,
					AllMessages::RuntimeApi(RuntimeApiMessage::Request(
						h,
						RuntimeApiRequest::SessionInfo(j, s_tx),
					)) => {
						assert_eq!(h, hash);
						assert_eq!(i, j);

						let _ = s_tx.send(Ok(if i == session {
							None
						} else {
							Some(dummy_session_info(i))
						}));
					}
				);
			}
		});

		futures::executor::block_on(futures::future::join(test_fut, aux_fut));
	}

	#[test]
	fn request_session_info_for_genesis() {
		let session: SessionIndex = 0;

		let header = Header {
			digest: Default::default(),
			extrinsics_root: Default::default(),
			number: 0,
			state_root: Default::default(),
			parent_hash: Default::default(),
		};

		let pool = TaskExecutor::new();
		let (mut ctx, mut handle) = make_subsystem_context::<(), _>(pool.clone());

		let hash = header.hash();

		let test_fut = {
			Box::pin(async move {
				let window =
					RollingSessionWindow::new(&mut ctx, TEST_WINDOW_SIZE, hash).await.unwrap();

				assert_eq!(window.earliest_session, session);
				assert_eq!(window.session_info, vec![dummy_session_info(session)]);
			})
		};

		let aux_fut = Box::pin(async move {
			assert_matches!(
				handle.recv().await,
				AllMessages::RuntimeApi(RuntimeApiMessage::Request(
					h,
					RuntimeApiRequest::SessionIndexForChild(s_tx),
				)) => {
					assert_eq!(h, hash);
					let _ = s_tx.send(Ok(session));
				}
			);

			assert_matches!(
				handle.recv().await,
				AllMessages::RuntimeApi(RuntimeApiMessage::Request(
					h,
					RuntimeApiRequest::SessionInfo(s, s_tx),
				)) => {
					assert_eq!(h, hash);
					assert_eq!(s, session);

					let _ = s_tx.send(Ok(Some(dummy_session_info(s))));
				}
			);
		});

		futures::executor::block_on(futures::future::join(test_fut, aux_fut));
	}
}<|MERGE_RESOLUTION|>--- conflicted
+++ resolved
@@ -262,15 +262,9 @@
 
 		let session_info = match rx.await {
 			Ok(Ok(Some(s))) => s,
-<<<<<<< HEAD
-			Ok(Ok(None)) => return Err(SessionsUnavailableKind::Missing(i)),
-			Ok(Err(e)) => return Err(SessionsUnavailableKind::RuntimeApi(e)),
-			Err(canceled) => return Err(SessionsUnavailableKind::RuntimeApiUnavailable(canceled)),
-=======
 			Ok(Ok(None)) => return Err(SessionsUnavailableReason::Missing(i)),
 			Ok(Err(e)) => return Err(SessionsUnavailableReason::RuntimeApi(e)),
 			Err(canceled) => return Err(SessionsUnavailableReason::RuntimeApiUnavailable(canceled)),
->>>>>>> 2ccb1f47
 		};
 
 		v.push(session_info);
