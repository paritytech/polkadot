// Copyright (C) Parity Technologies (UK) Ltd.
// This file is part of Polkadot.

// Polkadot is free software: you can redistribute it and/or modify
// it under the terms of the GNU General Public License as published by
// the Free Software Foundation, either version 3 of the License, or
// (at your option) any later version.

// Polkadot is distributed in the hope that it will be useful,
// but WITHOUT ANY WARRANTY; without even the implied warranty of
// MERCHANTABILITY or FITNESS FOR A PARTICULAR PURPOSE.  See the
// GNU General Public License for more details.

// You should have received a copy of the GNU General Public License
// along with Polkadot.  If not, see <http://www.gnu.org/licenses/>.

//! Convenient interface to runtime information.

use std::num::NonZeroUsize;

use lru::LruCache;

use parity_scale_codec::Encode;
use sp_application_crypto::AppCrypto;
use sp_core::crypto::ByteArray;
use sp_keystore::{Keystore, KeystorePtr};

use polkadot_node_subsystem::{
	errors::RuntimeApiError, messages::RuntimeApiMessage, overseer, SubsystemSender,
};
use polkadot_primitives::{
<<<<<<< HEAD
	vstaging as vstaging_primitives, CandidateEvent, CoreState, EncodeAs, GroupIndex,
	GroupRotationInfo, Hash, IndexedVec, OccupiedCore, ScrapedOnChainVotes, SessionIndex,
	SessionInfo, Signed, SigningContext, UncheckedSigned, ValidationCode, ValidationCodeHash,
	ValidatorId, ValidatorIndex,
};

use crate::{
	request_availability_cores, request_candidate_events, request_on_chain_votes,
	request_session_index_for_child, request_session_info, request_staging_async_backing_params,
	request_validation_code_by_hash, request_validator_groups,
=======
	vstaging, CandidateEvent, CandidateHash, CoreState, EncodeAs, GroupIndex, GroupRotationInfo,
	Hash, IndexedVec, OccupiedCore, ScrapedOnChainVotes, SessionIndex, SessionInfo, Signed,
	SigningContext, UncheckedSigned, ValidationCode, ValidationCodeHash, ValidatorId,
	ValidatorIndex,
};

use crate::{
	request_availability_cores, request_candidate_events, request_key_ownership_proof,
	request_on_chain_votes, request_session_index_for_child, request_session_info,
	request_submit_report_dispute_lost, request_unapplied_slashes, request_validation_code_by_hash,
	request_validator_groups,
>>>>>>> 41e2bb84
};

/// Errors that can happen on runtime fetches.
mod error;

use error::{recv_runtime, Result};
pub use error::{Error, FatalError, JfyiError};

const LOG_TARGET: &'static str = "parachain::runtime-info";

/// Configuration for construction a `RuntimeInfo`.
pub struct Config {
	/// Needed for retrieval of `ValidatorInfo`
	///
	/// Pass `None` if you are not interested.
	pub keystore: Option<KeystorePtr>,

	/// How many sessions should we keep in the cache?
	pub session_cache_lru_size: NonZeroUsize,
}

/// Caching of session info.
///
/// It should be ensured that a cached session stays live in the cache as long as we might need it.
pub struct RuntimeInfo {
	/// Get the session index for a given relay parent.
	///
	/// We query this up to a 100 times per block, so caching it here without roundtrips over the
	/// overseer seems sensible.
	session_index_cache: LruCache<Hash, SessionIndex>,

	/// Look up cached sessions by `SessionIndex`.
	session_info_cache: LruCache<SessionIndex, ExtendedSessionInfo>,

	/// Key store for determining whether we are a validator and what `ValidatorIndex` we have.
	keystore: Option<KeystorePtr>,
}

/// `SessionInfo` with additional useful data for validator nodes.
pub struct ExtendedSessionInfo {
	/// Actual session info as fetched from the runtime.
	pub session_info: SessionInfo,
	/// Contains useful information about ourselves, in case this node is a validator.
	pub validator_info: ValidatorInfo,
}

/// Information about ourselves, in case we are an `Authority`.
///
/// This data is derived from the `SessionInfo` and our key as found in the keystore.
pub struct ValidatorInfo {
	/// The index this very validator has in `SessionInfo` vectors, if any.
	pub our_index: Option<ValidatorIndex>,
	/// The group we belong to, if any.
	pub our_group: Option<GroupIndex>,
}

impl Default for Config {
	fn default() -> Self {
		Self {
			keystore: None,
			// Usually we need to cache the current and the last session.
			session_cache_lru_size: NonZeroUsize::new(2).expect("2 is larger than 0; qed"),
		}
	}
}

impl RuntimeInfo {
	/// Create a new `RuntimeInfo` for convenient runtime fetches.
	pub fn new(keystore: Option<KeystorePtr>) -> Self {
		Self::new_with_config(Config { keystore, ..Default::default() })
	}

	/// Create with more elaborate configuration options.
	pub fn new_with_config(cfg: Config) -> Self {
		Self {
			session_index_cache: LruCache::new(
				cfg.session_cache_lru_size
					.max(NonZeroUsize::new(10).expect("10 is larger than 0; qed")),
			),
			session_info_cache: LruCache::new(cfg.session_cache_lru_size),
			keystore: cfg.keystore,
		}
	}

	/// Returns the session index expected at any child of the `parent` block.
	/// This does not return the session index for the `parent` block.
	pub async fn get_session_index_for_child<Sender>(
		&mut self,
		sender: &mut Sender,
		parent: Hash,
	) -> Result<SessionIndex>
	where
		Sender: SubsystemSender<RuntimeApiMessage>,
	{
		match self.session_index_cache.get(&parent) {
			Some(index) => Ok(*index),
			None => {
				let index =
					recv_runtime(request_session_index_for_child(parent, sender).await).await?;
				self.session_index_cache.put(parent, index);
				Ok(index)
			},
		}
	}

	/// Get `ExtendedSessionInfo` by relay parent hash.
	pub async fn get_session_info<'a, Sender>(
		&'a mut self,
		sender: &mut Sender,
		relay_parent: Hash,
	) -> Result<&'a ExtendedSessionInfo>
	where
		Sender: SubsystemSender<RuntimeApiMessage>,
	{
		let session_index = self.get_session_index_for_child(sender, relay_parent).await?;

		self.get_session_info_by_index(sender, relay_parent, session_index).await
	}

	/// Get `ExtendedSessionInfo` by session index.
	///
	/// `request_session_info` still requires the parent to be passed in, so we take the parent
	/// in addition to the `SessionIndex`.
	pub async fn get_session_info_by_index<'a, Sender>(
		&'a mut self,
		sender: &mut Sender,
		parent: Hash,
		session_index: SessionIndex,
	) -> Result<&'a ExtendedSessionInfo>
	where
		Sender: SubsystemSender<RuntimeApiMessage>,
	{
		if !self.session_info_cache.contains(&session_index) {
			let session_info =
				recv_runtime(request_session_info(parent, session_index, sender).await)
					.await?
					.ok_or(JfyiError::NoSuchSession(session_index))?;
			let validator_info = self.get_validator_info(&session_info)?;

			let full_info = ExtendedSessionInfo { session_info, validator_info };

			self.session_info_cache.put(session_index, full_info);
		}
		Ok(self
			.session_info_cache
			.get(&session_index)
			.expect("We just put the value there. qed."))
	}

	/// Convenience function for checking the signature of something signed.
	pub async fn check_signature<Sender, Payload, RealPayload>(
		&mut self,
		sender: &mut Sender,
		relay_parent: Hash,
		signed: UncheckedSigned<Payload, RealPayload>,
	) -> Result<
		std::result::Result<Signed<Payload, RealPayload>, UncheckedSigned<Payload, RealPayload>>,
	>
	where
		Sender: SubsystemSender<RuntimeApiMessage>,
		Payload: EncodeAs<RealPayload> + Clone,
		RealPayload: Encode + Clone,
	{
		let session_index = self.get_session_index_for_child(sender, relay_parent).await?;
		let info = self.get_session_info_by_index(sender, relay_parent, session_index).await?;
		Ok(check_signature(session_index, &info.session_info, relay_parent, signed))
	}

	/// Build `ValidatorInfo` for the current session.
	///
	///
	/// Returns: `None` if not a parachain validator.
	fn get_validator_info(&self, session_info: &SessionInfo) -> Result<ValidatorInfo> {
		if let Some(our_index) = self.get_our_index(&session_info.validators) {
			// Get our group index:
			let our_group =
				session_info.validator_groups.iter().enumerate().find_map(|(i, g)| {
					g.iter().find_map(|v| {
						if *v == our_index {
							Some(GroupIndex(i as u32))
						} else {
							None
						}
					})
				});
			let info = ValidatorInfo { our_index: Some(our_index), our_group };
			return Ok(info)
		}
		return Ok(ValidatorInfo { our_index: None, our_group: None })
	}

	/// Get our `ValidatorIndex`.
	///
	/// Returns: None if we are not a validator.
	fn get_our_index(
		&self,
		validators: &IndexedVec<ValidatorIndex, ValidatorId>,
	) -> Option<ValidatorIndex> {
		let keystore = self.keystore.as_ref()?;
		for (i, v) in validators.iter().enumerate() {
			if Keystore::has_keys(&**keystore, &[(v.to_raw_vec(), ValidatorId::ID)]) {
				return Some(ValidatorIndex(i as u32))
			}
		}
		None
	}
}

/// Convenience function for quickly checking the signature on signed data.
pub fn check_signature<Payload, RealPayload>(
	session_index: SessionIndex,
	session_info: &SessionInfo,
	relay_parent: Hash,
	signed: UncheckedSigned<Payload, RealPayload>,
) -> std::result::Result<Signed<Payload, RealPayload>, UncheckedSigned<Payload, RealPayload>>
where
	Payload: EncodeAs<RealPayload> + Clone,
	RealPayload: Encode + Clone,
{
	let signing_context = SigningContext { session_index, parent_hash: relay_parent };

	session_info
		.validators
		.get(signed.unchecked_validator_index())
		.ok_or_else(|| signed.clone())
		.and_then(|v| signed.try_into_checked(&signing_context, v))
}

/// Request availability cores from the runtime.
pub async fn get_availability_cores<Sender>(
	sender: &mut Sender,
	relay_parent: Hash,
) -> Result<Vec<CoreState>>
where
	Sender: overseer::SubsystemSender<RuntimeApiMessage>,
{
	recv_runtime(request_availability_cores(relay_parent, sender).await).await
}

/// Variant of `request_availability_cores` that only returns occupied ones.
pub async fn get_occupied_cores<Sender>(
	sender: &mut Sender,
	relay_parent: Hash,
) -> Result<Vec<OccupiedCore>>
where
	Sender: overseer::SubsystemSender<RuntimeApiMessage>,
{
	let cores = get_availability_cores(sender, relay_parent).await?;

	Ok(cores
		.into_iter()
		.filter_map(|core_state| {
			if let CoreState::Occupied(occupied) = core_state {
				Some(occupied)
			} else {
				None
			}
		})
		.collect())
}

/// Get group rotation info based on the given `relay_parent`.
pub async fn get_group_rotation_info<Sender>(
	sender: &mut Sender,
	relay_parent: Hash,
) -> Result<GroupRotationInfo>
where
	Sender: overseer::SubsystemSender<RuntimeApiMessage>,
{
	// We drop `groups` here as we don't need them, because of `RuntimeInfo`. Ideally we would not
	// fetch them in the first place.
	let (_, info) = recv_runtime(request_validator_groups(relay_parent, sender).await).await?;
	Ok(info)
}

/// Get `CandidateEvent`s for the given `relay_parent`.
pub async fn get_candidate_events<Sender>(
	sender: &mut Sender,
	relay_parent: Hash,
) -> Result<Vec<CandidateEvent>>
where
	Sender: SubsystemSender<RuntimeApiMessage>,
{
	recv_runtime(request_candidate_events(relay_parent, sender).await).await
}

/// Get on chain votes.
pub async fn get_on_chain_votes<Sender>(
	sender: &mut Sender,
	relay_parent: Hash,
) -> Result<Option<ScrapedOnChainVotes>>
where
	Sender: SubsystemSender<RuntimeApiMessage>,
{
	recv_runtime(request_on_chain_votes(relay_parent, sender).await).await
}

/// Fetch `ValidationCode` by hash from the runtime.
pub async fn get_validation_code_by_hash<Sender>(
	sender: &mut Sender,
	relay_parent: Hash,
	validation_code_hash: ValidationCodeHash,
) -> Result<Option<ValidationCode>>
where
	Sender: SubsystemSender<RuntimeApiMessage>,
{
	recv_runtime(request_validation_code_by_hash(relay_parent, validation_code_hash, sender).await)
		.await
}

<<<<<<< HEAD
/// Prospective parachains mode of a relay parent. Defined by
/// the Runtime API version.
///
/// Needed for the period of transition to asynchronous backing.
#[derive(Debug, Copy, Clone)]
pub enum ProspectiveParachainsMode {
	/// v2 runtime API: no prospective parachains.
	Disabled,
	/// vstaging runtime API: prospective parachains.
	Enabled {
		/// The maximum number of para blocks between the para head in a relay parent
		/// and a new candidate. Restricts nodes from building arbitrary long chains
		/// and spamming other validators.
		max_candidate_depth: usize,
		/// How many ancestors of a relay parent are allowed to build candidates on top
		/// of.
		allowed_ancestry_len: usize,
	},
}

impl ProspectiveParachainsMode {
	/// Returns `true` if mode is enabled, `false` otherwise.
	pub fn is_enabled(&self) -> bool {
		matches!(self, ProspectiveParachainsMode::Enabled { .. })
	}
}

/// Requests prospective parachains mode for a given relay parent based on
/// the Runtime API version.
pub async fn prospective_parachains_mode<Sender>(
	sender: &mut Sender,
	relay_parent: Hash,
) -> Result<ProspectiveParachainsMode>
where
	Sender: SubsystemSender<RuntimeApiMessage>,
{
	let result =
		recv_runtime(request_staging_async_backing_params(relay_parent, sender).await).await;

	if let Err(error::Error::RuntimeRequest(RuntimeApiError::NotSupported { runtime_api_name })) =
		&result
	{
		gum::trace!(
			target: LOG_TARGET,
			?relay_parent,
			"Prospective parachains are disabled, {} is not supported by the current Runtime API",
			runtime_api_name,
		);

		Ok(ProspectiveParachainsMode::Disabled)
	} else {
		let vstaging_primitives::AsyncBackingParams { max_candidate_depth, allowed_ancestry_len } =
			result?;
		Ok(ProspectiveParachainsMode::Enabled {
			max_candidate_depth: max_candidate_depth as _,
			allowed_ancestry_len: allowed_ancestry_len as _,
		})
	}
=======
/// Fetch a list of `PendingSlashes` from the runtime.
pub async fn get_unapplied_slashes<Sender>(
	sender: &mut Sender,
	relay_parent: Hash,
) -> Result<Vec<(SessionIndex, CandidateHash, vstaging::slashing::PendingSlashes)>>
where
	Sender: SubsystemSender<RuntimeApiMessage>,
{
	recv_runtime(request_unapplied_slashes(relay_parent, sender).await).await
}

/// Generate validator key ownership proof.
///
/// Note: The choice of `relay_parent` is important here, it needs to match
/// the desired session index of the validator set in question.
pub async fn key_ownership_proof<Sender>(
	sender: &mut Sender,
	relay_parent: Hash,
	validator_id: ValidatorId,
) -> Result<Option<vstaging::slashing::OpaqueKeyOwnershipProof>>
where
	Sender: SubsystemSender<RuntimeApiMessage>,
{
	recv_runtime(request_key_ownership_proof(relay_parent, validator_id, sender).await).await
}

/// Submit a past-session dispute slashing report.
pub async fn submit_report_dispute_lost<Sender>(
	sender: &mut Sender,
	relay_parent: Hash,
	dispute_proof: vstaging::slashing::DisputeProof,
	key_ownership_proof: vstaging::slashing::OpaqueKeyOwnershipProof,
) -> Result<Option<()>>
where
	Sender: SubsystemSender<RuntimeApiMessage>,
{
	recv_runtime(
		request_submit_report_dispute_lost(
			relay_parent,
			dispute_proof,
			key_ownership_proof,
			sender,
		)
		.await,
	)
	.await
>>>>>>> 41e2bb84
}<|MERGE_RESOLUTION|>--- conflicted
+++ resolved
@@ -29,18 +29,6 @@
 	errors::RuntimeApiError, messages::RuntimeApiMessage, overseer, SubsystemSender,
 };
 use polkadot_primitives::{
-<<<<<<< HEAD
-	vstaging as vstaging_primitives, CandidateEvent, CoreState, EncodeAs, GroupIndex,
-	GroupRotationInfo, Hash, IndexedVec, OccupiedCore, ScrapedOnChainVotes, SessionIndex,
-	SessionInfo, Signed, SigningContext, UncheckedSigned, ValidationCode, ValidationCodeHash,
-	ValidatorId, ValidatorIndex,
-};
-
-use crate::{
-	request_availability_cores, request_candidate_events, request_on_chain_votes,
-	request_session_index_for_child, request_session_info, request_staging_async_backing_params,
-	request_validation_code_by_hash, request_validator_groups,
-=======
 	vstaging, CandidateEvent, CandidateHash, CoreState, EncodeAs, GroupIndex, GroupRotationInfo,
 	Hash, IndexedVec, OccupiedCore, ScrapedOnChainVotes, SessionIndex, SessionInfo, Signed,
 	SigningContext, UncheckedSigned, ValidationCode, ValidationCodeHash, ValidatorId,
@@ -50,9 +38,8 @@
 use crate::{
 	request_availability_cores, request_candidate_events, request_key_ownership_proof,
 	request_on_chain_votes, request_session_index_for_child, request_session_info,
-	request_submit_report_dispute_lost, request_unapplied_slashes, request_validation_code_by_hash,
-	request_validator_groups,
->>>>>>> 41e2bb84
+	request_staging_async_backing_params, request_submit_report_dispute_lost,
+	request_unapplied_slashes, request_validation_code_by_hash, request_validator_groups,
 };
 
 /// Errors that can happen on runtime fetches.
@@ -363,14 +350,61 @@
 		.await
 }
 
-<<<<<<< HEAD
+/// Fetch a list of `PendingSlashes` from the runtime.
+pub async fn get_unapplied_slashes<Sender>(
+	sender: &mut Sender,
+	relay_parent: Hash,
+) -> Result<Vec<(SessionIndex, CandidateHash, vstaging::slashing::PendingSlashes)>>
+where
+	Sender: SubsystemSender<RuntimeApiMessage>,
+{
+	recv_runtime(request_unapplied_slashes(relay_parent, sender).await).await
+}
+
+/// Generate validator key ownership proof.
+///
+/// Note: The choice of `relay_parent` is important here, it needs to match
+/// the desired session index of the validator set in question.
+pub async fn key_ownership_proof<Sender>(
+	sender: &mut Sender,
+	relay_parent: Hash,
+	validator_id: ValidatorId,
+) -> Result<Option<vstaging::slashing::OpaqueKeyOwnershipProof>>
+where
+	Sender: SubsystemSender<RuntimeApiMessage>,
+{
+	recv_runtime(request_key_ownership_proof(relay_parent, validator_id, sender).await).await
+}
+
+/// Submit a past-session dispute slashing report.
+pub async fn submit_report_dispute_lost<Sender>(
+	sender: &mut Sender,
+	relay_parent: Hash,
+	dispute_proof: vstaging::slashing::DisputeProof,
+	key_ownership_proof: vstaging::slashing::OpaqueKeyOwnershipProof,
+) -> Result<Option<()>>
+where
+	Sender: SubsystemSender<RuntimeApiMessage>,
+{
+	recv_runtime(
+		request_submit_report_dispute_lost(
+			relay_parent,
+			dispute_proof,
+			key_ownership_proof,
+			sender,
+		)
+		.await,
+	)
+	.await
+}
+
 /// Prospective parachains mode of a relay parent. Defined by
 /// the Runtime API version.
 ///
 /// Needed for the period of transition to asynchronous backing.
 #[derive(Debug, Copy, Clone)]
 pub enum ProspectiveParachainsMode {
-	/// v2 runtime API: no prospective parachains.
+	/// Runtime API without support of `async_backing_params`: no prospective parachains.
 	Disabled,
 	/// vstaging runtime API: prospective parachains.
 	Enabled {
@@ -415,59 +449,10 @@
 
 		Ok(ProspectiveParachainsMode::Disabled)
 	} else {
-		let vstaging_primitives::AsyncBackingParams { max_candidate_depth, allowed_ancestry_len } =
-			result?;
+		let vstaging::AsyncBackingParams { max_candidate_depth, allowed_ancestry_len } = result?;
 		Ok(ProspectiveParachainsMode::Enabled {
 			max_candidate_depth: max_candidate_depth as _,
 			allowed_ancestry_len: allowed_ancestry_len as _,
 		})
 	}
-=======
-/// Fetch a list of `PendingSlashes` from the runtime.
-pub async fn get_unapplied_slashes<Sender>(
-	sender: &mut Sender,
-	relay_parent: Hash,
-) -> Result<Vec<(SessionIndex, CandidateHash, vstaging::slashing::PendingSlashes)>>
-where
-	Sender: SubsystemSender<RuntimeApiMessage>,
-{
-	recv_runtime(request_unapplied_slashes(relay_parent, sender).await).await
-}
-
-/// Generate validator key ownership proof.
-///
-/// Note: The choice of `relay_parent` is important here, it needs to match
-/// the desired session index of the validator set in question.
-pub async fn key_ownership_proof<Sender>(
-	sender: &mut Sender,
-	relay_parent: Hash,
-	validator_id: ValidatorId,
-) -> Result<Option<vstaging::slashing::OpaqueKeyOwnershipProof>>
-where
-	Sender: SubsystemSender<RuntimeApiMessage>,
-{
-	recv_runtime(request_key_ownership_proof(relay_parent, validator_id, sender).await).await
-}
-
-/// Submit a past-session dispute slashing report.
-pub async fn submit_report_dispute_lost<Sender>(
-	sender: &mut Sender,
-	relay_parent: Hash,
-	dispute_proof: vstaging::slashing::DisputeProof,
-	key_ownership_proof: vstaging::slashing::OpaqueKeyOwnershipProof,
-) -> Result<Option<()>>
-where
-	Sender: SubsystemSender<RuntimeApiMessage>,
-{
-	recv_runtime(
-		request_submit_report_dispute_lost(
-			relay_parent,
-			dispute_proof,
-			key_ownership_proof,
-			sender,
-		)
-		.await,
-	)
-	.await
->>>>>>> 41e2bb84
 }