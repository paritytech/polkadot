--- conflicted
+++ resolved
@@ -13,14 +13,8 @@
 
 //! The implementation of the inclusion emulator for the 'staging' runtime version.
 //!
-<<<<<<< HEAD
-//! This is currently `v1` (`v2`?), but will evolve to `v3`.
-// TODO https://github.com/paritytech/polkadot/issues/4803
-//!
 //! # Overview
 //!
-=======
->>>>>>> ed9420b9
 //! A set of utilities for node-side code to emulate the logic the runtime uses for checking
 //! parachain blocks in order to build prospective parachains that are produced ahead of the
 //! relay chain. These utilities allow the node-side to predict, with high accuracy, what
