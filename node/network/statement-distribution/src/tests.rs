// Copyright 2020 Parity Technologies (UK) Ltd.
// This file is part of Polkadot.

// Polkadot is free software: you can redistribute it and/or modify
// it under the terms of the GNU General Public License as published by
// the Free Software Foundation, either version 3 of the License, or
// (at your option) any later version.

// Polkadot is distributed in the hope that it will be useful,
// but WITHOUT ANY WARRANTY; without even the implied warranty of
// MERCHANTABILITY or FITNESS FOR A PARTICULAR PURPOSE.  See the
// GNU General Public License for more details.

// You should have received a copy of the GNU General Public License
// along with Polkadot.  If not, see <http://www.gnu.org/licenses/>.

use super::{metrics::Metrics, *};
use assert_matches::assert_matches;
use futures::executor::{self, block_on};
use futures_timer::Delay;
use parity_scale_codec::{Decode, Encode};
use polkadot_node_network_protocol::{
	request_response::{
		v1::{StatementFetchingRequest, StatementFetchingResponse},
		IncomingRequest, Recipient, Requests,
	},
	view, ObservedRole,
};
use polkadot_node_primitives::{Statement, UncheckedSignedFullStatement};
use polkadot_node_subsystem_test_helpers::mock::make_ferdie_keystore;
use polkadot_primitives::v2::{Hash, SessionInfo, ValidationCode};
use polkadot_primitives_test_helpers::{
	dummy_committed_candidate_receipt, dummy_hash, AlwaysZeroRng,
};
use polkadot_subsystem::{
	jaeger,
	messages::{network_bridge_event, RuntimeApiMessage, RuntimeApiRequest},
	ActivatedLeaf, LeafStatus,
};
use sc_keystore::LocalKeystore;
use sp_application_crypto::{sr25519::Pair, AppKey, Pair as TraitPair};
use sp_authority_discovery::AuthorityPair;
use sp_keyring::Sr25519Keyring;
use sp_keystore::{CryptoStore, SyncCryptoStore, SyncCryptoStorePtr};
use std::{iter::FromIterator as _, sync::Arc, time::Duration};

#[test]
fn active_head_accepts_only_2_seconded_per_validator() {
	let validators = vec![
		Sr25519Keyring::Alice.public().into(),
		Sr25519Keyring::Bob.public().into(),
		Sr25519Keyring::Charlie.public().into(),
	];
	let parent_hash: Hash = [1; 32].into();

	let session_index = 1;
	let signing_context = SigningContext { parent_hash, session_index };

	let candidate_a = {
		let mut c = dummy_committed_candidate_receipt(dummy_hash());
		c.descriptor.relay_parent = parent_hash;
		c.descriptor.para_id = 1.into();
		c
	};

	let candidate_b = {
		let mut c = dummy_committed_candidate_receipt(dummy_hash());
		c.descriptor.relay_parent = parent_hash;
		c.descriptor.para_id = 2.into();
		c
	};

	let candidate_c = {
		let mut c = dummy_committed_candidate_receipt(dummy_hash());
		c.descriptor.relay_parent = parent_hash;
		c.descriptor.para_id = 3.into();
		c
	};

	let mut head_data = ActiveHeadData::new(
		validators,
		session_index,
		PerLeafSpan::new(Arc::new(jaeger::Span::Disabled), "test"),
	);

	let keystore: SyncCryptoStorePtr = Arc::new(LocalKeystore::in_memory());
	let alice_public = SyncCryptoStore::sr25519_generate_new(
		&*keystore,
		ValidatorId::ID,
		Some(&Sr25519Keyring::Alice.to_seed()),
	)
	.unwrap();
	let bob_public = SyncCryptoStore::sr25519_generate_new(
		&*keystore,
		ValidatorId::ID,
		Some(&Sr25519Keyring::Bob.to_seed()),
	)
	.unwrap();

	// note A
	let a_seconded_val_0 = block_on(SignedFullStatement::sign(
		&keystore,
		Statement::Seconded(candidate_a.clone()),
		&signing_context,
		ValidatorIndex(0),
		&alice_public.into(),
	))
	.ok()
	.flatten()
	.expect("should be signed");
	assert!(head_data
		.check_useful_or_unknown(&a_seconded_val_0.clone().convert_payload().into())
		.is_ok());
	let noted = head_data.note_statement(a_seconded_val_0.clone());

	assert_matches!(noted, NotedStatement::Fresh(_));

	// note A (duplicate)
	assert_eq!(
		head_data.check_useful_or_unknown(&a_seconded_val_0.clone().convert_payload().into()),
		Err(DeniedStatement::UsefulButKnown),
	);
	let noted = head_data.note_statement(a_seconded_val_0);

	assert_matches!(noted, NotedStatement::UsefulButKnown);

	// note B
	let statement = block_on(SignedFullStatement::sign(
		&keystore,
		Statement::Seconded(candidate_b.clone()),
		&signing_context,
		ValidatorIndex(0),
		&alice_public.into(),
	))
	.ok()
	.flatten()
	.expect("should be signed");
	assert!(head_data
		.check_useful_or_unknown(&statement.clone().convert_payload().into())
		.is_ok());
	let noted = head_data.note_statement(statement);
	assert_matches!(noted, NotedStatement::Fresh(_));

	// note C (beyond 2 - ignored)
	let statement = block_on(SignedFullStatement::sign(
		&keystore,
		Statement::Seconded(candidate_c.clone()),
		&signing_context,
		ValidatorIndex(0),
		&alice_public.into(),
	))
	.ok()
	.flatten()
	.expect("should be signed");
	assert_eq!(
		head_data.check_useful_or_unknown(&statement.clone().convert_payload().into()),
		Err(DeniedStatement::NotUseful),
	);
	let noted = head_data.note_statement(statement);
	assert_matches!(noted, NotedStatement::NotUseful);

	// note B (new validator)
	let statement = block_on(SignedFullStatement::sign(
		&keystore,
		Statement::Seconded(candidate_b.clone()),
		&signing_context,
		ValidatorIndex(1),
		&bob_public.into(),
	))
	.ok()
	.flatten()
	.expect("should be signed");
	assert!(head_data
		.check_useful_or_unknown(&statement.clone().convert_payload().into())
		.is_ok());
	let noted = head_data.note_statement(statement);
	assert_matches!(noted, NotedStatement::Fresh(_));

	// note C (new validator)
	let statement = block_on(SignedFullStatement::sign(
		&keystore,
		Statement::Seconded(candidate_c.clone()),
		&signing_context,
		ValidatorIndex(1),
		&bob_public.into(),
	))
	.ok()
	.flatten()
	.expect("should be signed");
	assert!(head_data
		.check_useful_or_unknown(&statement.clone().convert_payload().into())
		.is_ok());
	let noted = head_data.note_statement(statement);
	assert_matches!(noted, NotedStatement::Fresh(_));
}

#[test]
fn note_local_works() {
	let hash_a = CandidateHash([1; 32].into());
	let hash_b = CandidateHash([2; 32].into());

	let mut per_peer_tracker = VcPerPeerTracker::default();
	per_peer_tracker.note_local(hash_a.clone());
	per_peer_tracker.note_local(hash_b.clone());

	assert!(per_peer_tracker.local_observed.contains(&hash_a));
	assert!(per_peer_tracker.local_observed.contains(&hash_b));

	assert!(!per_peer_tracker.remote_observed.contains(&hash_a));
	assert!(!per_peer_tracker.remote_observed.contains(&hash_b));
}

#[test]
fn note_remote_works() {
	let hash_a = CandidateHash([1; 32].into());
	let hash_b = CandidateHash([2; 32].into());
	let hash_c = CandidateHash([3; 32].into());

	let mut per_peer_tracker = VcPerPeerTracker::default();
	assert!(per_peer_tracker.note_remote(hash_a.clone()));
	assert!(per_peer_tracker.note_remote(hash_b.clone()));
	assert!(!per_peer_tracker.note_remote(hash_c.clone()));

	assert!(per_peer_tracker.remote_observed.contains(&hash_a));
	assert!(per_peer_tracker.remote_observed.contains(&hash_b));
	assert!(!per_peer_tracker.remote_observed.contains(&hash_c));

	assert!(!per_peer_tracker.local_observed.contains(&hash_a));
	assert!(!per_peer_tracker.local_observed.contains(&hash_b));
	assert!(!per_peer_tracker.local_observed.contains(&hash_c));
}

#[test]
fn per_peer_relay_parent_knowledge_send() {
	let mut knowledge = PeerRelayParentKnowledge::default();

	let hash_a = CandidateHash([1; 32].into());

	// Sending an un-pinned statement should not work and should have no effect.
	assert!(!knowledge.can_send(&(CompactStatement::Valid(hash_a), ValidatorIndex(0))));
	assert!(!knowledge.is_known_candidate(&hash_a));
	assert!(knowledge.sent_statements.is_empty());
	assert!(knowledge.received_statements.is_empty());
	assert!(knowledge.seconded_counts.is_empty());
	assert!(knowledge.received_message_count.is_empty());

	// Make the peer aware of the candidate.
	assert_eq!(knowledge.send(&(CompactStatement::Seconded(hash_a), ValidatorIndex(0))), true);
	assert_eq!(knowledge.send(&(CompactStatement::Seconded(hash_a), ValidatorIndex(1))), false);
	assert!(knowledge.is_known_candidate(&hash_a));
	assert_eq!(knowledge.sent_statements.len(), 2);
	assert!(knowledge.received_statements.is_empty());
	assert_eq!(knowledge.seconded_counts.len(), 2);
	assert!(knowledge.received_message_count.get(&hash_a).is_none());

	// And now it should accept the dependent message.
	assert_eq!(knowledge.send(&(CompactStatement::Valid(hash_a), ValidatorIndex(0))), false);
	assert!(knowledge.is_known_candidate(&hash_a));
	assert_eq!(knowledge.sent_statements.len(), 3);
	assert!(knowledge.received_statements.is_empty());
	assert_eq!(knowledge.seconded_counts.len(), 2);
	assert!(knowledge.received_message_count.get(&hash_a).is_none());
}

#[test]
fn cant_send_after_receiving() {
	let mut knowledge = PeerRelayParentKnowledge::default();

	let hash_a = CandidateHash([1; 32].into());
	assert!(knowledge
		.check_can_receive(&(CompactStatement::Seconded(hash_a), ValidatorIndex(0)), 3)
		.is_ok());
	assert!(knowledge
		.receive(&(CompactStatement::Seconded(hash_a), ValidatorIndex(0)), 3)
		.unwrap());
	assert!(!knowledge.can_send(&(CompactStatement::Seconded(hash_a), ValidatorIndex(0))));
}

#[test]
fn per_peer_relay_parent_knowledge_receive() {
	let mut knowledge = PeerRelayParentKnowledge::default();

	let hash_a = CandidateHash([1; 32].into());

	assert_eq!(
		knowledge.check_can_receive(&(CompactStatement::Valid(hash_a), ValidatorIndex(0)), 3),
		Err(COST_UNEXPECTED_STATEMENT_UNKNOWN_CANDIDATE),
	);
	assert_eq!(
		knowledge.receive(&(CompactStatement::Valid(hash_a), ValidatorIndex(0)), 3),
		Err(COST_UNEXPECTED_STATEMENT_UNKNOWN_CANDIDATE),
	);

	assert!(knowledge
		.check_can_receive(&(CompactStatement::Seconded(hash_a), ValidatorIndex(0)), 3)
		.is_ok());
	assert_eq!(
		knowledge.receive(&(CompactStatement::Seconded(hash_a), ValidatorIndex(0)), 3),
		Ok(true),
	);

	// Push statements up to the flood limit.
	assert!(knowledge
		.check_can_receive(&(CompactStatement::Valid(hash_a), ValidatorIndex(1)), 3)
		.is_ok());
	assert_eq!(
		knowledge.receive(&(CompactStatement::Valid(hash_a), ValidatorIndex(1)), 3),
		Ok(false),
	);

	assert!(knowledge.is_known_candidate(&hash_a));
	assert_eq!(*knowledge.received_message_count.get(&hash_a).unwrap(), 2);

	assert!(knowledge
		.check_can_receive(&(CompactStatement::Valid(hash_a), ValidatorIndex(2)), 3)
		.is_ok());
	assert_eq!(
		knowledge.receive(&(CompactStatement::Valid(hash_a), ValidatorIndex(2)), 3),
		Ok(false),
	);

	assert_eq!(*knowledge.received_message_count.get(&hash_a).unwrap(), 3);

	assert_eq!(
		knowledge.check_can_receive(&(CompactStatement::Valid(hash_a), ValidatorIndex(7)), 3),
		Err(COST_APPARENT_FLOOD),
	);
	assert_eq!(
		knowledge.receive(&(CompactStatement::Valid(hash_a), ValidatorIndex(7)), 3),
		Err(COST_APPARENT_FLOOD),
	);

	assert_eq!(*knowledge.received_message_count.get(&hash_a).unwrap(), 3);
	assert_eq!(knowledge.received_statements.len(), 3); // number of prior `Ok`s.

	// Now make sure that the seconding limit is respected.
	let hash_b = CandidateHash([2; 32].into());
	let hash_c = CandidateHash([3; 32].into());

	assert!(knowledge
		.check_can_receive(&(CompactStatement::Seconded(hash_b), ValidatorIndex(0)), 3)
		.is_ok());
	assert_eq!(
		knowledge.receive(&(CompactStatement::Seconded(hash_b), ValidatorIndex(0)), 3),
		Ok(true),
	);

	assert_eq!(
		knowledge.check_can_receive(&(CompactStatement::Seconded(hash_c), ValidatorIndex(0)), 3),
		Err(COST_UNEXPECTED_STATEMENT_REMOTE),
	);
	assert_eq!(
		knowledge.receive(&(CompactStatement::Seconded(hash_c), ValidatorIndex(0)), 3),
		Err(COST_UNEXPECTED_STATEMENT_REMOTE),
	);

	// Last, make sure that already-known statements are disregarded.
	assert_eq!(
		knowledge.check_can_receive(&(CompactStatement::Valid(hash_a), ValidatorIndex(2)), 3),
		Err(COST_DUPLICATE_STATEMENT),
	);
	assert_eq!(
		knowledge.receive(&(CompactStatement::Valid(hash_a), ValidatorIndex(2)), 3),
		Err(COST_DUPLICATE_STATEMENT),
	);

	assert_eq!(
		knowledge.check_can_receive(&(CompactStatement::Seconded(hash_b), ValidatorIndex(0)), 3),
		Err(COST_DUPLICATE_STATEMENT),
	);
	assert_eq!(
		knowledge.receive(&(CompactStatement::Seconded(hash_b), ValidatorIndex(0)), 3),
		Err(COST_DUPLICATE_STATEMENT),
	);
}

#[test]
fn peer_view_update_sends_messages() {
	let hash_a = Hash::repeat_byte(1);
	let hash_b = Hash::repeat_byte(2);
	let hash_c = Hash::repeat_byte(3);

	let candidate = {
		let mut c = dummy_committed_candidate_receipt(dummy_hash());
		c.descriptor.relay_parent = hash_c;
		c.descriptor.para_id = 1.into();
		c
	};
	let candidate_hash = candidate.hash();

	let old_view = view![hash_a, hash_b];
	let new_view = view![hash_b, hash_c];

	let mut active_heads = HashMap::new();
	let validators = vec![
		Sr25519Keyring::Alice.public().into(),
		Sr25519Keyring::Bob.public().into(),
		Sr25519Keyring::Charlie.public().into(),
	];

	let session_index = 1;
	let signing_context = SigningContext { parent_hash: hash_c, session_index };

	let keystore: SyncCryptoStorePtr = Arc::new(LocalKeystore::in_memory());

	let alice_public = SyncCryptoStore::sr25519_generate_new(
		&*keystore,
		ValidatorId::ID,
		Some(&Sr25519Keyring::Alice.to_seed()),
	)
	.unwrap();
	let bob_public = SyncCryptoStore::sr25519_generate_new(
		&*keystore,
		ValidatorId::ID,
		Some(&Sr25519Keyring::Bob.to_seed()),
	)
	.unwrap();
	let charlie_public = SyncCryptoStore::sr25519_generate_new(
		&*keystore,
		ValidatorId::ID,
		Some(&Sr25519Keyring::Charlie.to_seed()),
	)
	.unwrap();

	let new_head_data = {
		let mut data = ActiveHeadData::new(
			validators,
			session_index,
			PerLeafSpan::new(Arc::new(jaeger::Span::Disabled), "test"),
		);

		let statement = block_on(SignedFullStatement::sign(
			&keystore,
			Statement::Seconded(candidate.clone()),
			&signing_context,
			ValidatorIndex(0),
			&alice_public.into(),
		))
		.ok()
		.flatten()
		.expect("should be signed");
		assert!(data
			.check_useful_or_unknown(&statement.clone().convert_payload().into())
			.is_ok());
		let noted = data.note_statement(statement);

		assert_matches!(noted, NotedStatement::Fresh(_));

		let statement = block_on(SignedFullStatement::sign(
			&keystore,
			Statement::Valid(candidate_hash),
			&signing_context,
			ValidatorIndex(1),
			&bob_public.into(),
		))
		.ok()
		.flatten()
		.expect("should be signed");
		assert!(data
			.check_useful_or_unknown(&statement.clone().convert_payload().into())
			.is_ok());
		let noted = data.note_statement(statement);

		assert_matches!(noted, NotedStatement::Fresh(_));

		let statement = block_on(SignedFullStatement::sign(
			&keystore,
			Statement::Valid(candidate_hash),
			&signing_context,
			ValidatorIndex(2),
			&charlie_public.into(),
		))
		.ok()
		.flatten()
		.expect("should be signed");
		assert!(data
			.check_useful_or_unknown(&statement.clone().convert_payload().into())
			.is_ok());
		let noted = data.note_statement(statement);
		assert_matches!(noted, NotedStatement::Fresh(_));

		data
	};

	active_heads.insert(hash_c, new_head_data);

	let mut peer_data = PeerData {
		view: old_view,
		view_knowledge: {
			let mut k = HashMap::new();

			k.insert(hash_a, Default::default());
			k.insert(hash_b, Default::default());

			k
		},
		maybe_authority: None,
	};

	let pool = sp_core::testing::TaskExecutor::new();
	let (mut ctx, mut handle) = polkadot_node_subsystem_test_helpers::make_subsystem_context::<
		StatementDistributionMessage,
		_,
	>(pool);
	let peer = PeerId::random();

	executor::block_on(async move {
		let gossip_peers = HashSet::from_iter(vec![peer.clone()].into_iter());
		update_peer_view_and_maybe_send_unlocked(
			peer.clone(),
			&gossip_peers,
			&mut peer_data,
			&mut ctx,
			&active_heads,
			new_view.clone(),
			&Default::default(),
			&mut AlwaysZeroRng,
		)
		.await;

		assert_eq!(peer_data.view, new_view);
		assert!(!peer_data.view_knowledge.contains_key(&hash_a));
		assert!(peer_data.view_knowledge.contains_key(&hash_b));

		let c_knowledge = peer_data.view_knowledge.get(&hash_c).unwrap();

		assert!(c_knowledge.is_known_candidate(&candidate_hash));
		assert!(c_knowledge
			.sent_statements
			.contains(&(CompactStatement::Seconded(candidate_hash), ValidatorIndex(0))));
		assert!(c_knowledge
			.sent_statements
			.contains(&(CompactStatement::Valid(candidate_hash), ValidatorIndex(1))));
		assert!(c_knowledge
			.sent_statements
			.contains(&(CompactStatement::Valid(candidate_hash), ValidatorIndex(2))));

		// now see if we got the 3 messages from the active head data.
		let active_head = active_heads.get(&hash_c).unwrap();

		// semi-fragile because hashmap iterator ordering is undefined, but in practice
		// it will not change between runs of the program.
		for statement in active_head.statements_about(candidate_hash) {
			let message = handle.recv().await;
			let expected_to = vec![peer.clone()];
			let expected_payload =
				statement_message(hash_c, statement.statement.clone(), &Metrics::default());

			assert_matches!(
				message,
				AllMessages::NetworkBridge(NetworkBridgeMessage::SendValidationMessage(
					to,
					payload,
				)) => {
					assert_eq!(to, expected_to);
					assert_eq!(payload, expected_payload)
				}
			)
		}
	});
}

#[test]
fn circulated_statement_goes_to_all_peers_with_view() {
	let hash_a = Hash::repeat_byte(1);
	let hash_b = Hash::repeat_byte(2);
	let hash_c = Hash::repeat_byte(3);

	let candidate = {
		let mut c = dummy_committed_candidate_receipt(dummy_hash());
		c.descriptor.relay_parent = hash_b;
		c.descriptor.para_id = 1.into();
		c
	};

	let peer_a = PeerId::random();
	let peer_b = PeerId::random();
	let peer_c = PeerId::random();

	let peer_a_view = view![hash_a];
	let peer_b_view = view![hash_a, hash_b];
	let peer_c_view = view![hash_b, hash_c];

	let session_index = 1;

	let peer_data_from_view = |view: View| PeerData {
		view: view.clone(),
		view_knowledge: view.iter().map(|v| (v.clone(), Default::default())).collect(),
		maybe_authority: None,
	};

	let mut peer_data: HashMap<_, _> = vec![
		(peer_a.clone(), peer_data_from_view(peer_a_view)),
		(peer_b.clone(), peer_data_from_view(peer_b_view)),
		(peer_c.clone(), peer_data_from_view(peer_c_view)),
	]
	.into_iter()
	.collect();

	let pool = sp_core::testing::TaskExecutor::new();
	let (mut ctx, mut handle) = polkadot_node_subsystem_test_helpers::make_subsystem_context::<
		StatementDistributionMessage,
		_,
	>(pool);

	executor::block_on(async move {
		let signing_context = SigningContext { parent_hash: hash_b, session_index };

		let keystore: SyncCryptoStorePtr = Arc::new(LocalKeystore::in_memory());
		let alice_public = CryptoStore::sr25519_generate_new(
			&*keystore,
			ValidatorId::ID,
			Some(&Sr25519Keyring::Alice.to_seed()),
		)
		.await
		.unwrap();

		let statement = SignedFullStatement::sign(
			&keystore,
			Statement::Seconded(candidate),
			&signing_context,
			ValidatorIndex(0),
			&alice_public.into(),
		)
		.await
		.ok()
		.flatten()
		.expect("should be signed");

		let comparator = StoredStatementComparator {
			compact: statement.payload().to_compact(),
			validator_index: ValidatorIndex(0),
			signature: statement.signature().clone(),
		};
		let statement = StoredStatement { comparator: &comparator, statement: &statement };

		let gossip_peers =
			HashSet::from_iter(vec![peer_a.clone(), peer_b.clone(), peer_c.clone()].into_iter());
		let needs_dependents = circulate_statement(
			&gossip_peers,
			&mut peer_data,
			&mut ctx,
			hash_b,
			statement,
			Vec::new(),
			&Metrics::default(),
			&mut AlwaysZeroRng,
		)
		.await;

		{
			assert_eq!(needs_dependents.len(), 2);
			assert!(needs_dependents.contains(&peer_b));
			assert!(needs_dependents.contains(&peer_c));
		}

		let fingerprint = (statement.compact().clone(), ValidatorIndex(0));

		assert!(peer_data
			.get(&peer_b)
			.unwrap()
			.view_knowledge
			.get(&hash_b)
			.unwrap()
			.sent_statements
			.contains(&fingerprint));

		assert!(peer_data
			.get(&peer_c)
			.unwrap()
			.view_knowledge
			.get(&hash_b)
			.unwrap()
			.sent_statements
			.contains(&fingerprint));

		let message = handle.recv().await;
		assert_matches!(
			message,
			AllMessages::NetworkBridge(NetworkBridgeMessage::SendValidationMessage(
				to,
				payload,
			)) => {
				assert_eq!(to.len(), 2);
				assert!(to.contains(&peer_b));
				assert!(to.contains(&peer_c));

				assert_eq!(
					payload,
					statement_message(hash_b, statement.statement.clone(), &Metrics::default()),
				);
			}
		)
	});
}

#[test]
fn receiving_from_one_sends_to_another_and_to_candidate_backing() {
	let hash_a = Hash::repeat_byte(1);

	let candidate = {
		let mut c = dummy_committed_candidate_receipt(dummy_hash());
		c.descriptor.relay_parent = hash_a;
		c.descriptor.para_id = 1.into();
		c
	};

	let peer_a = PeerId::random();
	let peer_b = PeerId::random();

	let validators = vec![
		Sr25519Keyring::Alice.pair(),
		Sr25519Keyring::Bob.pair(),
		Sr25519Keyring::Charlie.pair(),
	];

	let session_info = make_session_info(validators, vec![]);

	let session_index = 1;

	let pool = sp_core::testing::TaskExecutor::new();
	let (ctx, mut handle) = polkadot_node_subsystem_test_helpers::make_subsystem_context(pool);

	let (statement_req_receiver, _) = IncomingRequest::get_config_receiver();

	let bg = async move {
		let s = StatementDistributionSubsystem::new(
			Arc::new(LocalKeystore::in_memory()),
			statement_req_receiver,
			Default::default(),
			AlwaysZeroRng,
		);
		s.run(ctx).await.unwrap();
	};

	let test_fut = async move {
		// register our active heads.
		handle
			.send(FromOverseer::Signal(OverseerSignal::ActiveLeaves(
				ActiveLeavesUpdate::start_work(ActivatedLeaf {
					hash: hash_a,
					number: 1,
					status: LeafStatus::Fresh,
					span: Arc::new(jaeger::Span::Disabled),
				}),
			)))
			.await;

		assert_matches!(
			handle.recv().await,
			AllMessages::RuntimeApi(
				RuntimeApiMessage::Request(r, RuntimeApiRequest::SessionIndexForChild(tx))
			)
				if r == hash_a
			=> {
				let _ = tx.send(Ok(session_index));
			}
		);

		assert_matches!(
			handle.recv().await,
			AllMessages::RuntimeApi(
				RuntimeApiMessage::Request(r, RuntimeApiRequest::SessionInfo(sess_index, tx))
			)
				if r == hash_a && sess_index == session_index
			=> {
				let _ = tx.send(Ok(Some(session_info)));
			}
		);

		// notify of peers and view
		handle
			.send(FromOverseer::Communication {
				msg: StatementDistributionMessage::NetworkBridgeUpdate(
					NetworkBridgeEvent::PeerConnected(peer_a.clone(), ObservedRole::Full, 1, None),
				),
			})
			.await;

		handle
			.send(FromOverseer::Communication {
				msg: StatementDistributionMessage::NetworkBridgeUpdate(
					NetworkBridgeEvent::PeerConnected(peer_b.clone(), ObservedRole::Full, 1, None),
				),
			})
			.await;

		handle
			.send(FromOverseer::Communication {
				msg: StatementDistributionMessage::NetworkBridgeUpdate(
					NetworkBridgeEvent::PeerViewChange(peer_a.clone(), view![hash_a]),
				),
			})
			.await;

		handle
			.send(FromOverseer::Communication {
				msg: StatementDistributionMessage::NetworkBridgeUpdate(
					NetworkBridgeEvent::PeerViewChange(peer_b.clone(), view![hash_a]),
				),
			})
			.await;

		// receive a seconded statement from peer A. it should be propagated onwards to peer B and to
		// candidate backing.
		let statement = {
			let signing_context = SigningContext { parent_hash: hash_a, session_index };

			let keystore: SyncCryptoStorePtr = Arc::new(LocalKeystore::in_memory());
			let alice_public = CryptoStore::sr25519_generate_new(
				&*keystore,
				ValidatorId::ID,
				Some(&Sr25519Keyring::Alice.to_seed()),
			)
			.await
			.unwrap();

			SignedFullStatement::sign(
				&keystore,
				Statement::Seconded(candidate),
				&signing_context,
				ValidatorIndex(0),
				&alice_public.into(),
			)
			.await
			.ok()
			.flatten()
			.expect("should be signed")
		};

		handle
			.send(FromOverseer::Communication {
				msg: StatementDistributionMessage::NetworkBridgeUpdate(
					NetworkBridgeEvent::PeerMessage(
						peer_a.clone(),
						Versioned::V1(protocol_v1::StatementDistributionMessage::Statement(
							hash_a,
							statement.clone().into(),
						)),
					),
				),
			})
			.await;

		assert_matches!(
			handle.recv().await,
			AllMessages::NetworkBridge(
				NetworkBridgeMessage::ReportPeer(p, r)
			) if p == peer_a && r == BENEFIT_VALID_STATEMENT_FIRST => {}
		);

		assert_matches!(
			handle.recv().await,
			AllMessages::CandidateBacking(
				CandidateBackingMessage::Statement(r, s)
			) if r == hash_a && s == statement => {}
		);

		assert_matches!(
			handle.recv().await,
			AllMessages::NetworkBridge(
				NetworkBridgeMessage::SendValidationMessage(
					recipients,
					Versioned::V1(protocol_v1::ValidationProtocol::StatementDistribution(
						protocol_v1::StatementDistributionMessage::Statement(r, s)
					)),
				)
			) => {
				assert_eq!(recipients, vec![peer_b.clone()]);
				assert_eq!(r, hash_a);
				assert_eq!(s, statement.into());
			}
		);
		handle.send(FromOverseer::Signal(OverseerSignal::Conclude)).await;
	};

	futures::pin_mut!(test_fut);
	futures::pin_mut!(bg);

	executor::block_on(future::join(test_fut, bg));
}

#[test]
fn receiving_large_statement_from_one_sends_to_another_and_to_candidate_backing() {
	sp_tracing::try_init_simple();
	let hash_a = Hash::repeat_byte(1);
	let hash_b = Hash::repeat_byte(2);

	let candidate = {
		let mut c = dummy_committed_candidate_receipt(dummy_hash());
		c.descriptor.relay_parent = hash_a;
		c.descriptor.para_id = 1.into();
		c.commitments.new_validation_code = Some(ValidationCode(vec![1, 2, 3]));
		c
	};

	let peer_a = PeerId::random(); // Alice
	let peer_b = PeerId::random(); // Bob
	let peer_c = PeerId::random(); // Charlie
	let peer_bad = PeerId::random(); // No validator

	let validators = vec![
		Sr25519Keyring::Alice.pair(),
		Sr25519Keyring::Bob.pair(),
		Sr25519Keyring::Charlie.pair(),
		// We:
		Sr25519Keyring::Ferdie.pair(),
	];

	let session_info = make_session_info(validators, vec![vec![0, 1, 2, 4], vec![3]]);

	let session_index = 1;

	let pool = sp_core::testing::TaskExecutor::new();
	let (ctx, mut handle) = polkadot_node_subsystem_test_helpers::make_subsystem_context(pool);

	let (statement_req_receiver, mut req_cfg) = IncomingRequest::get_config_receiver();

	let bg = async move {
		let s = StatementDistributionSubsystem::new(
			make_ferdie_keystore(),
			statement_req_receiver,
			Default::default(),
			AlwaysZeroRng,
		);
		s.run(ctx).await.unwrap();
	};

	let test_fut = async move {
		// register our active heads.
		handle
			.send(FromOverseer::Signal(OverseerSignal::ActiveLeaves(
				ActiveLeavesUpdate::start_work(ActivatedLeaf {
					hash: hash_a,
					number: 1,
					status: LeafStatus::Fresh,
					span: Arc::new(jaeger::Span::Disabled),
				}),
			)))
			.await;

		assert_matches!(
			handle.recv().await,
			AllMessages::RuntimeApi(
				RuntimeApiMessage::Request(r, RuntimeApiRequest::SessionIndexForChild(tx))
			)
				if r == hash_a
			=> {
				let _ = tx.send(Ok(session_index));
			}
		);

		assert_matches!(
			handle.recv().await,
			AllMessages::RuntimeApi(
				RuntimeApiMessage::Request(r, RuntimeApiRequest::SessionInfo(sess_index, tx))
			)
				if r == hash_a && sess_index == session_index
			=> {
				let _ = tx.send(Ok(Some(session_info)));
			}
		);

		// notify of peers and view
		handle
			.send(FromOverseer::Communication {
				msg: StatementDistributionMessage::NetworkBridgeUpdate(
					NetworkBridgeEvent::PeerConnected(
						peer_a.clone(),
						ObservedRole::Full,
						1,
						Some(HashSet::from([Sr25519Keyring::Alice.public().into()])),
					),
				),
			})
			.await;

		handle
			.send(FromOverseer::Communication {
				msg: StatementDistributionMessage::NetworkBridgeUpdate(
					NetworkBridgeEvent::PeerConnected(
						peer_b.clone(),
						ObservedRole::Full,
						1,
						Some(HashSet::from([Sr25519Keyring::Bob.public().into()])),
					),
				),
			})
			.await;
		handle
			.send(FromOverseer::Communication {
				msg: StatementDistributionMessage::NetworkBridgeUpdate(
					NetworkBridgeEvent::PeerConnected(
						peer_c.clone(),
						ObservedRole::Full,
						1,
						Some(HashSet::from([Sr25519Keyring::Charlie.public().into()])),
					),
				),
			})
			.await;
		handle
			.send(FromOverseer::Communication {
				msg: StatementDistributionMessage::NetworkBridgeUpdate(
					NetworkBridgeEvent::PeerConnected(
						peer_bad.clone(),
						ObservedRole::Full,
						1,
						None,
					),
				),
			})
			.await;

		handle
			.send(FromOverseer::Communication {
				msg: StatementDistributionMessage::NetworkBridgeUpdate(
					NetworkBridgeEvent::PeerViewChange(peer_a.clone(), view![hash_a]),
				),
			})
			.await;

		handle
			.send(FromOverseer::Communication {
				msg: StatementDistributionMessage::NetworkBridgeUpdate(
					NetworkBridgeEvent::PeerViewChange(peer_b.clone(), view![hash_a]),
				),
			})
			.await;
		handle
			.send(FromOverseer::Communication {
				msg: StatementDistributionMessage::NetworkBridgeUpdate(
					NetworkBridgeEvent::PeerViewChange(peer_c.clone(), view![hash_a]),
				),
			})
			.await;
		handle
			.send(FromOverseer::Communication {
				msg: StatementDistributionMessage::NetworkBridgeUpdate(
					NetworkBridgeEvent::PeerViewChange(peer_bad.clone(), view![hash_a]),
				),
			})
			.await;

		// receive a seconded statement from peer A, which does not provide the request data,
		// then get that data from peer C. It should be propagated onwards to peer B and to
		// candidate backing.
		let statement = {
			let signing_context = SigningContext { parent_hash: hash_a, session_index };

			let keystore: SyncCryptoStorePtr = Arc::new(LocalKeystore::in_memory());
			let alice_public = CryptoStore::sr25519_generate_new(
				&*keystore,
				ValidatorId::ID,
				Some(&Sr25519Keyring::Alice.to_seed()),
			)
			.await
			.unwrap();

			SignedFullStatement::sign(
				&keystore,
				Statement::Seconded(candidate.clone()),
				&signing_context,
				ValidatorIndex(0),
				&alice_public.into(),
			)
			.await
			.ok()
			.flatten()
			.expect("should be signed")
		};

		let metadata = derive_metadata_assuming_seconded(hash_a, statement.clone().into());

		handle
			.send(FromOverseer::Communication {
				msg: StatementDistributionMessage::NetworkBridgeUpdate(
					NetworkBridgeEvent::PeerMessage(
						peer_a.clone(),
						Versioned::V1(protocol_v1::StatementDistributionMessage::LargeStatement(
							metadata.clone(),
						)),
					),
				),
			})
			.await;

		assert_matches!(
			handle.recv().await,
			AllMessages::NetworkBridge(
				NetworkBridgeMessage::SendRequests(
					mut reqs, IfDisconnected::ImmediateError
				)
			) => {
				let reqs = reqs.pop().unwrap();
				let outgoing = match reqs {
					Requests::StatementFetchingV1(outgoing) => outgoing,
					_ => panic!("Unexpected request"),
				};
				let req = outgoing.payload;
				assert_eq!(req.relay_parent, metadata.relay_parent);
				assert_eq!(req.candidate_hash, metadata.candidate_hash);
				assert_eq!(outgoing.peer, Recipient::Peer(peer_a));
				// Just drop request - should trigger error.
			}
		);

		// There is a race between request handler asking for more peers and processing of the
		// coming `PeerMessage`s, we want the request handler to ask first here for better test
		// coverage:
		Delay::new(Duration::from_millis(20)).await;

		handle
			.send(FromOverseer::Communication {
				msg: StatementDistributionMessage::NetworkBridgeUpdate(
					NetworkBridgeEvent::PeerMessage(
						peer_c.clone(),
						Versioned::V1(protocol_v1::StatementDistributionMessage::LargeStatement(
							metadata.clone(),
						)),
					),
				),
			})
			.await;

		// Malicious peer:
		handle
			.send(FromOverseer::Communication {
				msg: StatementDistributionMessage::NetworkBridgeUpdate(
					NetworkBridgeEvent::PeerMessage(
						peer_bad.clone(),
						Versioned::V1(protocol_v1::StatementDistributionMessage::LargeStatement(
							metadata.clone(),
						)),
					),
				),
			})
			.await;

		// Let c fail once too:
		assert_matches!(
			handle.recv().await,
			AllMessages::NetworkBridge(
				NetworkBridgeMessage::SendRequests(
					mut reqs, IfDisconnected::ImmediateError
				)
			) => {
				let reqs = reqs.pop().unwrap();
				let outgoing = match reqs {
					Requests::StatementFetchingV1(outgoing) => outgoing,
					_ => panic!("Unexpected request"),
				};
				let req = outgoing.payload;
				assert_eq!(req.relay_parent, metadata.relay_parent);
				assert_eq!(req.candidate_hash, metadata.candidate_hash);
				assert_eq!(outgoing.peer, Recipient::Peer(peer_c));
			}
		);

		// a fails again:
		assert_matches!(
			handle.recv().await,
			AllMessages::NetworkBridge(
				NetworkBridgeMessage::SendRequests(
					mut reqs, IfDisconnected::ImmediateError
				)
			) => {
				let reqs = reqs.pop().unwrap();
				let outgoing = match reqs {
					Requests::StatementFetchingV1(outgoing) => outgoing,
					_ => panic!("Unexpected request"),
				};
				let req = outgoing.payload;
				assert_eq!(req.relay_parent, metadata.relay_parent);
				assert_eq!(req.candidate_hash, metadata.candidate_hash);
				// On retry, we should have reverse order:
				assert_eq!(outgoing.peer, Recipient::Peer(peer_a));
			}
		);

		// Send invalid response (all other peers have been tried now):
		assert_matches!(
			handle.recv().await,
			AllMessages::NetworkBridge(
				NetworkBridgeMessage::SendRequests(
					mut reqs, IfDisconnected::ImmediateError
				)
			) => {
				let reqs = reqs.pop().unwrap();
				let outgoing = match reqs {
					Requests::StatementFetchingV1(outgoing) => outgoing,
					_ => panic!("Unexpected request"),
				};
				let req = outgoing.payload;
				assert_eq!(req.relay_parent, metadata.relay_parent);
				assert_eq!(req.candidate_hash, metadata.candidate_hash);
				assert_eq!(outgoing.peer, Recipient::Peer(peer_bad));
				let bad_candidate = {
					let mut bad = candidate.clone();
					bad.descriptor.para_id = 0xeadbeaf.into();
					bad
				};
				let response = StatementFetchingResponse::Statement(bad_candidate);
				outgoing.pending_response.send(Ok(response.encode())).unwrap();
			}
		);

		// Should get punished and never tried again:
		assert_matches!(
			handle.recv().await,
			AllMessages::NetworkBridge(
				NetworkBridgeMessage::ReportPeer(p, r)
			) if p == peer_bad && r == COST_WRONG_HASH => {}
		);

		// a is tried again (retried in reverse order):
		assert_matches!(
			handle.recv().await,
			AllMessages::NetworkBridge(
				NetworkBridgeMessage::SendRequests(
					mut reqs, IfDisconnected::ImmediateError
				)
			) => {
				let reqs = reqs.pop().unwrap();
				let outgoing = match reqs {
					Requests::StatementFetchingV1(outgoing) => outgoing,
					_ => panic!("Unexpected request"),
				};
				let req = outgoing.payload;
				assert_eq!(req.relay_parent, metadata.relay_parent);
				assert_eq!(req.candidate_hash, metadata.candidate_hash);
				// On retry, we should have reverse order:
				assert_eq!(outgoing.peer, Recipient::Peer(peer_a));
			}
		);

		// c succeeds now:
		assert_matches!(
			handle.recv().await,
			AllMessages::NetworkBridge(
				NetworkBridgeMessage::SendRequests(
					mut reqs, IfDisconnected::ImmediateError
				)
			) => {
				let reqs = reqs.pop().unwrap();
				let outgoing = match reqs {
					Requests::StatementFetchingV1(outgoing) => outgoing,
					_ => panic!("Unexpected request"),
				};
				let req = outgoing.payload;
				assert_eq!(req.relay_parent, metadata.relay_parent);
				assert_eq!(req.candidate_hash, metadata.candidate_hash);
				// On retry, we should have reverse order:
				assert_eq!(outgoing.peer, Recipient::Peer(peer_c));
				let response = StatementFetchingResponse::Statement(candidate.clone());
				outgoing.pending_response.send(Ok(response.encode())).unwrap();
			}
		);

		assert_matches!(
			handle.recv().await,
			AllMessages::NetworkBridge(
				NetworkBridgeMessage::ReportPeer(p, r)
			) if p == peer_a && r == COST_FETCH_FAIL => {}
		);

		assert_matches!(
			handle.recv().await,
			AllMessages::NetworkBridge(
				NetworkBridgeMessage::ReportPeer(p, r)
			) if p == peer_c && r == BENEFIT_VALID_RESPONSE => {}
		);

		assert_matches!(
			handle.recv().await,
			AllMessages::NetworkBridge(
				NetworkBridgeMessage::ReportPeer(p, r)
			) if p == peer_a && r == BENEFIT_VALID_STATEMENT_FIRST => {}
		);

		assert_matches!(
			handle.recv().await,
			AllMessages::CandidateBacking(
				CandidateBackingMessage::Statement(r, s)
			) if r == hash_a && s == statement => {}
		);

		// Now messages should go out:
		assert_matches!(
			handle.recv().await,
			AllMessages::NetworkBridge(
				NetworkBridgeMessage::SendValidationMessage(
					mut recipients,
					Versioned::V1(protocol_v1::ValidationProtocol::StatementDistribution(
						protocol_v1::StatementDistributionMessage::LargeStatement(meta)
					)),
				)
			) => {
				gum::debug!(
					target: LOG_TARGET,
					?recipients,
					"Recipients received"
				);
				recipients.sort();
				let mut expected = vec![peer_b, peer_c, peer_bad];
				expected.sort();
				assert_eq!(recipients, expected);
				assert_eq!(meta.relay_parent, hash_a);
				assert_eq!(meta.candidate_hash, statement.payload().candidate_hash());
				assert_eq!(meta.signed_by, statement.validator_index());
				assert_eq!(&meta.signature, statement.signature());
			}
		);

		// Now that it has the candidate it should answer requests accordingly (even after a
		// failed request):

		// Failing request first (wrong relay parent hash):
		let (pending_response, response_rx) = oneshot::channel();
		let inner_req = StatementFetchingRequest {
			relay_parent: hash_b,
			candidate_hash: metadata.candidate_hash,
		};
		let req = sc_network::config::IncomingRequest {
			peer: peer_b,
			payload: inner_req.encode(),
			pending_response,
		};
		req_cfg.inbound_queue.as_mut().unwrap().send(req).await.unwrap();
		assert_matches!(
			response_rx.await.unwrap().result,
			Err(()) => {}
		);

		// Another failing request (peer_a never received a statement from us, so it is not
		// allowed to request the data):
		let (pending_response, response_rx) = oneshot::channel();
		let inner_req = StatementFetchingRequest {
			relay_parent: metadata.relay_parent,
			candidate_hash: metadata.candidate_hash,
		};
		let req = sc_network::config::IncomingRequest {
			peer: peer_a,
			payload: inner_req.encode(),
			pending_response,
		};
		req_cfg.inbound_queue.as_mut().unwrap().send(req).await.unwrap();
		assert_matches!(
			response_rx.await.unwrap().result,
			Err(()) => {}
		);

		// And now the succeding request from peer_b:
		let (pending_response, response_rx) = oneshot::channel();
		let inner_req = StatementFetchingRequest {
			relay_parent: metadata.relay_parent,
			candidate_hash: metadata.candidate_hash,
		};
		let req = sc_network::config::IncomingRequest {
			peer: peer_b,
			payload: inner_req.encode(),
			pending_response,
		};
		req_cfg.inbound_queue.as_mut().unwrap().send(req).await.unwrap();
		let StatementFetchingResponse::Statement(committed) =
			Decode::decode(&mut response_rx.await.unwrap().result.unwrap().as_ref()).unwrap();
		assert_eq!(committed, candidate);

		handle.send(FromOverseer::Signal(OverseerSignal::Conclude)).await;
	};

	futures::pin_mut!(test_fut);
	futures::pin_mut!(bg);

	executor::block_on(future::join(test_fut, bg));
}

#[test]
fn share_prioritizes_backing_group() {
	sp_tracing::try_init_simple();
	let hash_a = Hash::repeat_byte(1);

	let candidate = {
		let mut c = dummy_committed_candidate_receipt(dummy_hash());
		c.descriptor.relay_parent = hash_a;
		c.descriptor.para_id = 1.into();
		c.commitments.new_validation_code = Some(ValidationCode(vec![1, 2, 3]));
		c
	};

	let peer_a = PeerId::random(); // Alice
	let peer_b = PeerId::random(); // Bob
	let peer_c = PeerId::random(); // Charlie
	let peer_bad = PeerId::random(); // No validator
	let peer_other_group = PeerId::random(); //Ferdie

	let mut validators = vec![
		Sr25519Keyring::Alice.pair(),
		Sr25519Keyring::Bob.pair(),
		Sr25519Keyring::Charlie.pair(),
		// other group
		Sr25519Keyring::Dave.pair(),
		// We:
		Sr25519Keyring::Ferdie.pair(),
	];

	// Strictly speaking we only need MIN_GOSSIP_PEERS - 3 to make sure only priority peers
	// will be served, but by using a larger value we test for overflow errors:
	let dummy_count = MIN_GOSSIP_PEERS;

	// We artificially inflate our group, so there won't be any free slots for other peers. (We
	// want to test that our group is prioritized):
	let dummy_pairs: Vec<_> =
		std::iter::repeat_with(|| Pair::generate().0).take(dummy_count).collect();
	let dummy_peers: Vec<_> =
		std::iter::repeat_with(|| PeerId::random()).take(dummy_count).collect();

	validators = validators.into_iter().chain(dummy_pairs.clone()).collect();

	let mut first_group = vec![0, 1, 2, 4];
	first_group.append(&mut (0..dummy_count as u32).map(|v| v + 5).collect());
	let session_info = make_session_info(validators, vec![first_group, vec![3]]);

	let session_index = 1;

	let pool = sp_core::testing::TaskExecutor::new();
	let (ctx, mut handle) = polkadot_node_subsystem_test_helpers::make_subsystem_context(pool);

	let (statement_req_receiver, mut req_cfg) = IncomingRequest::get_config_receiver();

	let bg = async move {
		let s = StatementDistributionSubsystem::new(
			make_ferdie_keystore(),
			statement_req_receiver,
			Default::default(),
			AlwaysZeroRng,
		);
		s.run(ctx).await.unwrap();
	};

	let test_fut = async move {
		// register our active heads.
		handle
			.send(FromOverseer::Signal(OverseerSignal::ActiveLeaves(
				ActiveLeavesUpdate::start_work(ActivatedLeaf {
					hash: hash_a,
					number: 1,
					status: LeafStatus::Fresh,
					span: Arc::new(jaeger::Span::Disabled),
				}),
			)))
			.await;

		assert_matches!(
			handle.recv().await,
			AllMessages::RuntimeApi(
				RuntimeApiMessage::Request(r, RuntimeApiRequest::SessionIndexForChild(tx))
			)
				if r == hash_a
			=> {
				let _ = tx.send(Ok(session_index));
			}
		);

		assert_matches!(
			handle.recv().await,
			AllMessages::RuntimeApi(
				RuntimeApiMessage::Request(r, RuntimeApiRequest::SessionInfo(sess_index, tx))
			)
				if r == hash_a && sess_index == session_index
			=> {
				let _ = tx.send(Ok(Some(session_info)));
			}
		);

		// notify of dummy peers and view
		for (peer, pair) in dummy_peers.clone().into_iter().zip(dummy_pairs) {
			handle
				.send(FromOverseer::Communication {
					msg: StatementDistributionMessage::NetworkBridgeUpdate(
						NetworkBridgeEvent::PeerConnected(
							peer,
							ObservedRole::Full,
							1,
							Some(HashSet::from([pair.public().into()])),
						),
					),
				})
				.await;

			handle
				.send(FromOverseer::Communication {
					msg: StatementDistributionMessage::NetworkBridgeUpdate(
						NetworkBridgeEvent::PeerViewChange(peer, view![hash_a]),
					),
				})
				.await;
		}

		// notify of peers and view
		handle
			.send(FromOverseer::Communication {
				msg: StatementDistributionMessage::NetworkBridgeUpdate(
					NetworkBridgeEvent::PeerConnected(
						peer_a.clone(),
						ObservedRole::Full,
						1,
						Some(HashSet::from([Sr25519Keyring::Alice.public().into()])),
					),
				),
			})
			.await;
		handle
			.send(FromOverseer::Communication {
				msg: StatementDistributionMessage::NetworkBridgeUpdate(
					NetworkBridgeEvent::PeerConnected(
						peer_b.clone(),
						ObservedRole::Full,
						1,
						Some(HashSet::from([Sr25519Keyring::Bob.public().into()])),
					),
				),
			})
			.await;
		handle
			.send(FromOverseer::Communication {
				msg: StatementDistributionMessage::NetworkBridgeUpdate(
					NetworkBridgeEvent::PeerConnected(
						peer_c.clone(),
						ObservedRole::Full,
						1,
						Some(HashSet::from([Sr25519Keyring::Charlie.public().into()])),
					),
				),
			})
			.await;
		handle
			.send(FromOverseer::Communication {
				msg: StatementDistributionMessage::NetworkBridgeUpdate(
					NetworkBridgeEvent::PeerConnected(
						peer_bad.clone(),
						ObservedRole::Full,
						1,
						None,
					),
				),
			})
			.await;
		handle
			.send(FromOverseer::Communication {
				msg: StatementDistributionMessage::NetworkBridgeUpdate(
					NetworkBridgeEvent::PeerConnected(
						peer_other_group.clone(),
						ObservedRole::Full,
						1,
						Some(HashSet::from([Sr25519Keyring::Dave.public().into()])),
					),
				),
			})
			.await;

		handle
			.send(FromOverseer::Communication {
				msg: StatementDistributionMessage::NetworkBridgeUpdate(
					NetworkBridgeEvent::PeerViewChange(peer_a.clone(), view![hash_a]),
				),
			})
			.await;

		handle
			.send(FromOverseer::Communication {
				msg: StatementDistributionMessage::NetworkBridgeUpdate(
					NetworkBridgeEvent::PeerViewChange(peer_b.clone(), view![hash_a]),
				),
			})
			.await;
		handle
			.send(FromOverseer::Communication {
				msg: StatementDistributionMessage::NetworkBridgeUpdate(
					NetworkBridgeEvent::PeerViewChange(peer_c.clone(), view![hash_a]),
				),
			})
			.await;
		handle
			.send(FromOverseer::Communication {
				msg: StatementDistributionMessage::NetworkBridgeUpdate(
					NetworkBridgeEvent::PeerViewChange(peer_bad.clone(), view![hash_a]),
				),
			})
			.await;
		handle
			.send(FromOverseer::Communication {
				msg: StatementDistributionMessage::NetworkBridgeUpdate(
					NetworkBridgeEvent::PeerViewChange(peer_other_group.clone(), view![hash_a]),
				),
			})
			.await;

		// receive a seconded statement from peer A, which does not provide the request data,
		// then get that data from peer C. It should be propagated onwards to peer B and to
		// candidate backing.
		let statement = {
			let signing_context = SigningContext { parent_hash: hash_a, session_index };

			let keystore: SyncCryptoStorePtr = Arc::new(LocalKeystore::in_memory());
			let ferdie_public = CryptoStore::sr25519_generate_new(
				&*keystore,
				ValidatorId::ID,
				Some(&Sr25519Keyring::Ferdie.to_seed()),
			)
			.await
			.unwrap();

			SignedFullStatement::sign(
				&keystore,
				Statement::Seconded(candidate.clone()),
				&signing_context,
				ValidatorIndex(4),
				&ferdie_public.into(),
			)
			.await
			.ok()
			.flatten()
			.expect("should be signed")
		};

		let metadata = derive_metadata_assuming_seconded(hash_a, statement.clone().into());

		handle
			.send(FromOverseer::Communication {
				msg: StatementDistributionMessage::Share(hash_a, statement.clone()),
			})
			.await;

		// Messages should go out:
		assert_matches!(
			handle.recv().await,
			AllMessages::NetworkBridge(
				NetworkBridgeMessage::SendValidationMessage(
					mut recipients,
					Versioned::V1(protocol_v1::ValidationProtocol::StatementDistribution(
						protocol_v1::StatementDistributionMessage::LargeStatement(meta)
					)),
				)
			) => {
				gum::debug!(
					target: LOG_TARGET,
					?recipients,
					"Recipients received"
				);
				recipients.sort();
				// We expect only our backing group to be the recipients, du to the inflated
				// test group above:
				let mut expected: Vec<_> = vec![peer_a, peer_b, peer_c].into_iter().chain(dummy_peers).collect();
				expected.sort();
				assert_eq!(recipients.len(), expected.len());
				assert_eq!(recipients, expected);
				assert_eq!(meta.relay_parent, hash_a);
				assert_eq!(meta.candidate_hash, statement.payload().candidate_hash());
				assert_eq!(meta.signed_by, statement.validator_index());
				assert_eq!(&meta.signature, statement.signature());
			}
		);

		// Now that it has the candidate it should answer requests accordingly:

		let (pending_response, response_rx) = oneshot::channel();
		let inner_req = StatementFetchingRequest {
			relay_parent: metadata.relay_parent,
			candidate_hash: metadata.candidate_hash,
		};
		let req = sc_network::config::IncomingRequest {
			peer: peer_b,
			payload: inner_req.encode(),
			pending_response,
		};
		req_cfg.inbound_queue.as_mut().unwrap().send(req).await.unwrap();
		let StatementFetchingResponse::Statement(committed) =
			Decode::decode(&mut response_rx.await.unwrap().result.unwrap().as_ref()).unwrap();
		assert_eq!(committed, candidate);

		handle.send(FromOverseer::Signal(OverseerSignal::Conclude)).await;
	};

	futures::pin_mut!(test_fut);
	futures::pin_mut!(bg);

	executor::block_on(future::join(test_fut, bg));
}

#[test]
fn peer_cant_flood_with_large_statements() {
	sp_tracing::try_init_simple();
	let hash_a = Hash::repeat_byte(1);

	let candidate = {
		let mut c = dummy_committed_candidate_receipt(dummy_hash());
		c.descriptor.relay_parent = hash_a;
		c.descriptor.para_id = 1.into();
		c.commitments.new_validation_code = Some(ValidationCode(vec![1, 2, 3]));
		c
	};

	let peer_a = PeerId::random(); // Alice

	let validators = vec![
		Sr25519Keyring::Alice.pair(),
		Sr25519Keyring::Bob.pair(),
		Sr25519Keyring::Charlie.pair(),
		// other group
		Sr25519Keyring::Dave.pair(),
		// We:
		Sr25519Keyring::Ferdie.pair(),
	];

	let first_group = vec![0, 1, 2, 4];
	let session_info = make_session_info(validators, vec![first_group, vec![3]]);

	let session_index = 1;

	let pool = sp_core::testing::TaskExecutor::new();
	let (ctx, mut handle) = polkadot_node_subsystem_test_helpers::make_subsystem_context(pool);

	let (statement_req_receiver, _) = IncomingRequest::get_config_receiver();
	let bg = async move {
		let s = StatementDistributionSubsystem::new(
			make_ferdie_keystore(),
			statement_req_receiver,
			Default::default(),
			AlwaysZeroRng,
		);
		s.run(ctx).await.unwrap();
	};

	let test_fut = async move {
		// register our active heads.
		handle
			.send(FromOverseer::Signal(OverseerSignal::ActiveLeaves(
				ActiveLeavesUpdate::start_work(ActivatedLeaf {
					hash: hash_a,
					number: 1,
					status: LeafStatus::Fresh,
					span: Arc::new(jaeger::Span::Disabled),
				}),
			)))
			.await;

		assert_matches!(
			handle.recv().await,
			AllMessages::RuntimeApi(
				RuntimeApiMessage::Request(r, RuntimeApiRequest::SessionIndexForChild(tx))
			)
				if r == hash_a
			=> {
				let _ = tx.send(Ok(session_index));
			}
		);

		assert_matches!(
			handle.recv().await,
			AllMessages::RuntimeApi(
				RuntimeApiMessage::Request(r, RuntimeApiRequest::SessionInfo(sess_index, tx))
			)
				if r == hash_a && sess_index == session_index
			=> {
				let _ = tx.send(Ok(Some(session_info)));
			}
		);

		// notify of peers and view
		handle
			.send(FromOverseer::Communication {
				msg: StatementDistributionMessage::NetworkBridgeUpdate(
					NetworkBridgeEvent::PeerConnected(
						peer_a.clone(),
						ObservedRole::Full,
						1,
						Some(HashSet::from([Sr25519Keyring::Alice.public().into()])),
					),
				),
			})
			.await;

		handle
			.send(FromOverseer::Communication {
				msg: StatementDistributionMessage::NetworkBridgeUpdate(
					NetworkBridgeEvent::PeerViewChange(peer_a.clone(), view![hash_a]),
				),
			})
			.await;

		// receive a seconded statement from peer A.
		let statement = {
			let signing_context = SigningContext { parent_hash: hash_a, session_index };

			let keystore: SyncCryptoStorePtr = Arc::new(LocalKeystore::in_memory());
			let alice_public = CryptoStore::sr25519_generate_new(
				&*keystore,
				ValidatorId::ID,
				Some(&Sr25519Keyring::Alice.to_seed()),
			)
			.await
			.unwrap();

			SignedFullStatement::sign(
				&keystore,
				Statement::Seconded(candidate.clone()),
				&signing_context,
				ValidatorIndex(0),
				&alice_public.into(),
			)
			.await
			.ok()
			.flatten()
			.expect("should be signed")
		};

		let metadata = derive_metadata_assuming_seconded(hash_a, statement.clone().into());

		for _ in 0..MAX_LARGE_STATEMENTS_PER_SENDER + 1 {
			handle
				.send(FromOverseer::Communication {
					msg: StatementDistributionMessage::NetworkBridgeUpdate(
						NetworkBridgeEvent::PeerMessage(
							peer_a.clone(),
							Versioned::V1(
								protocol_v1::StatementDistributionMessage::LargeStatement(
									metadata.clone(),
								),
							),
						),
					),
				})
				.await;
		}

		// We should try to fetch the data and punish the peer (but we don't know what comes
		// first):
		let mut requested = false;
		let mut punished = false;
		for _ in 0..2 {
			match handle.recv().await {
				AllMessages::NetworkBridge(NetworkBridgeMessage::SendRequests(
					mut reqs,
					IfDisconnected::ImmediateError,
				)) => {
					let reqs = reqs.pop().unwrap();
					let outgoing = match reqs {
						Requests::StatementFetchingV1(outgoing) => outgoing,
						_ => panic!("Unexpected request"),
					};
					let req = outgoing.payload;
					assert_eq!(req.relay_parent, metadata.relay_parent);
					assert_eq!(req.candidate_hash, metadata.candidate_hash);
					assert_eq!(outgoing.peer, Recipient::Peer(peer_a));
					// Just drop request - should trigger error.
					requested = true;
				},

				AllMessages::NetworkBridge(NetworkBridgeMessage::ReportPeer(p, r))
					if p == peer_a && r == COST_APPARENT_FLOOD =>
				{
					punished = true;
				},

				m => panic!("Unexpected message: {:?}", m),
			}
		}
		assert!(requested, "large data has not been requested.");
		assert!(punished, "Peer should have been punished for flooding.");

		handle.send(FromOverseer::Signal(OverseerSignal::Conclude)).await;
	};

	futures::pin_mut!(test_fut);
	futures::pin_mut!(bg);

	executor::block_on(future::join(test_fut, bg));
}

// This test addresses an issue when received knowledge is not updated on a
// subsequent `Seconded` statements
// See https://github.com/paritytech/polkadot/pull/5177
#[test]
fn handle_multiple_seconded_statements() {
	let relay_parent_hash = Hash::repeat_byte(1);

	let candidate = dummy_committed_candidate_receipt(relay_parent_hash);
	let candidate_hash = candidate.hash();

	// We want to ensure that our peers are not lucky
	let mut all_peers: Vec<PeerId> = Vec::with_capacity(MIN_GOSSIP_PEERS + 4);
	let peer_a = PeerId::random();
	let peer_b = PeerId::random();
	assert_ne!(peer_a, peer_b);

	for _ in 0..MIN_GOSSIP_PEERS + 2 {
		all_peers.push(PeerId::random());
	}
	all_peers.push(peer_a.clone());
	all_peers.push(peer_b.clone());

	let mut lucky_peers = all_peers.clone();
	util::choose_random_subset_with_rng(
		|_| false,
		&mut lucky_peers,
		&mut AlwaysZeroRng,
		MIN_GOSSIP_PEERS,
	);
	lucky_peers.sort();
	assert_eq!(lucky_peers.len(), MIN_GOSSIP_PEERS);
	assert!(!lucky_peers.contains(&peer_a));
	assert!(!lucky_peers.contains(&peer_b));

	let validators = vec![
		Sr25519Keyring::Alice.pair(),
		Sr25519Keyring::Bob.pair(),
		Sr25519Keyring::Charlie.pair(),
	];

	let session_info = make_session_info(validators, vec![]);

	let session_index = 1;

	let pool = sp_core::testing::TaskExecutor::new();
	let (ctx, mut handle) = polkadot_node_subsystem_test_helpers::make_subsystem_context(pool);

	let (statement_req_receiver, _) = IncomingRequest::get_config_receiver();

	let virtual_overseer_fut = async move {
		let s = StatementDistributionSubsystem::new(
			Arc::new(LocalKeystore::in_memory()),
			statement_req_receiver,
			Default::default(),
			AlwaysZeroRng,
		);
		s.run(ctx).await.unwrap();
	};

	let test_fut = async move {
		// register our active heads.
		handle
			.send(FromOverseer::Signal(OverseerSignal::ActiveLeaves(
				ActiveLeavesUpdate::start_work(ActivatedLeaf {
					hash: relay_parent_hash,
					number: 1,
					status: LeafStatus::Fresh,
					span: Arc::new(jaeger::Span::Disabled),
				}),
			)))
			.await;

		assert_matches!(
			handle.recv().await,
			AllMessages::RuntimeApi(
				RuntimeApiMessage::Request(r, RuntimeApiRequest::SessionIndexForChild(tx))
			)
				if r == relay_parent_hash
			=> {
				let _ = tx.send(Ok(session_index));
			}
		);

		assert_matches!(
			handle.recv().await,
			AllMessages::RuntimeApi(
				RuntimeApiMessage::Request(r, RuntimeApiRequest::SessionInfo(sess_index, tx))
			)
				if r == relay_parent_hash && sess_index == session_index
			=> {
				let _ = tx.send(Ok(Some(session_info)));
			}
		);

		// notify of peers and view
		for peer in all_peers.iter() {
			handle
				.send(FromOverseer::Communication {
					msg: StatementDistributionMessage::NetworkBridgeUpdate(
						NetworkBridgeEvent::PeerConnected(
							peer.clone(),
							ObservedRole::Full,
							1,
							None,
						),
					),
				})
				.await;
			handle
				.send(FromOverseer::Communication {
					msg: StatementDistributionMessage::NetworkBridgeUpdate(
						NetworkBridgeEvent::PeerViewChange(peer.clone(), view![relay_parent_hash]),
					),
				})
				.await;
		}

		// Explicitly add all `lucky` peers to the gossip peers to ensure that neither `peerA` not `peerB`
		// receive statements
		let gossip_topology = {
			let mut t = network_bridge_event::NewGossipTopology {
				session: 1,
				our_neighbors_x: HashMap::new(),
				our_neighbors_y: HashMap::new(),
			};

			// This is relying on the fact that statement distribution
			// just extracts the peer IDs from this struct and does nothing else
			// with it.
			for (i, peer) in lucky_peers.iter().enumerate() {
				let authority_id = AuthorityPair::generate().0.public();
				t.our_neighbors_x.insert(
					authority_id,
					network_bridge_event::TopologyPeerInfo {
						peer_ids: vec![peer.clone()],
						validator_index: (i as u32).into(),
					},
				);
			}

			t
		};

		handle
			.send(FromOverseer::Communication {
<<<<<<< HEAD
				msg: StatementDistributionMessage::NetworkBridgeUpdate(
					NetworkBridgeEvent::NewGossipTopology(
						lucky_peers.iter().cloned().collect::<HashSet<_>>(),
					),
=======
				msg: StatementDistributionMessage::NetworkBridgeUpdateV1(
					NetworkBridgeEvent::NewGossipTopology(gossip_topology),
>>>>>>> e85f2d33
				),
			})
			.await;

		// receive a seconded statement from peer A. it should be propagated onwards to peer B and to
		// candidate backing.
		let statement = {
			let signing_context = SigningContext { parent_hash: relay_parent_hash, session_index };

			let keystore: SyncCryptoStorePtr = Arc::new(LocalKeystore::in_memory());
			let alice_public = CryptoStore::sr25519_generate_new(
				&*keystore,
				ValidatorId::ID,
				Some(&Sr25519Keyring::Alice.to_seed()),
			)
			.await
			.unwrap();

			SignedFullStatement::sign(
				&keystore,
				Statement::Seconded(candidate.clone()),
				&signing_context,
				ValidatorIndex(0),
				&alice_public.into(),
			)
			.await
			.ok()
			.flatten()
			.expect("should be signed")
		};

		// `PeerA` sends a `Seconded` message
		handle
			.send(FromOverseer::Communication {
				msg: StatementDistributionMessage::NetworkBridgeUpdate(
					NetworkBridgeEvent::PeerMessage(
						peer_a.clone(),
						Versioned::V1(protocol_v1::StatementDistributionMessage::Statement(
							relay_parent_hash,
							statement.clone().into(),
						)),
					),
				),
			})
			.await;

		assert_matches!(
			handle.recv().await,
			AllMessages::NetworkBridge(
				NetworkBridgeMessage::ReportPeer(p, r)
			) => {
				assert_eq!(p, peer_a);
				assert_eq!(r, BENEFIT_VALID_STATEMENT_FIRST);
			}
		);

		// After the first valid statement, we expect messages to be circulated
		assert_matches!(
			handle.recv().await,
			AllMessages::CandidateBacking(
				CandidateBackingMessage::Statement(r, s)
			) => {
				assert_eq!(r, relay_parent_hash);
				assert_eq!(s, statement);
			}
		);

		assert_matches!(
			handle.recv().await,
			AllMessages::NetworkBridge(
				NetworkBridgeMessage::SendValidationMessage(
					recipients,
					Versioned::V1(protocol_v1::ValidationProtocol::StatementDistribution(
						protocol_v1::StatementDistributionMessage::Statement(r, s)
					)),
				)
			) => {
				assert!(!recipients.contains(&peer_b));
				assert_eq!(r, relay_parent_hash);
				assert_eq!(s, statement.clone().into());
			}
		);

		// `PeerB` sends a `Seconded` message: valid but known
		handle
			.send(FromOverseer::Communication {
				msg: StatementDistributionMessage::NetworkBridgeUpdate(
					NetworkBridgeEvent::PeerMessage(
						peer_b.clone(),
						Versioned::V1(protocol_v1::StatementDistributionMessage::Statement(
							relay_parent_hash,
							statement.clone().into(),
						)),
					),
				),
			})
			.await;

		assert_matches!(
			handle.recv().await,
			AllMessages::NetworkBridge(
				NetworkBridgeMessage::ReportPeer(p, r)
			) => {
				assert_eq!(p, peer_b);
				assert_eq!(r, BENEFIT_VALID_STATEMENT);
			}
		);

		// Create a `Valid` statement
		let statement = {
			let signing_context = SigningContext { parent_hash: relay_parent_hash, session_index };

			let keystore: SyncCryptoStorePtr = Arc::new(LocalKeystore::in_memory());
			let alice_public = CryptoStore::sr25519_generate_new(
				&*keystore,
				ValidatorId::ID,
				Some(&Sr25519Keyring::Alice.to_seed()),
			)
			.await
			.unwrap();

			SignedFullStatement::sign(
				&keystore,
				Statement::Valid(candidate_hash),
				&signing_context,
				ValidatorIndex(0),
				&alice_public.into(),
			)
			.await
			.ok()
			.flatten()
			.expect("should be signed")
		};

		// `PeerA` sends a `Valid` message
		handle
			.send(FromOverseer::Communication {
				msg: StatementDistributionMessage::NetworkBridgeUpdate(
					NetworkBridgeEvent::PeerMessage(
						peer_a.clone(),
						Versioned::V1(protocol_v1::StatementDistributionMessage::Statement(
							relay_parent_hash,
							statement.clone().into(),
						)),
					),
				),
			})
			.await;

		assert_matches!(
			handle.recv().await,
			AllMessages::NetworkBridge(
				NetworkBridgeMessage::ReportPeer(p, r)
			) => {
				assert_eq!(p, peer_a);
				assert_eq!(r, BENEFIT_VALID_STATEMENT_FIRST);
			}
		);

		assert_matches!(
			handle.recv().await,
			AllMessages::CandidateBacking(
				CandidateBackingMessage::Statement(r, s)
			) => {
				assert_eq!(r, relay_parent_hash);
				assert_eq!(s, statement);
			}
		);

		assert_matches!(
			handle.recv().await,
			AllMessages::NetworkBridge(
				NetworkBridgeMessage::SendValidationMessage(
					recipients,
					Versioned::V1(protocol_v1::ValidationProtocol::StatementDistribution(
						protocol_v1::StatementDistributionMessage::Statement(r, s)
					)),
				)
			) => {
				assert!(!recipients.contains(&peer_b));
				assert_eq!(r, relay_parent_hash);
				assert_eq!(s, statement.clone().into());
			}
		);

		// `PeerB` sends a `Valid` message
		handle
			.send(FromOverseer::Communication {
				msg: StatementDistributionMessage::NetworkBridgeUpdate(
					NetworkBridgeEvent::PeerMessage(
						peer_b.clone(),
						Versioned::V1(protocol_v1::StatementDistributionMessage::Statement(
							relay_parent_hash,
							statement.clone().into(),
						)),
					),
				),
			})
			.await;

		// We expect that this is still valid despite the fact that `PeerB` was not
		// the first when sending `Seconded`
		assert_matches!(
			handle.recv().await,
			AllMessages::NetworkBridge(
				NetworkBridgeMessage::ReportPeer(p, r)
			) => {
				assert_eq!(p, peer_b);
				assert_eq!(r, BENEFIT_VALID_STATEMENT);
			}
		);

		handle.send(FromOverseer::Signal(OverseerSignal::Conclude)).await;
	};

	futures::pin_mut!(test_fut);
	futures::pin_mut!(virtual_overseer_fut);

	executor::block_on(future::join(test_fut, virtual_overseer_fut));
}

fn make_session_info(validators: Vec<Pair>, groups: Vec<Vec<u32>>) -> SessionInfo {
	let validator_groups: Vec<Vec<ValidatorIndex>> = groups
		.iter()
		.map(|g| g.into_iter().map(|v| ValidatorIndex(*v)).collect())
		.collect();

	SessionInfo {
		discovery_keys: validators.iter().map(|k| k.public().into()).collect(),
		// Not used:
		n_cores: validator_groups.len() as u32,
		validator_groups,
		validators: validators.iter().map(|k| k.public().into()).collect(),
		// Not used values:
		assignment_keys: Vec::new(),
		zeroth_delay_tranche_width: 0,
		relay_vrf_modulo_samples: 0,
		n_delay_tranches: 0,
		no_show_slots: 0,
		needed_approvals: 0,
		active_validator_indices: Vec::new(),
		dispute_period: 6,
		random_seed: [0u8; 32],
	}
}

fn derive_metadata_assuming_seconded(
	hash: Hash,
	statement: UncheckedSignedFullStatement,
) -> protocol_v1::StatementMetadata {
	protocol_v1::StatementMetadata {
		relay_parent: hash,
		candidate_hash: statement.unchecked_payload().candidate_hash(),
		signed_by: statement.unchecked_validator_index(),
		signature: statement.unchecked_signature().clone(),
	}
}<|MERGE_RESOLUTION|>--- conflicted
+++ resolved
@@ -2023,15 +2023,10 @@
 
 		handle
 			.send(FromOverseer::Communication {
-<<<<<<< HEAD
 				msg: StatementDistributionMessage::NetworkBridgeUpdate(
 					NetworkBridgeEvent::NewGossipTopology(
-						lucky_peers.iter().cloned().collect::<HashSet<_>>(),
-					),
-=======
-				msg: StatementDistributionMessage::NetworkBridgeUpdateV1(
-					NetworkBridgeEvent::NewGossipTopology(gossip_topology),
->>>>>>> e85f2d33
+						gossip_topology,
+					),
 				),
 			})
 			.await;
