--- conflicted
+++ resolved
@@ -554,7 +554,6 @@
 		// it will not change between runs of the program.
 		for statement in active_head.statements_about(candidate_hash) {
 			let message = handle.recv().await;
-<<<<<<< HEAD
 			let expected_to = vec![peer.clone()];
 			let expected_payload = statement_message(
 				hash_c,
@@ -562,11 +561,6 @@
 				&Metrics::default(),
 				ValidationVersion::V1.into(),
 			);
-=======
-			let expected_to = vec![peer];
-			let expected_payload =
-				statement_message(hash_c, statement.statement.clone(), &Metrics::default());
->>>>>>> 56d45fe3
 
 			assert_matches!(
 				message,
