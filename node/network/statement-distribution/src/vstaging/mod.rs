--- conflicted
+++ resolved
@@ -58,10 +58,6 @@
 	stream::FuturesUnordered,
 	SinkExt, StreamExt,
 };
-<<<<<<< HEAD
-use indexmap::IndexMap;
-=======
->>>>>>> 0b2e958c
 
 use std::collections::{
 	hash_map::{Entry, HashMap},
@@ -2516,16 +2512,7 @@
 }
 
 /// Answer an incoming request for a candidate.
-<<<<<<< HEAD
-#[overseer::contextbounds(StatementDistribution, prefix=self::overseer)]
-pub(crate) async fn answer_request<Context>(
-	ctx: &mut Context,
-	state: &mut State,
-	message: ResponderMessage,
-) {
-=======
 pub(crate) fn answer_request(state: &mut State, message: ResponderMessage) {
->>>>>>> 0b2e958c
 	let ResponderMessage { request, sent_feedback } = message;
 	let AttestedCandidateRequest { candidate_hash, ref mask } = &request.payload;
 
@@ -2619,11 +2606,7 @@
 			.collect(),
 	};
 
-<<<<<<< HEAD
-	request.send_response(response);
-=======
 	let _ = request.send_response(response);
->>>>>>> 0b2e958c
 }
 
 /// Messages coming from the background respond task.
