// Copyright 2023 Parity Technologies (UK) Ltd.
// This file is part of Polkadot.

// Polkadot is free software: you can redistribute it and/or modify
// it under the terms of the GNU General Public License as published by
// the Free Software Foundation, either version 3 of the License, or
// (at your option) any later version.

// Polkadot is distributed in the hope that it will be useful,
// but WITHOUT ANY WARRANTY; without even the implied warranty of
// MERCHANTABILITY or FITNESS FOR A PARTICULAR PURPOSE.  See the
// GNU General Public License for more details.

// You should have received a copy of the GNU General Public License
// along with Polkadot.  If not, see <http://www.gnu.org/licenses/>.

use super::*;

use polkadot_primitives_test_helpers::make_candidate;

#[test]
fn share_seconded_circulated_to_cluster() {
	let config = TestConfig { validator_count: 20, group_size: 3, local_validator: true };

	let relay_parent = Hash::repeat_byte(1);
	let peer_a = PeerId::random();
	let peer_b = PeerId::random();
	let peer_c = PeerId::random();

	test_harness(config, |state, mut overseer| async move {
		let local_validator = state.local.clone().unwrap();
		let local_para = ParaId::from(local_validator.group_index.0);

		let (candidate, pvd) = make_candidate(
			relay_parent,
			1,
			local_para,
			vec![1, 2, 3].into(),
			vec![4, 5, 6].into(),
			Hash::repeat_byte(42).into(),
		);
		let candidate_hash = candidate.hash();

		let test_leaf = TestLeaf {
			number: 1,
			hash: relay_parent,
			parent_hash: Hash::repeat_byte(0),
			session: 1,
			availability_cores: state.make_availability_cores(|i| {
				CoreState::Scheduled(ScheduledCore {
					para_id: ParaId::from(i as u32),
					collator: None,
				})
			}),
			para_data: (0..state.session_info.validator_groups.len())
				.map(|i| {
					(
						ParaId::from(i as u32),
						PerParaData { min_relay_parent: 1, head_data: vec![1, 2, 3].into() },
					)
				})
				.collect(),
		};

		// peer A is in group, has relay parent in view.
		// peer B is in group, has no relay parent in view.
		// peer C is not in group, has relay parent in view.
		{
			let other_group_validators = state.group_validators(local_validator.group_index, true);

			connect_peer(
				&mut overseer,
				peer_a.clone(),
				Some(vec![state.discovery_id(other_group_validators[0])].into_iter().collect()),
			)
			.await;

			connect_peer(
				&mut overseer,
				peer_b.clone(),
				Some(vec![state.discovery_id(other_group_validators[1])].into_iter().collect()),
			)
			.await;

			connect_peer(&mut overseer, peer_c.clone(), None).await;

			send_peer_view_change(&mut overseer, peer_a.clone(), view![relay_parent]).await;
			send_peer_view_change(&mut overseer, peer_c.clone(), view![relay_parent]).await;
		}

		activate_leaf(&mut overseer, local_para, &test_leaf, &state, true).await;

		answer_expected_hypothetical_depth_request(
			&mut overseer,
			vec![],
			Some(relay_parent),
			false,
		)
		.await;

		let full_signed = state
			.sign_statement(
				local_validator.validator_index,
				CompactStatement::Seconded(candidate_hash),
				&SigningContext { session_index: 1, parent_hash: relay_parent },
			)
			.convert_to_superpayload(StatementWithPVD::Seconded(candidate.clone(), pvd.clone()))
			.unwrap();

		overseer
			.send(FromOrchestra::Communication {
				msg: StatementDistributionMessage::Share(relay_parent, full_signed),
			})
			.await;

		assert_matches!(
			overseer.recv().await,
			AllMessages::NetworkBridgeTx(NetworkBridgeTxMessage::SendValidationMessage(
				peers,
				Versioned::VStaging(protocol_vstaging::ValidationProtocol::StatementDistribution(
					protocol_vstaging::StatementDistributionMessage::Statement(
						r,
						s,
					)
				))
			)) => {
				assert_eq!(peers, vec![peer_a.clone()]);
				assert_eq!(r, relay_parent);
				assert_eq!(s.unchecked_payload(), &CompactStatement::Seconded(candidate_hash));
				assert_eq!(s.unchecked_validator_index(), local_validator.validator_index);
			}
		);

		overseer
	})
}

#[test]
fn valid_statement_without_prior_seconded_is_ignored() {
	let config = TestConfig { validator_count: 20, group_size: 3, local_validator: true };

	let relay_parent = Hash::repeat_byte(1);
	let peer_a = PeerId::random();
	let peer_b = PeerId::random();
	let peer_c = PeerId::random();

	test_harness(config, |state, mut overseer| async move {
		let local_validator = state.local.clone().unwrap();
		let local_para = ParaId::from(local_validator.group_index.0);

		let (candidate, pvd) = make_candidate(
			relay_parent,
			1,
			local_para,
			vec![1, 2, 3].into(),
			vec![4, 5, 6].into(),
			Hash::repeat_byte(42).into(),
		);
		let candidate_hash = candidate.hash();

		let test_leaf = TestLeaf {
			number: 1,
			hash: relay_parent,
			parent_hash: Hash::repeat_byte(0),
			session: 1,
			availability_cores: state.make_availability_cores(|i| {
				CoreState::Scheduled(ScheduledCore {
					para_id: ParaId::from(i as u32),
					collator: None,
				})
			}),
			para_data: (0..state.session_info.validator_groups.len())
				.map(|i| {
					(
						ParaId::from(i as u32),
						PerParaData { min_relay_parent: 1, head_data: vec![1, 2, 3].into() },
					)
				})
				.collect(),
		};

		// peer A is in group, has relay parent in view.
		// peer B is in group, has no relay parent in view.
		// peer C is not in group, has relay parent in view.
		{
			let other_group_validators = state.group_validators(local_validator.group_index, true);

			connect_peer(
				&mut overseer,
				peer_a.clone(),
				Some(vec![state.discovery_id(other_group_validators[0])].into_iter().collect()),
			)
			.await;

			connect_peer(
				&mut overseer,
				peer_b.clone(),
				Some(vec![state.discovery_id(other_group_validators[1])].into_iter().collect()),
			)
			.await;

			connect_peer(&mut overseer, peer_c.clone(), None).await;

			send_peer_view_change(&mut overseer, peer_a.clone(), view![relay_parent]).await;
			send_peer_view_change(&mut overseer, peer_c.clone(), view![relay_parent]).await;
		}

		activate_leaf(&mut overseer, local_para, &test_leaf, &state, true).await;

		answer_expected_hypothetical_depth_request(
			&mut overseer,
			vec![],
			Some(relay_parent),
			false,
		)
		.await;

		let statement = state.sign_statement(
			local_validator.validator_index,
			CompactStatement::Valid(candidate_hash),
			&SigningContext { session_index: 1, parent_hash: relay_parent },
		);

		overseer
			.send(FromOrchestra::Communication {
				msg: StatementDistributionMessage::NetworkBridgeUpdate(
					NetworkBridgeEvent::PeerMessage(
						peer_a,
						net_protocol::StatementDistributionMessage::VStaging(
							protocol_vstaging::StatementDistributionMessage::Statement(
								relay_parent,
								statement.into_unchecked(),
							),
						),
					),
				),
			})
			.await;

		assert_matches!(
			overseer.recv().await,
			AllMessages::NetworkBridgeTx(NetworkBridgeTxMessage::ReportPeer(
				peer,
				rep,
			)) if peer == peer_a && rep == Rep::CostMinor("Unexpected Statement")
		);

		overseer
	});
}

<<<<<<< HEAD
// TODO [now]: statement with invalid signature leads to report
=======
#[test]
fn cluster_valid_statement_before_seconded_ignored() {
	let config = TestConfig { validator_count: 20, group_size: 3, local_validator: true };

	let relay_parent = Hash::repeat_byte(1);
	let peer_a = PeerId::random();

	test_harness(config, |state, mut overseer| async move {
		let local_validator = state.local.clone().unwrap();
		let local_para = ParaId::from(local_validator.group_index.0);
		let candidate_hash = CandidateHash(Hash::repeat_byte(42));

		let test_leaf = TestLeaf {
			number: 1,
			hash: relay_parent,
			parent_hash: Hash::repeat_byte(0),
			session: 1,
			availability_cores: state.make_availability_cores(|i| {
				CoreState::Scheduled(ScheduledCore {
					para_id: ParaId::from(i as u32),
					collator: None,
				})
			}),
			para_data: (0..state.session_info.validator_groups.len())
				.map(|i| {
					(
						ParaId::from(i as u32),
						PerParaData { min_relay_parent: 1, head_data: vec![1, 2, 3].into() },
					)
				})
				.collect(),
		};

		// peer A is in group, has relay parent in view.
		let other_group_validators = state.group_validators(local_validator.group_index, true);
		let v_a = other_group_validators[0];
		connect_peer(
			&mut overseer,
			peer_a.clone(),
			Some(vec![state.discovery_id(v_a)].into_iter().collect()),
		)
		.await;

		send_peer_view_change(&mut overseer, peer_a.clone(), view![relay_parent]).await;
		activate_leaf(&mut overseer, local_para, &test_leaf, &state, true).await;

		answer_expected_hypothetical_depth_request(
			&mut overseer,
			vec![],
			Some(relay_parent),
			false,
		)
		.await;

		let signed_valid = state.sign_statement(
			v_a,
			CompactStatement::Valid(candidate_hash),
			&SigningContext { parent_hash: relay_parent, session_index: 1 },
		);

		send_peer_message(
			&mut overseer,
			peer_a.clone(),
			protocol_vstaging::StatementDistributionMessage::Statement(
				relay_parent,
				signed_valid.as_unchecked().clone(),
			),
		)
		.await;

		assert_matches!(
			overseer.recv().await,
			AllMessages::NetworkBridgeTx(NetworkBridgeTxMessage::ReportPeer(p, r)) => {
				assert_eq!(p, peer_a);
				assert_eq!(r, COST_UNEXPECTED_STATEMENT);
			}
		);

		overseer
	});
}

#[test]
fn cluster_statement_bad_signature() {
	let config = TestConfig { validator_count: 20, group_size: 3, local_validator: true };

	let relay_parent = Hash::repeat_byte(1);
	let peer_a = PeerId::random();

	test_harness(config, |state, mut overseer| async move {
		let local_validator = state.local.clone().unwrap();
		let local_para = ParaId::from(local_validator.group_index.0);
		let candidate_hash = CandidateHash(Hash::repeat_byte(42));

		let test_leaf = TestLeaf {
			number: 1,
			hash: relay_parent,
			parent_hash: Hash::repeat_byte(0),
			session: 1,
			availability_cores: state.make_availability_cores(|i| {
				CoreState::Scheduled(ScheduledCore {
					para_id: ParaId::from(i as u32),
					collator: None,
				})
			}),
			para_data: (0..state.session_info.validator_groups.len())
				.map(|i| {
					(
						ParaId::from(i as u32),
						PerParaData { min_relay_parent: 1, head_data: vec![1, 2, 3].into() },
					)
				})
				.collect(),
		};

		// peer A is in group, has relay parent in view.
		let other_group_validators = state.group_validators(local_validator.group_index, true);
		let v_a = other_group_validators[0];
		let v_b = other_group_validators[1];

		connect_peer(
			&mut overseer,
			peer_a.clone(),
			Some(vec![state.discovery_id(v_a)].into_iter().collect()),
		)
		.await;

		send_peer_view_change(&mut overseer, peer_a.clone(), view![relay_parent]).await;
		activate_leaf(&mut overseer, local_para, &test_leaf, &state, true).await;

		answer_expected_hypothetical_depth_request(
			&mut overseer,
			vec![],
			Some(relay_parent),
			false,
		)
		.await;

		// sign statements with wrong signing context, leading to bad signature.
		let statements = vec![
			(v_a, CompactStatement::Seconded(candidate_hash)),
			(v_b, CompactStatement::Seconded(candidate_hash)),
		]
		.into_iter()
		.map(|(v, s)| {
			state.sign_statement(
				v,
				s,
				&SigningContext { parent_hash: Hash::repeat_byte(69), session_index: 1 },
			)
		})
		.map(|s| s.as_unchecked().clone());

		for statement in statements {
			send_peer_message(
				&mut overseer,
				peer_a.clone(),
				protocol_vstaging::StatementDistributionMessage::Statement(
					relay_parent,
					statement.clone(),
				),
			)
			.await;

			assert_matches!(
				overseer.recv().await,
				AllMessages::NetworkBridgeTx(NetworkBridgeTxMessage::ReportPeer(p, r))
					if p == peer_a && r == COST_INVALID_SIGNATURE => { },
				"{:?}",
				statement
			);
		}

		overseer
	});
}

#[test]
fn useful_cluster_statement_from_non_cluster_peer_rejected() {
	let config = TestConfig { validator_count: 20, group_size: 3, local_validator: true };

	let relay_parent = Hash::repeat_byte(1);
	let peer_a = PeerId::random();

	test_harness(config, |state, mut overseer| async move {
		let local_validator = state.local.clone().unwrap();
		let local_para = ParaId::from(local_validator.group_index.0);
		let candidate_hash = CandidateHash(Hash::repeat_byte(42));

		let test_leaf = TestLeaf {
			number: 1,
			hash: relay_parent,
			parent_hash: Hash::repeat_byte(0),
			session: 1,
			availability_cores: state.make_availability_cores(|i| {
				CoreState::Scheduled(ScheduledCore {
					para_id: ParaId::from(i as u32),
					collator: None,
				})
			}),
			para_data: (0..state.session_info.validator_groups.len())
				.map(|i| {
					(
						ParaId::from(i as u32),
						PerParaData { min_relay_parent: 1, head_data: vec![1, 2, 3].into() },
					)
				})
				.collect(),
		};

		// peer A is not in group, has relay parent in view.
		let not_our_group =
			if local_validator.group_index.0 == 0 { GroupIndex(1) } else { GroupIndex(0) };

		let that_group_validators = state.group_validators(not_our_group, false);
		let v_non = that_group_validators[0];

		connect_peer(
			&mut overseer,
			peer_a.clone(),
			Some(vec![state.discovery_id(v_non)].into_iter().collect()),
		)
		.await;

		send_peer_view_change(&mut overseer, peer_a.clone(), view![relay_parent]).await;
		activate_leaf(&mut overseer, local_para, &test_leaf, &state, true).await;

		answer_expected_hypothetical_depth_request(
			&mut overseer,
			vec![],
			Some(relay_parent),
			false,
		)
		.await;

		let statement = state
			.sign_statement(
				v_non,
				CompactStatement::Seconded(candidate_hash),
				&SigningContext { parent_hash: relay_parent, session_index: 1 },
			)
			.as_unchecked()
			.clone();

		send_peer_message(
			&mut overseer,
			peer_a.clone(),
			protocol_vstaging::StatementDistributionMessage::Statement(relay_parent, statement),
		)
		.await;

		assert_matches!(
			overseer.recv().await,
			AllMessages::NetworkBridgeTx(NetworkBridgeTxMessage::ReportPeer(p, r))
				if p == peer_a && r == COST_UNEXPECTED_STATEMENT => { }
		);

		overseer
	});
}

#[test]
fn statement_from_non_cluster_originator_unexpected() {
	let config = TestConfig { validator_count: 20, group_size: 3, local_validator: true };

	let relay_parent = Hash::repeat_byte(1);
	let peer_a = PeerId::random();

	test_harness(config, |state, mut overseer| async move {
		let local_validator = state.local.clone().unwrap();
		let local_para = ParaId::from(local_validator.group_index.0);
		let candidate_hash = CandidateHash(Hash::repeat_byte(42));

		let test_leaf = TestLeaf {
			number: 1,
			hash: relay_parent,
			parent_hash: Hash::repeat_byte(0),
			session: 1,
			availability_cores: state.make_availability_cores(|i| {
				CoreState::Scheduled(ScheduledCore {
					para_id: ParaId::from(i as u32),
					collator: None,
				})
			}),
			para_data: (0..state.session_info.validator_groups.len())
				.map(|i| {
					(
						ParaId::from(i as u32),
						PerParaData { min_relay_parent: 1, head_data: vec![1, 2, 3].into() },
					)
				})
				.collect(),
		};

		// peer A is not in group, has relay parent in view.
		let other_group_validators = state.group_validators(local_validator.group_index, true);
		let v_a = other_group_validators[0];

		connect_peer(&mut overseer, peer_a.clone(), None).await;

		send_peer_view_change(&mut overseer, peer_a.clone(), view![relay_parent]).await;
		activate_leaf(&mut overseer, local_para, &test_leaf, &state, true).await;

		answer_expected_hypothetical_depth_request(
			&mut overseer,
			vec![],
			Some(relay_parent),
			false,
		)
		.await;

		let statement = state
			.sign_statement(
				v_a,
				CompactStatement::Seconded(candidate_hash),
				&SigningContext { parent_hash: relay_parent, session_index: 1 },
			)
			.as_unchecked()
			.clone();

		send_peer_message(
			&mut overseer,
			peer_a.clone(),
			protocol_vstaging::StatementDistributionMessage::Statement(relay_parent, statement),
		)
		.await;

		assert_matches!(
			overseer.recv().await,
			AllMessages::NetworkBridgeTx(NetworkBridgeTxMessage::ReportPeer(p, r))
				if p == peer_a && r == COST_UNEXPECTED_STATEMENT => { }
		);

		overseer
	});
}

#[test]
fn seconded_statement_leads_to_request() {
	let config = TestConfig { validator_count: 20, group_size: 3, local_validator: true };

	let relay_parent = Hash::repeat_byte(1);
	let peer_a = PeerId::random();

	test_harness(config, |state, mut overseer| async move {
		let local_validator = state.local.clone().unwrap();
		let local_para = ParaId::from(local_validator.group_index.0);
		let candidate_hash = CandidateHash(Hash::repeat_byte(42));

		let test_leaf = TestLeaf {
			number: 1,
			hash: relay_parent,
			parent_hash: Hash::repeat_byte(0),
			session: 1,
			availability_cores: state.make_availability_cores(|i| {
				CoreState::Scheduled(ScheduledCore {
					para_id: ParaId::from(i as u32),
					collator: None,
				})
			}),
			para_data: (0..state.session_info.validator_groups.len())
				.map(|i| {
					(
						ParaId::from(i as u32),
						PerParaData { min_relay_parent: 1, head_data: vec![1, 2, 3].into() },
					)
				})
				.collect(),
		};

		// peer A is in group, has relay parent in view.
		let other_group_validators = state.group_validators(local_validator.group_index, true);
		let v_a = other_group_validators[0];

		connect_peer(
			&mut overseer,
			peer_a.clone(),
			Some(vec![state.discovery_id(v_a)].into_iter().collect()),
		)
		.await;

		send_peer_view_change(&mut overseer, peer_a.clone(), view![relay_parent]).await;
		activate_leaf(&mut overseer, local_para, &test_leaf, &state, true).await;

		answer_expected_hypothetical_depth_request(
			&mut overseer,
			vec![],
			Some(relay_parent),
			false,
		)
		.await;

		let statement = state
			.sign_statement(
				v_a,
				CompactStatement::Seconded(candidate_hash),
				&SigningContext { parent_hash: relay_parent, session_index: 1 },
			)
			.as_unchecked()
			.clone();

		send_peer_message(
			&mut overseer,
			peer_a.clone(),
			protocol_vstaging::StatementDistributionMessage::Statement(relay_parent, statement),
		)
		.await;

		assert_matches!(
			overseer.recv().await,
			AllMessages::NetworkBridgeTx(NetworkBridgeTxMessage::ReportPeer(p, r))
				if p == peer_a && r == BENEFIT_VALID_STATEMENT_FIRST => { }
		);

		assert_matches!(
			overseer.recv().await,
			AllMessages::NetworkBridgeTx(NetworkBridgeTxMessage::SendRequests(requests, IfDisconnected::ImmediateError)) => {
				assert_eq!(requests.len(), 1);
				assert_matches!(
					&requests[0],
					Requests::AttestedCandidateV2(outgoing) => {
						assert_eq!(outgoing.peer, Recipient::Peer(peer_a.clone()));
						assert_eq!(outgoing.payload.candidate_hash, candidate_hash);
					}
				);
			}
		);

		overseer
	});
}

#[test]
fn cluster_statements_shared_seconded_first() {
	let config = TestConfig { validator_count: 20, group_size: 3, local_validator: true };

	let relay_parent = Hash::repeat_byte(1);
	let peer_a = PeerId::random();

	test_harness(config, |state, mut overseer| async move {
		let local_validator = state.local.clone().unwrap();
		let local_para = ParaId::from(local_validator.group_index.0);

		let (candidate, pvd) = make_candidate(
			relay_parent,
			1,
			local_para,
			vec![1, 2, 3].into(),
			vec![4, 5, 6].into(),
			Hash::repeat_byte(42).into(),
		);
		let candidate_hash = candidate.hash();

		let test_leaf = TestLeaf {
			number: 1,
			hash: relay_parent,
			parent_hash: Hash::repeat_byte(0),
			session: 1,
			availability_cores: state.make_availability_cores(|i| {
				CoreState::Scheduled(ScheduledCore {
					para_id: ParaId::from(i as u32),
					collator: None,
				})
			}),
			para_data: (0..state.session_info.validator_groups.len())
				.map(|i| {
					(
						ParaId::from(i as u32),
						PerParaData { min_relay_parent: 1, head_data: vec![1, 2, 3].into() },
					)
				})
				.collect(),
		};

		// peer A is in group, no relay parent in view.
		{
			let other_group_validators = state.group_validators(local_validator.group_index, true);

			connect_peer(
				&mut overseer,
				peer_a.clone(),
				Some(vec![state.discovery_id(other_group_validators[0])].into_iter().collect()),
			)
			.await;
		}

		activate_leaf(&mut overseer, local_para, &test_leaf, &state, true).await;

		answer_expected_hypothetical_depth_request(
			&mut overseer,
			vec![],
			Some(relay_parent),
			false,
		)
		.await;

		let full_signed = state
			.sign_statement(
				local_validator.validator_index,
				CompactStatement::Seconded(candidate_hash),
				&SigningContext { session_index: 1, parent_hash: relay_parent },
			)
			.convert_to_superpayload(StatementWithPVD::Seconded(candidate.clone(), pvd.clone()))
			.unwrap();

		let valid_signed = state
			.sign_statement(
				local_validator.validator_index,
				CompactStatement::Valid(candidate_hash),
				&SigningContext { session_index: 1, parent_hash: relay_parent },
			)
			.convert_to_superpayload(StatementWithPVD::Valid(candidate_hash))
			.unwrap();

		overseer
			.send(FromOrchestra::Communication {
				msg: StatementDistributionMessage::Share(relay_parent, full_signed),
			})
			.await;

		// result of new confirmed candidate.
		answer_expected_hypothetical_depth_request(&mut overseer, vec![], None, false).await;

		overseer
			.send(FromOrchestra::Communication {
				msg: StatementDistributionMessage::Share(relay_parent, valid_signed),
			})
			.await;

		send_peer_view_change(&mut overseer, peer_a.clone(), view![relay_parent]).await;

		assert_matches!(
			overseer.recv().await,
			AllMessages::NetworkBridgeTx(NetworkBridgeTxMessage::SendValidationMessages(messages)) => {
				assert_eq!(messages.len(), 2);

				assert_eq!(messages[0].0, vec![peer_a]);
				assert_eq!(messages[1].0, vec![peer_a]);

				assert_matches!(
					&messages[0].1,
					Versioned::VStaging(protocol_vstaging::ValidationProtocol::StatementDistribution(
						protocol_vstaging::StatementDistributionMessage::Statement(
							r,
							s,
						)
					)) if r == &relay_parent
						&& s.unchecked_payload() == &CompactStatement::Seconded(candidate_hash) => {}
				);

				assert_matches!(
					&messages[1].1,
					Versioned::VStaging(protocol_vstaging::ValidationProtocol::StatementDistribution(
						protocol_vstaging::StatementDistributionMessage::Statement(
							r,
							s,
						)
					)) if r == &relay_parent
						&& s.unchecked_payload() == &CompactStatement::Valid(candidate_hash) => {}
				);
			}
		);

		overseer
	});
}

#[test]
fn cluster_accounts_for_implicit_view() {
	let config = TestConfig { validator_count: 20, group_size: 3, local_validator: true };

	let relay_parent = Hash::repeat_byte(1);
	let peer_a = PeerId::random();
	let peer_b = PeerId::random();

	test_harness(config, |state, mut overseer| async move {
		let local_validator = state.local.clone().unwrap();
		let local_para = ParaId::from(local_validator.group_index.0);

		let (candidate, pvd) = make_candidate(
			relay_parent,
			1,
			local_para,
			vec![1, 2, 3].into(),
			vec![4, 5, 6].into(),
			Hash::repeat_byte(42).into(),
		);
		let candidate_hash = candidate.hash();

		let test_leaf = TestLeaf {
			number: 1,
			hash: relay_parent,
			parent_hash: Hash::repeat_byte(0),
			session: 1,
			availability_cores: state.make_availability_cores(|i| {
				CoreState::Scheduled(ScheduledCore {
					para_id: ParaId::from(i as u32),
					collator: None,
				})
			}),
			para_data: (0..state.session_info.validator_groups.len())
				.map(|i| {
					(
						ParaId::from(i as u32),
						PerParaData { min_relay_parent: 1, head_data: vec![1, 2, 3].into() },
					)
				})
				.collect(),
		};

		// peer A is in group, has relay parent in view.
		// peer B is in group, has no relay parent in view.
		{
			let other_group_validators = state.group_validators(local_validator.group_index, true);

			connect_peer(
				&mut overseer,
				peer_a.clone(),
				Some(vec![state.discovery_id(other_group_validators[0])].into_iter().collect()),
			)
			.await;

			connect_peer(
				&mut overseer,
				peer_b.clone(),
				Some(vec![state.discovery_id(other_group_validators[1])].into_iter().collect()),
			)
			.await;

			send_peer_view_change(&mut overseer, peer_a.clone(), view![relay_parent]).await;
		}

		activate_leaf(&mut overseer, local_para, &test_leaf, &state, true).await;

		answer_expected_hypothetical_depth_request(
			&mut overseer,
			vec![],
			Some(relay_parent),
			false,
		)
		.await;

		let full_signed = state
			.sign_statement(
				local_validator.validator_index,
				CompactStatement::Seconded(candidate_hash),
				&SigningContext { session_index: 1, parent_hash: relay_parent },
			)
			.convert_to_superpayload(StatementWithPVD::Seconded(candidate.clone(), pvd.clone()))
			.unwrap();

		overseer
			.send(FromOrchestra::Communication {
				msg: StatementDistributionMessage::Share(relay_parent, full_signed),
			})
			.await;

		assert_matches!(
			overseer.recv().await,
			AllMessages::NetworkBridgeTx(NetworkBridgeTxMessage::SendValidationMessage(
				peers,
				Versioned::VStaging(protocol_vstaging::ValidationProtocol::StatementDistribution(
					protocol_vstaging::StatementDistributionMessage::Statement(
						r,
						s,
					)
				))
			)) => {
				assert_eq!(peers, vec![peer_a.clone()]);
				assert_eq!(r, relay_parent);
				assert_eq!(s.unchecked_payload(), &CompactStatement::Seconded(candidate_hash));
				assert_eq!(s.unchecked_validator_index(), local_validator.validator_index);
			}
		);

		// sharing a `Seconded` message confirms a candidate, which leads to new
		// fragment tree updates.
		answer_expected_hypothetical_depth_request(&mut overseer, vec![], None, false).await;

		// activate new leaf, which has relay-parent in implicit view.
		let next_relay_parent = Hash::repeat_byte(2);
		let next_test_leaf = TestLeaf {
			number: 2,
			hash: next_relay_parent,
			parent_hash: relay_parent,
			session: 1,
			availability_cores: state.make_availability_cores(|i| {
				CoreState::Scheduled(ScheduledCore {
					para_id: ParaId::from(i as u32),
					collator: None,
				})
			}),
			para_data: (0..state.session_info.validator_groups.len())
				.map(|i| {
					(
						ParaId::from(i as u32),
						PerParaData { min_relay_parent: 1, head_data: vec![1, 2, 3].into() },
					)
				})
				.collect(),
		};

		activate_leaf(&mut overseer, local_para, &next_test_leaf, &state, false).await;

		answer_expected_hypothetical_depth_request(
			&mut overseer,
			vec![],
			Some(next_relay_parent),
			false,
		)
		.await;

		send_peer_view_change(&mut overseer, peer_a.clone(), view![next_relay_parent]).await;
		send_peer_view_change(&mut overseer, peer_b.clone(), view![next_relay_parent]).await;

		// peer B never had the relay parent in its view, so this tests that
		// the implicit view is working correctly for B.
		//
		// the fact that the statement isn't sent again to A also indicates that it works
		// it's working.
		assert_matches!(
			overseer.recv().await,
			AllMessages::NetworkBridgeTx(NetworkBridgeTxMessage::SendValidationMessages(messages)) => {
				assert_eq!(messages.len(), 1);
				assert_matches!(
					&messages[0],
					(
						peers,
						Versioned::VStaging(protocol_vstaging::ValidationProtocol::StatementDistribution(
							protocol_vstaging::StatementDistributionMessage::Statement(
								r,
								s,
							)
						))
					) => {
						assert_eq!(peers, &vec![peer_b.clone()]);
						assert_eq!(r, &relay_parent);
						assert_eq!(s.unchecked_payload(), &CompactStatement::Seconded(candidate_hash));
						assert_eq!(s.unchecked_validator_index(), local_validator.validator_index);
					}
				)
			}
		);

		overseer
	});
}

#[test]
fn cluster_messages_imported_after_confirmed_candidate_importable_check() {
	let config = TestConfig { validator_count: 20, group_size: 3, local_validator: true };

	let relay_parent = Hash::repeat_byte(1);
	let peer_a = PeerId::random();
	let peer_b = PeerId::random();

	test_harness(config, |state, mut overseer| async move {
		let local_validator = state.local.clone().unwrap();
		let local_para = ParaId::from(local_validator.group_index.0);

		let (candidate, pvd) = make_candidate(
			relay_parent,
			1,
			local_para,
			vec![1, 2, 3].into(),
			vec![4, 5, 6].into(),
			Hash::repeat_byte(42).into(),
		);
		let candidate_hash = candidate.hash();

		let test_leaf = TestLeaf {
			number: 1,
			hash: relay_parent,
			parent_hash: Hash::repeat_byte(0),
			session: 1,
			availability_cores: state.make_availability_cores(|i| {
				CoreState::Scheduled(ScheduledCore {
					para_id: ParaId::from(i as u32),
					collator: None,
				})
			}),
			para_data: (0..state.session_info.validator_groups.len())
				.map(|i| {
					(
						ParaId::from(i as u32),
						PerParaData { min_relay_parent: 1, head_data: vec![1, 2, 3].into() },
					)
				})
				.collect(),
		};

		// peer A is in group, has relay parent in view.
		let other_group_validators = state.group_validators(local_validator.group_index, true);
		let v_a = other_group_validators[0];
		{
			connect_peer(
				&mut overseer,
				peer_a.clone(),
				Some(vec![state.discovery_id(v_a)].into_iter().collect()),
			)
			.await;

			send_peer_view_change(&mut overseer, peer_a.clone(), view![relay_parent]).await;
		}

		activate_leaf(&mut overseer, local_para, &test_leaf, &state, true).await;

		answer_expected_hypothetical_depth_request(
			&mut overseer,
			vec![],
			Some(relay_parent),
			false,
		)
		.await;

		let a_seconded = state
			.sign_statement(
				v_a,
				CompactStatement::Seconded(candidate_hash),
				&SigningContext { parent_hash: relay_parent, session_index: 1 },
			)
			.as_unchecked()
			.clone();

		send_peer_message(
			&mut overseer,
			peer_a.clone(),
			protocol_vstaging::StatementDistributionMessage::Statement(relay_parent, a_seconded),
		)
		.await;

		assert_matches!(
			overseer.recv().await,
			AllMessages::NetworkBridgeTx(NetworkBridgeTxMessage::ReportPeer(p, r))
				if p == peer_a && r == BENEFIT_VALID_STATEMENT_FIRST => { }
		);

		let req = assert_matches!(
			overseer.recv().await,
			AllMessages::NetworkBridgeTx(NetworkBridgeTxMessage::SendRequests(mut requests, IfDisconnected::ImmediateError)) => {
				assert_eq!(requests.len(), 1);
				assert_matches!(
					requests.pop().unwrap(),
					Requests::AttestedCandidateV2(mut outgoing) => {
						assert_eq!(outgoing.peer, Recipient::Peer(peer_a.clone()));
						assert_eq!(outgoing.payload.candidate_hash, candidate_hash);

						let res = AttestedCandidateResponse {
							candidate_receipt: candidate.clone(),
							persisted_validation_data: pvd.clone(),
							statements: vec![],
						};
						outgoing.pending_response.send(Ok(res.encode()));
					}
				);
			}
		);

		assert_matches!(
			overseer.recv().await,
			AllMessages::NetworkBridgeTx(NetworkBridgeTxMessage::ReportPeer(p, r))
				if p == peer_a && r == BENEFIT_VALID_RESPONSE => { }
		);

		answer_expected_hypothetical_depth_request(
			&mut overseer,
			vec![(
				HypotheticalCandidate::Complete {
					candidate_hash,
					receipt: Arc::new(candidate.clone()),
					persisted_validation_data: pvd.clone(),
				},
				vec![(relay_parent, vec![0])],
			)],
			None,
			false,
		)
		.await;

		assert_matches!(
			overseer.recv().await,
			AllMessages::CandidateBacking(CandidateBackingMessage::Statement(
				r,
				s,
			)) if r == relay_parent => {
				assert_matches!(
					s.payload(),
					FullStatementWithPVD::Seconded(c, p)
						 if c == &candidate && p == &pvd => {}
				);
				assert_eq!(s.validator_index(), v_a);
			}
		);

		overseer
	});
}

#[test]
fn cluster_messages_imported_after_new_leaf_importable_check() {
	let config = TestConfig { validator_count: 20, group_size: 3, local_validator: true };

	let relay_parent = Hash::repeat_byte(1);
	let peer_a = PeerId::random();
	let peer_b = PeerId::random();

	test_harness(config, |state, mut overseer| async move {
		let local_validator = state.local.clone().unwrap();
		let local_para = ParaId::from(local_validator.group_index.0);

		let (candidate, pvd) = make_candidate(
			relay_parent,
			1,
			local_para,
			vec![1, 2, 3].into(),
			vec![4, 5, 6].into(),
			Hash::repeat_byte(42).into(),
		);
		let candidate_hash = candidate.hash();

		let test_leaf = TestLeaf {
			number: 1,
			hash: relay_parent,
			parent_hash: Hash::repeat_byte(0),
			session: 1,
			availability_cores: state.make_availability_cores(|i| {
				CoreState::Scheduled(ScheduledCore {
					para_id: ParaId::from(i as u32),
					collator: None,
				})
			}),
			para_data: (0..state.session_info.validator_groups.len())
				.map(|i| {
					(
						ParaId::from(i as u32),
						PerParaData { min_relay_parent: 1, head_data: vec![1, 2, 3].into() },
					)
				})
				.collect(),
		};

		// peer A is in group, has relay parent in view.
		let other_group_validators = state.group_validators(local_validator.group_index, true);
		let v_a = other_group_validators[0];
		{
			connect_peer(
				&mut overseer,
				peer_a.clone(),
				Some(vec![state.discovery_id(v_a)].into_iter().collect()),
			)
			.await;

			send_peer_view_change(&mut overseer, peer_a.clone(), view![relay_parent]).await;
		}

		activate_leaf(&mut overseer, local_para, &test_leaf, &state, true).await;

		answer_expected_hypothetical_depth_request(
			&mut overseer,
			vec![],
			Some(relay_parent),
			false,
		)
		.await;

		let a_seconded = state
			.sign_statement(
				v_a,
				CompactStatement::Seconded(candidate_hash),
				&SigningContext { parent_hash: relay_parent, session_index: 1 },
			)
			.as_unchecked()
			.clone();

		send_peer_message(
			&mut overseer,
			peer_a.clone(),
			protocol_vstaging::StatementDistributionMessage::Statement(relay_parent, a_seconded),
		)
		.await;

		assert_matches!(
			overseer.recv().await,
			AllMessages::NetworkBridgeTx(NetworkBridgeTxMessage::ReportPeer(p, r))
				if p == peer_a && r == BENEFIT_VALID_STATEMENT_FIRST => { }
		);

		let req = assert_matches!(
			overseer.recv().await,
			AllMessages::NetworkBridgeTx(NetworkBridgeTxMessage::SendRequests(mut requests, IfDisconnected::ImmediateError)) => {
				assert_eq!(requests.len(), 1);
				assert_matches!(
					requests.pop().unwrap(),
					Requests::AttestedCandidateV2(mut outgoing) => {
						assert_eq!(outgoing.peer, Recipient::Peer(peer_a.clone()));
						assert_eq!(outgoing.payload.candidate_hash, candidate_hash);

						let res = AttestedCandidateResponse {
							candidate_receipt: candidate.clone(),
							persisted_validation_data: pvd.clone(),
							statements: vec![],
						};
						outgoing.pending_response.send(Ok(res.encode()));
					}
				);
			}
		);
>>>>>>> c3203844

		assert_matches!(
			overseer.recv().await,
			AllMessages::NetworkBridgeTx(NetworkBridgeTxMessage::ReportPeer(p, r))
				if p == peer_a && r == BENEFIT_VALID_RESPONSE => { }
		);

		answer_expected_hypothetical_depth_request(&mut overseer, vec![], None, false).await;

		let next_relay_parent = Hash::repeat_byte(2);
		let next_test_leaf = TestLeaf {
			number: 2,
			hash: next_relay_parent,
			parent_hash: relay_parent,
			session: 1,
			availability_cores: state.make_availability_cores(|i| {
				CoreState::Scheduled(ScheduledCore {
					para_id: ParaId::from(i as u32),
					collator: None,
				})
			}),
			para_data: (0..state.session_info.validator_groups.len())
				.map(|i| {
					(
						ParaId::from(i as u32),
						PerParaData { min_relay_parent: 1, head_data: vec![1, 2, 3].into() },
					)
				})
				.collect(),
		};

		activate_leaf(&mut overseer, local_para, &next_test_leaf, &state, false).await;

		answer_expected_hypothetical_depth_request(
			&mut overseer,
			vec![(
				HypotheticalCandidate::Complete {
					candidate_hash,
					receipt: Arc::new(candidate.clone()),
					persisted_validation_data: pvd.clone(),
				},
				vec![(relay_parent, vec![0])],
			)],
			Some(next_relay_parent),
			false,
		)
		.await;

		assert_matches!(
			overseer.recv().await,
			AllMessages::CandidateBacking(CandidateBackingMessage::Statement(
				r,
				s,
			)) if r == relay_parent => {
				assert_matches!(
					s.payload(),
					FullStatementWithPVD::Seconded(c, p)
						 if c == &candidate && p == &pvd => {}
				);
				assert_eq!(s.validator_index(), v_a);
			}
		);

		overseer
	});
}

// TODO [now]: ensure seconding limit is respected<|MERGE_RESOLUTION|>--- conflicted
+++ resolved
@@ -249,9 +249,6 @@
 	});
 }
 
-<<<<<<< HEAD
-// TODO [now]: statement with invalid signature leads to report
-=======
 #[test]
 fn cluster_valid_statement_before_seconded_ignored() {
 	let config = TestConfig { validator_count: 20, group_size: 3, local_validator: true };
@@ -1259,7 +1256,6 @@
 				);
 			}
 		);
->>>>>>> c3203844
 
 		assert_matches!(
 			overseer.recv().await,
