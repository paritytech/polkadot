--- conflicted
+++ resolved
@@ -1018,24 +1018,12 @@
 			)
 			.await;
 
-<<<<<<< HEAD
 			assert_matches!(
 				overseer.recv().await,
 				AllMessages::NetworkBridgeTx(NetworkBridgeTxMessage::ReportPeer(p, r))
 					if p == peer_a && r == BENEFIT_VALID_STATEMENT_FIRST => { }
 			);
 		}
-=======
-		let req = assert_matches!(
-			overseer.recv().await,
-			AllMessages::NetworkBridgeTx(NetworkBridgeTxMessage::SendRequests(mut requests, IfDisconnected::ImmediateError)) => {
-				assert_eq!(requests.len(), 1);
-				assert_matches!(
-					requests.pop().unwrap(),
-					Requests::AttestedCandidateVStaging(mut outgoing) => {
-						assert_eq!(outgoing.peer, Recipient::Peer(peer_a.clone()));
-						assert_eq!(outgoing.payload.candidate_hash, candidate_hash);
->>>>>>> 12689f4d
 
 		// Send a request to peer and mock its response.
 		{
@@ -1045,7 +1033,7 @@
 					assert_eq!(requests.len(), 1);
 					assert_matches!(
 						requests.pop().unwrap(),
-						Requests::AttestedCandidateV2(mut outgoing) => {
+						Requests::AttestedCandidateVStaging(mut outgoing) => {
 							assert_eq!(outgoing.peer, Recipient::Peer(peer_a.clone()));
 							assert_eq!(outgoing.payload.candidate_hash, candidate_hash);
 
