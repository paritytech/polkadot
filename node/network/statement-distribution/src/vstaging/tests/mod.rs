--- conflicted
+++ resolved
@@ -396,19 +396,6 @@
 		}
 	);
 
-<<<<<<< HEAD
-	// TODO: Can we remove this REDUNDANT request?
-	assert_matches!(
-		virtual_overseer.recv().await,
-		AllMessages::RuntimeApi(
-			RuntimeApiMessage::Request(parent, RuntimeApiRequest::StagingAsyncBackingParameters(tx))
-		) if parent == *hash => {
-			tx.send(Ok(test_state.config.async_backing_params.unwrap_or(DEFAULT_ASYNC_BACKING_PARAMETERS))).unwrap();
-		}
-	);
-
-=======
->>>>>>> 12689f4d
 	assert_matches!(
 		virtual_overseer.recv().await,
 		AllMessages::RuntimeApi(
