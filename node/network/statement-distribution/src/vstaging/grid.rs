// Copyright 2022 Parity Technologies (UK) Ltd.
// This file is part of Polkadot.

// Polkadot is free software: you can redistribute it and/or modify
// it under the terms of the GNU General Public License as published by
// the Free Software Foundation, either version 3 of the License, or
// (at your option) any later version.

// Polkadot is distributed in the hope that it will be useful,
// but WITHOUT ANY WARRANTY; without even the implied warranty of
// MERCHANTABILITY or FITNESS FOR A PARTICULAR PURPOSE.  See the
// GNU General Public License for more details.

// You should have received a copy of the GNU General Public License
// along with Polkadot.  If not, see <http://www.gnu.org/licenses/>.

//! Utilities for handling distribution of backed candidates along
//! the grid.

use polkadot_node_network_protocol::{
	grid_topology::SessionGridTopology, vstaging::StatementFilter, PeerId,
};
use polkadot_primitives::vstaging::{
	AuthorityDiscoveryId, CandidateHash, CompactStatement, GroupIndex, Hash, ValidatorIndex,
};

use std::collections::{
	hash_map::{Entry, HashMap},
	HashSet,
};

use bitvec::{order::Lsb0, slice::BitSlice, vec::BitVec};

use super::{groups::Groups, LOG_TARGET};

/// Our local view of a subset of the grid topology organized around a specific validator
/// group.
///
/// This tracks which authorities we expect to communicate with concerning
/// candidates from the group. This includes both the authorities we are
/// expected to send to as well as the authorities we expect to receive from.
///
/// In the case that this group is the group that we are locally assigned to,
/// the 'receiving' side will be empty.
#[derive(Debug, PartialEq)]
struct GroupSubView {
	sending: HashSet<ValidatorIndex>,
	receiving: HashSet<ValidatorIndex>,
}

/// Our local view of the topology for a session, as it pertains to backed
/// candidate distribution.
pub struct SessionTopologyView {
	group_views: HashMap<GroupIndex, GroupSubView>,
}

impl SessionTopologyView {
	/// Returns an iterator over all validator indices from the group who are allowed to
	/// send us manifests.
	pub fn iter_group_senders<'a>(
		&'a self,
		group: GroupIndex,
	) -> impl Iterator<Item = ValidatorIndex> + 'a {
		self.group_views
			.get(&group)
			.into_iter()
			.flat_map(|sub| sub.sending.iter().cloned())
	}
}

/// Build a view of the topology for the session.
/// For groups that we are part of: we receive from nobody and send to our X/Y peers.
/// For groups that we are not part of: we receive from any validator in the group we share a slice with.
///    and send to the corresponding X/Y slice.
///    For any validators we don't share a slice with, we receive from the nodes
///    which share a slice with them.
pub fn build_session_topology<'a>(
	groups: impl IntoIterator<Item = &'a Vec<ValidatorIndex>>,
	topology: &SessionGridTopology,
	our_index: Option<ValidatorIndex>,
) -> SessionTopologyView {
	let mut view = SessionTopologyView { group_views: HashMap::new() };

	let our_index = match our_index {
		None => return view,
		Some(i) => i,
	};

	let our_neighbors = match topology.compute_grid_neighbors_for(our_index) {
		None => {
			gum::warn!(target: LOG_TARGET, ?our_index, "our index unrecognized in topology?");

			return view
		},
		Some(n) => n,
	};

	for (i, group) in groups.into_iter().enumerate() {
		let mut sub_view = GroupSubView { sending: HashSet::new(), receiving: HashSet::new() };

		if group.contains(&our_index) {
			sub_view.sending.extend(our_neighbors.validator_indices_x.iter().cloned());
			sub_view.sending.extend(our_neighbors.validator_indices_y.iter().cloned());
		} else {
			for &group_val in group {
				// If the validator shares a slice with us, we expect to
				// receive from them and send to our neighbors in the other
				// dimension.

				if our_neighbors.validator_indices_x.contains(&group_val) {
					sub_view.receiving.insert(group_val);
					sub_view.sending.extend(
						our_neighbors
							.validator_indices_y
							.iter()
							.filter(|v| !group.contains(v))
							.cloned(),
					);

					continue
				}

				if our_neighbors.validator_indices_y.contains(&group_val) {
					sub_view.receiving.insert(group_val);
					sub_view.sending.extend(
						our_neighbors
							.validator_indices_x
							.iter()
							.filter(|v| !group.contains(v))
							.cloned(),
					);

					continue
				}

				// If they don't share a slice with us, we don't send to anybody
				// but receive from any peers sharing a dimension with both of us
				let their_neighbors = match topology.compute_grid_neighbors_for(group_val) {
					None => {
						gum::warn!(
							target: LOG_TARGET,
							index = ?group_val,
							"validator index unrecognized in topology?"
						);

						continue
					},
					Some(n) => n,
				};

				// their X, our Y
				for potential_link in &their_neighbors.validator_indices_x {
					if our_neighbors.validator_indices_y.contains(potential_link) {
						sub_view.receiving.insert(*potential_link);
						break // one max
					}
				}

				// their Y, our X
				for potential_link in &their_neighbors.validator_indices_y {
					if our_neighbors.validator_indices_x.contains(potential_link) {
						sub_view.receiving.insert(*potential_link);
						break // one max
					}
				}
			}
		}

		view.group_views.insert(GroupIndex(i as _), sub_view);
	}

	view
}

/// The kind of backed candidate manifest we should send to a remote peer.
#[derive(Debug, Clone, Copy, PartialEq)]
pub enum ManifestKind {
	/// Full manifests contain information about the candidate and should be sent
	/// to peers which aren't guaranteed to have the candidate already.
	Full,
	/// Acknowledgement manifests omit information which is implicit in the candidate
	/// itself, and should be sent to peers which are guaranteed to have the candidate
	/// already.
	Acknowledgement,
}

/// A tracker of knowledge from authorities within the grid for a particular
/// relay-parent.
#[derive(Default)]
pub struct GridTracker {
	received: HashMap<ValidatorIndex, ReceivedManifests>,
	confirmed_backed: HashMap<CandidateHash, KnownBackedCandidate>,
	unconfirmed: HashMap<CandidateHash, Vec<(ValidatorIndex, GroupIndex)>>,
	pending_manifests: HashMap<ValidatorIndex, HashMap<CandidateHash, ManifestKind>>,

	// maps target to (originator, statement) pairs.
	pending_statements: HashMap<ValidatorIndex, HashSet<(ValidatorIndex, CompactStatement)>>,
}

impl GridTracker {
	/// Attempt to import a manifest advertised by a remote peer.
	///
	/// This checks whether the peer is allowed to send us manifests
	/// about this group at this relay-parent. This also does sanity
	/// checks on the format of the manifest and the amount of votes
	/// it contains. It has effects on the stored state only when successful.
	///
	/// This returns a `bool` on success, which if true indicates that an acknowledgement is
	/// to be sent in response to the received manifest. This only occurs when the
	/// candidate is already known to be confirmed and backed.
	pub fn import_manifest(
		&mut self,
		session_topology: &SessionTopologyView,
		groups: &Groups,
		candidate_hash: CandidateHash,
		seconding_limit: usize,
		manifest: ManifestSummary,
		kind: ManifestKind,
		sender: ValidatorIndex,
	) -> Result<bool, ManifestImportError> {
		let claimed_group_index = manifest.claimed_group_index;

		let group_topology = match session_topology.group_views.get(&manifest.claimed_group_index) {
			None => return Err(ManifestImportError::Disallowed),
			Some(g) => g,
		};

		let receiving_from = group_topology.receiving.contains(&sender);
		let sending_to = group_topology.sending.contains(&sender);
		let manifest_allowed = match kind {
			// Peers can send manifests _if_:
			//   * They are in the receiving set for the group AND the manifest is full OR
			//   * They are in the sending set for the group AND we have sent them
			//     a manifest AND the received manifest is partial.
			ManifestKind::Full => receiving_from,
			ManifestKind::Acknowledgement =>
				sending_to &&
					self.confirmed_backed
						.get(&candidate_hash)
						.map_or(false, |c| c.has_sent_manifest_to(sender)),
		};

		if !manifest_allowed {
			return Err(ManifestImportError::Disallowed)
		}

		let (group_size, backing_threshold) =
			match groups.get_size_and_backing_threshold(manifest.claimed_group_index) {
				Some(x) => x,
				None => return Err(ManifestImportError::Malformed),
			};

		let remote_knowledge = manifest.statement_knowledge.clone();

		if !remote_knowledge.has_len(group_size) {
			return Err(ManifestImportError::Malformed)
		}

		if !remote_knowledge.has_seconded() {
			return Err(ManifestImportError::Malformed)
		}

		// ensure votes are sufficient to back.
		let votes = remote_knowledge.backing_validators();

		if votes < backing_threshold {
			return Err(ManifestImportError::Malformed)
		}

		self.received.entry(sender).or_default().import_received(
			group_size,
			seconding_limit,
			candidate_hash,
			manifest,
		)?;

		let mut ack = false;
		if let Some(confirmed) = self.confirmed_backed.get_mut(&candidate_hash) {
			if receiving_from && !confirmed.has_sent_manifest_to(sender) {
				// due to checks above, the manifest `kind` is guaranteed to be `Full`
				self.pending_manifests
					.entry(sender)
					.or_default()
					.insert(candidate_hash, ManifestKind::Acknowledgement);

				ack = true;
			}

			// add all statements in local_knowledge & !remote_knowledge
			// to `pending_statements` for this validator.
			confirmed.manifest_received_from(sender, remote_knowledge);
			if let Some(pending_statements) = confirmed.pending_statements(sender) {
				self.pending_statements.entry(sender).or_default().extend(
					decompose_statement_filter(
						groups,
						claimed_group_index,
						candidate_hash,
						&pending_statements,
					),
				);
			}
		} else {
			// received prevents conflicting manifests so this is max 1 per validator.
			self.unconfirmed
				.entry(candidate_hash)
				.or_default()
				.push((sender, claimed_group_index))
		}

		Ok(ack)
	}

	/// Add a new backed candidate to the tracker. This yields
	/// an iterator of validators which we should either advertise to
	/// or signal that we know the candidate, along with the corresponding
	/// type of manifest we should send.
	pub fn add_backed_candidate(
		&mut self,
		session_topology: &SessionTopologyView,
		candidate_hash: CandidateHash,
		group_index: GroupIndex,
		group_size: usize,
		local_knowledge: StatementFilter,
	) -> Vec<(ValidatorIndex, ManifestKind)> {
		let c = match self.confirmed_backed.entry(candidate_hash) {
			Entry::Occupied(_) => return Vec::new(),
			Entry::Vacant(v) => v.insert(KnownBackedCandidate {
				group_index,
				mutual_knowledge: HashMap::new(),
				local_knowledge,
			}),
		};

		// Populate the entry with previously unconfirmed manifests.
		for (v, claimed_group_index) in
			self.unconfirmed.remove(&candidate_hash).into_iter().flat_map(|x| x)
		{
			if claimed_group_index != group_index {
				// This is misbehavior, but is handled more comprehensively elsewhere
				continue
			}

			let statement_filter = self
				.received
				.get(&v)
				.and_then(|r| r.candidate_statement_filter(&candidate_hash))
				.expect("unconfirmed is only populated by validators who have sent manifest; qed");

			// No need to send direct statements, because our local knowledge is `None`
			c.manifest_received_from(v, statement_filter);
		}

		let group_topology = match session_topology.group_views.get(&group_index) {
			None => return Vec::new(),
			Some(g) => g,
		};

		// advertise onwards and accept received advertisements

		let sending_group_manifests =
			group_topology.sending.iter().map(|v| (*v, ManifestKind::Full));

		let receiving_group_manifests = group_topology.receiving.iter().filter_map(|v| {
			if c.has_received_manifest_from(*v) {
				Some((*v, ManifestKind::Acknowledgement))
			} else {
				None
			}
		});

		// Note that order is important: if a validator is part of both the sending
		// and receiving groups, we may overwrite a `Full` manifest with a `Acknowledgement`
		// one.
		for (v, manifest_mode) in sending_group_manifests.chain(receiving_group_manifests) {
			self.pending_manifests
				.entry(v)
				.or_default()
				.insert(candidate_hash, manifest_mode);
		}

		self.pending_manifests
			.iter()
			.filter_map(|(v, x)| x.get(&candidate_hash).map(|k| (*v, *k)))
			.collect()
	}

	/// Note that a backed candidate has been advertised to a
	/// given validator.
	pub fn manifest_sent_to(
		&mut self,
		groups: &Groups,
		validator_index: ValidatorIndex,
		candidate_hash: CandidateHash,
		local_knowledge: StatementFilter,
	) {
		if let Some(c) = self.confirmed_backed.get_mut(&candidate_hash) {
			c.manifest_sent_to(validator_index, local_knowledge);

			if let Some(pending_statements) = c.pending_statements(validator_index) {
				self.pending_statements.entry(validator_index).or_default().extend(
					decompose_statement_filter(
						groups,
						c.group_index,
						candidate_hash,
						&pending_statements,
					),
				);
			}
		}

		if let Some(x) = self.pending_manifests.get_mut(&validator_index) {
			x.remove(&candidate_hash);
		}
	}

	/// Whether we should send a manifest about a specific candidate to a validator,
	/// and which kind of manifest.
	pub fn is_manifest_pending_for(
		&self,
		validator_index: ValidatorIndex,
		candidate_hash: &CandidateHash,
	) -> Option<ManifestKind> {
		self.pending_manifests
			.get(&validator_index)
			.and_then(|x| x.get(&candidate_hash))
			.map(|x| *x)
	}

	/// Returns a vector of all candidates pending manifests for the specific validator, and
	/// the type of manifest we should send.
	pub fn pending_manifests_for(
		&self,
		validator_index: ValidatorIndex,
	) -> Vec<(CandidateHash, ManifestKind)> {
		self.pending_manifests
			.get(&validator_index)
			.into_iter()
			.flat_map(|pending| pending.iter().map(|(c, m)| (*c, *m)))
			.collect()
	}

	/// Returns a statement filter indicating statements that a given peer
	/// is awaiting concerning the given candidate, constrained by the statements
	/// we have ourselves.
	pub fn pending_statements_for(
		&self,
		validator_index: ValidatorIndex,
		candidate_hash: CandidateHash,
	) -> Option<StatementFilter> {
		self.confirmed_backed
			.get(&candidate_hash)
			.and_then(|x| x.pending_statements(validator_index))
	}

	/// Returns a vector of all pending statements to the validator, sorted with
	/// `Seconded` statements at the front.
	///
	/// Statements are in the form `(Originator, Statement Kind)`.
	pub fn all_pending_statements_for(
		&self,
		validator_index: ValidatorIndex,
	) -> Vec<(ValidatorIndex, CompactStatement)> {
		let mut v = self
			.pending_statements
			.get(&validator_index)
			.map(|x| x.iter().cloned().collect())
			.unwrap_or(Vec::new());

		v.sort_by_key(|(_, s)| match s {
			CompactStatement::Seconded(_) => 0u32,
			CompactStatement::Valid(_) => 1u32,
		});

		v
	}

	/// Which validators we could request the fully attested candidates from.
	/// If the candidate is already confirmed, then this will return an empty
	/// set.
	pub fn validators_to_request(
		&self,
		candidate_hash: CandidateHash,
		group_index: GroupIndex,
	) -> Vec<ValidatorIndex> {
		let mut validators = Vec::new();
		if let Some(unconfirmed) = self.unconfirmed.get(&candidate_hash) {
			for (v, g) in unconfirmed {
				if g == &group_index {
					validators.push(*v);
				}
			}
		}
		validators
	}

	/// Determine the validators which can send a statement to us by direct broadcast.
	pub fn direct_statement_providers(
		&self,
		groups: &Groups,
		originator: ValidatorIndex,
		statement: &CompactStatement,
	) -> Vec<ValidatorIndex> {
		let (g, c_h, kind, in_group) =
			match extract_statement_and_group_info(groups, originator, statement) {
				None => return Vec::new(),
				Some(x) => x,
			};

		self.confirmed_backed
			.get(&c_h)
			.map(|k| k.direct_statement_senders(g, in_group, kind))
			.unwrap_or_default()
	}

	/// Determine the validators which can receive a statement from us by direct
	/// broadcast.
	pub fn direct_statement_targets(
		&self,
		groups: &Groups,
		originator: ValidatorIndex,
		statement: &CompactStatement,
	) -> Vec<ValidatorIndex> {
		let (g, c_h, kind, in_group) =
			match extract_statement_and_group_info(groups, originator, statement) {
				None => return Vec::new(),
				Some(x) => x,
			};

		self.confirmed_backed
			.get(&c_h)
			.map(|k| k.direct_statement_recipients(g, in_group, kind))
			.unwrap_or_default()
	}

	/// Note that we have learned about a statement. This will update
	/// `pending_statements_for` for any relevant validators if actually
	/// fresh.
	pub fn learned_fresh_statement(
		&mut self,
		groups: &Groups,
		session_topology: &SessionTopologyView,
		originator: ValidatorIndex,
		statement: &CompactStatement,
	) {
		let (g, c_h, kind, in_group) =
			match extract_statement_and_group_info(groups, originator, statement) {
				None => return,
				Some(x) => x,
			};

		let known = match self.confirmed_backed.get_mut(&c_h) {
			None => return,
			Some(x) => x,
		};

		if !known.note_fresh_statement(in_group, kind) {
			return
		}

		// Add to `pending_statements` for all validators we communicate with
		// who have exchanged manifests.
		let all_group_validators = session_topology
			.group_views
			.get(&g)
			.into_iter()
			.flat_map(|g| g.sending.iter().chain(g.receiving.iter()));

		for v in all_group_validators {
			if known.is_pending_statement(*v, in_group, kind) {
				self.pending_statements
					.entry(*v)
					.or_default()
					.insert((originator, statement.clone()));
			}
		}
	}

	/// Note that a direct statement about a given candidate was sent to or
	/// received from the given validator.
	pub fn sent_or_received_direct_statement(
		&mut self,
		groups: &Groups,
		originator: ValidatorIndex,
		counterparty: ValidatorIndex,
		statement: &CompactStatement,
	) {
		if let Some((g, c_h, kind, in_group)) =
			extract_statement_and_group_info(groups, originator, statement)
		{
			if let Some(known) = self.confirmed_backed.get_mut(&c_h) {
				known.sent_or_received_direct_statement(counterparty, in_group, kind);

				if let Some(pending) = self.pending_statements.get_mut(&counterparty) {
					pending.remove(&(originator, statement.clone()));
				}
			}
		}
	}

	/// Get the advertised statement filter of a validator for a candidate.
	pub fn advertised_statements(
		&self,
		validator: ValidatorIndex,
		candidate_hash: &CandidateHash,
	) -> Option<StatementFilter> {
		self.received.get(&validator)?.candidate_statement_filter(candidate_hash)
	}
}

fn extract_statement_and_group_info(
	groups: &Groups,
	originator: ValidatorIndex,
	statement: &CompactStatement,
) -> Option<(GroupIndex, CandidateHash, StatementKind, usize)> {
	let (statement_kind, candidate_hash) = match statement {
		CompactStatement::Seconded(h) => (StatementKind::Seconded, h),
		CompactStatement::Valid(h) => (StatementKind::Valid, h),
	};

	let group = match groups.by_validator_index(originator) {
		None => return None,
		Some(g) => g,
	};

	let index_in_group = groups.get(group)?.iter().position(|v| v == &originator)?;

	Some((group, *candidate_hash, statement_kind, index_in_group))
}

fn decompose_statement_filter<'a>(
	groups: &'a Groups,
	group_index: GroupIndex,
	candidate_hash: CandidateHash,
	statement_filter: &'a StatementFilter,
) -> impl Iterator<Item = (ValidatorIndex, CompactStatement)> + 'a {
	groups.get(group_index).into_iter().flat_map(move |g| {
		let s = statement_filter
			.seconded_in_group
			.iter_ones()
			.map(|i| g[i].clone())
			.map(move |i| (i, CompactStatement::Seconded(candidate_hash)));

		let v = statement_filter
			.validated_in_group
			.iter_ones()
			.map(|i| g[i].clone())
			.map(move |i| (i, CompactStatement::Valid(candidate_hash)));

		s.chain(v)
	})
}

/// A summary of a manifest being sent by a counterparty.
#[derive(Clone)]
pub struct ManifestSummary {
	/// The claimed parent head data hash of the candidate.
	pub claimed_parent_hash: Hash,
	/// The claimed group index assigned to the candidate.
	pub claimed_group_index: GroupIndex,
	/// A statement filter sent alongisde the candidate, communicating
	/// knowledge.
	pub statement_knowledge: StatementFilter,
}

/// Errors in importing a manifest.
#[derive(Debug, Clone)]
pub enum ManifestImportError {
	/// The manifest conflicts with another, previously sent manifest.
	Conflicting,
	/// The manifest has overflowed beyond the limits of what the
	/// counterparty was allowed to send us.
	Overflow,
	/// The manifest claims insufficient attestations to achieve the backing
	/// threshold.
	Insufficient,
	/// The manifest is malformed.
	Malformed,
	/// The manifest was not allowed to be sent.
	Disallowed,
}

/// The knowledge we are aware of counterparties having of manifests.
#[derive(Default)]
struct ReceivedManifests {
	received: HashMap<CandidateHash, ManifestSummary>,
	// group -> seconded counts.
	seconded_counts: HashMap<GroupIndex, Vec<usize>>,
}

impl ReceivedManifests {
	fn new() -> Self {
		ReceivedManifests { received: HashMap::new(), seconded_counts: HashMap::new() }
	}

	fn candidate_statement_filter(
		&self,
		candidate_hash: &CandidateHash,
	) -> Option<StatementFilter> {
		self.received.get(candidate_hash).map(|m| m.statement_knowledge.clone())
	}

	/// Attempt to import a received manifest from a counterparty.
	///
	/// This will reject manifests which are either duplicate, conflicting,
	/// or imply an irrational amount of `Seconded` statements.
	///
	/// This assumes that the manifest has already been checked for
	/// validity - i.e. that the bitvecs match the claimed group in size
	/// and that that the manifest includes at least one `Seconded`
	/// attestation and includes enough attestations for the candidate
	/// to be backed.
	///
	/// This also should only be invoked when we are intended to track
	/// the knowledge of this peer as determined by the [`SessionTopology`].
	fn import_received(
		&mut self,
		group_size: usize,
		seconding_limit: usize,
		candidate_hash: CandidateHash,
		manifest_summary: ManifestSummary,
	) -> Result<(), ManifestImportError> {
		match self.received.entry(candidate_hash) {
			Entry::Occupied(mut e) => {
				// occupied entry.

				// filter out clearly conflicting data.
				{
					let prev = e.get();
					if prev.claimed_group_index != manifest_summary.claimed_group_index {
						return Err(ManifestImportError::Conflicting)
					}

					if prev.claimed_parent_hash != manifest_summary.claimed_parent_hash {
						return Err(ManifestImportError::Conflicting)
					}

					if !manifest_summary
						.statement_knowledge
						.seconded_in_group
						.contains(&prev.statement_knowledge.seconded_in_group)
					{
						return Err(ManifestImportError::Conflicting)
					}

					if !manifest_summary
						.statement_knowledge
						.validated_in_group
						.contains(&prev.statement_knowledge.validated_in_group)
					{
						return Err(ManifestImportError::Conflicting)
					}

					let mut fresh_seconded =
						manifest_summary.statement_knowledge.seconded_in_group.clone();
					fresh_seconded |= &prev.statement_knowledge.seconded_in_group;

					let within_limits = updating_ensure_within_seconding_limit(
						&mut self.seconded_counts,
						manifest_summary.claimed_group_index,
						group_size,
						seconding_limit,
						&*fresh_seconded,
					);

					if !within_limits {
						return Err(ManifestImportError::Overflow)
					}
				}

				// All checks passed. Overwrite: guaranteed to be
				// superset.
				*e.get_mut() = manifest_summary;
				Ok(())
			},
			Entry::Vacant(e) => {
				let within_limits = updating_ensure_within_seconding_limit(
					&mut self.seconded_counts,
					manifest_summary.claimed_group_index,
					group_size,
					seconding_limit,
					&*manifest_summary.statement_knowledge.seconded_in_group,
				);

				if within_limits {
					e.insert(manifest_summary);
					Ok(())
				} else {
					Err(ManifestImportError::Overflow)
				}
			},
		}
	}
}

// updates validator-seconded records but only if the new statements
// are OK. returns `true` if alright and `false` otherwise.
fn updating_ensure_within_seconding_limit(
	seconded_counts: &mut HashMap<GroupIndex, Vec<usize>>,
	group_index: GroupIndex,
	group_size: usize,
	seconding_limit: usize,
	new_seconded: &BitSlice<u8, Lsb0>,
) -> bool {
	if seconding_limit == 0 {
		return false
	}

	// due to the check above, if this was non-existent this function will
	// always return `true`.
	let counts = seconded_counts.entry(group_index).or_insert_with(|| vec![0; group_size]);

	for i in new_seconded.iter_ones() {
		if counts[i] == seconding_limit {
			return false
		}
	}

	for i in new_seconded.iter_ones() {
		counts[i] += 1;
	}

	true
}

#[derive(Debug, Clone, Copy)]
enum StatementKind {
	Seconded,
	Valid,
}

<<<<<<< HEAD
/// Bitfields indicating the statements that are known or undesired
/// about a candidate.
#[derive(Debug, Clone, PartialEq)]
pub struct StatementFilter {
	/// Seconded statements. '1' is known or undesired.
	pub seconded_in_group: BitVec<u8, Lsb0>,
	/// Valid statements. '1' is known or undesired.
	pub validated_in_group: BitVec<u8, Lsb0>,
=======
trait FilterQuery {
	fn contains(&self, index: usize, statement_kind: StatementKind) -> bool;
	fn set(&mut self, index: usize, statement_kind: StatementKind);
>>>>>>> 784c1e75
}

impl FilterQuery for StatementFilter {
	fn contains(&self, index: usize, statement_kind: StatementKind) -> bool {
		match statement_kind {
			StatementKind::Seconded => self.seconded_in_group.get(index).map_or(false, |x| *x),
			StatementKind::Valid => self.validated_in_group.get(index).map_or(false, |x| *x),
		}
	}

	fn set(&mut self, index: usize, statement_kind: StatementKind) {
		let b = match statement_kind {
			StatementKind::Seconded => self.seconded_in_group.get_mut(index),
			StatementKind::Valid => self.validated_in_group.get_mut(index),
		};

		if let Some(mut b) = b {
			*b = true;
		}
	}
}

/// Knowledge that a remote peer has about a candidate, and that they have about us concerning the
/// candidate.
#[derive(Debug, Clone)]
struct MutualKnowledge {
	/// Knowledge the remote peer has about the candidate. `Some` only if they
	/// have advertised or requested the candidate.
	remote_knowledge: Option<StatementFilter>,
	/// Knowledge we have indicated to the remote peer about the candidate.
	/// `Some` only if we have advertised or requested the candidate
	/// from them.
	local_knowledge: Option<StatementFilter>,
}

// A utility struct for keeping track of metadata about candidates
// we have confirmed as having been backed.
#[derive(Debug, Clone)]
struct KnownBackedCandidate {
	group_index: GroupIndex,
	local_knowledge: StatementFilter,
	mutual_knowledge: HashMap<ValidatorIndex, MutualKnowledge>,
}

impl KnownBackedCandidate {
	fn known_by(&self, validator: ValidatorIndex) -> bool {
		match self.mutual_knowledge.get(&validator) {
			None => false,
			Some(k) => k.remote_knowledge.is_some(),
		}
	}

	fn group_index(&self) -> &GroupIndex {
		&self.group_index
	}

	fn has_received_manifest_from(&self, validator: ValidatorIndex) -> bool {
		self.mutual_knowledge
			.get(&validator)
			.map_or(false, |k| k.remote_knowledge.is_some())
	}

	fn has_sent_manifest_to(&self, validator: ValidatorIndex) -> bool {
		self.mutual_knowledge
			.get(&validator)
			.map_or(false, |k| k.local_knowledge.is_some())
	}

	fn manifest_sent_to(&mut self, validator: ValidatorIndex, local_knowledge: StatementFilter) {
		let k = self
			.mutual_knowledge
			.entry(validator)
			.or_insert_with(|| MutualKnowledge { remote_knowledge: None, local_knowledge: None });

		k.local_knowledge = Some(local_knowledge);
	}

	fn manifest_received_from(
		&mut self,
		validator: ValidatorIndex,
		remote_knowledge: StatementFilter,
	) {
		let k = self
			.mutual_knowledge
			.entry(validator)
			.or_insert_with(|| MutualKnowledge { remote_knowledge: None, local_knowledge: None });

		k.remote_knowledge = Some(remote_knowledge);
	}

	fn direct_statement_senders(
		&self,
		group_index: GroupIndex,
		originator_index_in_group: usize,
		statement_kind: StatementKind,
	) -> Vec<ValidatorIndex> {
		if group_index != self.group_index {
			return Vec::new()
		}

		self.mutual_knowledge
			.iter()
			.filter(|(_, k)| k.remote_knowledge.is_some())
			.filter(|(_, k)| {
				k.local_knowledge
					.as_ref()
					.map_or(false, |r| !r.contains(originator_index_in_group, statement_kind))
			})
			.map(|(v, _)| *v)
			.collect()
	}

	fn direct_statement_recipients(
		&self,
		group_index: GroupIndex,
		originator_index_in_group: usize,
		statement_kind: StatementKind,
	) -> Vec<ValidatorIndex> {
		if group_index != self.group_index {
			return Vec::new()
		}

		self.mutual_knowledge
			.iter()
			.filter(|(_, k)| k.local_knowledge.is_some())
			.filter(|(_, k)| {
				k.remote_knowledge
					.as_ref()
					.map_or(false, |r| !r.contains(originator_index_in_group, statement_kind))
			})
			.map(|(v, _)| *v)
			.collect()
	}

	fn note_fresh_statement(
		&mut self,
		statement_index_in_group: usize,
		statement_kind: StatementKind,
	) -> bool {
		let really_fresh = !self.local_knowledge.contains(statement_index_in_group, statement_kind);
		self.local_knowledge.set(statement_index_in_group, statement_kind);

		really_fresh
	}

	fn sent_or_received_direct_statement(
		&mut self,
		validator: ValidatorIndex,
		statement_index_in_group: usize,
		statement_kind: StatementKind,
	) {
		if let Some(k) = self.mutual_knowledge.get_mut(&validator) {
			if let (Some(r), Some(l)) = (k.remote_knowledge.as_mut(), k.local_knowledge.as_mut()) {
				r.set(statement_index_in_group, statement_kind);
				l.set(statement_index_in_group, statement_kind);
			}
		}
	}

	fn is_pending_statement(
		&self,
		validator: ValidatorIndex,
		statement_index_in_group: usize,
		statement_kind: StatementKind,
	) -> bool {
		// existence of both remote & local knowledge indicate we have exchanged
		// manifests.
		// then, everything that is not in the remote knowledge is pending
		self.mutual_knowledge
			.get(&validator)
			.filter(|k| k.local_knowledge.is_some())
			.and_then(|k| k.remote_knowledge.as_ref())
			.map(|k| !k.contains(statement_index_in_group, statement_kind))
			.unwrap_or(false)
	}

	fn pending_statements(&self, validator: ValidatorIndex) -> Option<StatementFilter> {
		// existence of both remote & local knowledge indicate we have exchanged
		// manifests.
		// then, everything that is not in the remote knowledge is pending, and we
		// further limit this by what is in the local knowledge itself. we use the
		// full local knowledge, as the local knowledge stored here may be outdated.
		let full_local = &self.local_knowledge;

		self.mutual_knowledge
			.get(&validator)
			.filter(|k| k.local_knowledge.is_some())
			.and_then(|k| k.remote_knowledge.as_ref())
			.map(|remote| StatementFilter {
				seconded_in_group: full_local.seconded_in_group.clone() &
					!remote.seconded_in_group.clone(),
				validated_in_group: full_local.validated_in_group.clone() &
					!remote.validated_in_group.clone(),
			})
	}
}

#[cfg(test)]
mod tests {
	use super::*;
	use assert_matches::assert_matches;
	use polkadot_node_network_protocol::grid_topology::TopologyPeerInfo;
	use sp_authority_discovery::AuthorityPair as AuthorityDiscoveryPair;
	use sp_core::crypto::Pair as PairT;

	fn dummy_groups(group_size: usize) -> Groups {
		let groups = vec![(0..(group_size as u32)).map(ValidatorIndex).collect()].into();
		let mut discovery_keys = vec![];
		(0..group_size).map(|_| discovery_keys.push(AuthorityDiscoveryPair::generate().0.public()));

		Groups::new(groups, &discovery_keys)
	}

	#[test]
	fn topology_empty_for_no_index() {
		let base_topology = SessionGridTopology::new(
			vec![0, 1, 2],
			vec![
				TopologyPeerInfo {
					peer_ids: Vec::new(),
					validator_index: ValidatorIndex(0),
					discovery_id: AuthorityDiscoveryPair::generate().0.public(),
				},
				TopologyPeerInfo {
					peer_ids: Vec::new(),
					validator_index: ValidatorIndex(1),
					discovery_id: AuthorityDiscoveryPair::generate().0.public(),
				},
				TopologyPeerInfo {
					peer_ids: Vec::new(),
					validator_index: ValidatorIndex(2),
					discovery_id: AuthorityDiscoveryPair::generate().0.public(),
				},
			],
		);

		let t = build_session_topology(
			&[vec![ValidatorIndex(0)], vec![ValidatorIndex(1)], vec![ValidatorIndex(2)]],
			&base_topology,
			None,
		);

		assert!(t.group_views.is_empty());
	}

	#[test]
	fn topology_setup() {
		let base_topology = SessionGridTopology::new(
			(0..9).collect(),
			(0..9)
				.map(|i| TopologyPeerInfo {
					peer_ids: Vec::new(),
					validator_index: ValidatorIndex(i),
					discovery_id: AuthorityDiscoveryPair::generate().0.public(),
				})
				.collect(),
		);

		let t = build_session_topology(
			&[
				vec![ValidatorIndex(0), ValidatorIndex(3), ValidatorIndex(6)],
				vec![ValidatorIndex(4), ValidatorIndex(2), ValidatorIndex(7)],
				vec![ValidatorIndex(8), ValidatorIndex(5), ValidatorIndex(1)],
			],
			&base_topology,
			Some(ValidatorIndex(0)),
		);

		assert_eq!(t.group_views.len(), 3);

		// 0 1 2
		// 3 4 5
		// 6 7 8

		// our group: we send to all row/column neighbors and receive nothing
		assert_eq!(
			t.group_views.get(&GroupIndex(0)).unwrap().sending,
			vec![1, 2, 3, 6].into_iter().map(ValidatorIndex).collect::<HashSet<_>>(),
		);
		assert_eq!(t.group_views.get(&GroupIndex(0)).unwrap().receiving, HashSet::new(),);

		// we share a row with '2' and have indirect connections to '4' and '7'.

		assert_eq!(
			t.group_views.get(&GroupIndex(1)).unwrap().sending,
			vec![3, 6].into_iter().map(ValidatorIndex).collect::<HashSet<_>>(),
		);
		assert_eq!(
			t.group_views.get(&GroupIndex(1)).unwrap().receiving,
			vec![1, 2, 3, 6].into_iter().map(ValidatorIndex).collect::<HashSet<_>>(),
		);

		// we share a row with '1' and have indirect connections to '5' and '8'.

		assert_eq!(
			t.group_views.get(&GroupIndex(2)).unwrap().sending,
			vec![3, 6].into_iter().map(ValidatorIndex).collect::<HashSet<_>>(),
		);
		assert_eq!(
			t.group_views.get(&GroupIndex(2)).unwrap().receiving,
			vec![1, 2, 3, 6].into_iter().map(ValidatorIndex).collect::<HashSet<_>>(),
		);
	}

	#[test]
	fn knowledge_rejects_conflicting_manifest() {
		let mut knowledge = ReceivedManifests::default();

		let expected_manifest_summary = ManifestSummary {
			claimed_parent_hash: Hash::repeat_byte(2),
			claimed_group_index: GroupIndex(0),
			seconded_in_group: bitvec::bitvec![u8, Lsb0; 1, 1, 0],
			validated_in_group: bitvec::bitvec![u8, Lsb0; 0, 1, 1],
		};

		knowledge
			.import_received(
				3,
				2,
				CandidateHash(Hash::repeat_byte(1)),
				expected_manifest_summary.clone(),
			)
			.unwrap();

		// conflicting group

		let mut s = expected_manifest_summary.clone();
		s.claimed_group_index = GroupIndex(1);
		assert_matches!(
			knowledge.import_received(3, 2, CandidateHash(Hash::repeat_byte(1)), s,),
			Err(ManifestImportError::Conflicting)
		);

		// conflicting parent hash

		let mut s = expected_manifest_summary.clone();
		s.claimed_parent_hash = Hash::repeat_byte(3);
		assert_matches!(
			knowledge.import_received(3, 2, CandidateHash(Hash::repeat_byte(1)), s,),
			Err(ManifestImportError::Conflicting)
		);

		// conflicting seconded statements bitfield

		let mut s = expected_manifest_summary.clone();
		s.seconded_in_group = bitvec::bitvec![u8, Lsb0; 0, 1, 0];
		assert_matches!(
			knowledge.import_received(3, 2, CandidateHash(Hash::repeat_byte(1)), s,),
			Err(ManifestImportError::Conflicting)
		);

		// conflicting valid statements bitfield

		let mut s = expected_manifest_summary.clone();
		s.validated_in_group = bitvec::bitvec![u8, Lsb0; 0, 1, 0];
		assert_matches!(
			knowledge.import_received(3, 2, CandidateHash(Hash::repeat_byte(1)), s,),
			Err(ManifestImportError::Conflicting)
		);
	}

	#[test]
	fn reject_overflowing_manifests() {
		let mut knowledge = ReceivedManifests::default();
		knowledge
			.import_received(
				3,
				2,
				CandidateHash(Hash::repeat_byte(1)),
				ManifestSummary {
					claimed_parent_hash: Hash::repeat_byte(0xA),
					claimed_group_index: GroupIndex(0),
					seconded_in_group: bitvec::bitvec![u8, Lsb0; 1, 1, 0],
					validated_in_group: bitvec::bitvec![u8, Lsb0; 0, 1, 1],
				},
			)
			.unwrap();

		knowledge
			.import_received(
				3,
				2,
				CandidateHash(Hash::repeat_byte(2)),
				ManifestSummary {
					claimed_parent_hash: Hash::repeat_byte(0xB),
					claimed_group_index: GroupIndex(0),
					seconded_in_group: bitvec::bitvec![u8, Lsb0; 1, 0, 1],
					validated_in_group: bitvec::bitvec![u8, Lsb0; 0, 1, 1],
				},
			)
			.unwrap();

		assert_matches!(
			knowledge.import_received(
				3,
				2,
				CandidateHash(Hash::repeat_byte(3)),
				ManifestSummary {
					claimed_parent_hash: Hash::repeat_byte(0xC),
					claimed_group_index: GroupIndex(0),
					seconded_in_group: bitvec::bitvec![u8, Lsb0; 1, 1, 1],
					validated_in_group: bitvec::bitvec![u8, Lsb0; 0, 1, 1],
				},
			),
			Err(ManifestImportError::Overflow)
		);

		knowledge
			.import_received(
				3,
				2,
				CandidateHash(Hash::repeat_byte(3)),
				ManifestSummary {
					claimed_parent_hash: Hash::repeat_byte(0xC),
					claimed_group_index: GroupIndex(0),
					seconded_in_group: bitvec::bitvec![u8, Lsb0; 0, 1, 1],
					validated_in_group: bitvec::bitvec![u8, Lsb0; 0, 1, 1],
				},
			)
			.unwrap();
	}

	#[test]
	fn reject_disallowed_manifest() {
		let mut tracker = GridTracker::default();
		let session_topology = SessionTopologyView {
			group_views: vec![(
				GroupIndex(0),
				GroupSubView {
					sending: HashSet::new(),
					receiving: vec![ValidatorIndex(0)].into_iter().collect(),
				},
			)]
			.into_iter()
			.collect(),
		};

		let groups = dummy_groups(3);

		let candidate_hash = CandidateHash(Hash::repeat_byte(42));

		assert_eq!(groups.get_size_and_backing_threshold(GroupIndex(0)), Some((3, 2)),);

		// Known group, disallowed receiving validator.

		assert_matches!(
			tracker.import_manifest(
				&session_topology,
				&groups,
				candidate_hash,
				3,
				ManifestSummary {
					claimed_parent_hash: Hash::repeat_byte(0),
					claimed_group_index: GroupIndex(0),
					seconded_in_group: bitvec::bitvec![u8, Lsb0; 0, 1, 0],
					validated_in_group: bitvec::bitvec![u8, Lsb0; 1, 0, 1],
				},
				ManifestKind::Full,
				ValidatorIndex(1),
			),
			Err(ManifestImportError::Disallowed)
		);

		// Unknown group

		assert_matches!(
			tracker.import_manifest(
				&session_topology,
				&groups,
				candidate_hash,
				3,
				ManifestSummary {
					claimed_parent_hash: Hash::repeat_byte(0),
					claimed_group_index: GroupIndex(1),
					seconded_in_group: bitvec::bitvec![u8, Lsb0; 0, 1, 0],
					validated_in_group: bitvec::bitvec![u8, Lsb0; 1, 0, 1],
				},
				ManifestKind::Full,
				ValidatorIndex(0),
			),
			Err(ManifestImportError::Disallowed)
		);
	}

	#[test]
	fn reject_malformed_wrong_group_size() {
		let mut tracker = GridTracker::default();
		let session_topology = SessionTopologyView {
			group_views: vec![(
				GroupIndex(0),
				GroupSubView {
					sending: HashSet::new(),
					receiving: vec![ValidatorIndex(0)].into_iter().collect(),
				},
			)]
			.into_iter()
			.collect(),
		};

		let groups = dummy_groups(3);

		let candidate_hash = CandidateHash(Hash::repeat_byte(42));

		assert_eq!(groups.get_size_and_backing_threshold(GroupIndex(0)), Some((3, 2)),);

		assert_matches!(
			tracker.import_manifest(
				&session_topology,
				&groups,
				candidate_hash,
				3,
				ManifestSummary {
					claimed_parent_hash: Hash::repeat_byte(0),
					claimed_group_index: GroupIndex(0),
					seconded_in_group: bitvec::bitvec![u8, Lsb0; 0, 1, 0, 1],
					validated_in_group: bitvec::bitvec![u8, Lsb0; 1, 0, 1],
				},
				ManifestKind::Full,
				ValidatorIndex(0),
			),
			Err(ManifestImportError::Malformed)
		);

		assert_matches!(
			tracker.import_manifest(
				&session_topology,
				&groups,
				candidate_hash,
				3,
				ManifestSummary {
					claimed_parent_hash: Hash::repeat_byte(0),
					claimed_group_index: GroupIndex(0),
					seconded_in_group: bitvec::bitvec![u8, Lsb0; 0, 1, 0],
					validated_in_group: bitvec::bitvec![u8, Lsb0; 1, 0, 1, 0],
				},
				ManifestKind::Full,
				ValidatorIndex(0),
			),
			Err(ManifestImportError::Malformed)
		);
	}

	#[test]
	fn reject_malformed_no_seconders() {
		let mut tracker = GridTracker::default();
		let session_topology = SessionTopologyView {
			group_views: vec![(
				GroupIndex(0),
				GroupSubView {
					sending: HashSet::new(),
					receiving: vec![ValidatorIndex(0)].into_iter().collect(),
				},
			)]
			.into_iter()
			.collect(),
		};

		let groups = dummy_groups(3);

		let candidate_hash = CandidateHash(Hash::repeat_byte(42));

		assert_eq!(groups.get_size_and_backing_threshold(GroupIndex(0)), Some((3, 2)),);

		assert_matches!(
			tracker.import_manifest(
				&session_topology,
				&groups,
				candidate_hash,
				3,
				ManifestSummary {
					claimed_parent_hash: Hash::repeat_byte(0),
					claimed_group_index: GroupIndex(0),
					seconded_in_group: bitvec::bitvec![u8, Lsb0; 0, 0, 0],
					validated_in_group: bitvec::bitvec![u8, Lsb0; 1, 1, 1],
				},
				ManifestKind::Full,
				ValidatorIndex(0),
			),
			Err(ManifestImportError::Malformed)
		);
	}

	#[test]
	fn reject_malformed_below_threshold() {
		let mut tracker = GridTracker::default();
		let session_topology = SessionTopologyView {
			group_views: vec![(
				GroupIndex(0),
				GroupSubView {
					sending: HashSet::new(),
					receiving: HashSet::from([ValidatorIndex(0)]),
				},
			)]
			.into_iter()
			.collect(),
		};

		let groups = dummy_groups(3);

		let candidate_hash = CandidateHash(Hash::repeat_byte(42));

		assert_eq!(groups.get_size_and_backing_threshold(GroupIndex(0)), Some((3, 2)),);

		// only one vote

		assert_matches!(
			tracker.import_manifest(
				&session_topology,
				&groups,
				candidate_hash,
				3,
				ManifestSummary {
					claimed_parent_hash: Hash::repeat_byte(0),
					claimed_group_index: GroupIndex(0),
					seconded_in_group: bitvec::bitvec![u8, Lsb0; 0, 0, 1],
					validated_in_group: bitvec::bitvec![u8, Lsb0; 0, 0, 0],
				},
				ManifestKind::Full,
				ValidatorIndex(0),
			),
			Err(ManifestImportError::Malformed)
		);

		// seconding + validating still not enough to reach '2' threshold

		assert_matches!(
			tracker.import_manifest(
				&session_topology,
				&groups,
				candidate_hash,
				3,
				ManifestSummary {
					claimed_parent_hash: Hash::repeat_byte(0),
					claimed_group_index: GroupIndex(0),
					seconded_in_group: bitvec::bitvec![u8, Lsb0; 0, 0, 1],
					validated_in_group: bitvec::bitvec![u8, Lsb0; 0, 0, 1],
				},
				ManifestKind::Full,
				ValidatorIndex(0),
			),
			Err(ManifestImportError::Malformed)
		);

		// finally good.

		assert_matches!(
			tracker.import_manifest(
				&session_topology,
				&groups,
				candidate_hash,
				3,
				ManifestSummary {
					claimed_parent_hash: Hash::repeat_byte(0),
					claimed_group_index: GroupIndex(0),
					seconded_in_group: bitvec::bitvec![u8, Lsb0; 0, 0, 1],
					validated_in_group: bitvec::bitvec![u8, Lsb0; 0, 1, 0],
				},
				ManifestKind::Full,
				ValidatorIndex(0),
			),
			Ok(false)
		);
	}

	#[test]
	fn senders_can_provide_manifests_in_acknowledgement() {
		let validator_index = ValidatorIndex(0);

		let mut tracker = GridTracker::default();
		let session_topology = SessionTopologyView {
			group_views: vec![(
				GroupIndex(0),
				GroupSubView {
					sending: HashSet::from([validator_index]),
					receiving: HashSet::from([ValidatorIndex(1)]),
				},
			)]
			.into_iter()
			.collect(),
		};

		let candidate_hash = CandidateHash(Hash::repeat_byte(42));
		let group_index = GroupIndex(0);
		let group_size = 3;
		let local_knowledge = StatementFilter::new(group_size);

		let groups = dummy_groups(group_size);

		// Add the candidate as backed.
		tracker.add_backed_candidate(
			&session_topology,
			candidate_hash,
			group_index,
			group_size,
			local_knowledge.clone(),
		);

		// Note the manifest as 'sent' to validator 0.
		tracker.manifest_sent_to(&groups, validator_index, candidate_hash, local_knowledge);

		// Import manifest.
		let ack = tracker.import_manifest(
			&session_topology,
			&groups,
			candidate_hash,
			3,
			ManifestSummary {
				claimed_parent_hash: Hash::repeat_byte(0),
				claimed_group_index: group_index,
				seconded_in_group: bitvec::bitvec![u8, Lsb0; 0, 1, 0],
				validated_in_group: bitvec::bitvec![u8, Lsb0; 1, 0, 1],
			},
			ManifestKind::Acknowledgement,
			validator_index,
		);
		assert_matches!(ack, Ok(false));
	}

	// Check that pending communication is set correctly when receiving a manifest on a confirmed candidate.
	//
	// It should also overwrite any existing `Full` ManifestKind.
	#[test]
	fn pending_communication_receiving_manifest_on_confirmed_candidate() {
		let validator_index = ValidatorIndex(0);

		let mut tracker = GridTracker::default();
		let session_topology = SessionTopologyView {
			group_views: vec![(
				GroupIndex(0),
				GroupSubView {
					sending: HashSet::from([validator_index]),
					receiving: HashSet::from([ValidatorIndex(1)]),
				},
			)]
			.into_iter()
			.collect(),
		};

		let candidate_hash = CandidateHash(Hash::repeat_byte(42));
		let group_index = GroupIndex(0);
		let group_size = 3;
		let local_knowledge = StatementFilter::new(group_size);

		let groups = dummy_groups(group_size);

		// Manifest should not be pending yet.
		let pending_manifest = tracker.is_manifest_pending_for(validator_index, &candidate_hash);
		assert_eq!(pending_manifest, None);

		// Add the candidate as backed.
		tracker.add_backed_candidate(
			&session_topology,
			candidate_hash,
			group_index,
			group_size,
			local_knowledge.clone(),
		);

		// Manifest should be pending as `Full`.
		let pending_manifest = tracker.is_manifest_pending_for(validator_index, &candidate_hash);
		assert_eq!(pending_manifest, Some(ManifestKind::Full));

		// Note the manifest as 'sent' to validator 0.
		tracker.manifest_sent_to(&groups, validator_index, candidate_hash, local_knowledge);

		// Import manifest.
		//
		// Should overwrite existing `Full` manifest.
		let ack = tracker.import_manifest(
			&session_topology,
			&groups,
			candidate_hash,
			3,
			ManifestSummary {
				claimed_parent_hash: Hash::repeat_byte(0),
				claimed_group_index: group_index,
				seconded_in_group: bitvec::bitvec![u8, Lsb0; 0, 1, 0],
				validated_in_group: bitvec::bitvec![u8, Lsb0; 1, 0, 1],
			},
			ManifestKind::Acknowledgement,
			validator_index,
		);
		assert_matches!(ack, Ok(false));

		let pending_manifest = tracker.is_manifest_pending_for(validator_index, &candidate_hash);
		assert_eq!(pending_manifest, None);
	}

	// Check that pending communication is cleared correctly in `manifest_sent_to`
	//
	// Also test a scenario where manifest import returns `Ok(true)`.
	#[test]
	fn pending_communication_is_cleared() {
		let validator_index = ValidatorIndex(0);

		let mut tracker = GridTracker::default();
		let session_topology = SessionTopologyView {
			group_views: vec![(
				GroupIndex(0),
				GroupSubView {
					sending: HashSet::new(),
					receiving: HashSet::from([validator_index]),
				},
			)]
			.into_iter()
			.collect(),
		};

		let candidate_hash = CandidateHash(Hash::repeat_byte(42));
		let group_index = GroupIndex(0);
		let group_size = 3;
		let local_knowledge = StatementFilter::new(group_size);

		let groups = dummy_groups(group_size);

		// Add the candidate as backed.
		tracker.add_backed_candidate(
			&session_topology,
			candidate_hash,
			group_index,
			group_size,
			local_knowledge.clone(),
		);

		// Manifest should not be pending yet.
		let pending_manifest = tracker.is_manifest_pending_for(validator_index, &candidate_hash);
		assert_eq!(pending_manifest, None);

		// Import manifest.
		let ack = tracker.import_manifest(
			&session_topology,
			&groups,
			candidate_hash,
			3,
			ManifestSummary {
				claimed_parent_hash: Hash::repeat_byte(0),
				claimed_group_index: group_index,
				seconded_in_group: bitvec::bitvec![u8, Lsb0; 0, 1, 0],
				validated_in_group: bitvec::bitvec![u8, Lsb0; 1, 0, 1],
			},
			ManifestKind::Full,
			validator_index,
		);
		assert_matches!(ack, Ok(true));

		// Acknowledgement manifest should be pending.
		let pending_manifest = tracker.is_manifest_pending_for(validator_index, &candidate_hash);
		assert_eq!(pending_manifest, Some(ManifestKind::Acknowledgement));

		// Note the candidate as advertised.
		tracker.manifest_sent_to(&groups, validator_index, candidate_hash, local_knowledge);

		// Pending manifest should be cleared.
		let pending_manifest = tracker.is_manifest_pending_for(validator_index, &candidate_hash);
		assert_eq!(pending_manifest, None);
	}

	#[test]
	fn pending_statements_are_updated_after_manifest_exchange() {
		let mut tracker = GridTracker::default();

		let validator_index = ValidatorIndex(0);
		let candidate_hash = CandidateHash(Hash::repeat_byte(42));
		let group_size = 3;

		// Should start with no pending statements.
		assert_eq!(tracker.pending_statements_for(validator_index, candidate_hash), None);
		assert_eq!(tracker.all_pending_statements_for(validator_index), vec![]);

		let statement_filter = StatementFilter::new(group_size);

		todo!()
	}

	#[test]
	fn invalid_fresh_statement_import() {
		let validator_index = ValidatorIndex(0);

		let mut tracker = GridTracker::default();
		let session_topology = SessionTopologyView {
			group_views: vec![(
				GroupIndex(0),
				GroupSubView {
					sending: HashSet::new(),
					receiving: HashSet::from([validator_index]),
				},
			)]
			.into_iter()
			.collect(),
		};

		let candidate_hash = CandidateHash(Hash::repeat_byte(42));
		let group_index = GroupIndex(0);
		let group_size = 3;
		let local_knowledge = StatementFilter::new(group_size);

		let groups = dummy_groups(group_size);

		// Should start with no pending statements.
		assert_eq!(tracker.pending_statements_for(validator_index, candidate_hash), None);
		assert_eq!(tracker.all_pending_statements_for(validator_index), vec![]);

		// Import fresh statement. Candidate not backed.
		let statement = CompactStatement::Seconded(candidate_hash);
		tracker.learned_fresh_statement(&groups, &session_topology, ValidatorIndex(1), &statement);

		assert_eq!(tracker.pending_statements_for(validator_index, candidate_hash), None);
		assert_eq!(tracker.all_pending_statements_for(validator_index), vec![]);

		// Add the candidate as backed.
		tracker.add_backed_candidate(
			&session_topology,
			candidate_hash,
			group_index,
			group_size,
			local_knowledge.clone(),
		);

		// Import fresh statement. Unknown group for validator index.
		let statement = CompactStatement::Seconded(candidate_hash);
		tracker.learned_fresh_statement(&groups, &session_topology, ValidatorIndex(1), &statement);

		assert_eq!(tracker.pending_statements_for(validator_index, candidate_hash), None);
		assert_eq!(tracker.all_pending_statements_for(validator_index), vec![]);
	}

	#[test]
	fn pending_statements_updated_when_importing_fresh_statement() {
		let validator_index = ValidatorIndex(0);

		let mut tracker = GridTracker::default();
		let session_topology = SessionTopologyView {
			group_views: vec![(
				GroupIndex(0),
				GroupSubView {
					sending: HashSet::new(),
					receiving: HashSet::from([validator_index]),
				},
			)]
			.into_iter()
			.collect(),
		};

		let candidate_hash = CandidateHash(Hash::repeat_byte(42));
		let group_index = GroupIndex(0);
		let group_size = 3;
		let local_knowledge = StatementFilter::new(group_size);

		let groups = dummy_groups(group_size);

		// Should start with no pending statements.
		assert_eq!(tracker.pending_statements_for(validator_index, candidate_hash), None);
		assert_eq!(tracker.all_pending_statements_for(validator_index), vec![]);

		// Add the candidate as backed.
		tracker.add_backed_candidate(
			&session_topology,
			candidate_hash,
			group_index,
			group_size,
			local_knowledge.clone(),
		);

		// Import fresh statement.
		let ack = tracker.import_manifest(
			&session_topology,
			&groups,
			candidate_hash,
			3,
			ManifestSummary {
				claimed_parent_hash: Hash::repeat_byte(0),
				claimed_group_index: group_index,
				seconded_in_group: bitvec::bitvec![u8, Lsb0; 0, 1, 0],
				validated_in_group: bitvec::bitvec![u8, Lsb0; 1, 0, 1],
			},
			ManifestKind::Full,
			validator_index,
		);
		tracker.manifest_sent_to(&groups, validator_index, candidate_hash, local_knowledge);
		let statement = CompactStatement::Seconded(candidate_hash);
		tracker.learned_fresh_statement(&groups, &session_topology, validator_index, &statement);

		// There should be pending statements now.
		let statements = StatementFilter {
			seconded_in_group: bitvec::bitvec![u8, Lsb0; 1, 0, 0],
			validated_in_group: bitvec::bitvec![u8, Lsb0; 0, 0, 0],
		};
		assert_eq!(
			tracker.pending_statements_for(validator_index, candidate_hash),
			Some(statements.clone())
		);
		assert_eq!(
			tracker.all_pending_statements_for(validator_index),
			vec![(ValidatorIndex(0), CompactStatement::Seconded(candidate_hash))]
		);

		// After successful import, try importing again. Nothing should change.
		tracker.learned_fresh_statement(&groups, &session_topology, validator_index, &statement);
		assert_eq!(
			tracker.pending_statements_for(validator_index, candidate_hash),
			Some(statements)
		);
		assert_eq!(
			tracker.all_pending_statements_for(validator_index),
			vec![(ValidatorIndex(0), CompactStatement::Seconded(candidate_hash))]
		);
	}

	#[test]
	fn pending_statements_respect_remote_knowledge() {
		let validator_index = ValidatorIndex(0);

		let mut tracker = GridTracker::default();
		let session_topology = SessionTopologyView {
			group_views: vec![(
				GroupIndex(0),
				GroupSubView {
					sending: HashSet::new(),
					receiving: HashSet::from([validator_index]),
				},
			)]
			.into_iter()
			.collect(),
		};

		let candidate_hash = CandidateHash(Hash::repeat_byte(42));
		let group_index = GroupIndex(0);
		let group_size = 3;
		let local_knowledge = StatementFilter::new(group_size);

		let groups = dummy_groups(group_size);

		// Should start with no pending statements.
		assert_eq!(tracker.pending_statements_for(validator_index, candidate_hash), None);
		assert_eq!(tracker.all_pending_statements_for(validator_index), vec![]);

		// Add the candidate as backed.
		tracker.add_backed_candidate(
			&session_topology,
			candidate_hash,
			group_index,
			group_size,
			local_knowledge.clone(),
		);

		// Import fresh statement.
		let ack = tracker.import_manifest(
			&session_topology,
			&groups,
			candidate_hash,
			3,
			ManifestSummary {
				claimed_parent_hash: Hash::repeat_byte(0),
				claimed_group_index: group_index,
				seconded_in_group: bitvec::bitvec![u8, Lsb0; 1, 1, 0],
				validated_in_group: bitvec::bitvec![u8, Lsb0; 0, 0, 1],
			},
			ManifestKind::Full,
			validator_index,
		);
		tracker.manifest_sent_to(&groups, validator_index, candidate_hash, local_knowledge);
		let statement = CompactStatement::Seconded(candidate_hash);
		tracker.learned_fresh_statement(&groups, &session_topology, validator_index, &statement);
		let statement = CompactStatement::Valid(candidate_hash);
		tracker.learned_fresh_statement(&groups, &session_topology, validator_index, &statement);

		// The pending statements should respect the remote knowledge (meaning the Seconded
		// statement is ignored).
		let statements = StatementFilter {
			seconded_in_group: bitvec::bitvec![u8, Lsb0; 0, 0, 0],
			validated_in_group: bitvec::bitvec![u8, Lsb0; 1, 0, 0],
		};
		assert_eq!(
			tracker.pending_statements_for(validator_index, candidate_hash),
			Some(statements.clone())
		);
		assert_eq!(
			tracker.all_pending_statements_for(validator_index),
			vec![(ValidatorIndex(0), CompactStatement::Valid(candidate_hash))]
		);
	}

	#[test]
	fn pending_statements_cleared_when_sending() {
		let validator_index = ValidatorIndex(0);
		let counterparty = ValidatorIndex(1);

		let mut tracker = GridTracker::default();
		let session_topology = SessionTopologyView {
			group_views: vec![(
				GroupIndex(0),
				GroupSubView {
					sending: HashSet::new(),
					receiving: HashSet::from([validator_index, counterparty]),
				},
			)]
			.into_iter()
			.collect(),
		};

		let candidate_hash = CandidateHash(Hash::repeat_byte(42));
		let group_index = GroupIndex(0);
		let group_size = 3;
		let local_knowledge = StatementFilter::new(group_size);

		let groups = dummy_groups(group_size);

		// Should start with no pending statements.
		assert_eq!(tracker.pending_statements_for(validator_index, candidate_hash), None);
		assert_eq!(tracker.all_pending_statements_for(validator_index), vec![]);

		// Add the candidate as backed.
		tracker.add_backed_candidate(
			&session_topology,
			candidate_hash,
			group_index,
			group_size,
			local_knowledge.clone(),
		);

		// Import statement for originator.
		let ack = tracker.import_manifest(
			&session_topology,
			&groups,
			candidate_hash,
			3,
			ManifestSummary {
				claimed_parent_hash: Hash::repeat_byte(0),
				claimed_group_index: group_index,
				seconded_in_group: bitvec::bitvec![u8, Lsb0; 0, 1, 0],
				validated_in_group: bitvec::bitvec![u8, Lsb0; 1, 0, 1],
			},
			ManifestKind::Full,
			validator_index,
		);
		tracker.manifest_sent_to(&groups, validator_index, candidate_hash, local_knowledge.clone());
		let statement = CompactStatement::Seconded(candidate_hash);
		tracker.learned_fresh_statement(&groups, &session_topology, validator_index, &statement);

		// Import statement for counterparty.
		let ack = tracker.import_manifest(
			&session_topology,
			&groups,
			candidate_hash,
			3,
			ManifestSummary {
				claimed_parent_hash: Hash::repeat_byte(0),
				claimed_group_index: group_index,
				seconded_in_group: bitvec::bitvec![u8, Lsb0; 0, 1, 0],
				validated_in_group: bitvec::bitvec![u8, Lsb0; 1, 0, 1],
			},
			ManifestKind::Full,
			counterparty,
		);
		tracker.manifest_sent_to(&groups, counterparty, candidate_hash, local_knowledge);
		let statement = CompactStatement::Seconded(candidate_hash);
		tracker.learned_fresh_statement(&groups, &session_topology, counterparty, &statement);

		// There should be pending statements now.
		let statements = StatementFilter {
			seconded_in_group: bitvec::bitvec![u8, Lsb0; 1, 0, 0],
			validated_in_group: bitvec::bitvec![u8, Lsb0; 0, 0, 0],
		};
		assert_eq!(
			tracker.pending_statements_for(validator_index, candidate_hash),
			Some(statements.clone())
		);
		assert_eq!(
			tracker.all_pending_statements_for(validator_index),
			vec![(ValidatorIndex(0), CompactStatement::Seconded(candidate_hash))]
		);
		assert_eq!(
			tracker.pending_statements_for(counterparty, candidate_hash),
			Some(statements.clone())
		);
		assert_eq!(
			tracker.all_pending_statements_for(counterparty),
			vec![(ValidatorIndex(0), CompactStatement::Seconded(candidate_hash))]
		);

		tracker.learned_fresh_statement(&groups, &session_topology, validator_index, &statement);
		tracker.sent_or_received_direct_statement(
			&groups,
			validator_index,
			counterparty,
			&statement,
		);

		// There should be no pending statements now (for the counterparty).
		assert_eq!(
			tracker.pending_statements_for(counterparty, candidate_hash),
			Some(StatementFilter::new(group_size))
		);
		assert_eq!(tracker.all_pending_statements_for(counterparty), vec![]);
	}
}<|MERGE_RESOLUTION|>--- conflicted
+++ resolved
@@ -828,20 +828,9 @@
 	Valid,
 }
 
-<<<<<<< HEAD
-/// Bitfields indicating the statements that are known or undesired
-/// about a candidate.
-#[derive(Debug, Clone, PartialEq)]
-pub struct StatementFilter {
-	/// Seconded statements. '1' is known or undesired.
-	pub seconded_in_group: BitVec<u8, Lsb0>,
-	/// Valid statements. '1' is known or undesired.
-	pub validated_in_group: BitVec<u8, Lsb0>,
-=======
 trait FilterQuery {
 	fn contains(&self, index: usize, statement_kind: StatementKind) -> bool;
 	fn set(&mut self, index: usize, statement_kind: StatementKind);
->>>>>>> 784c1e75
 }
 
 impl FilterQuery for StatementFilter {
