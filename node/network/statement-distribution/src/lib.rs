// Copyright (C) Parity Technologies (UK) Ltd.
// This file is part of Polkadot.

// Polkadot is free software: you can redistribute it and/or modify
// it under the terms of the GNU General Public License as published by
// the Free Software Foundation, either version 3 of the License, or
// (at your option) any later version.

// Polkadot is distributed in the hope that it will be useful,
// but WITHOUT ANY WARRANTY; without even the implied warranty of
// MERCHANTABILITY or FITNESS FOR A PARTICULAR PURPOSE.  See the
// GNU General Public License for more details.

// You should have received a copy of the GNU General Public License
// along with Polkadot.  If not, see <http://www.gnu.org/licenses/>.

//! The Statement Distribution Subsystem.
//!
//! This is responsible for distributing signed statements about candidate
//! validity among validators.

#![deny(unused_crate_dependencies)]
#![warn(missing_docs)]

use error::{log_error, FatalResult};

use polkadot_node_network_protocol::{
	request_response::{
		v1 as request_v1, vstaging::AttestedCandidateRequest, IncomingRequestReceiver,
	},
	vstaging as protocol_vstaging, Versioned,
};
use polkadot_node_primitives::StatementWithPVD;
use polkadot_node_subsystem::{
	messages::{NetworkBridgeEvent, StatementDistributionMessage},
	overseer, ActiveLeavesUpdate, FromOrchestra, OverseerSignal, SpawnedSubsystem, SubsystemError,
};
use polkadot_node_subsystem_util::{
	rand,
	runtime::{prospective_parachains_mode, ProspectiveParachainsMode},
};

<<<<<<< HEAD
use futures::{channel::mpsc, prelude::*};
use sp_keystore::KeystorePtr;
=======
use futures::{
	channel::{mpsc, oneshot},
	future::RemoteHandle,
	prelude::*,
	select,
};
use indexmap::{map::Entry as IEntry, IndexMap};
use sp_keystore::KeystorePtr;
use util::{
	reputation::{ReputationAggregator, REPUTATION_CHANGE_INTERVAL},
	runtime::RuntimeInfo,
};

use std::{
	collections::{hash_map::Entry, HashMap, HashSet, VecDeque},
	time::Duration,
};
>>>>>>> 41e2bb84

use fatality::Nested;

mod error;
pub use error::{Error, FatalError, JfyiError, Result};

/// Metrics for the statement distribution
pub(crate) mod metrics;
use metrics::Metrics;

mod legacy_v1;
use legacy_v1::{
	respond as v1_respond_task, RequesterMessage as V1RequesterMessage,
	ResponderMessage as V1ResponderMessage,
};

mod vstaging;

const LOG_TARGET: &str = "parachain::statement-distribution";

/// The statement distribution subsystem.
pub struct StatementDistributionSubsystem<R> {
	/// Pointer to a keystore, which is required for determining this node's validator index.
	keystore: KeystorePtr,
	/// Receiver for incoming large statement requests.
	v1_req_receiver: Option<IncomingRequestReceiver<request_v1::StatementFetchingRequest>>,
	/// Receiver for incoming candidate requests.
	req_receiver: Option<IncomingRequestReceiver<AttestedCandidateRequest>>,
	/// Prometheus metrics
	metrics: Metrics,
	/// Pseudo-random generator for peers selection logic
	rng: R,
	/// Aggregated reputation change
	reputation: ReputationAggregator,
}

#[overseer::subsystem(StatementDistribution, error=SubsystemError, prefix=self::overseer)]
impl<Context, R: rand::Rng + Send + Sync + 'static> StatementDistributionSubsystem<R> {
	fn start(self, ctx: Context) -> SpawnedSubsystem {
		// Swallow error because failure is fatal to the node and we log with more precision
		// within `run`.
		SpawnedSubsystem {
			name: "statement-distribution-subsystem",
			future: self
				.run(ctx)
				.map_err(|e| SubsystemError::with_origin("statement-distribution", e))
				.boxed(),
		}
	}
}

/// Messages to be handled in this subsystem.
enum MuxedMessage {
	/// Messages from other subsystems.
	Subsystem(FatalResult<FromOrchestra<StatementDistributionMessage>>),
	/// Messages from spawned v1 (legacy) requester background tasks.
	V1Requester(Option<V1RequesterMessage>),
	/// Messages from spawned v1 (legacy) responder background task.
	V1Responder(Option<V1ResponderMessage>),
	/// Messages from candidate responder background task.
	Responder(Option<vstaging::ResponderMessage>),
	/// Messages from answered requests.
	Response(vstaging::UnhandledResponse),
	/// Message that a request is ready to be retried. This just acts as a signal that we should
	/// dispatch all pending requests again.
	RetryRequest(()),
}

#[overseer::contextbounds(StatementDistribution, prefix = self::overseer)]
impl MuxedMessage {
	async fn receive<Context>(
		ctx: &mut Context,
		state: &mut vstaging::State,
		from_v1_requester: &mut mpsc::Receiver<V1RequesterMessage>,
		from_v1_responder: &mut mpsc::Receiver<V1ResponderMessage>,
		from_responder: &mut mpsc::Receiver<vstaging::ResponderMessage>,
	) -> MuxedMessage {
		let (request_manager, response_manager) = state.request_and_response_managers();
		// We are only fusing here to make `select` happy, in reality we will quit if one of those
		// streams end:
		let from_orchestra = ctx.recv().fuse();
		let from_v1_requester = from_v1_requester.next();
		let from_v1_responder = from_v1_responder.next();
		let from_responder = from_responder.next();
		let receive_response = vstaging::receive_response(response_manager).fuse();
		let retry_request = vstaging::next_retry(request_manager).fuse();
		futures::pin_mut!(
			from_orchestra,
			from_v1_requester,
			from_v1_responder,
			from_responder,
			receive_response,
			retry_request,
		);
		futures::select! {
			msg = from_orchestra => MuxedMessage::Subsystem(msg.map_err(FatalError::SubsystemReceive)),
			msg = from_v1_requester => MuxedMessage::V1Requester(msg),
			msg = from_v1_responder => MuxedMessage::V1Responder(msg),
			msg = from_responder => MuxedMessage::Responder(msg),
			msg = receive_response => MuxedMessage::Response(msg),
			msg = retry_request => MuxedMessage::RetryRequest(msg),
		}
	}
}

<<<<<<< HEAD
=======
#[derive(Debug, PartialEq, Eq)]
enum DeniedStatement {
	NotUseful,
	UsefulButKnown,
}

struct ActiveHeadData {
	/// All candidates we are aware of for this head, keyed by hash.
	candidates: HashSet<CandidateHash>,
	/// Stored statements for circulation to peers.
	///
	/// These are iterable in insertion order, and `Seconded` statements are always
	/// accepted before dependent statements.
	statements: IndexMap<StoredStatementComparator, SignedFullStatement>,
	/// Large statements we are waiting for with associated meta data.
	waiting_large_statements: HashMap<CandidateHash, LargeStatementStatus>,
	/// The parachain validators at the head's child session index.
	validators: IndexedVec<ValidatorIndex, ValidatorId>,
	/// The current session index of this fork.
	session_index: sp_staking::SessionIndex,
	/// How many `Seconded` statements we've seen per validator.
	seconded_counts: HashMap<ValidatorIndex, usize>,
	/// A Jaeger span for this head, so we can attach data to it.
	span: PerLeafSpan,
}

impl ActiveHeadData {
	fn new(
		validators: IndexedVec<ValidatorIndex, ValidatorId>,
		session_index: sp_staking::SessionIndex,
		span: PerLeafSpan,
	) -> Self {
		ActiveHeadData {
			candidates: Default::default(),
			statements: Default::default(),
			waiting_large_statements: Default::default(),
			validators,
			session_index,
			seconded_counts: Default::default(),
			span,
		}
	}

	/// Note the given statement.
	///
	/// If it was not already known and can be accepted,  returns `NotedStatement::Fresh`,
	/// with a handle to the statement.
	///
	/// If it can be accepted, but we already know it, returns `NotedStatement::UsefulButKnown`.
	///
	/// We accept up to `VC_THRESHOLD` (2 at time of writing) `Seconded` statements
	/// per validator. These will be the first ones we see. The statement is assumed
	/// to have been checked, including that the validator index is not out-of-bounds and
	/// the signature is valid.
	///
	/// Any other statements or those that reference a candidate we are not aware of cannot be accepted
	/// and will return `NotedStatement::NotUseful`.
	fn note_statement(&mut self, statement: SignedFullStatement) -> NotedStatement {
		let validator_index = statement.validator_index();
		let comparator = StoredStatementComparator {
			compact: statement.payload().to_compact(),
			validator_index,
			signature: statement.signature().clone(),
		};

		match comparator.compact {
			CompactStatement::Seconded(h) => {
				let seconded_so_far = self.seconded_counts.entry(validator_index).or_insert(0);
				if *seconded_so_far >= VC_THRESHOLD {
					gum::trace!(
						target: LOG_TARGET,
						?validator_index,
						?statement,
						"Extra statement is ignored"
					);
					return NotedStatement::NotUseful
				}

				self.candidates.insert(h);
				if let Some(old) = self.statements.insert(comparator.clone(), statement) {
					gum::trace!(
						target: LOG_TARGET,
						?validator_index,
						statement = ?old,
						"Known statement"
					);
					NotedStatement::UsefulButKnown
				} else {
					*seconded_so_far += 1;

					gum::trace!(
						target: LOG_TARGET,
						?validator_index,
						statement = ?self.statements.last().expect("Just inserted").1,
						"Noted new statement"
					);
					// This will always return `Some` because it was just inserted.
					let key_value = self
						.statements
						.get_key_value(&comparator)
						.expect("Statement was just inserted; qed");

					NotedStatement::Fresh(key_value.into())
				}
			},
			CompactStatement::Valid(h) => {
				if !self.candidates.contains(&h) {
					gum::trace!(
						target: LOG_TARGET,
						?validator_index,
						?statement,
						"Statement for unknown candidate"
					);
					return NotedStatement::NotUseful
				}

				if let Some(old) = self.statements.insert(comparator.clone(), statement) {
					gum::trace!(
						target: LOG_TARGET,
						?validator_index,
						statement = ?old,
						"Known statement"
					);
					NotedStatement::UsefulButKnown
				} else {
					gum::trace!(
						target: LOG_TARGET,
						?validator_index,
						statement = ?self.statements.last().expect("Just inserted").1,
						"Noted new statement"
					);
					// This will always return `Some` because it was just inserted.
					NotedStatement::Fresh(
						self.statements
							.get_key_value(&comparator)
							.expect("Statement was just inserted; qed")
							.into(),
					)
				}
			},
		}
	}

	/// Returns an error if the statement is already known or not useful
	/// without modifying the internal state.
	fn check_useful_or_unknown(
		&self,
		statement: &UncheckedSignedStatement,
	) -> std::result::Result<(), DeniedStatement> {
		let validator_index = statement.unchecked_validator_index();
		let compact = statement.unchecked_payload();
		let comparator = StoredStatementComparator {
			compact: compact.clone(),
			validator_index,
			signature: statement.unchecked_signature().clone(),
		};

		match compact {
			CompactStatement::Seconded(_) => {
				let seconded_so_far = self.seconded_counts.get(&validator_index).unwrap_or(&0);
				if *seconded_so_far >= VC_THRESHOLD {
					gum::trace!(
						target: LOG_TARGET,
						?validator_index,
						?statement,
						"Extra statement is ignored",
					);
					return Err(DeniedStatement::NotUseful)
				}

				if self.statements.contains_key(&comparator) {
					gum::trace!(
						target: LOG_TARGET,
						?validator_index,
						?statement,
						"Known statement",
					);
					return Err(DeniedStatement::UsefulButKnown)
				}
			},
			CompactStatement::Valid(h) => {
				if !self.candidates.contains(&h) {
					gum::trace!(
						target: LOG_TARGET,
						?validator_index,
						?statement,
						"Statement for unknown candidate",
					);
					return Err(DeniedStatement::NotUseful)
				}

				if self.statements.contains_key(&comparator) {
					gum::trace!(
						target: LOG_TARGET,
						?validator_index,
						?statement,
						"Known statement",
					);
					return Err(DeniedStatement::UsefulButKnown)
				}
			},
		}
		Ok(())
	}

	/// Get an iterator over all statements for the active head. Seconded statements come first.
	fn statements(&self) -> impl Iterator<Item = StoredStatement<'_>> + '_ {
		self.statements.iter().map(Into::into)
	}

	/// Get an iterator over all statements for the active head that are for a particular candidate.
	fn statements_about(
		&self,
		candidate_hash: CandidateHash,
	) -> impl Iterator<Item = StoredStatement<'_>> + '_ {
		self.statements()
			.filter(move |s| s.compact().candidate_hash() == &candidate_hash)
	}
}

/// Check a statement signature under this parent hash.
fn check_statement_signature(
	head: &ActiveHeadData,
	relay_parent: Hash,
	statement: UncheckedSignedStatement,
) -> std::result::Result<SignedStatement, UncheckedSignedStatement> {
	let signing_context =
		SigningContext { session_index: head.session_index, parent_hash: relay_parent };

	head.validators
		.get(statement.unchecked_validator_index())
		.ok_or_else(|| statement.clone())
		.and_then(|v| statement.try_into_checked(&signing_context, v))
}

/// Places the statement in storage if it is new, and then
/// circulates the statement to all peers who have not seen it yet, and
/// sends all statements dependent on that statement to peers who could previously not receive
/// them but now can.
#[overseer::contextbounds(StatementDistribution, prefix=self::overseer)]
async fn circulate_statement_and_dependents<Context>(
	topology_store: &SessionBoundGridTopologyStorage,
	peers: &mut HashMap<PeerId, PeerData>,
	active_heads: &mut HashMap<Hash, ActiveHeadData>,
	ctx: &mut Context,
	relay_parent: Hash,
	statement: SignedFullStatement,
	priority_peers: Vec<PeerId>,
	metrics: &Metrics,
	rng: &mut impl rand::Rng,
) {
	let active_head = match active_heads.get_mut(&relay_parent) {
		Some(res) => res,
		None => return,
	};

	let _span = active_head
		.span
		.child("circulate-statement")
		.with_candidate(statement.payload().candidate_hash())
		.with_stage(jaeger::Stage::StatementDistribution);

	let topology = topology_store
		.get_topology_or_fallback(active_head.session_index)
		.local_grid_neighbors();

	// First circulate the statement directly to all peers needing it.
	// The borrow of `active_head` needs to encompass only this (Rust) statement.
	let outputs: Option<(CandidateHash, Vec<PeerId>)> = {
		match active_head.note_statement(statement) {
			NotedStatement::Fresh(stored) => Some((
				*stored.compact().candidate_hash(),
				circulate_statement(
					RequiredRouting::GridXY,
					topology,
					peers,
					ctx,
					relay_parent,
					stored,
					priority_peers,
					metrics,
					rng,
				)
				.await,
			)),
			_ => None,
		}
	};

	let _span = _span.child("send-to-peers");
	// Now send dependent statements to all peers needing them, if any.
	if let Some((candidate_hash, peers_needing_dependents)) = outputs {
		for peer in peers_needing_dependents {
			if let Some(peer_data) = peers.get_mut(&peer) {
				let _span_loop = _span.child("to-peer").with_peer_id(&peer);
				// defensive: the peer data should always be some because the iterator
				// of peers is derived from the set of peers.
				send_statements_about(
					peer,
					peer_data,
					ctx,
					relay_parent,
					candidate_hash,
					&*active_head,
					metrics,
				)
				.await;
			}
		}
	}
}

/// Create a network message from a given statement.
fn statement_message(
	relay_parent: Hash,
	statement: SignedFullStatement,
	metrics: &Metrics,
) -> net_protocol::VersionedValidationProtocol {
	let (is_large, size) = is_statement_large(&statement);
	if let Some(size) = size {
		metrics.on_created_message(size);
	}

	let msg = if is_large {
		protocol_v1::StatementDistributionMessage::LargeStatement(StatementMetadata {
			relay_parent,
			candidate_hash: statement.payload().candidate_hash(),
			signed_by: statement.validator_index(),
			signature: statement.signature().clone(),
		})
	} else {
		protocol_v1::StatementDistributionMessage::Statement(relay_parent, statement.into())
	};

	protocol_v1::ValidationProtocol::StatementDistribution(msg).into()
}

/// Check whether a statement should be treated as large statement.
///
/// Also report size of statement - if it is a `Seconded` statement, otherwise `None`.
fn is_statement_large(statement: &SignedFullStatement) -> (bool, Option<usize>) {
	match &statement.payload() {
		Statement::Seconded(committed) => {
			let size = statement.as_unchecked().encoded_size();
			// Runtime upgrades will always be large and even if not - no harm done.
			if committed.commitments.new_validation_code.is_some() {
				return (true, Some(size))
			}

			// Half max size seems to be a good threshold to start not using notifications:
			let threshold =
				PeerSet::Validation.get_max_notification_size(IsAuthority::Yes) as usize / 2;

			(size >= threshold, Some(size))
		},
		Statement::Valid(_) => (false, None),
	}
}

/// Circulates a statement to all peers who have not seen it yet, and returns
/// an iterator over peers who need to have dependent statements sent.
#[overseer::contextbounds(StatementDistribution, prefix=self::overseer)]
async fn circulate_statement<'a, Context>(
	required_routing: RequiredRouting,
	topology: &GridNeighbors,
	peers: &mut HashMap<PeerId, PeerData>,
	ctx: &mut Context,
	relay_parent: Hash,
	stored: StoredStatement<'a>,
	mut priority_peers: Vec<PeerId>,
	metrics: &Metrics,
	rng: &mut impl rand::Rng,
) -> Vec<PeerId> {
	let fingerprint = stored.fingerprint();

	let mut peers_to_send: Vec<PeerId> = peers
		.iter()
		.filter_map(
			|(peer, data)| {
				if data.can_send(&relay_parent, &fingerprint) {
					Some(*peer)
				} else {
					None
				}
			},
		)
		.collect();

	let good_peers: HashSet<&PeerId> = peers_to_send.iter().collect();
	// Only take priority peers we can send data to:
	priority_peers.retain(|p| good_peers.contains(p));

	// Avoid duplicates:
	let priority_set: HashSet<&PeerId> = priority_peers.iter().collect();
	peers_to_send.retain(|p| !priority_set.contains(p));

	util::choose_random_subset_with_rng(
		|e| topology.route_to_peer(required_routing, e),
		&mut peers_to_send,
		rng,
		MIN_GOSSIP_PEERS,
	);
	// We don't want to use less peers, than we would without any priority peers:
	let min_size = std::cmp::max(peers_to_send.len(), MIN_GOSSIP_PEERS);
	// Make set full:
	let needed_peers = min_size as i64 - priority_peers.len() as i64;
	if needed_peers > 0 {
		peers_to_send.truncate(needed_peers as usize);
		// Order important here - priority peers are placed first, so will be sent first.
		// This gives backers a chance to be among the first in requesting any large statement
		// data.
		priority_peers.append(&mut peers_to_send);
	}
	peers_to_send = priority_peers;
	// We must not have duplicates:
	debug_assert!(
		peers_to_send.len() == peers_to_send.clone().into_iter().collect::<HashSet<_>>().len(),
		"We filter out duplicates above. qed.",
	);
	let peers_to_send: Vec<(PeerId, bool)> = peers_to_send
		.into_iter()
		.map(|peer_id| {
			let new = peers
				.get_mut(&peer_id)
				.expect("a subset is taken above, so it exists; qed")
				.send(&relay_parent, &fingerprint);
			(peer_id, new)
		})
		.collect();

	// Send all these peers the initial statement.
	if !peers_to_send.is_empty() {
		let payload = statement_message(relay_parent, stored.statement.clone(), metrics);
		gum::trace!(
			target: LOG_TARGET,
			?peers_to_send,
			?relay_parent,
			statement = ?stored.statement,
			"Sending statement",
		);
		ctx.send_message(NetworkBridgeTxMessage::SendValidationMessage(
			peers_to_send.iter().map(|(p, _)| *p).collect(),
			payload,
		))
		.await;
	}

	peers_to_send
		.into_iter()
		.filter_map(|(peer, needs_dependent)| if needs_dependent { Some(peer) } else { None })
		.collect()
}

/// Send all statements about a given candidate hash to a peer.
#[overseer::contextbounds(StatementDistribution, prefix=self::overseer)]
async fn send_statements_about<Context>(
	peer: PeerId,
	peer_data: &mut PeerData,
	ctx: &mut Context,
	relay_parent: Hash,
	candidate_hash: CandidateHash,
	active_head: &ActiveHeadData,
	metrics: &Metrics,
) {
	for statement in active_head.statements_about(candidate_hash) {
		let fingerprint = statement.fingerprint();
		if !peer_data.can_send(&relay_parent, &fingerprint) {
			continue
		}
		peer_data.send(&relay_parent, &fingerprint);
		let payload = statement_message(relay_parent, statement.statement.clone(), metrics);

		gum::trace!(
			target: LOG_TARGET,
			?peer,
			?relay_parent,
			?candidate_hash,
			statement = ?statement.statement,
			"Sending statement",
		);
		ctx.send_message(NetworkBridgeTxMessage::SendValidationMessage(vec![peer], payload))
			.await;

		metrics.on_statement_distributed();
	}
}

/// Send all statements at a given relay-parent to a peer.
#[overseer::contextbounds(StatementDistribution, prefix=self::overseer)]
async fn send_statements<Context>(
	peer: PeerId,
	peer_data: &mut PeerData,
	ctx: &mut Context,
	relay_parent: Hash,
	active_head: &ActiveHeadData,
	metrics: &Metrics,
) {
	for statement in active_head.statements() {
		let fingerprint = statement.fingerprint();
		if !peer_data.can_send(&relay_parent, &fingerprint) {
			continue
		}
		peer_data.send(&relay_parent, &fingerprint);
		let payload = statement_message(relay_parent, statement.statement.clone(), metrics);

		gum::trace!(
			target: LOG_TARGET,
			?peer,
			?relay_parent,
			statement = ?statement.statement,
			"Sending statement"
		);
		ctx.send_message(NetworkBridgeTxMessage::SendValidationMessage(vec![peer], payload))
			.await;

		metrics.on_statement_distributed();
	}
}

/// Modify the reputation of a peer based on its behavior.
async fn modify_reputation(
	reputation: &mut ReputationAggregator,
	sender: &mut impl overseer::StatementDistributionSenderTrait,
	peer: PeerId,
	rep: Rep,
) {
	reputation.modify(sender, peer, rep).await;
}

/// If message contains a statement, then retrieve it, otherwise fork task to fetch it.
///
/// This function will also return `None` if the message did not pass some basic checks, in that
/// case no statement will be requested, on the flipside you get `ActiveHeadData` in addition to
/// your statement.
///
/// If the message was large, but the result has been fetched already that one is returned.
#[overseer::contextbounds(StatementDistribution, prefix=self::overseer)]
async fn retrieve_statement_from_message<'a, Context>(
	peer: PeerId,
	message: protocol_v1::StatementDistributionMessage,
	active_head: &'a mut ActiveHeadData,
	ctx: &mut Context,
	req_sender: &mpsc::Sender<RequesterMessage>,
	metrics: &Metrics,
) -> Option<UncheckedSignedFullStatement> {
	let fingerprint = message.get_fingerprint();
	let candidate_hash = *fingerprint.0.candidate_hash();

	// Immediately return any Seconded statement:
	let message = if let protocol_v1::StatementDistributionMessage::Statement(h, s) = message {
		if let Statement::Seconded(_) = s.unchecked_payload() {
			return Some(s)
		}
		protocol_v1::StatementDistributionMessage::Statement(h, s)
	} else {
		message
	};

	match active_head.waiting_large_statements.entry(candidate_hash) {
		Entry::Occupied(mut occupied) => {
			match occupied.get_mut() {
				LargeStatementStatus::Fetching(info) => {
					let is_large_statement = message.is_large_statement();

					let is_new_peer = match info.available_peers.entry(peer) {
						IEntry::Occupied(mut occupied) => {
							occupied.get_mut().push(message);
							false
						},
						IEntry::Vacant(vacant) => {
							vacant.insert(vec![message]);
							true
						},
					};

					if is_new_peer & is_large_statement {
						info.peers_to_try.push(peer);
						// Answer any pending request for more peers:
						if let Some(sender) = info.peer_sender.take() {
							let to_send = std::mem::take(&mut info.peers_to_try);
							if let Err(peers) = sender.send(to_send) {
								// Requester no longer interested for now, might want them
								// later:
								info.peers_to_try = peers;
							}
						}
					}
				},
				LargeStatementStatus::FetchedOrShared(committed) => {
					match message {
						protocol_v1::StatementDistributionMessage::Statement(_, s) => {
							// We can now immediately return any statements (should only be
							// `Statement::Valid` ones, but we don't care at this point.)
							return Some(s)
						},
						protocol_v1::StatementDistributionMessage::LargeStatement(metadata) =>
							return Some(UncheckedSignedFullStatement::new(
								Statement::Seconded(committed.clone()),
								metadata.signed_by,
								metadata.signature.clone(),
							)),
					}
				},
			}
		},
		Entry::Vacant(vacant) => {
			match message {
				protocol_v1::StatementDistributionMessage::LargeStatement(metadata) => {
					if let Some(new_status) =
						launch_request(metadata, peer, req_sender.clone(), ctx, metrics).await
					{
						vacant.insert(new_status);
					}
				},
				protocol_v1::StatementDistributionMessage::Statement(_, s) => {
					// No fetch in progress, safe to return any statement immediately (we don't bother
					// about normal network jitter which might cause `Valid` statements to arrive early
					// for now.).
					return Some(s)
				},
			}
		},
	}
	None
}

/// Launch request for a large statement and get tracking status.
///
/// Returns `None` if spawning task failed.
#[overseer::contextbounds(StatementDistribution, prefix=self::overseer)]
async fn launch_request<Context>(
	meta: StatementMetadata,
	peer: PeerId,
	req_sender: mpsc::Sender<RequesterMessage>,
	ctx: &mut Context,
	metrics: &Metrics,
) -> Option<LargeStatementStatus> {
	let (task, handle) =
		fetch(meta.relay_parent, meta.candidate_hash, vec![peer], req_sender, metrics.clone())
			.remote_handle();

	let result = ctx.spawn("large-statement-fetcher", task.boxed());
	if let Err(err) = result {
		gum::error!(target: LOG_TARGET, ?err, "Spawning task failed.");
		return None
	}
	let available_peers = {
		let mut m = IndexMap::new();
		m.insert(peer, vec![protocol_v1::StatementDistributionMessage::LargeStatement(meta)]);
		m
	};
	Some(LargeStatementStatus::Fetching(FetchingInfo {
		available_peers,
		peers_to_try: Vec::new(),
		peer_sender: None,
		fetching_task: handle,
	}))
}

/// Handle incoming message and circulate it to peers, if we did not know it already.
#[overseer::contextbounds(StatementDistribution, prefix=self::overseer)]
async fn handle_incoming_message_and_circulate<'a, Context, R>(
	peer: PeerId,
	topology_storage: &SessionBoundGridTopologyStorage,
	peers: &mut HashMap<PeerId, PeerData>,
	active_heads: &'a mut HashMap<Hash, ActiveHeadData>,
	recent_outdated_heads: &RecentOutdatedHeads,
	ctx: &mut Context,
	message: protocol_v1::StatementDistributionMessage,
	req_sender: &mpsc::Sender<RequesterMessage>,
	metrics: &Metrics,
	runtime: &mut RuntimeInfo,
	rng: &mut R,
	reputation: &mut ReputationAggregator,
) where
	R: rand::Rng,
{
	let handled_incoming = match peers.get_mut(&peer) {
		Some(data) =>
			handle_incoming_message(
				peer,
				data,
				active_heads,
				recent_outdated_heads,
				ctx,
				message,
				req_sender,
				metrics,
				reputation,
			)
			.await,
		None => None,
	};

	// if we got a fresh message, we need to circulate it to all peers.
	if let Some((relay_parent, statement)) = handled_incoming {
		// we can ignore the set of peers who this function returns as now expecting
		// dependent statements.
		//
		// we have the invariant in this subsystem that we never store a `Valid` or `Invalid`
		// statement before a `Seconded` statement. `Seconded` statements are the only ones
		// that require dependents. Thus, if this is a `Seconded` statement for a candidate we
		// were not aware of before, we cannot have any dependent statements from the candidate.
		let _ = metrics.time_network_bridge_update_v1("circulate_statement");

		let session_index = runtime.get_session_index_for_child(ctx.sender(), relay_parent).await;
		let topology = match session_index {
			Ok(session_index) =>
				topology_storage.get_topology_or_fallback(session_index).local_grid_neighbors(),
			Err(e) => {
				gum::debug!(
					target: LOG_TARGET,
					%relay_parent,
					"cannot get session index for the specific relay parent: {:?}",
					e
				);

				topology_storage.get_current_topology().local_grid_neighbors()
			},
		};
		let required_routing =
			topology.required_routing_by_index(statement.statement.validator_index(), false);

		let _ = circulate_statement(
			required_routing,
			topology,
			peers,
			ctx,
			relay_parent,
			statement,
			Vec::new(),
			metrics,
			rng,
		)
		.await;
	}
}

// Handle a statement. Returns a reference to a newly-stored statement
// if we were not already aware of it, along with the corresponding relay-parent.
//
// This function checks the signature and ensures the statement is compatible with our
// view. It also notifies candidate backing if the statement was previously unknown.
#[overseer::contextbounds(StatementDistribution, prefix=self::overseer)]
async fn handle_incoming_message<'a, Context>(
	peer: PeerId,
	peer_data: &mut PeerData,
	active_heads: &'a mut HashMap<Hash, ActiveHeadData>,
	recent_outdated_heads: &RecentOutdatedHeads,
	ctx: &mut Context,
	message: protocol_v1::StatementDistributionMessage,
	req_sender: &mpsc::Sender<RequesterMessage>,
	metrics: &Metrics,
	reputation: &mut ReputationAggregator,
) -> Option<(Hash, StoredStatement<'a>)> {
	let relay_parent = message.get_relay_parent();
	let _ = metrics.time_network_bridge_update_v1("handle_incoming_message");

	let active_head = match active_heads.get_mut(&relay_parent) {
		Some(h) => h,
		None => {
			gum::debug!(
				target: LOG_TARGET,
				%relay_parent,
				"our view out-of-sync with active heads; head not found",
			);

			if !recent_outdated_heads.is_recent_outdated(&relay_parent) {
				modify_reputation(reputation, ctx.sender(), peer, COST_UNEXPECTED_STATEMENT).await;
			}

			return None
		},
	};

	if let protocol_v1::StatementDistributionMessage::LargeStatement(_) = message {
		if let Err(rep) = peer_data.receive_large_statement(&relay_parent) {
			gum::debug!(target: LOG_TARGET, ?peer, ?message, ?rep, "Unexpected large statement.",);
			modify_reputation(reputation, ctx.sender(), peer, rep).await;
			return None
		}
	}

	let fingerprint = message.get_fingerprint();
	let candidate_hash = *fingerprint.0.candidate_hash();
	let handle_incoming_span = active_head
		.span
		.child("handle-incoming")
		.with_candidate(candidate_hash)
		.with_peer_id(&peer);

	let max_message_count = active_head.validators.len() * 2;

	// perform only basic checks before verifying the signature
	// as it's more computationally heavy
	if let Err(rep) = peer_data.check_can_receive(&relay_parent, &fingerprint, max_message_count) {
		// This situation can happen when a peer's Seconded message was lost
		// but we have received the Valid statement.
		// So we check it once and then ignore repeated violation to avoid
		// reputation change flood.
		let unexpected_count = peer_data.receive_unexpected(&relay_parent);

		gum::debug!(
			target: LOG_TARGET,
			?relay_parent,
			?peer,
			?message,
			?rep,
			?unexpected_count,
			"Error inserting received statement"
		);

		match rep {
			// This happens when a Valid statement has been received but there is no corresponding Seconded
			COST_UNEXPECTED_STATEMENT_UNKNOWN_CANDIDATE => {
				metrics.on_unexpected_statement_valid();
				// Report peer merely if this is not a duplicate out-of-view statement that
				// was caused by a missing Seconded statement from this peer
				if unexpected_count == 0_usize {
					modify_reputation(reputation, ctx.sender(), peer, rep).await;
				}
			},
			// This happens when we have an unexpected remote peer that announced Seconded
			COST_UNEXPECTED_STATEMENT_REMOTE => {
				metrics.on_unexpected_statement_seconded();
				modify_reputation(reputation, ctx.sender(), peer, rep).await;
			},
			_ => {
				modify_reputation(reputation, ctx.sender(), peer, rep).await;
			},
		}

		return None
	}

	let checked_compact = {
		let (compact, validator_index) = message.get_fingerprint();
		let signature = message.get_signature();

		let unchecked_compact = UncheckedSignedStatement::new(compact, validator_index, signature);

		match active_head.check_useful_or_unknown(&unchecked_compact) {
			Ok(()) => {},
			Err(DeniedStatement::NotUseful) => return None,
			Err(DeniedStatement::UsefulButKnown) => {
				// Note a received statement in the peer data
				peer_data
					.receive(&relay_parent, &fingerprint, max_message_count)
					.expect("checked in `check_can_receive` above; qed");
				modify_reputation(reputation, ctx.sender(), peer, BENEFIT_VALID_STATEMENT).await;

				return None
			},
		}

		// check the signature on the statement.
		match check_statement_signature(&active_head, relay_parent, unchecked_compact) {
			Err(statement) => {
				gum::debug!(target: LOG_TARGET, ?peer, ?statement, "Invalid statement signature");
				modify_reputation(reputation, ctx.sender(), peer, COST_INVALID_SIGNATURE).await;
				return None
			},
			Ok(statement) => statement,
		}
	};

	// Fetch from the network only after signature and usefulness checks are completed.
	let is_large_statement = message.is_large_statement();
	let statement =
		retrieve_statement_from_message(peer, message, active_head, ctx, req_sender, metrics)
			.await?;

	let payload = statement.unchecked_into_payload();

	// Upgrade the `Signed` wrapper from the compact payload to the full payload.
	// This fails if the payload doesn't encode correctly.
	let statement: SignedFullStatement = match checked_compact.convert_to_superpayload(payload) {
		Err((compact, _)) => {
			gum::debug!(
				target: LOG_TARGET,
				?peer,
				?compact,
				is_large_statement,
				"Full statement had bad payload."
			);
			modify_reputation(reputation, ctx.sender(), peer, COST_WRONG_HASH).await;
			return None
		},
		Ok(statement) => statement,
	};

	// Ensure the statement is stored in the peer data.
	//
	// Note that if the peer is sending us something that is not within their view,
	// it will not be kept within their log.
	match peer_data.receive(&relay_parent, &fingerprint, max_message_count) {
		Err(_) => {
			unreachable!("checked in `check_can_receive` above; qed");
		},
		Ok(true) => {
			gum::trace!(target: LOG_TARGET, ?peer, ?statement, "Statement accepted");
			// Send the peer all statements concerning the candidate that we have,
			// since it appears to have just learned about the candidate.
			send_statements_about(
				peer,
				peer_data,
				ctx,
				relay_parent,
				candidate_hash,
				&*active_head,
				metrics,
			)
			.await;
		},
		Ok(false) => {},
	}

	// Note: `peer_data.receive` already ensures that the statement is not an unbounded equivocation
	// or unpinned to a seconded candidate. So it is safe to place it into the storage.
	match active_head.note_statement(statement) {
		NotedStatement::NotUseful | NotedStatement::UsefulButKnown => {
			unreachable!("checked in `is_useful_or_unknown` above; qed");
		},
		NotedStatement::Fresh(statement) => {
			modify_reputation(reputation, ctx.sender(), peer, BENEFIT_VALID_STATEMENT_FIRST).await;

			let mut _span = handle_incoming_span.child("notify-backing");

			// When we receive a new message from a peer, we forward it to the
			// candidate backing subsystem.
			ctx.send_message(CandidateBackingMessage::Statement(
				relay_parent,
				statement.statement.clone(),
			))
			.await;

			Some((relay_parent, statement))
		},
	}
}

/// Update a peer's view. Sends all newly unlocked statements based on the previous
#[overseer::contextbounds(StatementDistribution, prefix=self::overseer)]
async fn update_peer_view_and_maybe_send_unlocked<Context, R>(
	peer: PeerId,
	topology: &GridNeighbors,
	peer_data: &mut PeerData,
	ctx: &mut Context,
	active_heads: &HashMap<Hash, ActiveHeadData>,
	new_view: View,
	metrics: &Metrics,
	rng: &mut R,
) where
	R: rand::Rng,
{
	let old_view = std::mem::replace(&mut peer_data.view, new_view);

	// Remove entries for all relay-parents in the old view but not the new.
	for removed in old_view.difference(&peer_data.view) {
		let _ = peer_data.view_knowledge.remove(removed);
	}

	// Use both grid directions
	let is_gossip_peer = topology.route_to_peer(RequiredRouting::GridXY, &peer);
	let lucky = is_gossip_peer ||
		util::gen_ratio_rng(
			util::MIN_GOSSIP_PEERS.saturating_sub(topology.len()),
			util::MIN_GOSSIP_PEERS,
			rng,
		);

	// Add entries for all relay-parents in the new view but not the old.
	// Furthermore, send all statements we have for those relay parents.
	let new_view = peer_data.view.difference(&old_view).copied().collect::<Vec<_>>();
	for new in new_view.iter().copied() {
		peer_data.view_knowledge.insert(new, Default::default());
		if !lucky {
			continue
		}
		if let Some(active_head) = active_heads.get(&new) {
			send_statements(peer, peer_data, ctx, new, active_head, metrics).await;
		}
	}
}

#[overseer::contextbounds(StatementDistribution, prefix=self::overseer)]
async fn handle_network_update<Context, R>(
	peers: &mut HashMap<PeerId, PeerData>,
	topology_storage: &mut SessionBoundGridTopologyStorage,
	authorities: &mut HashMap<AuthorityDiscoveryId, PeerId>,
	active_heads: &mut HashMap<Hash, ActiveHeadData>,
	recent_outdated_heads: &RecentOutdatedHeads,
	ctx: &mut Context,
	req_sender: &mpsc::Sender<RequesterMessage>,
	update: NetworkBridgeEvent<net_protocol::StatementDistributionMessage>,
	metrics: &Metrics,
	runtime: &mut RuntimeInfo,
	rng: &mut R,
	reputation: &mut ReputationAggregator,
) where
	R: rand::Rng,
{
	match update {
		NetworkBridgeEvent::PeerConnected(peer, role, _, maybe_authority) => {
			gum::trace!(target: LOG_TARGET, ?peer, ?role, "Peer connected");
			peers.insert(
				peer,
				PeerData {
					view: Default::default(),
					view_knowledge: Default::default(),
					maybe_authority: maybe_authority.clone(),
				},
			);
			if let Some(authority_ids) = maybe_authority {
				authority_ids.into_iter().for_each(|a| {
					authorities.insert(a, peer);
				});
			}
		},
		NetworkBridgeEvent::PeerDisconnected(peer) => {
			gum::trace!(target: LOG_TARGET, ?peer, "Peer disconnected");
			if let Some(auth_ids) = peers.remove(&peer).and_then(|p| p.maybe_authority) {
				auth_ids.into_iter().for_each(|a| {
					authorities.remove(&a);
				});
			}
		},
		NetworkBridgeEvent::NewGossipTopology(topology) => {
			let _ = metrics.time_network_bridge_update_v1("new_gossip_topology");

			let new_session_index = topology.session;
			let new_topology = topology.topology;
			let old_topology =
				topology_storage.get_current_topology().local_grid_neighbors().clone();
			topology_storage.update_topology(new_session_index, new_topology, topology.local_index);

			let newly_added = topology_storage
				.get_current_topology()
				.local_grid_neighbors()
				.peers_diff(&old_topology);

			for peer in newly_added {
				if let Some(data) = peers.get_mut(&peer) {
					let view = std::mem::take(&mut data.view);
					update_peer_view_and_maybe_send_unlocked(
						peer,
						topology_storage.get_current_topology().local_grid_neighbors(),
						data,
						ctx,
						&*active_heads,
						view,
						metrics,
						rng,
					)
					.await
				}
			}
		},
		NetworkBridgeEvent::PeerMessage(peer, Versioned::V1(message)) => {
			handle_incoming_message_and_circulate(
				peer,
				topology_storage,
				peers,
				active_heads,
				recent_outdated_heads,
				ctx,
				message,
				req_sender,
				metrics,
				runtime,
				rng,
				reputation,
			)
			.await;
		},
		NetworkBridgeEvent::PeerViewChange(peer, view) => {
			let _ = metrics.time_network_bridge_update_v1("peer_view_change");
			gum::trace!(target: LOG_TARGET, ?peer, ?view, "Peer view change");
			match peers.get_mut(&peer) {
				Some(data) =>
					update_peer_view_and_maybe_send_unlocked(
						peer,
						topology_storage.get_current_topology().local_grid_neighbors(),
						data,
						ctx,
						&*active_heads,
						view,
						metrics,
						rng,
					)
					.await,
				None => (),
			}
		},
		NetworkBridgeEvent::OurViewChange(_view) => {
			// handled by `ActiveLeavesUpdate`
		},
	}
}

>>>>>>> 41e2bb84
#[overseer::contextbounds(StatementDistribution, prefix = self::overseer)]
impl<R: rand::Rng> StatementDistributionSubsystem<R> {
	/// Create a new Statement Distribution Subsystem
	pub fn new(
		keystore: KeystorePtr,
		v1_req_receiver: IncomingRequestReceiver<request_v1::StatementFetchingRequest>,
		req_receiver: IncomingRequestReceiver<AttestedCandidateRequest>,
		metrics: Metrics,
		rng: R,
	) -> Self {
		Self {
			keystore,
<<<<<<< HEAD
			v1_req_receiver: Some(v1_req_receiver),
			req_receiver: Some(req_receiver),
			metrics,
			rng,
		}
	}

	async fn run<Context>(mut self, mut ctx: Context) -> std::result::Result<(), FatalError> {
		let mut legacy_v1_state = crate::legacy_v1::State::new(self.keystore.clone());
		let mut state = crate::vstaging::State::new(self.keystore.clone());
=======
			req_receiver: Some(req_receiver),
			metrics,
			rng,
			reputation: Default::default(),
		}
	}

	async fn run<Context>(self, ctx: Context) -> std::result::Result<(), FatalError> {
		self.run_inner(ctx, REPUTATION_CHANGE_INTERVAL).await
	}

	async fn run_inner<Context>(
		mut self,
		mut ctx: Context,
		reputation_interval: Duration,
	) -> std::result::Result<(), FatalError> {
		let new_reputation_delay = || futures_timer::Delay::new(reputation_interval).fuse();
		let mut reputation_delay = new_reputation_delay();

		let mut peers: HashMap<PeerId, PeerData> = HashMap::new();
		let mut topology_storage: SessionBoundGridTopologyStorage = Default::default();
		let mut authorities: HashMap<AuthorityDiscoveryId, PeerId> = HashMap::new();
		let mut active_heads: HashMap<Hash, ActiveHeadData> = HashMap::new();
		let mut recent_outdated_heads = RecentOutdatedHeads::default();

		let mut runtime = RuntimeInfo::new(Some(self.keystore.clone()));
>>>>>>> 41e2bb84

		// Sender/Receiver for getting news from our statement fetching tasks.
		let (v1_req_sender, mut v1_req_receiver) = mpsc::channel(1);
		// Sender/Receiver for getting news from our responder task.
		let (v1_res_sender, mut v1_res_receiver) = mpsc::channel(1);

		ctx.spawn(
			"large-statement-responder",
			v1_respond_task(
				self.v1_req_receiver.take().expect("Mandatory argument to new. qed"),
				v1_res_sender.clone(),
			)
			.boxed(),
		)
		.map_err(FatalError::SpawnTask)?;

		// Sender/receiver for getting news from our candidate responder task.
		let (res_sender, mut res_receiver) = mpsc::channel(1);

		ctx.spawn(
			"candidate-responder",
			vstaging::respond_task(
				self.req_receiver.take().expect("Mandatory argument to new. qed"),
				res_sender.clone(),
			)
			.boxed(),
		)
		.map_err(FatalError::SpawnTask)?;

		loop {
<<<<<<< HEAD
			// Wait for the next message.
			let message = MuxedMessage::receive(
				&mut ctx,
				&mut state,
				&mut v1_req_receiver,
				&mut v1_res_receiver,
				&mut res_receiver,
			)
			.await;

			match message {
				MuxedMessage::Subsystem(result) => {
					let result = self
						.handle_subsystem_message(
							&mut ctx,
							&mut state,
							&mut legacy_v1_state,
							&v1_req_sender,
							result?,
						)
						.await;
					match result.into_nested()? {
						Ok(true) => break,
						Ok(false) => {},
						Err(jfyi) => gum::debug!(target: LOG_TARGET, error = ?jfyi),
					}
				},
				MuxedMessage::V1Requester(result) => {
					let result = crate::legacy_v1::handle_requester_message(
						&mut ctx,
						&mut legacy_v1_state,
						&v1_req_sender,
						&mut self.rng,
						result.ok_or(FatalError::RequesterReceiverFinished)?,
						&self.metrics,
					)
					.await;
					log_error(result.map_err(From::from), "handle_requester_message")?;
				},
				MuxedMessage::V1Responder(result) => {
					let result = crate::legacy_v1::handle_responder_message(
						&mut legacy_v1_state,
						result.ok_or(FatalError::ResponderReceiverFinished)?,
					)
					.await;
					log_error(result.map_err(From::from), "handle_responder_message")?;
				},
				MuxedMessage::Responder(result) => {
					vstaging::answer_request(
						&mut state,
						result.ok_or(FatalError::RequesterReceiverFinished)?,
					);
				},
				MuxedMessage::Response(result) => {
					vstaging::handle_response(&mut ctx, &mut state, result).await;
				},
				MuxedMessage::RetryRequest(()) => {
					// A pending request is ready to retry. This is only a signal to call
					// `dispatch_requests` again.
					()
				},
			};

			vstaging::dispatch_requests(&mut ctx, &mut state).await;
=======
			select! {
				_ = reputation_delay => {
					self.reputation.send(ctx.sender()).await;
					reputation_delay = new_reputation_delay();
				},
				message = MuxedMessage::receive(&mut ctx, &mut req_receiver, &mut res_receiver).fuse() => {
					match message {
						MuxedMessage::Subsystem(result) => {
							let result = self
								.handle_subsystem_message(
									&mut ctx,
									&mut runtime,
									&mut peers,
									&mut topology_storage,
									&mut authorities,
									&mut active_heads,
									&mut recent_outdated_heads,
									&req_sender,
									result?,
								)
								.await;
							match result.into_nested()? {
								Ok(true) => break,
								Ok(false) => {},
								Err(jfyi) => gum::debug!(target: LOG_TARGET, error = ?jfyi),
							}
						},
						MuxedMessage::Requester(result) => {
							let result = self
								.handle_requester_message(
									&mut ctx,
									&topology_storage,
									&mut peers,
									&mut active_heads,
									&recent_outdated_heads,
									&req_sender,
									&mut runtime,
									result.ok_or(FatalError::RequesterReceiverFinished)?,
								)
								.await;
							log_error(result.map_err(From::from), "handle_requester_message")?;
						},
						MuxedMessage::Responder(result) => {
							let result = self
								.handle_responder_message(
									&peers,
									&mut active_heads,
									result.ok_or(FatalError::ResponderReceiverFinished)?,
								)
								.await;
							log_error(result.map_err(From::from), "handle_responder_message")?;
						},
					};
				}
			}
		}
		Ok(())
	}

	/// Handle messages from responder background task.
	async fn handle_responder_message(
		&self,
		peers: &HashMap<PeerId, PeerData>,
		active_heads: &mut HashMap<Hash, ActiveHeadData>,
		message: ResponderMessage,
	) -> JfyiErrorResult<()> {
		match message {
			ResponderMessage::GetData { requesting_peer, relay_parent, candidate_hash, tx } => {
				if !requesting_peer_knows_about_candidate(
					peers,
					&requesting_peer,
					&relay_parent,
					&candidate_hash,
				)? {
					return Err(JfyiError::RequestedUnannouncedCandidate(
						requesting_peer,
						candidate_hash,
					))
				}

				let active_head =
					active_heads.get(&relay_parent).ok_or(JfyiError::NoSuchHead(relay_parent))?;

				let committed = match active_head.waiting_large_statements.get(&candidate_hash) {
					Some(LargeStatementStatus::FetchedOrShared(committed)) => committed.clone(),
					_ =>
						return Err(JfyiError::NoSuchFetchedLargeStatement(
							relay_parent,
							candidate_hash,
						)),
				};

				tx.send(committed).map_err(|_| JfyiError::ResponderGetDataCanceled)?;
			},
		}
		Ok(())
	}

	async fn handle_requester_message<Context>(
		&mut self,
		ctx: &mut Context,
		topology_storage: &SessionBoundGridTopologyStorage,
		peers: &mut HashMap<PeerId, PeerData>,
		active_heads: &mut HashMap<Hash, ActiveHeadData>,
		recent_outdated_heads: &RecentOutdatedHeads,
		req_sender: &mpsc::Sender<RequesterMessage>,
		runtime: &mut RuntimeInfo,
		message: RequesterMessage,
	) -> JfyiErrorResult<()> {
		match message {
			RequesterMessage::Finished {
				relay_parent,
				candidate_hash,
				from_peer,
				response,
				bad_peers,
			} => {
				for bad in bad_peers {
					modify_reputation(&mut self.reputation, ctx.sender(), bad, COST_FETCH_FAIL)
						.await;
				}
				modify_reputation(
					&mut self.reputation,
					ctx.sender(),
					from_peer,
					BENEFIT_VALID_RESPONSE,
				)
				.await;

				let active_head = active_heads
					.get_mut(&relay_parent)
					.ok_or(JfyiError::NoSuchHead(relay_parent))?;

				let status = active_head.waiting_large_statements.remove(&candidate_hash);

				let info = match status {
					Some(LargeStatementStatus::Fetching(info)) => info,
					Some(LargeStatementStatus::FetchedOrShared(_)) => {
						// We are no longer interested in the data.
						return Ok(())
					},
					None =>
						return Err(JfyiError::NoSuchLargeStatementStatus(
							relay_parent,
							candidate_hash,
						)),
				};

				active_head
					.waiting_large_statements
					.insert(candidate_hash, LargeStatementStatus::FetchedOrShared(response));

				// Cache is now populated, send all messages:
				for (peer, messages) in info.available_peers {
					for message in messages {
						handle_incoming_message_and_circulate(
							peer,
							topology_storage,
							peers,
							active_heads,
							recent_outdated_heads,
							ctx,
							message,
							req_sender,
							&self.metrics,
							runtime,
							&mut self.rng,
							&mut self.reputation,
						)
						.await;
					}
				}
			},
			RequesterMessage::SendRequest(req) => {
				ctx.send_message(NetworkBridgeTxMessage::SendRequests(
					vec![req],
					IfDisconnected::ImmediateError,
				))
				.await;
			},
			RequesterMessage::GetMorePeers { relay_parent, candidate_hash, tx } => {
				let active_head = active_heads
					.get_mut(&relay_parent)
					.ok_or(JfyiError::NoSuchHead(relay_parent))?;

				let status = active_head.waiting_large_statements.get_mut(&candidate_hash);

				let info = match status {
					Some(LargeStatementStatus::Fetching(info)) => info,
					Some(LargeStatementStatus::FetchedOrShared(_)) => {
						// This task is going to die soon - no need to send it anything.
						gum::debug!(target: LOG_TARGET, "Zombie task wanted more peers.");
						return Ok(())
					},
					None =>
						return Err(JfyiError::NoSuchLargeStatementStatus(
							relay_parent,
							candidate_hash,
						)),
				};

				if info.peers_to_try.is_empty() {
					info.peer_sender = Some(tx);
				} else {
					let peers_to_try = std::mem::take(&mut info.peers_to_try);
					if let Err(peers) = tx.send(peers_to_try) {
						// No longer interested for now - might want them later:
						info.peers_to_try = peers;
					}
				}
			},
			RequesterMessage::ReportPeer(peer, rep) =>
				modify_reputation(&mut self.reputation, ctx.sender(), peer, rep).await,
>>>>>>> 41e2bb84
		}
		Ok(())
	}

	async fn handle_subsystem_message<Context>(
		&mut self,
		ctx: &mut Context,
		state: &mut vstaging::State,
		legacy_v1_state: &mut legacy_v1::State,
		v1_req_sender: &mpsc::Sender<V1RequesterMessage>,
		message: FromOrchestra<StatementDistributionMessage>,
	) -> Result<bool> {
		let metrics = &self.metrics;

		match message {
			FromOrchestra::Signal(OverseerSignal::ActiveLeaves(ActiveLeavesUpdate {
				activated,
				deactivated,
			})) => {
				let _timer = metrics.time_active_leaves_update();

				// vstaging should handle activated first because of implicit view.
				if let Some(ref activated) = activated {
					let mode = prospective_parachains_mode(ctx.sender(), activated.hash).await?;
					if let ProspectiveParachainsMode::Enabled { .. } = mode {
						vstaging::handle_active_leaves_update(ctx, state, activated, mode).await?;
					} else if let ProspectiveParachainsMode::Disabled = mode {
						for deactivated in &deactivated {
							crate::legacy_v1::handle_deactivate_leaf(legacy_v1_state, *deactivated);
						}

						crate::legacy_v1::handle_activated_leaf(
							ctx,
							legacy_v1_state,
							activated.clone(),
						)
						.await?;
					}
				} else {
					for deactivated in &deactivated {
						crate::legacy_v1::handle_deactivate_leaf(legacy_v1_state, *deactivated);
					}
					vstaging::handle_deactivate_leaves(state, &deactivated);
				}
			},
			FromOrchestra::Signal(OverseerSignal::BlockFinalized(..)) => {
				// do nothing
			},
			FromOrchestra::Signal(OverseerSignal::Conclude) => return Ok(true),
			FromOrchestra::Communication { msg } => match msg {
				StatementDistributionMessage::Share(relay_parent, statement) => {
					let _timer = metrics.time_share();

					// pass to legacy if legacy state contains head.
					if legacy_v1_state.contains_relay_parent(&relay_parent) {
						crate::legacy_v1::share_local_statement(
							ctx,
							legacy_v1_state,
							relay_parent,
							StatementWithPVD::drop_pvd_from_signed(statement),
							&mut self.rng,
							metrics,
						)
						.await?;
					} else {
						vstaging::share_local_statement(ctx, state, relay_parent, statement)
							.await?;
					}
				},
				StatementDistributionMessage::NetworkBridgeUpdate(event) => {
					// pass all events to both protocols except for messages,
					// which are filtered.
					enum VersionTarget {
						Legacy,
						Current,
						Both,
					}

					impl VersionTarget {
						fn targets_legacy(&self) -> bool {
							match self {
								&VersionTarget::Legacy | &VersionTarget::Both => true,
								_ => false,
							}
						}

						fn targets_current(&self) -> bool {
							match self {
								&VersionTarget::Current | &VersionTarget::Both => true,
								_ => false,
							}
						}
					}

					let target = match &event {
						NetworkBridgeEvent::PeerMessage(_, message) => match message {
							Versioned::VStaging(
								protocol_vstaging::StatementDistributionMessage::V1Compatibility(_),
							) => VersionTarget::Legacy,
							Versioned::V1(_) => VersionTarget::Legacy,
							Versioned::VStaging(_) => VersionTarget::Current,
						},
						_ => VersionTarget::Both,
					};

					if target.targets_legacy() {
						crate::legacy_v1::handle_network_update(
							ctx,
							legacy_v1_state,
							v1_req_sender,
							event.clone(),
							&mut self.rng,
							metrics,
						)
						.await;
					}

					if target.targets_current() {
						// pass to vstaging.
						vstaging::handle_network_update(ctx, state, event).await;
					}
				},
<<<<<<< HEAD
				StatementDistributionMessage::Backed(candidate_hash) => {
					crate::vstaging::handle_backed_candidate_message(ctx, state, candidate_hash)
						.await;
=======
				StatementDistributionMessage::NetworkBridgeUpdate(event) => {
					handle_network_update(
						peers,
						topology_storage,
						authorities,
						active_heads,
						&*recent_outdated_heads,
						ctx,
						req_sender,
						event,
						metrics,
						runtime,
						&mut self.rng,
						&mut self.reputation,
					)
					.await;
>>>>>>> 41e2bb84
				},
			},
		}
		Ok(false)
	}
}<|MERGE_RESOLUTION|>--- conflicted
+++ resolved
@@ -19,10 +19,11 @@
 //! This is responsible for distributing signed statements about candidate
 //! validity among validators.
 
-#![deny(unused_crate_dependencies)]
+// #![deny(unused_crate_dependencies)]
 #![warn(missing_docs)]
 
 use error::{log_error, FatalResult};
+use std::time::Duration;
 
 use polkadot_node_network_protocol::{
 	request_response::{
@@ -37,31 +38,12 @@
 };
 use polkadot_node_subsystem_util::{
 	rand,
+	reputation::{ReputationAggregator, REPUTATION_CHANGE_INTERVAL},
 	runtime::{prospective_parachains_mode, ProspectiveParachainsMode},
 };
 
-<<<<<<< HEAD
 use futures::{channel::mpsc, prelude::*};
 use sp_keystore::KeystorePtr;
-=======
-use futures::{
-	channel::{mpsc, oneshot},
-	future::RemoteHandle,
-	prelude::*,
-	select,
-};
-use indexmap::{map::Entry as IEntry, IndexMap};
-use sp_keystore::KeystorePtr;
-use util::{
-	reputation::{ReputationAggregator, REPUTATION_CHANGE_INTERVAL},
-	runtime::RuntimeInfo,
-};
-
-use std::{
-	collections::{hash_map::Entry, HashMap, HashSet, VecDeque},
-	time::Duration,
-};
->>>>>>> 41e2bb84
 
 use fatality::Nested;
 
@@ -167,1109 +149,6 @@
 	}
 }
 
-<<<<<<< HEAD
-=======
-#[derive(Debug, PartialEq, Eq)]
-enum DeniedStatement {
-	NotUseful,
-	UsefulButKnown,
-}
-
-struct ActiveHeadData {
-	/// All candidates we are aware of for this head, keyed by hash.
-	candidates: HashSet<CandidateHash>,
-	/// Stored statements for circulation to peers.
-	///
-	/// These are iterable in insertion order, and `Seconded` statements are always
-	/// accepted before dependent statements.
-	statements: IndexMap<StoredStatementComparator, SignedFullStatement>,
-	/// Large statements we are waiting for with associated meta data.
-	waiting_large_statements: HashMap<CandidateHash, LargeStatementStatus>,
-	/// The parachain validators at the head's child session index.
-	validators: IndexedVec<ValidatorIndex, ValidatorId>,
-	/// The current session index of this fork.
-	session_index: sp_staking::SessionIndex,
-	/// How many `Seconded` statements we've seen per validator.
-	seconded_counts: HashMap<ValidatorIndex, usize>,
-	/// A Jaeger span for this head, so we can attach data to it.
-	span: PerLeafSpan,
-}
-
-impl ActiveHeadData {
-	fn new(
-		validators: IndexedVec<ValidatorIndex, ValidatorId>,
-		session_index: sp_staking::SessionIndex,
-		span: PerLeafSpan,
-	) -> Self {
-		ActiveHeadData {
-			candidates: Default::default(),
-			statements: Default::default(),
-			waiting_large_statements: Default::default(),
-			validators,
-			session_index,
-			seconded_counts: Default::default(),
-			span,
-		}
-	}
-
-	/// Note the given statement.
-	///
-	/// If it was not already known and can be accepted,  returns `NotedStatement::Fresh`,
-	/// with a handle to the statement.
-	///
-	/// If it can be accepted, but we already know it, returns `NotedStatement::UsefulButKnown`.
-	///
-	/// We accept up to `VC_THRESHOLD` (2 at time of writing) `Seconded` statements
-	/// per validator. These will be the first ones we see. The statement is assumed
-	/// to have been checked, including that the validator index is not out-of-bounds and
-	/// the signature is valid.
-	///
-	/// Any other statements or those that reference a candidate we are not aware of cannot be accepted
-	/// and will return `NotedStatement::NotUseful`.
-	fn note_statement(&mut self, statement: SignedFullStatement) -> NotedStatement {
-		let validator_index = statement.validator_index();
-		let comparator = StoredStatementComparator {
-			compact: statement.payload().to_compact(),
-			validator_index,
-			signature: statement.signature().clone(),
-		};
-
-		match comparator.compact {
-			CompactStatement::Seconded(h) => {
-				let seconded_so_far = self.seconded_counts.entry(validator_index).or_insert(0);
-				if *seconded_so_far >= VC_THRESHOLD {
-					gum::trace!(
-						target: LOG_TARGET,
-						?validator_index,
-						?statement,
-						"Extra statement is ignored"
-					);
-					return NotedStatement::NotUseful
-				}
-
-				self.candidates.insert(h);
-				if let Some(old) = self.statements.insert(comparator.clone(), statement) {
-					gum::trace!(
-						target: LOG_TARGET,
-						?validator_index,
-						statement = ?old,
-						"Known statement"
-					);
-					NotedStatement::UsefulButKnown
-				} else {
-					*seconded_so_far += 1;
-
-					gum::trace!(
-						target: LOG_TARGET,
-						?validator_index,
-						statement = ?self.statements.last().expect("Just inserted").1,
-						"Noted new statement"
-					);
-					// This will always return `Some` because it was just inserted.
-					let key_value = self
-						.statements
-						.get_key_value(&comparator)
-						.expect("Statement was just inserted; qed");
-
-					NotedStatement::Fresh(key_value.into())
-				}
-			},
-			CompactStatement::Valid(h) => {
-				if !self.candidates.contains(&h) {
-					gum::trace!(
-						target: LOG_TARGET,
-						?validator_index,
-						?statement,
-						"Statement for unknown candidate"
-					);
-					return NotedStatement::NotUseful
-				}
-
-				if let Some(old) = self.statements.insert(comparator.clone(), statement) {
-					gum::trace!(
-						target: LOG_TARGET,
-						?validator_index,
-						statement = ?old,
-						"Known statement"
-					);
-					NotedStatement::UsefulButKnown
-				} else {
-					gum::trace!(
-						target: LOG_TARGET,
-						?validator_index,
-						statement = ?self.statements.last().expect("Just inserted").1,
-						"Noted new statement"
-					);
-					// This will always return `Some` because it was just inserted.
-					NotedStatement::Fresh(
-						self.statements
-							.get_key_value(&comparator)
-							.expect("Statement was just inserted; qed")
-							.into(),
-					)
-				}
-			},
-		}
-	}
-
-	/// Returns an error if the statement is already known or not useful
-	/// without modifying the internal state.
-	fn check_useful_or_unknown(
-		&self,
-		statement: &UncheckedSignedStatement,
-	) -> std::result::Result<(), DeniedStatement> {
-		let validator_index = statement.unchecked_validator_index();
-		let compact = statement.unchecked_payload();
-		let comparator = StoredStatementComparator {
-			compact: compact.clone(),
-			validator_index,
-			signature: statement.unchecked_signature().clone(),
-		};
-
-		match compact {
-			CompactStatement::Seconded(_) => {
-				let seconded_so_far = self.seconded_counts.get(&validator_index).unwrap_or(&0);
-				if *seconded_so_far >= VC_THRESHOLD {
-					gum::trace!(
-						target: LOG_TARGET,
-						?validator_index,
-						?statement,
-						"Extra statement is ignored",
-					);
-					return Err(DeniedStatement::NotUseful)
-				}
-
-				if self.statements.contains_key(&comparator) {
-					gum::trace!(
-						target: LOG_TARGET,
-						?validator_index,
-						?statement,
-						"Known statement",
-					);
-					return Err(DeniedStatement::UsefulButKnown)
-				}
-			},
-			CompactStatement::Valid(h) => {
-				if !self.candidates.contains(&h) {
-					gum::trace!(
-						target: LOG_TARGET,
-						?validator_index,
-						?statement,
-						"Statement for unknown candidate",
-					);
-					return Err(DeniedStatement::NotUseful)
-				}
-
-				if self.statements.contains_key(&comparator) {
-					gum::trace!(
-						target: LOG_TARGET,
-						?validator_index,
-						?statement,
-						"Known statement",
-					);
-					return Err(DeniedStatement::UsefulButKnown)
-				}
-			},
-		}
-		Ok(())
-	}
-
-	/// Get an iterator over all statements for the active head. Seconded statements come first.
-	fn statements(&self) -> impl Iterator<Item = StoredStatement<'_>> + '_ {
-		self.statements.iter().map(Into::into)
-	}
-
-	/// Get an iterator over all statements for the active head that are for a particular candidate.
-	fn statements_about(
-		&self,
-		candidate_hash: CandidateHash,
-	) -> impl Iterator<Item = StoredStatement<'_>> + '_ {
-		self.statements()
-			.filter(move |s| s.compact().candidate_hash() == &candidate_hash)
-	}
-}
-
-/// Check a statement signature under this parent hash.
-fn check_statement_signature(
-	head: &ActiveHeadData,
-	relay_parent: Hash,
-	statement: UncheckedSignedStatement,
-) -> std::result::Result<SignedStatement, UncheckedSignedStatement> {
-	let signing_context =
-		SigningContext { session_index: head.session_index, parent_hash: relay_parent };
-
-	head.validators
-		.get(statement.unchecked_validator_index())
-		.ok_or_else(|| statement.clone())
-		.and_then(|v| statement.try_into_checked(&signing_context, v))
-}
-
-/// Places the statement in storage if it is new, and then
-/// circulates the statement to all peers who have not seen it yet, and
-/// sends all statements dependent on that statement to peers who could previously not receive
-/// them but now can.
-#[overseer::contextbounds(StatementDistribution, prefix=self::overseer)]
-async fn circulate_statement_and_dependents<Context>(
-	topology_store: &SessionBoundGridTopologyStorage,
-	peers: &mut HashMap<PeerId, PeerData>,
-	active_heads: &mut HashMap<Hash, ActiveHeadData>,
-	ctx: &mut Context,
-	relay_parent: Hash,
-	statement: SignedFullStatement,
-	priority_peers: Vec<PeerId>,
-	metrics: &Metrics,
-	rng: &mut impl rand::Rng,
-) {
-	let active_head = match active_heads.get_mut(&relay_parent) {
-		Some(res) => res,
-		None => return,
-	};
-
-	let _span = active_head
-		.span
-		.child("circulate-statement")
-		.with_candidate(statement.payload().candidate_hash())
-		.with_stage(jaeger::Stage::StatementDistribution);
-
-	let topology = topology_store
-		.get_topology_or_fallback(active_head.session_index)
-		.local_grid_neighbors();
-
-	// First circulate the statement directly to all peers needing it.
-	// The borrow of `active_head` needs to encompass only this (Rust) statement.
-	let outputs: Option<(CandidateHash, Vec<PeerId>)> = {
-		match active_head.note_statement(statement) {
-			NotedStatement::Fresh(stored) => Some((
-				*stored.compact().candidate_hash(),
-				circulate_statement(
-					RequiredRouting::GridXY,
-					topology,
-					peers,
-					ctx,
-					relay_parent,
-					stored,
-					priority_peers,
-					metrics,
-					rng,
-				)
-				.await,
-			)),
-			_ => None,
-		}
-	};
-
-	let _span = _span.child("send-to-peers");
-	// Now send dependent statements to all peers needing them, if any.
-	if let Some((candidate_hash, peers_needing_dependents)) = outputs {
-		for peer in peers_needing_dependents {
-			if let Some(peer_data) = peers.get_mut(&peer) {
-				let _span_loop = _span.child("to-peer").with_peer_id(&peer);
-				// defensive: the peer data should always be some because the iterator
-				// of peers is derived from the set of peers.
-				send_statements_about(
-					peer,
-					peer_data,
-					ctx,
-					relay_parent,
-					candidate_hash,
-					&*active_head,
-					metrics,
-				)
-				.await;
-			}
-		}
-	}
-}
-
-/// Create a network message from a given statement.
-fn statement_message(
-	relay_parent: Hash,
-	statement: SignedFullStatement,
-	metrics: &Metrics,
-) -> net_protocol::VersionedValidationProtocol {
-	let (is_large, size) = is_statement_large(&statement);
-	if let Some(size) = size {
-		metrics.on_created_message(size);
-	}
-
-	let msg = if is_large {
-		protocol_v1::StatementDistributionMessage::LargeStatement(StatementMetadata {
-			relay_parent,
-			candidate_hash: statement.payload().candidate_hash(),
-			signed_by: statement.validator_index(),
-			signature: statement.signature().clone(),
-		})
-	} else {
-		protocol_v1::StatementDistributionMessage::Statement(relay_parent, statement.into())
-	};
-
-	protocol_v1::ValidationProtocol::StatementDistribution(msg).into()
-}
-
-/// Check whether a statement should be treated as large statement.
-///
-/// Also report size of statement - if it is a `Seconded` statement, otherwise `None`.
-fn is_statement_large(statement: &SignedFullStatement) -> (bool, Option<usize>) {
-	match &statement.payload() {
-		Statement::Seconded(committed) => {
-			let size = statement.as_unchecked().encoded_size();
-			// Runtime upgrades will always be large and even if not - no harm done.
-			if committed.commitments.new_validation_code.is_some() {
-				return (true, Some(size))
-			}
-
-			// Half max size seems to be a good threshold to start not using notifications:
-			let threshold =
-				PeerSet::Validation.get_max_notification_size(IsAuthority::Yes) as usize / 2;
-
-			(size >= threshold, Some(size))
-		},
-		Statement::Valid(_) => (false, None),
-	}
-}
-
-/// Circulates a statement to all peers who have not seen it yet, and returns
-/// an iterator over peers who need to have dependent statements sent.
-#[overseer::contextbounds(StatementDistribution, prefix=self::overseer)]
-async fn circulate_statement<'a, Context>(
-	required_routing: RequiredRouting,
-	topology: &GridNeighbors,
-	peers: &mut HashMap<PeerId, PeerData>,
-	ctx: &mut Context,
-	relay_parent: Hash,
-	stored: StoredStatement<'a>,
-	mut priority_peers: Vec<PeerId>,
-	metrics: &Metrics,
-	rng: &mut impl rand::Rng,
-) -> Vec<PeerId> {
-	let fingerprint = stored.fingerprint();
-
-	let mut peers_to_send: Vec<PeerId> = peers
-		.iter()
-		.filter_map(
-			|(peer, data)| {
-				if data.can_send(&relay_parent, &fingerprint) {
-					Some(*peer)
-				} else {
-					None
-				}
-			},
-		)
-		.collect();
-
-	let good_peers: HashSet<&PeerId> = peers_to_send.iter().collect();
-	// Only take priority peers we can send data to:
-	priority_peers.retain(|p| good_peers.contains(p));
-
-	// Avoid duplicates:
-	let priority_set: HashSet<&PeerId> = priority_peers.iter().collect();
-	peers_to_send.retain(|p| !priority_set.contains(p));
-
-	util::choose_random_subset_with_rng(
-		|e| topology.route_to_peer(required_routing, e),
-		&mut peers_to_send,
-		rng,
-		MIN_GOSSIP_PEERS,
-	);
-	// We don't want to use less peers, than we would without any priority peers:
-	let min_size = std::cmp::max(peers_to_send.len(), MIN_GOSSIP_PEERS);
-	// Make set full:
-	let needed_peers = min_size as i64 - priority_peers.len() as i64;
-	if needed_peers > 0 {
-		peers_to_send.truncate(needed_peers as usize);
-		// Order important here - priority peers are placed first, so will be sent first.
-		// This gives backers a chance to be among the first in requesting any large statement
-		// data.
-		priority_peers.append(&mut peers_to_send);
-	}
-	peers_to_send = priority_peers;
-	// We must not have duplicates:
-	debug_assert!(
-		peers_to_send.len() == peers_to_send.clone().into_iter().collect::<HashSet<_>>().len(),
-		"We filter out duplicates above. qed.",
-	);
-	let peers_to_send: Vec<(PeerId, bool)> = peers_to_send
-		.into_iter()
-		.map(|peer_id| {
-			let new = peers
-				.get_mut(&peer_id)
-				.expect("a subset is taken above, so it exists; qed")
-				.send(&relay_parent, &fingerprint);
-			(peer_id, new)
-		})
-		.collect();
-
-	// Send all these peers the initial statement.
-	if !peers_to_send.is_empty() {
-		let payload = statement_message(relay_parent, stored.statement.clone(), metrics);
-		gum::trace!(
-			target: LOG_TARGET,
-			?peers_to_send,
-			?relay_parent,
-			statement = ?stored.statement,
-			"Sending statement",
-		);
-		ctx.send_message(NetworkBridgeTxMessage::SendValidationMessage(
-			peers_to_send.iter().map(|(p, _)| *p).collect(),
-			payload,
-		))
-		.await;
-	}
-
-	peers_to_send
-		.into_iter()
-		.filter_map(|(peer, needs_dependent)| if needs_dependent { Some(peer) } else { None })
-		.collect()
-}
-
-/// Send all statements about a given candidate hash to a peer.
-#[overseer::contextbounds(StatementDistribution, prefix=self::overseer)]
-async fn send_statements_about<Context>(
-	peer: PeerId,
-	peer_data: &mut PeerData,
-	ctx: &mut Context,
-	relay_parent: Hash,
-	candidate_hash: CandidateHash,
-	active_head: &ActiveHeadData,
-	metrics: &Metrics,
-) {
-	for statement in active_head.statements_about(candidate_hash) {
-		let fingerprint = statement.fingerprint();
-		if !peer_data.can_send(&relay_parent, &fingerprint) {
-			continue
-		}
-		peer_data.send(&relay_parent, &fingerprint);
-		let payload = statement_message(relay_parent, statement.statement.clone(), metrics);
-
-		gum::trace!(
-			target: LOG_TARGET,
-			?peer,
-			?relay_parent,
-			?candidate_hash,
-			statement = ?statement.statement,
-			"Sending statement",
-		);
-		ctx.send_message(NetworkBridgeTxMessage::SendValidationMessage(vec![peer], payload))
-			.await;
-
-		metrics.on_statement_distributed();
-	}
-}
-
-/// Send all statements at a given relay-parent to a peer.
-#[overseer::contextbounds(StatementDistribution, prefix=self::overseer)]
-async fn send_statements<Context>(
-	peer: PeerId,
-	peer_data: &mut PeerData,
-	ctx: &mut Context,
-	relay_parent: Hash,
-	active_head: &ActiveHeadData,
-	metrics: &Metrics,
-) {
-	for statement in active_head.statements() {
-		let fingerprint = statement.fingerprint();
-		if !peer_data.can_send(&relay_parent, &fingerprint) {
-			continue
-		}
-		peer_data.send(&relay_parent, &fingerprint);
-		let payload = statement_message(relay_parent, statement.statement.clone(), metrics);
-
-		gum::trace!(
-			target: LOG_TARGET,
-			?peer,
-			?relay_parent,
-			statement = ?statement.statement,
-			"Sending statement"
-		);
-		ctx.send_message(NetworkBridgeTxMessage::SendValidationMessage(vec![peer], payload))
-			.await;
-
-		metrics.on_statement_distributed();
-	}
-}
-
-/// Modify the reputation of a peer based on its behavior.
-async fn modify_reputation(
-	reputation: &mut ReputationAggregator,
-	sender: &mut impl overseer::StatementDistributionSenderTrait,
-	peer: PeerId,
-	rep: Rep,
-) {
-	reputation.modify(sender, peer, rep).await;
-}
-
-/// If message contains a statement, then retrieve it, otherwise fork task to fetch it.
-///
-/// This function will also return `None` if the message did not pass some basic checks, in that
-/// case no statement will be requested, on the flipside you get `ActiveHeadData` in addition to
-/// your statement.
-///
-/// If the message was large, but the result has been fetched already that one is returned.
-#[overseer::contextbounds(StatementDistribution, prefix=self::overseer)]
-async fn retrieve_statement_from_message<'a, Context>(
-	peer: PeerId,
-	message: protocol_v1::StatementDistributionMessage,
-	active_head: &'a mut ActiveHeadData,
-	ctx: &mut Context,
-	req_sender: &mpsc::Sender<RequesterMessage>,
-	metrics: &Metrics,
-) -> Option<UncheckedSignedFullStatement> {
-	let fingerprint = message.get_fingerprint();
-	let candidate_hash = *fingerprint.0.candidate_hash();
-
-	// Immediately return any Seconded statement:
-	let message = if let protocol_v1::StatementDistributionMessage::Statement(h, s) = message {
-		if let Statement::Seconded(_) = s.unchecked_payload() {
-			return Some(s)
-		}
-		protocol_v1::StatementDistributionMessage::Statement(h, s)
-	} else {
-		message
-	};
-
-	match active_head.waiting_large_statements.entry(candidate_hash) {
-		Entry::Occupied(mut occupied) => {
-			match occupied.get_mut() {
-				LargeStatementStatus::Fetching(info) => {
-					let is_large_statement = message.is_large_statement();
-
-					let is_new_peer = match info.available_peers.entry(peer) {
-						IEntry::Occupied(mut occupied) => {
-							occupied.get_mut().push(message);
-							false
-						},
-						IEntry::Vacant(vacant) => {
-							vacant.insert(vec![message]);
-							true
-						},
-					};
-
-					if is_new_peer & is_large_statement {
-						info.peers_to_try.push(peer);
-						// Answer any pending request for more peers:
-						if let Some(sender) = info.peer_sender.take() {
-							let to_send = std::mem::take(&mut info.peers_to_try);
-							if let Err(peers) = sender.send(to_send) {
-								// Requester no longer interested for now, might want them
-								// later:
-								info.peers_to_try = peers;
-							}
-						}
-					}
-				},
-				LargeStatementStatus::FetchedOrShared(committed) => {
-					match message {
-						protocol_v1::StatementDistributionMessage::Statement(_, s) => {
-							// We can now immediately return any statements (should only be
-							// `Statement::Valid` ones, but we don't care at this point.)
-							return Some(s)
-						},
-						protocol_v1::StatementDistributionMessage::LargeStatement(metadata) =>
-							return Some(UncheckedSignedFullStatement::new(
-								Statement::Seconded(committed.clone()),
-								metadata.signed_by,
-								metadata.signature.clone(),
-							)),
-					}
-				},
-			}
-		},
-		Entry::Vacant(vacant) => {
-			match message {
-				protocol_v1::StatementDistributionMessage::LargeStatement(metadata) => {
-					if let Some(new_status) =
-						launch_request(metadata, peer, req_sender.clone(), ctx, metrics).await
-					{
-						vacant.insert(new_status);
-					}
-				},
-				protocol_v1::StatementDistributionMessage::Statement(_, s) => {
-					// No fetch in progress, safe to return any statement immediately (we don't bother
-					// about normal network jitter which might cause `Valid` statements to arrive early
-					// for now.).
-					return Some(s)
-				},
-			}
-		},
-	}
-	None
-}
-
-/// Launch request for a large statement and get tracking status.
-///
-/// Returns `None` if spawning task failed.
-#[overseer::contextbounds(StatementDistribution, prefix=self::overseer)]
-async fn launch_request<Context>(
-	meta: StatementMetadata,
-	peer: PeerId,
-	req_sender: mpsc::Sender<RequesterMessage>,
-	ctx: &mut Context,
-	metrics: &Metrics,
-) -> Option<LargeStatementStatus> {
-	let (task, handle) =
-		fetch(meta.relay_parent, meta.candidate_hash, vec![peer], req_sender, metrics.clone())
-			.remote_handle();
-
-	let result = ctx.spawn("large-statement-fetcher", task.boxed());
-	if let Err(err) = result {
-		gum::error!(target: LOG_TARGET, ?err, "Spawning task failed.");
-		return None
-	}
-	let available_peers = {
-		let mut m = IndexMap::new();
-		m.insert(peer, vec![protocol_v1::StatementDistributionMessage::LargeStatement(meta)]);
-		m
-	};
-	Some(LargeStatementStatus::Fetching(FetchingInfo {
-		available_peers,
-		peers_to_try: Vec::new(),
-		peer_sender: None,
-		fetching_task: handle,
-	}))
-}
-
-/// Handle incoming message and circulate it to peers, if we did not know it already.
-#[overseer::contextbounds(StatementDistribution, prefix=self::overseer)]
-async fn handle_incoming_message_and_circulate<'a, Context, R>(
-	peer: PeerId,
-	topology_storage: &SessionBoundGridTopologyStorage,
-	peers: &mut HashMap<PeerId, PeerData>,
-	active_heads: &'a mut HashMap<Hash, ActiveHeadData>,
-	recent_outdated_heads: &RecentOutdatedHeads,
-	ctx: &mut Context,
-	message: protocol_v1::StatementDistributionMessage,
-	req_sender: &mpsc::Sender<RequesterMessage>,
-	metrics: &Metrics,
-	runtime: &mut RuntimeInfo,
-	rng: &mut R,
-	reputation: &mut ReputationAggregator,
-) where
-	R: rand::Rng,
-{
-	let handled_incoming = match peers.get_mut(&peer) {
-		Some(data) =>
-			handle_incoming_message(
-				peer,
-				data,
-				active_heads,
-				recent_outdated_heads,
-				ctx,
-				message,
-				req_sender,
-				metrics,
-				reputation,
-			)
-			.await,
-		None => None,
-	};
-
-	// if we got a fresh message, we need to circulate it to all peers.
-	if let Some((relay_parent, statement)) = handled_incoming {
-		// we can ignore the set of peers who this function returns as now expecting
-		// dependent statements.
-		//
-		// we have the invariant in this subsystem that we never store a `Valid` or `Invalid`
-		// statement before a `Seconded` statement. `Seconded` statements are the only ones
-		// that require dependents. Thus, if this is a `Seconded` statement for a candidate we
-		// were not aware of before, we cannot have any dependent statements from the candidate.
-		let _ = metrics.time_network_bridge_update_v1("circulate_statement");
-
-		let session_index = runtime.get_session_index_for_child(ctx.sender(), relay_parent).await;
-		let topology = match session_index {
-			Ok(session_index) =>
-				topology_storage.get_topology_or_fallback(session_index).local_grid_neighbors(),
-			Err(e) => {
-				gum::debug!(
-					target: LOG_TARGET,
-					%relay_parent,
-					"cannot get session index for the specific relay parent: {:?}",
-					e
-				);
-
-				topology_storage.get_current_topology().local_grid_neighbors()
-			},
-		};
-		let required_routing =
-			topology.required_routing_by_index(statement.statement.validator_index(), false);
-
-		let _ = circulate_statement(
-			required_routing,
-			topology,
-			peers,
-			ctx,
-			relay_parent,
-			statement,
-			Vec::new(),
-			metrics,
-			rng,
-		)
-		.await;
-	}
-}
-
-// Handle a statement. Returns a reference to a newly-stored statement
-// if we were not already aware of it, along with the corresponding relay-parent.
-//
-// This function checks the signature and ensures the statement is compatible with our
-// view. It also notifies candidate backing if the statement was previously unknown.
-#[overseer::contextbounds(StatementDistribution, prefix=self::overseer)]
-async fn handle_incoming_message<'a, Context>(
-	peer: PeerId,
-	peer_data: &mut PeerData,
-	active_heads: &'a mut HashMap<Hash, ActiveHeadData>,
-	recent_outdated_heads: &RecentOutdatedHeads,
-	ctx: &mut Context,
-	message: protocol_v1::StatementDistributionMessage,
-	req_sender: &mpsc::Sender<RequesterMessage>,
-	metrics: &Metrics,
-	reputation: &mut ReputationAggregator,
-) -> Option<(Hash, StoredStatement<'a>)> {
-	let relay_parent = message.get_relay_parent();
-	let _ = metrics.time_network_bridge_update_v1("handle_incoming_message");
-
-	let active_head = match active_heads.get_mut(&relay_parent) {
-		Some(h) => h,
-		None => {
-			gum::debug!(
-				target: LOG_TARGET,
-				%relay_parent,
-				"our view out-of-sync with active heads; head not found",
-			);
-
-			if !recent_outdated_heads.is_recent_outdated(&relay_parent) {
-				modify_reputation(reputation, ctx.sender(), peer, COST_UNEXPECTED_STATEMENT).await;
-			}
-
-			return None
-		},
-	};
-
-	if let protocol_v1::StatementDistributionMessage::LargeStatement(_) = message {
-		if let Err(rep) = peer_data.receive_large_statement(&relay_parent) {
-			gum::debug!(target: LOG_TARGET, ?peer, ?message, ?rep, "Unexpected large statement.",);
-			modify_reputation(reputation, ctx.sender(), peer, rep).await;
-			return None
-		}
-	}
-
-	let fingerprint = message.get_fingerprint();
-	let candidate_hash = *fingerprint.0.candidate_hash();
-	let handle_incoming_span = active_head
-		.span
-		.child("handle-incoming")
-		.with_candidate(candidate_hash)
-		.with_peer_id(&peer);
-
-	let max_message_count = active_head.validators.len() * 2;
-
-	// perform only basic checks before verifying the signature
-	// as it's more computationally heavy
-	if let Err(rep) = peer_data.check_can_receive(&relay_parent, &fingerprint, max_message_count) {
-		// This situation can happen when a peer's Seconded message was lost
-		// but we have received the Valid statement.
-		// So we check it once and then ignore repeated violation to avoid
-		// reputation change flood.
-		let unexpected_count = peer_data.receive_unexpected(&relay_parent);
-
-		gum::debug!(
-			target: LOG_TARGET,
-			?relay_parent,
-			?peer,
-			?message,
-			?rep,
-			?unexpected_count,
-			"Error inserting received statement"
-		);
-
-		match rep {
-			// This happens when a Valid statement has been received but there is no corresponding Seconded
-			COST_UNEXPECTED_STATEMENT_UNKNOWN_CANDIDATE => {
-				metrics.on_unexpected_statement_valid();
-				// Report peer merely if this is not a duplicate out-of-view statement that
-				// was caused by a missing Seconded statement from this peer
-				if unexpected_count == 0_usize {
-					modify_reputation(reputation, ctx.sender(), peer, rep).await;
-				}
-			},
-			// This happens when we have an unexpected remote peer that announced Seconded
-			COST_UNEXPECTED_STATEMENT_REMOTE => {
-				metrics.on_unexpected_statement_seconded();
-				modify_reputation(reputation, ctx.sender(), peer, rep).await;
-			},
-			_ => {
-				modify_reputation(reputation, ctx.sender(), peer, rep).await;
-			},
-		}
-
-		return None
-	}
-
-	let checked_compact = {
-		let (compact, validator_index) = message.get_fingerprint();
-		let signature = message.get_signature();
-
-		let unchecked_compact = UncheckedSignedStatement::new(compact, validator_index, signature);
-
-		match active_head.check_useful_or_unknown(&unchecked_compact) {
-			Ok(()) => {},
-			Err(DeniedStatement::NotUseful) => return None,
-			Err(DeniedStatement::UsefulButKnown) => {
-				// Note a received statement in the peer data
-				peer_data
-					.receive(&relay_parent, &fingerprint, max_message_count)
-					.expect("checked in `check_can_receive` above; qed");
-				modify_reputation(reputation, ctx.sender(), peer, BENEFIT_VALID_STATEMENT).await;
-
-				return None
-			},
-		}
-
-		// check the signature on the statement.
-		match check_statement_signature(&active_head, relay_parent, unchecked_compact) {
-			Err(statement) => {
-				gum::debug!(target: LOG_TARGET, ?peer, ?statement, "Invalid statement signature");
-				modify_reputation(reputation, ctx.sender(), peer, COST_INVALID_SIGNATURE).await;
-				return None
-			},
-			Ok(statement) => statement,
-		}
-	};
-
-	// Fetch from the network only after signature and usefulness checks are completed.
-	let is_large_statement = message.is_large_statement();
-	let statement =
-		retrieve_statement_from_message(peer, message, active_head, ctx, req_sender, metrics)
-			.await?;
-
-	let payload = statement.unchecked_into_payload();
-
-	// Upgrade the `Signed` wrapper from the compact payload to the full payload.
-	// This fails if the payload doesn't encode correctly.
-	let statement: SignedFullStatement = match checked_compact.convert_to_superpayload(payload) {
-		Err((compact, _)) => {
-			gum::debug!(
-				target: LOG_TARGET,
-				?peer,
-				?compact,
-				is_large_statement,
-				"Full statement had bad payload."
-			);
-			modify_reputation(reputation, ctx.sender(), peer, COST_WRONG_HASH).await;
-			return None
-		},
-		Ok(statement) => statement,
-	};
-
-	// Ensure the statement is stored in the peer data.
-	//
-	// Note that if the peer is sending us something that is not within their view,
-	// it will not be kept within their log.
-	match peer_data.receive(&relay_parent, &fingerprint, max_message_count) {
-		Err(_) => {
-			unreachable!("checked in `check_can_receive` above; qed");
-		},
-		Ok(true) => {
-			gum::trace!(target: LOG_TARGET, ?peer, ?statement, "Statement accepted");
-			// Send the peer all statements concerning the candidate that we have,
-			// since it appears to have just learned about the candidate.
-			send_statements_about(
-				peer,
-				peer_data,
-				ctx,
-				relay_parent,
-				candidate_hash,
-				&*active_head,
-				metrics,
-			)
-			.await;
-		},
-		Ok(false) => {},
-	}
-
-	// Note: `peer_data.receive` already ensures that the statement is not an unbounded equivocation
-	// or unpinned to a seconded candidate. So it is safe to place it into the storage.
-	match active_head.note_statement(statement) {
-		NotedStatement::NotUseful | NotedStatement::UsefulButKnown => {
-			unreachable!("checked in `is_useful_or_unknown` above; qed");
-		},
-		NotedStatement::Fresh(statement) => {
-			modify_reputation(reputation, ctx.sender(), peer, BENEFIT_VALID_STATEMENT_FIRST).await;
-
-			let mut _span = handle_incoming_span.child("notify-backing");
-
-			// When we receive a new message from a peer, we forward it to the
-			// candidate backing subsystem.
-			ctx.send_message(CandidateBackingMessage::Statement(
-				relay_parent,
-				statement.statement.clone(),
-			))
-			.await;
-
-			Some((relay_parent, statement))
-		},
-	}
-}
-
-/// Update a peer's view. Sends all newly unlocked statements based on the previous
-#[overseer::contextbounds(StatementDistribution, prefix=self::overseer)]
-async fn update_peer_view_and_maybe_send_unlocked<Context, R>(
-	peer: PeerId,
-	topology: &GridNeighbors,
-	peer_data: &mut PeerData,
-	ctx: &mut Context,
-	active_heads: &HashMap<Hash, ActiveHeadData>,
-	new_view: View,
-	metrics: &Metrics,
-	rng: &mut R,
-) where
-	R: rand::Rng,
-{
-	let old_view = std::mem::replace(&mut peer_data.view, new_view);
-
-	// Remove entries for all relay-parents in the old view but not the new.
-	for removed in old_view.difference(&peer_data.view) {
-		let _ = peer_data.view_knowledge.remove(removed);
-	}
-
-	// Use both grid directions
-	let is_gossip_peer = topology.route_to_peer(RequiredRouting::GridXY, &peer);
-	let lucky = is_gossip_peer ||
-		util::gen_ratio_rng(
-			util::MIN_GOSSIP_PEERS.saturating_sub(topology.len()),
-			util::MIN_GOSSIP_PEERS,
-			rng,
-		);
-
-	// Add entries for all relay-parents in the new view but not the old.
-	// Furthermore, send all statements we have for those relay parents.
-	let new_view = peer_data.view.difference(&old_view).copied().collect::<Vec<_>>();
-	for new in new_view.iter().copied() {
-		peer_data.view_knowledge.insert(new, Default::default());
-		if !lucky {
-			continue
-		}
-		if let Some(active_head) = active_heads.get(&new) {
-			send_statements(peer, peer_data, ctx, new, active_head, metrics).await;
-		}
-	}
-}
-
-#[overseer::contextbounds(StatementDistribution, prefix=self::overseer)]
-async fn handle_network_update<Context, R>(
-	peers: &mut HashMap<PeerId, PeerData>,
-	topology_storage: &mut SessionBoundGridTopologyStorage,
-	authorities: &mut HashMap<AuthorityDiscoveryId, PeerId>,
-	active_heads: &mut HashMap<Hash, ActiveHeadData>,
-	recent_outdated_heads: &RecentOutdatedHeads,
-	ctx: &mut Context,
-	req_sender: &mpsc::Sender<RequesterMessage>,
-	update: NetworkBridgeEvent<net_protocol::StatementDistributionMessage>,
-	metrics: &Metrics,
-	runtime: &mut RuntimeInfo,
-	rng: &mut R,
-	reputation: &mut ReputationAggregator,
-) where
-	R: rand::Rng,
-{
-	match update {
-		NetworkBridgeEvent::PeerConnected(peer, role, _, maybe_authority) => {
-			gum::trace!(target: LOG_TARGET, ?peer, ?role, "Peer connected");
-			peers.insert(
-				peer,
-				PeerData {
-					view: Default::default(),
-					view_knowledge: Default::default(),
-					maybe_authority: maybe_authority.clone(),
-				},
-			);
-			if let Some(authority_ids) = maybe_authority {
-				authority_ids.into_iter().for_each(|a| {
-					authorities.insert(a, peer);
-				});
-			}
-		},
-		NetworkBridgeEvent::PeerDisconnected(peer) => {
-			gum::trace!(target: LOG_TARGET, ?peer, "Peer disconnected");
-			if let Some(auth_ids) = peers.remove(&peer).and_then(|p| p.maybe_authority) {
-				auth_ids.into_iter().for_each(|a| {
-					authorities.remove(&a);
-				});
-			}
-		},
-		NetworkBridgeEvent::NewGossipTopology(topology) => {
-			let _ = metrics.time_network_bridge_update_v1("new_gossip_topology");
-
-			let new_session_index = topology.session;
-			let new_topology = topology.topology;
-			let old_topology =
-				topology_storage.get_current_topology().local_grid_neighbors().clone();
-			topology_storage.update_topology(new_session_index, new_topology, topology.local_index);
-
-			let newly_added = topology_storage
-				.get_current_topology()
-				.local_grid_neighbors()
-				.peers_diff(&old_topology);
-
-			for peer in newly_added {
-				if let Some(data) = peers.get_mut(&peer) {
-					let view = std::mem::take(&mut data.view);
-					update_peer_view_and_maybe_send_unlocked(
-						peer,
-						topology_storage.get_current_topology().local_grid_neighbors(),
-						data,
-						ctx,
-						&*active_heads,
-						view,
-						metrics,
-						rng,
-					)
-					.await
-				}
-			}
-		},
-		NetworkBridgeEvent::PeerMessage(peer, Versioned::V1(message)) => {
-			handle_incoming_message_and_circulate(
-				peer,
-				topology_storage,
-				peers,
-				active_heads,
-				recent_outdated_heads,
-				ctx,
-				message,
-				req_sender,
-				metrics,
-				runtime,
-				rng,
-				reputation,
-			)
-			.await;
-		},
-		NetworkBridgeEvent::PeerViewChange(peer, view) => {
-			let _ = metrics.time_network_bridge_update_v1("peer_view_change");
-			gum::trace!(target: LOG_TARGET, ?peer, ?view, "Peer view change");
-			match peers.get_mut(&peer) {
-				Some(data) =>
-					update_peer_view_and_maybe_send_unlocked(
-						peer,
-						topology_storage.get_current_topology().local_grid_neighbors(),
-						data,
-						ctx,
-						&*active_heads,
-						view,
-						metrics,
-						rng,
-					)
-					.await,
-				None => (),
-			}
-		},
-		NetworkBridgeEvent::OurViewChange(_view) => {
-			// handled by `ActiveLeavesUpdate`
-		},
-	}
-}
-
->>>>>>> 41e2bb84
 #[overseer::contextbounds(StatementDistribution, prefix = self::overseer)]
 impl<R: rand::Rng> StatementDistributionSubsystem<R> {
 	/// Create a new Statement Distribution Subsystem
@@ -1282,18 +161,7 @@
 	) -> Self {
 		Self {
 			keystore,
-<<<<<<< HEAD
 			v1_req_receiver: Some(v1_req_receiver),
-			req_receiver: Some(req_receiver),
-			metrics,
-			rng,
-		}
-	}
-
-	async fn run<Context>(mut self, mut ctx: Context) -> std::result::Result<(), FatalError> {
-		let mut legacy_v1_state = crate::legacy_v1::State::new(self.keystore.clone());
-		let mut state = crate::vstaging::State::new(self.keystore.clone());
-=======
 			req_receiver: Some(req_receiver),
 			metrics,
 			rng,
@@ -1313,14 +181,8 @@
 		let new_reputation_delay = || futures_timer::Delay::new(reputation_interval).fuse();
 		let mut reputation_delay = new_reputation_delay();
 
-		let mut peers: HashMap<PeerId, PeerData> = HashMap::new();
-		let mut topology_storage: SessionBoundGridTopologyStorage = Default::default();
-		let mut authorities: HashMap<AuthorityDiscoveryId, PeerId> = HashMap::new();
-		let mut active_heads: HashMap<Hash, ActiveHeadData> = HashMap::new();
-		let mut recent_outdated_heads = RecentOutdatedHeads::default();
-
-		let mut runtime = RuntimeInfo::new(Some(self.keystore.clone()));
->>>>>>> 41e2bb84
+		let mut legacy_v1_state = crate::legacy_v1::State::new(self.keystore.clone());
+		let mut state = crate::vstaging::State::new(self.keystore.clone());
 
 		// Sender/Receiver for getting news from our statement fetching tasks.
 		let (v1_req_sender, mut v1_req_receiver) = mpsc::channel(1);
@@ -1351,16 +213,23 @@
 		.map_err(FatalError::SpawnTask)?;
 
 		loop {
-<<<<<<< HEAD
 			// Wait for the next message.
-			let message = MuxedMessage::receive(
-				&mut ctx,
-				&mut state,
-				&mut v1_req_receiver,
-				&mut v1_res_receiver,
-				&mut res_receiver,
-			)
-			.await;
+			let message = futures::select! {
+				_ = reputation_delay => {
+					self.reputation.send(ctx.sender()).await;
+					reputation_delay = new_reputation_delay();
+					continue
+				},
+				message = MuxedMessage::receive(
+					&mut ctx,
+					&mut state,
+					&mut v1_req_receiver,
+					&mut v1_res_receiver,
+					&mut res_receiver,
+				).fuse() => {
+					message
+				}
+			};
 
 			match message {
 				MuxedMessage::Subsystem(result) => {
@@ -1387,6 +256,7 @@
 						&mut self.rng,
 						result.ok_or(FatalError::RequesterReceiverFinished)?,
 						&self.metrics,
+						&mut self.reputation,
 					)
 					.await;
 					log_error(result.map_err(From::from), "handle_requester_message")?;
@@ -1406,7 +276,8 @@
 					);
 				},
 				MuxedMessage::Response(result) => {
-					vstaging::handle_response(&mut ctx, &mut state, result).await;
+					vstaging::handle_response(&mut ctx, &mut state, result, &mut self.reputation)
+						.await;
 				},
 				MuxedMessage::RetryRequest(()) => {
 					// A pending request is ready to retry. This is only a signal to call
@@ -1416,221 +287,6 @@
 			};
 
 			vstaging::dispatch_requests(&mut ctx, &mut state).await;
-=======
-			select! {
-				_ = reputation_delay => {
-					self.reputation.send(ctx.sender()).await;
-					reputation_delay = new_reputation_delay();
-				},
-				message = MuxedMessage::receive(&mut ctx, &mut req_receiver, &mut res_receiver).fuse() => {
-					match message {
-						MuxedMessage::Subsystem(result) => {
-							let result = self
-								.handle_subsystem_message(
-									&mut ctx,
-									&mut runtime,
-									&mut peers,
-									&mut topology_storage,
-									&mut authorities,
-									&mut active_heads,
-									&mut recent_outdated_heads,
-									&req_sender,
-									result?,
-								)
-								.await;
-							match result.into_nested()? {
-								Ok(true) => break,
-								Ok(false) => {},
-								Err(jfyi) => gum::debug!(target: LOG_TARGET, error = ?jfyi),
-							}
-						},
-						MuxedMessage::Requester(result) => {
-							let result = self
-								.handle_requester_message(
-									&mut ctx,
-									&topology_storage,
-									&mut peers,
-									&mut active_heads,
-									&recent_outdated_heads,
-									&req_sender,
-									&mut runtime,
-									result.ok_or(FatalError::RequesterReceiverFinished)?,
-								)
-								.await;
-							log_error(result.map_err(From::from), "handle_requester_message")?;
-						},
-						MuxedMessage::Responder(result) => {
-							let result = self
-								.handle_responder_message(
-									&peers,
-									&mut active_heads,
-									result.ok_or(FatalError::ResponderReceiverFinished)?,
-								)
-								.await;
-							log_error(result.map_err(From::from), "handle_responder_message")?;
-						},
-					};
-				}
-			}
-		}
-		Ok(())
-	}
-
-	/// Handle messages from responder background task.
-	async fn handle_responder_message(
-		&self,
-		peers: &HashMap<PeerId, PeerData>,
-		active_heads: &mut HashMap<Hash, ActiveHeadData>,
-		message: ResponderMessage,
-	) -> JfyiErrorResult<()> {
-		match message {
-			ResponderMessage::GetData { requesting_peer, relay_parent, candidate_hash, tx } => {
-				if !requesting_peer_knows_about_candidate(
-					peers,
-					&requesting_peer,
-					&relay_parent,
-					&candidate_hash,
-				)? {
-					return Err(JfyiError::RequestedUnannouncedCandidate(
-						requesting_peer,
-						candidate_hash,
-					))
-				}
-
-				let active_head =
-					active_heads.get(&relay_parent).ok_or(JfyiError::NoSuchHead(relay_parent))?;
-
-				let committed = match active_head.waiting_large_statements.get(&candidate_hash) {
-					Some(LargeStatementStatus::FetchedOrShared(committed)) => committed.clone(),
-					_ =>
-						return Err(JfyiError::NoSuchFetchedLargeStatement(
-							relay_parent,
-							candidate_hash,
-						)),
-				};
-
-				tx.send(committed).map_err(|_| JfyiError::ResponderGetDataCanceled)?;
-			},
-		}
-		Ok(())
-	}
-
-	async fn handle_requester_message<Context>(
-		&mut self,
-		ctx: &mut Context,
-		topology_storage: &SessionBoundGridTopologyStorage,
-		peers: &mut HashMap<PeerId, PeerData>,
-		active_heads: &mut HashMap<Hash, ActiveHeadData>,
-		recent_outdated_heads: &RecentOutdatedHeads,
-		req_sender: &mpsc::Sender<RequesterMessage>,
-		runtime: &mut RuntimeInfo,
-		message: RequesterMessage,
-	) -> JfyiErrorResult<()> {
-		match message {
-			RequesterMessage::Finished {
-				relay_parent,
-				candidate_hash,
-				from_peer,
-				response,
-				bad_peers,
-			} => {
-				for bad in bad_peers {
-					modify_reputation(&mut self.reputation, ctx.sender(), bad, COST_FETCH_FAIL)
-						.await;
-				}
-				modify_reputation(
-					&mut self.reputation,
-					ctx.sender(),
-					from_peer,
-					BENEFIT_VALID_RESPONSE,
-				)
-				.await;
-
-				let active_head = active_heads
-					.get_mut(&relay_parent)
-					.ok_or(JfyiError::NoSuchHead(relay_parent))?;
-
-				let status = active_head.waiting_large_statements.remove(&candidate_hash);
-
-				let info = match status {
-					Some(LargeStatementStatus::Fetching(info)) => info,
-					Some(LargeStatementStatus::FetchedOrShared(_)) => {
-						// We are no longer interested in the data.
-						return Ok(())
-					},
-					None =>
-						return Err(JfyiError::NoSuchLargeStatementStatus(
-							relay_parent,
-							candidate_hash,
-						)),
-				};
-
-				active_head
-					.waiting_large_statements
-					.insert(candidate_hash, LargeStatementStatus::FetchedOrShared(response));
-
-				// Cache is now populated, send all messages:
-				for (peer, messages) in info.available_peers {
-					for message in messages {
-						handle_incoming_message_and_circulate(
-							peer,
-							topology_storage,
-							peers,
-							active_heads,
-							recent_outdated_heads,
-							ctx,
-							message,
-							req_sender,
-							&self.metrics,
-							runtime,
-							&mut self.rng,
-							&mut self.reputation,
-						)
-						.await;
-					}
-				}
-			},
-			RequesterMessage::SendRequest(req) => {
-				ctx.send_message(NetworkBridgeTxMessage::SendRequests(
-					vec![req],
-					IfDisconnected::ImmediateError,
-				))
-				.await;
-			},
-			RequesterMessage::GetMorePeers { relay_parent, candidate_hash, tx } => {
-				let active_head = active_heads
-					.get_mut(&relay_parent)
-					.ok_or(JfyiError::NoSuchHead(relay_parent))?;
-
-				let status = active_head.waiting_large_statements.get_mut(&candidate_hash);
-
-				let info = match status {
-					Some(LargeStatementStatus::Fetching(info)) => info,
-					Some(LargeStatementStatus::FetchedOrShared(_)) => {
-						// This task is going to die soon - no need to send it anything.
-						gum::debug!(target: LOG_TARGET, "Zombie task wanted more peers.");
-						return Ok(())
-					},
-					None =>
-						return Err(JfyiError::NoSuchLargeStatementStatus(
-							relay_parent,
-							candidate_hash,
-						)),
-				};
-
-				if info.peers_to_try.is_empty() {
-					info.peer_sender = Some(tx);
-				} else {
-					let peers_to_try = std::mem::take(&mut info.peers_to_try);
-					if let Err(peers) = tx.send(peers_to_try) {
-						// No longer interested for now - might want them later:
-						info.peers_to_try = peers;
-					}
-				}
-			},
-			RequesterMessage::ReportPeer(peer, rep) =>
-				modify_reputation(&mut self.reputation, ctx.sender(), peer, rep).await,
->>>>>>> 41e2bb84
 		}
 		Ok(())
 	}
@@ -1696,8 +352,14 @@
 						)
 						.await?;
 					} else {
-						vstaging::share_local_statement(ctx, state, relay_parent, statement)
-							.await?;
+						vstaging::share_local_statement(
+							ctx,
+							state,
+							relay_parent,
+							statement,
+							&mut self.reputation,
+						)
+						.await?;
 					}
 				},
 				StatementDistributionMessage::NetworkBridgeUpdate(event) => {
@@ -1744,37 +406,20 @@
 							event.clone(),
 							&mut self.rng,
 							metrics,
+							&mut self.reputation,
 						)
 						.await;
 					}
 
 					if target.targets_current() {
 						// pass to vstaging.
-						vstaging::handle_network_update(ctx, state, event).await;
-					}
-				},
-<<<<<<< HEAD
+						vstaging::handle_network_update(ctx, state, event, &mut self.reputation)
+							.await;
+					}
+				},
 				StatementDistributionMessage::Backed(candidate_hash) => {
 					crate::vstaging::handle_backed_candidate_message(ctx, state, candidate_hash)
 						.await;
-=======
-				StatementDistributionMessage::NetworkBridgeUpdate(event) => {
-					handle_network_update(
-						peers,
-						topology_storage,
-						authorities,
-						active_heads,
-						&*recent_outdated_heads,
-						ctx,
-						req_sender,
-						event,
-						metrics,
-						runtime,
-						&mut self.rng,
-						&mut self.reputation,
-					)
-					.await;
->>>>>>> 41e2bb84
 				},
 			},
 		}
