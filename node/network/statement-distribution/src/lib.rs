--- conflicted
+++ resolved
@@ -1212,13 +1212,8 @@
 			},
 		};
 
-<<<<<<< HEAD
-		let pool = ThreadPool::new().unwrap();
+		let pool = sp_core::testing::SpawnBlockingExecutor::new();
 		let (mut ctx, mut handle) = polkadot_subsystem::test_helpers::make_subsystem_context(pool);
-=======
-		let pool = sp_core::testing::SpawnBlockingExecutor::new();
-		let (mut ctx, mut handle) = subsystem_test::make_subsystem_context(pool);
->>>>>>> 5d7142f1
 		let peer = PeerId::random();
 
 		executor::block_on(async move {
@@ -1309,13 +1304,8 @@
 			(peer_c.clone(), peer_data_from_view(peer_c_view)),
 		].into_iter().collect();
 
-<<<<<<< HEAD
-		let pool = ThreadPool::new().unwrap();
+		let pool = sp_core::testing::SpawnBlockingExecutor::new();
 		let (mut ctx, mut handle) = polkadot_subsystem::test_helpers::make_subsystem_context(pool);
-=======
-		let pool = sp_core::testing::SpawnBlockingExecutor::new();
-		let (mut ctx, mut handle) = subsystem_test::make_subsystem_context(pool);
->>>>>>> 5d7142f1
 
 		executor::block_on(async move {
 			let statement = {
