// Copyright 2021 Parity Technologies (UK) Ltd.
// This file is part of Polkadot.

// Polkadot is free software: you can redistribute it and/or modify
// it under the terms of the GNU General Public License as published by
// the Free Software Foundation, either version 3 of the License, or
// (at your option) any later version.

// Polkadot is distributed in the hope that it will be useful,
// but WITHOUT ANY WARRANTY; without even the implied warranty of
// MERCHANTABILITY or FITNESS FOR A PARTICULAR PURPOSE.  See the
// GNU General Public License for more details.

// You should have received a copy of the GNU General Public License
// along with Polkadot.  If not, see <http://www.gnu.org/licenses/>.

//! The Statement Distribution Subsystem.
//!
//! This is responsible for distributing signed statements about candidate
//! validity among validators.

#![deny(unused_crate_dependencies)]
#![warn(missing_docs)]

use error::{log_error, FatalResult, JfyiErrorResult};
use parity_scale_codec::Encode;

use polkadot_node_network_protocol::{
	peer_set::{IsAuthority, PeerSet},
	request_response::{v1 as request_v1, IncomingRequestReceiver},
	v1::{self as protocol_v1, StatementMetadata},
	IfDisconnected, PeerId, UnifiedReputationChange as Rep, View,
};
use polkadot_node_primitives::{SignedFullStatement, Statement, UncheckedSignedFullStatement};
use polkadot_node_subsystem_util::{self as util, rand, MIN_GOSSIP_PEERS};

use polkadot_primitives::v2::{
	AuthorityDiscoveryId, CandidateHash, CommittedCandidateReceipt, CompactStatement, Hash,
	SignedStatement, SigningContext, UncheckedSignedStatement, ValidatorId, ValidatorIndex,
	ValidatorSignature,
};
use polkadot_subsystem::{
	jaeger,
	messages::{
		AllMessages, CandidateBackingMessage, NetworkBridgeEvent, NetworkBridgeMessage,
		StatementDistributionMessage,
	},
	overseer, ActiveLeavesUpdate, FromOverseer, OverseerSignal, PerLeafSpan, SpawnedSubsystem,
	SubsystemContext, SubsystemError,
};

use futures::{
	channel::{mpsc, oneshot},
	future::RemoteHandle,
	prelude::*,
};
use indexmap::{map::Entry as IEntry, IndexMap};
use sp_keystore::SyncCryptoStorePtr;
use util::runtime::RuntimeInfo;

use std::collections::{hash_map::Entry, HashMap, HashSet, VecDeque};

use fatality::Nested;

mod error;
pub use error::{Error, FatalError, JfyiError, Result};

/// Background task logic for requesting of large statements.
mod requester;
use requester::{fetch, RequesterMessage};

/// Background task logic for responding for large statements.
mod responder;
use responder::{respond, ResponderMessage};

/// Metrics for the statement distribution
pub(crate) mod metrics;
use metrics::Metrics;

#[cfg(test)]
mod tests;

const COST_UNEXPECTED_STATEMENT: Rep = Rep::CostMinor("Unexpected Statement");
const COST_UNEXPECTED_STATEMENT_MISSING_KNOWLEDGE: Rep =
	Rep::CostMinor("Unexpected Statement, missing knowlege for relay parent");
const COST_UNEXPECTED_STATEMENT_UNKNOWN_CANDIDATE: Rep =
	Rep::CostMinor("Unexpected Statement, unknown candidate");
const COST_UNEXPECTED_STATEMENT_REMOTE: Rep =
	Rep::CostMinor("Unexpected Statement, remote not allowed");

const COST_FETCH_FAIL: Rep =
	Rep::CostMinor("Requesting `CommittedCandidateReceipt` from peer failed");
const COST_INVALID_SIGNATURE: Rep = Rep::CostMajor("Invalid Statement Signature");
const COST_WRONG_HASH: Rep = Rep::CostMajor("Received candidate had wrong hash");
const COST_DUPLICATE_STATEMENT: Rep =
	Rep::CostMajorRepeated("Statement sent more than once by peer");
const COST_APPARENT_FLOOD: Rep = Rep::Malicious("Peer appears to be flooding us with statements");

const BENEFIT_VALID_STATEMENT: Rep = Rep::BenefitMajor("Peer provided a valid statement");
const BENEFIT_VALID_STATEMENT_FIRST: Rep =
	Rep::BenefitMajorFirst("Peer was the first to provide a valid statement");
const BENEFIT_VALID_RESPONSE: Rep =
	Rep::BenefitMajor("Peer provided a valid large statement response");

/// The maximum amount of candidates each validator is allowed to second at any relay-parent.
/// Short for "Validator Candidate Threshold".
///
/// This is the amount of candidates we keep per validator at any relay-parent.
/// Typically we will only keep 1, but when a validator equivocates we will need to track 2.
const VC_THRESHOLD: usize = 2;

const LOG_TARGET: &str = "parachain::statement-distribution";

/// Large statements should be rare.
const MAX_LARGE_STATEMENTS_PER_SENDER: usize = 20;

/// The statement distribution subsystem.
pub struct StatementDistributionSubsystem<R> {
	/// Pointer to a keystore, which is required for determining this node's validator index.
	keystore: SyncCryptoStorePtr,
	/// Receiver for incoming large statement requests.
	req_receiver: Option<IncomingRequestReceiver<request_v1::StatementFetchingRequest>>,
	/// Prometheus metrics
	metrics: Metrics,
	/// Pseudo-random generator for peers selection logic
	rng: R,
}

impl<Context, R: rand::Rng + Send + Sync + 'static> overseer::Subsystem<Context, SubsystemError>
	for StatementDistributionSubsystem<R>
where
	Context: SubsystemContext<Message = StatementDistributionMessage>,
	Context: overseer::SubsystemContext<Message = StatementDistributionMessage>,
{
	fn start(self, ctx: Context) -> SpawnedSubsystem {
		// Swallow error because failure is fatal to the node and we log with more precision
		// within `run`.
		SpawnedSubsystem {
			name: "statement-distribution-subsystem",
			future: self
				.run(ctx)
				.map_err(|e| SubsystemError::with_origin("statement-distribution", e))
				.boxed(),
		}
	}
}

#[derive(Default)]
struct RecentOutdatedHeads {
	buf: VecDeque<Hash>,
}

impl RecentOutdatedHeads {
	fn note_outdated(&mut self, hash: Hash) {
		const MAX_BUF_LEN: usize = 10;

		self.buf.push_back(hash);

		while self.buf.len() > MAX_BUF_LEN {
			let _ = self.buf.pop_front();
		}
	}

	fn is_recent_outdated(&self, hash: &Hash) -> bool {
		self.buf.contains(hash)
	}
}

/// Tracks our impression of a single peer's view of the candidates a validator has seconded
/// for a given relay-parent.
///
/// It is expected to receive at most `VC_THRESHOLD` from us and be aware of at most `VC_THRESHOLD`
/// via other means.
#[derive(Default)]
struct VcPerPeerTracker {
	local_observed: arrayvec::ArrayVec<[CandidateHash; VC_THRESHOLD]>,
	remote_observed: arrayvec::ArrayVec<[CandidateHash; VC_THRESHOLD]>,
}

impl VcPerPeerTracker {
	/// Note that the remote should now be aware that a validator has seconded a given candidate (by hash)
	/// based on a message that we have sent it from our local pool.
	fn note_local(&mut self, h: CandidateHash) {
		if !note_hash(&mut self.local_observed, h) {
			gum::warn!(
				target: LOG_TARGET,
				"Statement distribution is erroneously attempting to distribute more \
				than {} candidate(s) per validator index. Ignoring",
				VC_THRESHOLD,
			);
		}
	}

	/// Note that the remote should now be aware that a validator has seconded a given candidate (by hash)
	/// based on a message that it has sent us.
	///
	/// Returns `true` if the peer was allowed to send us such a message, `false` otherwise.
	fn note_remote(&mut self, h: CandidateHash) -> bool {
		note_hash(&mut self.remote_observed, h)
	}

	/// Returns `true` if the peer is allowed to send us such a message, `false` otherwise.
	fn is_wanted_candidate(&self, h: &CandidateHash) -> bool {
		!self.remote_observed.contains(h) && !self.remote_observed.is_full()
	}
}

fn note_hash(
	observed: &mut arrayvec::ArrayVec<[CandidateHash; VC_THRESHOLD]>,
	h: CandidateHash,
) -> bool {
	if observed.contains(&h) {
		return true
	}

	observed.try_push(h).is_ok()
}

/// knowledge that a peer has about goings-on in a relay parent.
#[derive(Default)]
struct PeerRelayParentKnowledge {
	/// candidates that the peer is aware of because we sent statements to it. This indicates that we can
	/// send other statements pertaining to that candidate.
	sent_candidates: HashSet<CandidateHash>,
	/// candidates that peer is aware of, because we received statements from it.
	received_candidates: HashSet<CandidateHash>,
	/// fingerprints of all statements a peer should be aware of: those that
	/// were sent to the peer by us.
	sent_statements: HashSet<(CompactStatement, ValidatorIndex)>,
	/// fingerprints of all statements a peer should be aware of: those that
	/// were sent to us by the peer.
	received_statements: HashSet<(CompactStatement, ValidatorIndex)>,
	/// How many candidates this peer is aware of for each given validator index.
	seconded_counts: HashMap<ValidatorIndex, VcPerPeerTracker>,
	/// How many statements we've received for each candidate that we're aware of.
	received_message_count: HashMap<CandidateHash, usize>,

	/// How many large statements this peer already sent us.
	///
	/// Flood protection for large statements is rather hard and as soon as we get
	/// `https://github.com/paritytech/polkadot/issues/2979` implemented also no longer necessary.
	/// Reason: We keep messages around until we fetched the payload, but if a node makes up
	/// statements and never provides the data, we will keep it around for the slot duration. Not
	/// even signature checking would help, as the sender, if a validator, can just sign arbitrary
	/// invalid statements and will not face any consequences as long as it won't provide the
	/// payload.
	///
	/// Quick and temporary fix, only accept `MAX_LARGE_STATEMENTS_PER_SENDER` per connected node.
	///
	/// Large statements should be rare, if they were not, we would run into problems anyways, as
	/// we would not be able to distribute them in a timely manner. Therefore
	/// `MAX_LARGE_STATEMENTS_PER_SENDER` can be set to a relatively small number. It is also not
	/// per candidate hash, but in total as candidate hashes can be made up, as illustrated above.
	///
	/// An attacker could still try to fill up our memory, by repeatedly disconnecting and
	/// connecting again with new peer ids, but we assume that the resulting effective bandwidth
	/// for such an attack would be too low.
	large_statement_count: usize,

	/// We have seen a message that that is unexpected from this peer, so note this fact
	/// and stop subsequent logging and peer reputation flood.
	unexpected_count: usize,
}

impl PeerRelayParentKnowledge {
	/// Updates our view of the peer's knowledge with this statement's fingerprint based
	/// on something that we would like to send to the peer.
	///
	/// NOTE: assumes `self.can_send` returned true before this call.
	///
	/// Once the knowledge has incorporated a statement, it cannot be incorporated again.
	///
	/// This returns `true` if this is the first time the peer has become aware of a
	/// candidate with the given hash.
	fn send(&mut self, fingerprint: &(CompactStatement, ValidatorIndex)) -> bool {
		debug_assert!(
			self.can_send(fingerprint),
			"send is only called after `can_send` returns true; qed",
		);

		let new_known = match fingerprint.0 {
			CompactStatement::Seconded(ref h) => {
				self.seconded_counts.entry(fingerprint.1).or_default().note_local(h.clone());

				let was_known = self.is_known_candidate(h);
				self.sent_candidates.insert(h.clone());
				!was_known
			},
			CompactStatement::Valid(_) => false,
		};

		self.sent_statements.insert(fingerprint.clone());

		new_known
	}

	/// This returns `true` if the peer cannot accept this statement, without altering internal
	/// state, `false` otherwise.
	fn can_send(&self, fingerprint: &(CompactStatement, ValidatorIndex)) -> bool {
		let already_known = self.sent_statements.contains(fingerprint) ||
			self.received_statements.contains(fingerprint);

		if already_known {
			return false
		}

		match fingerprint.0 {
			CompactStatement::Valid(ref h) => {
				// The peer can only accept Valid statements for which it is aware
				// of the corresponding candidate.
				self.is_known_candidate(h)
			},
			CompactStatement::Seconded(_) => true,
		}
	}

	/// Attempt to update our view of the peer's knowledge with this statement's fingerprint based on
	/// a message we are receiving from the peer.
	///
	/// Provide the maximum message count that we can receive per candidate. In practice we should
	/// not receive more statements for any one candidate than there are members in the group assigned
	/// to that para, but this maximum needs to be lenient to account for equivocations that may be
	/// cross-group. As such, a maximum of 2 * `n_validators` is recommended.
	///
	/// This returns an error if the peer should not have sent us this message according to protocol
	/// rules for flood protection.
	///
	/// If this returns `Ok`, the internal state has been altered. After `receive`ing a new
	/// candidate, we are then cleared to send the peer further statements about that candidate.
	///
	/// This returns `Ok(true)` if this is the first time the peer has become aware of a
	/// candidate with given hash.
	fn receive(
		&mut self,
		fingerprint: &(CompactStatement, ValidatorIndex),
		max_message_count: usize,
	) -> std::result::Result<bool, Rep> {
		// We don't check `sent_statements` because a statement could be in-flight from both
		// sides at the same time.
		if self.received_statements.contains(fingerprint) {
			return Err(COST_DUPLICATE_STATEMENT)
		}

		let (candidate_hash, fresh) = match fingerprint.0 {
			CompactStatement::Seconded(ref h) => {
				let allowed_remote = self
					.seconded_counts
					.entry(fingerprint.1)
					.or_insert_with(Default::default)
					.note_remote(h.clone());

				if !allowed_remote {
					return Err(COST_UNEXPECTED_STATEMENT_REMOTE)
				}

				(h, !self.is_known_candidate(h))
			},
			CompactStatement::Valid(ref h) => {
				if !self.is_known_candidate(h) {
					return Err(COST_UNEXPECTED_STATEMENT_UNKNOWN_CANDIDATE)
				}

				(h, false)
			},
		};

		{
			let received_per_candidate =
				self.received_message_count.entry(*candidate_hash).or_insert(0);

			if *received_per_candidate >= max_message_count {
				return Err(COST_APPARENT_FLOOD)
			}

			*received_per_candidate += 1;
		}

		self.received_statements.insert(fingerprint.clone());
		self.received_candidates.insert(candidate_hash.clone());
		Ok(fresh)
	}

	/// Note a received large statement metadata.
	fn receive_large_statement(&mut self) -> std::result::Result<(), Rep> {
		if self.large_statement_count >= MAX_LARGE_STATEMENTS_PER_SENDER {
			return Err(COST_APPARENT_FLOOD)
		}
		self.large_statement_count += 1;
		Ok(())
	}

	/// This method does the same checks as `receive` without modifying the internal state.
	/// Returns an error if the peer should not have sent us this message according to protocol
	/// rules for flood protection.
	fn check_can_receive(
		&self,
		fingerprint: &(CompactStatement, ValidatorIndex),
		max_message_count: usize,
	) -> std::result::Result<(), Rep> {
		// We don't check `sent_statements` because a statement could be in-flight from both
		// sides at the same time.
		if self.received_statements.contains(fingerprint) {
			return Err(COST_DUPLICATE_STATEMENT)
		}

		let candidate_hash = match fingerprint.0 {
			CompactStatement::Seconded(ref h) => {
				let allowed_remote = self
					.seconded_counts
					.get(&fingerprint.1)
					.map_or(true, |r| r.is_wanted_candidate(h));

				if !allowed_remote {
					return Err(COST_UNEXPECTED_STATEMENT_REMOTE)
				}

				h
			},
			CompactStatement::Valid(ref h) => {
				if !self.is_known_candidate(&h) {
					return Err(COST_UNEXPECTED_STATEMENT_UNKNOWN_CANDIDATE)
				}

				h
			},
		};

		let received_per_candidate = self.received_message_count.get(candidate_hash).unwrap_or(&0);

		if *received_per_candidate >= max_message_count {
			Err(COST_APPARENT_FLOOD)
		} else {
			Ok(())
		}
	}

	/// Check for candidates that the peer is aware of. This indicates that we can
	/// send other statements pertaining to that candidate.
	fn is_known_candidate(&self, candidate: &CandidateHash) -> bool {
		self.sent_candidates.contains(candidate) || self.received_candidates.contains(candidate)
	}
}

struct PeerData {
	view: View,
	view_knowledge: HashMap<Hash, PeerRelayParentKnowledge>,
	/// Peer might be known as authority with the given ids.
	maybe_authority: Option<HashSet<AuthorityDiscoveryId>>,
}

impl PeerData {
	/// Updates our view of the peer's knowledge with this statement's fingerprint based
	/// on something that we would like to send to the peer.
	///
	/// NOTE: assumes `self.can_send` returned true before this call.
	///
	/// Once the knowledge has incorporated a statement, it cannot be incorporated again.
	///
	/// This returns `true` if this is the first time the peer has become aware of a
	/// candidate with the given hash.
	fn send(
		&mut self,
		relay_parent: &Hash,
		fingerprint: &(CompactStatement, ValidatorIndex),
	) -> bool {
		debug_assert!(
			self.can_send(relay_parent, fingerprint),
			"send is only called after `can_send` returns true; qed",
		);
		self.view_knowledge
			.get_mut(relay_parent)
			.expect("send is only called after `can_send` returns true; qed")
			.send(fingerprint)
	}

	/// This returns `None` if the peer cannot accept this statement, without altering internal
	/// state.
	fn can_send(
		&self,
		relay_parent: &Hash,
		fingerprint: &(CompactStatement, ValidatorIndex),
	) -> bool {
		self.view_knowledge.get(relay_parent).map_or(false, |k| k.can_send(fingerprint))
	}

	/// Attempt to update our view of the peer's knowledge with this statement's fingerprint based on
	/// a message we are receiving from the peer.
	///
	/// Provide the maximum message count that we can receive per candidate. In practice we should
	/// not receive more statements for any one candidate than there are members in the group assigned
	/// to that para, but this maximum needs to be lenient to account for equivocations that may be
	/// cross-group. As such, a maximum of 2 * `n_validators` is recommended.
	///
	/// This returns an error if the peer should not have sent us this message according to protocol
	/// rules for flood protection.
	///
	/// If this returns `Ok`, the internal state has been altered. After `receive`ing a new
	/// candidate, we are then cleared to send the peer further statements about that candidate.
	///
	/// This returns `Ok(true)` if this is the first time the peer has become aware of a
	/// candidate with given hash.
	fn receive(
		&mut self,
		relay_parent: &Hash,
		fingerprint: &(CompactStatement, ValidatorIndex),
		max_message_count: usize,
	) -> std::result::Result<bool, Rep> {
		self.view_knowledge
			.get_mut(relay_parent)
			.ok_or(COST_UNEXPECTED_STATEMENT_MISSING_KNOWLEDGE)?
			.receive(fingerprint, max_message_count)
	}

	/// This method does the same checks as `receive` without modifying the internal state.
	/// Returns an error if the peer should not have sent us this message according to protocol
	/// rules for flood protection.
	fn check_can_receive(
		&self,
		relay_parent: &Hash,
		fingerprint: &(CompactStatement, ValidatorIndex),
		max_message_count: usize,
	) -> std::result::Result<(), Rep> {
		self.view_knowledge
			.get(relay_parent)
			.ok_or(COST_UNEXPECTED_STATEMENT_MISSING_KNOWLEDGE)?
			.check_can_receive(fingerprint, max_message_count)
	}

	/// Receive a notice about out of view statement and returns the value of the old flag
	fn receive_unexpected(&mut self, relay_parent: &Hash) -> usize {
		self.view_knowledge
			.get_mut(relay_parent)
			.map_or(0_usize, |relay_parent_peer_knowledge| {
				let old = relay_parent_peer_knowledge.unexpected_count;
				relay_parent_peer_knowledge.unexpected_count += 1_usize;
				old
			})
	}

	/// Basic flood protection for large statements.
	fn receive_large_statement(&mut self, relay_parent: &Hash) -> std::result::Result<(), Rep> {
		self.view_knowledge
			.get_mut(relay_parent)
			.ok_or(COST_UNEXPECTED_STATEMENT_MISSING_KNOWLEDGE)?
			.receive_large_statement()
	}
}

// A statement stored while a relay chain head is active.
#[derive(Debug, Copy, Clone)]
struct StoredStatement<'a> {
	comparator: &'a StoredStatementComparator,
	statement: &'a SignedFullStatement,
}

// A value used for comparison of stored statements to each other.
//
// The compact version of the statement, the validator index, and the signature of the validator
// is enough to differentiate between all types of equivocations, as long as the signature is
// actually checked to be valid. The same statement with 2 signatures and 2 statements with
// different (or same) signatures wll all be correctly judged to be unequal with this comparator.
#[derive(PartialEq, Eq, Hash, Clone, Debug)]
struct StoredStatementComparator {
	compact: CompactStatement,
	validator_index: ValidatorIndex,
	signature: ValidatorSignature,
}

impl<'a> From<(&'a StoredStatementComparator, &'a SignedFullStatement)> for StoredStatement<'a> {
	fn from(
		(comparator, statement): (&'a StoredStatementComparator, &'a SignedFullStatement),
	) -> Self {
		Self { comparator, statement }
	}
}

impl<'a> StoredStatement<'a> {
	fn compact(&self) -> &'a CompactStatement {
		&self.comparator.compact
	}

	fn fingerprint(&self) -> (CompactStatement, ValidatorIndex) {
		(self.comparator.compact.clone(), self.statement.validator_index())
	}
}

#[derive(Debug)]
enum NotedStatement<'a> {
	NotUseful,
	Fresh(StoredStatement<'a>),
	UsefulButKnown,
}

/// Large statement fetching status.
enum LargeStatementStatus {
	/// We are currently fetching the statement data from a remote peer. We keep a list of other nodes
	/// claiming to have that data and will fallback on them.
	Fetching(FetchingInfo),
	/// Statement data is fetched or we got it locally via `StatementDistributionMessage::Share`.
	FetchedOrShared(CommittedCandidateReceipt),
}

/// Info about a fetch in progress.
struct FetchingInfo {
	/// All peers that send us a `LargeStatement` or a `Valid` statement for the given
	/// `CandidateHash`, together with their originally sent messages.
	///
	/// We use an `IndexMap` here to preserve the ordering of peers sending us messages. This is
	/// desirable because we reward first sending peers with reputation.
	available_peers: IndexMap<PeerId, Vec<protocol_v1::StatementDistributionMessage>>,
	/// Peers left to try in case the background task needs it.
	peers_to_try: Vec<PeerId>,
	/// Sender for sending fresh peers to the fetching task in case of failure.
	peer_sender: Option<oneshot::Sender<Vec<PeerId>>>,
	/// Task taking care of the request.
	///
	/// Will be killed once dropped.
	#[allow(dead_code)]
	fetching_task: RemoteHandle<()>,
}

/// Messages to be handled in this subsystem.
enum MuxedMessage {
	/// Messages from other subsystems.
	Subsystem(FatalResult<FromOverseer<StatementDistributionMessage>>),
	/// Messages from spawned requester background tasks.
	Requester(Option<RequesterMessage>),
	/// Messages from spawned responder background task.
	Responder(Option<ResponderMessage>),
}

impl MuxedMessage {
	async fn receive(
		ctx: &mut (impl SubsystemContext<Message = StatementDistributionMessage>
		          + overseer::SubsystemContext<Message = StatementDistributionMessage>),
		from_requester: &mut mpsc::Receiver<RequesterMessage>,
		from_responder: &mut mpsc::Receiver<ResponderMessage>,
	) -> MuxedMessage {
		// We are only fusing here to make `select` happy, in reality we will quit if one of those
		// streams end:
		let from_overseer = ctx.recv().fuse();
		let from_requester = from_requester.next();
		let from_responder = from_responder.next();
		futures::pin_mut!(from_overseer, from_requester, from_responder);
		futures::select! {
			msg = from_overseer => MuxedMessage::Subsystem(msg.map_err(FatalError::SubsystemReceive)),
			msg = from_requester => MuxedMessage::Requester(msg),
			msg = from_responder => MuxedMessage::Responder(msg),
		}
	}
}

#[derive(Debug, PartialEq, Eq)]
enum DeniedStatement {
	NotUseful,
	UsefulButKnown,
}

struct ActiveHeadData {
	/// All candidates we are aware of for this head, keyed by hash.
	candidates: HashSet<CandidateHash>,
	/// Stored statements for circulation to peers.
	///
	/// These are iterable in insertion order, and `Seconded` statements are always
	/// accepted before dependent statements.
	statements: IndexMap<StoredStatementComparator, SignedFullStatement>,
	/// Large statements we are waiting for with associated meta data.
	waiting_large_statements: HashMap<CandidateHash, LargeStatementStatus>,
	/// The parachain validators at the head's child session index.
	validators: Vec<ValidatorId>,
	/// The current session index of this fork.
	session_index: sp_staking::SessionIndex,
	/// How many `Seconded` statements we've seen per validator.
	seconded_counts: HashMap<ValidatorIndex, usize>,
	/// A Jaeger span for this head, so we can attach data to it.
	span: PerLeafSpan,
}

impl ActiveHeadData {
	fn new(
		validators: Vec<ValidatorId>,
		session_index: sp_staking::SessionIndex,
		span: PerLeafSpan,
	) -> Self {
		ActiveHeadData {
			candidates: Default::default(),
			statements: Default::default(),
			waiting_large_statements: Default::default(),
			validators,
			session_index,
			seconded_counts: Default::default(),
			span,
		}
	}

	/// Note the given statement.
	///
	/// If it was not already known and can be accepted,  returns `NotedStatement::Fresh`,
	/// with a handle to the statement.
	///
	/// If it can be accepted, but we already know it, returns `NotedStatement::UsefulButKnown`.
	///
	/// We accept up to `VC_THRESHOLD` (2 at time of writing) `Seconded` statements
	/// per validator. These will be the first ones we see. The statement is assumed
	/// to have been checked, including that the validator index is not out-of-bounds and
	/// the signature is valid.
	///
	/// Any other statements or those that reference a candidate we are not aware of cannot be accepted
	/// and will return `NotedStatement::NotUseful`.
	fn note_statement(&mut self, statement: SignedFullStatement) -> NotedStatement {
		let validator_index = statement.validator_index();
		let comparator = StoredStatementComparator {
			compact: statement.payload().to_compact(),
			validator_index,
			signature: statement.signature().clone(),
		};

		match comparator.compact {
			CompactStatement::Seconded(h) => {
				let seconded_so_far = self.seconded_counts.entry(validator_index).or_insert(0);
				if *seconded_so_far >= VC_THRESHOLD {
					gum::trace!(
						target: LOG_TARGET,
						?validator_index,
						?statement,
						"Extra statement is ignored"
					);
					return NotedStatement::NotUseful
				}

				self.candidates.insert(h);
				if let Some(old) = self.statements.insert(comparator.clone(), statement) {
					gum::trace!(
						target: LOG_TARGET,
						?validator_index,
						statement = ?old,
						"Known statement"
					);
					NotedStatement::UsefulButKnown
				} else {
					*seconded_so_far += 1;

					gum::trace!(
						target: LOG_TARGET,
						?validator_index,
						statement = ?self.statements.last().expect("Just inserted").1,
						"Noted new statement"
					);
					// This will always return `Some` because it was just inserted.
					let key_value = self
						.statements
						.get_key_value(&comparator)
						.expect("Statement was just inserted; qed");

					NotedStatement::Fresh(key_value.into())
				}
			},
			CompactStatement::Valid(h) => {
				if !self.candidates.contains(&h) {
					gum::trace!(
						target: LOG_TARGET,
						?validator_index,
						?statement,
						"Statement for unknown candidate"
					);
					return NotedStatement::NotUseful
				}

				if let Some(old) = self.statements.insert(comparator.clone(), statement) {
					gum::trace!(
						target: LOG_TARGET,
						?validator_index,
						statement = ?old,
						"Known statement"
					);
					NotedStatement::UsefulButKnown
				} else {
					gum::trace!(
						target: LOG_TARGET,
						?validator_index,
						statement = ?self.statements.last().expect("Just inserted").1,
						"Noted new statement"
					);
					// This will always return `Some` because it was just inserted.
					NotedStatement::Fresh(
						self.statements
							.get_key_value(&comparator)
							.expect("Statement was just inserted; qed")
							.into(),
					)
				}
			},
		}
	}

	/// Returns an error if the statement is already known or not useful
	/// without modifying the internal state.
	fn check_useful_or_unknown(
		&self,
		statement: &UncheckedSignedStatement,
	) -> std::result::Result<(), DeniedStatement> {
		let validator_index = statement.unchecked_validator_index();
		let compact = statement.unchecked_payload();
		let comparator = StoredStatementComparator {
			compact: compact.clone(),
			validator_index,
			signature: statement.unchecked_signature().clone(),
		};

		match compact {
			CompactStatement::Seconded(_) => {
				let seconded_so_far = self.seconded_counts.get(&validator_index).unwrap_or(&0);
				if *seconded_so_far >= VC_THRESHOLD {
					gum::trace!(
						target: LOG_TARGET,
						?validator_index,
						?statement,
						"Extra statement is ignored",
					);
					return Err(DeniedStatement::NotUseful)
				}

				if self.statements.contains_key(&comparator) {
					gum::trace!(
						target: LOG_TARGET,
						?validator_index,
						?statement,
						"Known statement",
					);
					return Err(DeniedStatement::UsefulButKnown)
				}
			},
			CompactStatement::Valid(h) => {
				if !self.candidates.contains(&h) {
					gum::trace!(
						target: LOG_TARGET,
						?validator_index,
						?statement,
						"Statement for unknown candidate",
					);
					return Err(DeniedStatement::NotUseful)
				}

				if self.statements.contains_key(&comparator) {
					gum::trace!(
						target: LOG_TARGET,
						?validator_index,
						?statement,
						"Known statement",
					);
					return Err(DeniedStatement::UsefulButKnown)
				}
			},
		}
		Ok(())
	}

	/// Get an iterator over all statements for the active head. Seconded statements come first.
	fn statements(&self) -> impl Iterator<Item = StoredStatement<'_>> + '_ {
		self.statements.iter().map(Into::into)
	}

	/// Get an iterator over all statements for the active head that are for a particular candidate.
	fn statements_about(
		&self,
		candidate_hash: CandidateHash,
	) -> impl Iterator<Item = StoredStatement<'_>> + '_ {
		self.statements()
			.filter(move |s| s.compact().candidate_hash() == &candidate_hash)
	}
}

/// Check a statement signature under this parent hash.
fn check_statement_signature(
	head: &ActiveHeadData,
	relay_parent: Hash,
	statement: UncheckedSignedStatement,
) -> std::result::Result<SignedStatement, UncheckedSignedStatement> {
	let signing_context =
		SigningContext { session_index: head.session_index, parent_hash: relay_parent };

	head.validators
		.get(statement.unchecked_validator_index().0 as usize)
		.ok_or_else(|| statement.clone())
		.and_then(|v| statement.try_into_checked(&signing_context, v))
}

/// Places the statement in storage if it is new, and then
/// circulates the statement to all peers who have not seen it yet, and
/// sends all statements dependent on that statement to peers who could previously not receive
/// them but now can.
async fn circulate_statement_and_dependents(
	gossip_peers: &HashSet<PeerId>,
	peers: &mut HashMap<PeerId, PeerData>,
	active_heads: &mut HashMap<Hash, ActiveHeadData>,
	ctx: &mut (impl SubsystemContext + overseer::SubsystemContext),
	relay_parent: Hash,
	statement: SignedFullStatement,
	priority_peers: Vec<PeerId>,
	metrics: &Metrics,
	rng: &mut impl rand::Rng,
) {
	let active_head = match active_heads.get_mut(&relay_parent) {
		Some(res) => res,
		None => return,
	};

	let _span = active_head
		.span
		.child("circulate-statement")
		.with_candidate(statement.payload().candidate_hash())
		.with_stage(jaeger::Stage::StatementDistribution);

	// First circulate the statement directly to all peers needing it.
	// The borrow of `active_head` needs to encompass only this (Rust) statement.
	let outputs: Option<(CandidateHash, Vec<PeerId>)> = {
		match active_head.note_statement(statement) {
			NotedStatement::Fresh(stored) => Some((
				*stored.compact().candidate_hash(),
				circulate_statement(
					gossip_peers,
					peers,
					ctx,
					relay_parent,
					stored,
					priority_peers,
					metrics,
					rng,
				)
				.await,
			)),
			_ => None,
		}
	};

	let _span = _span.child("send-to-peers");
	// Now send dependent statements to all peers needing them, if any.
	if let Some((candidate_hash, peers_needing_dependents)) = outputs {
		for peer in peers_needing_dependents {
			if let Some(peer_data) = peers.get_mut(&peer) {
				let _span_loop = _span.child("to-peer").with_peer_id(&peer);
				// defensive: the peer data should always be some because the iterator
				// of peers is derived from the set of peers.
				send_statements_about(
					peer,
					peer_data,
					ctx,
					relay_parent,
					candidate_hash,
					&*active_head,
					metrics,
				)
				.await;
			}
		}
	}
}

/// Create a network message from a given statement.
fn statement_message(
	relay_parent: Hash,
	statement: SignedFullStatement,
	metrics: &Metrics,
) -> protocol_v1::ValidationProtocol {
	let (is_large, size) = is_statement_large(&statement);
	if let Some(size) = size {
		metrics.on_created_message(size);
	}

	let msg = if is_large {
		protocol_v1::StatementDistributionMessage::LargeStatement(StatementMetadata {
			relay_parent,
			candidate_hash: statement.payload().candidate_hash(),
			signed_by: statement.validator_index(),
			signature: statement.signature().clone(),
		})
	} else {
		protocol_v1::StatementDistributionMessage::Statement(relay_parent, statement.into())
	};

	protocol_v1::ValidationProtocol::StatementDistribution(msg)
}

/// Check whether a statement should be treated as large statement.
///
/// Also report size of statement - if it is a `Seconded` statement, otherwise `None`.
fn is_statement_large(statement: &SignedFullStatement) -> (bool, Option<usize>) {
	match &statement.payload() {
		Statement::Seconded(committed) => {
			let size = statement.as_unchecked().encoded_size();
			// Runtime upgrades will always be large and even if not - no harm done.
			if committed.commitments.new_validation_code.is_some() {
				return (true, Some(size))
			}

			// Half max size seems to be a good threshold to start not using notifications:
			let threshold =
				PeerSet::Validation.get_info(IsAuthority::Yes).max_notification_size as usize / 2;

			(size >= threshold, Some(size))
		},
		Statement::Valid(_) => (false, None),
	}
}

/// Circulates a statement to all peers who have not seen it yet, and returns
/// an iterator over peers who need to have dependent statements sent.
async fn circulate_statement<'a>(
	gossip_peers: &HashSet<PeerId>,
	peers: &mut HashMap<PeerId, PeerData>,
	ctx: &mut (impl SubsystemContext + overseer::SubsystemContext),
	relay_parent: Hash,
	stored: StoredStatement<'a>,
	mut priority_peers: Vec<PeerId>,
	metrics: &Metrics,
	rng: &mut impl rand::Rng,
) -> Vec<PeerId> {
	let fingerprint = stored.fingerprint();

	let mut peers_to_send: Vec<PeerId> = peers
		.iter()
		.filter_map(|(peer, data)| {
			if data.can_send(&relay_parent, &fingerprint) {
				Some(peer.clone())
			} else {
				None
			}
		})
		.collect();

	let good_peers: HashSet<&PeerId> = peers_to_send.iter().collect();
	// Only take priority peers we can send data to:
	priority_peers.retain(|p| good_peers.contains(p));

	// Avoid duplicates:
	let priority_set: HashSet<&PeerId> = priority_peers.iter().collect();
	peers_to_send.retain(|p| !priority_set.contains(p));

	util::choose_random_subset_with_rng(
		|e| gossip_peers.contains(e),
		&mut peers_to_send,
		rng,
		MIN_GOSSIP_PEERS,
	);
	// We don't want to use less peers, than we would without any priority peers:
	let min_size = std::cmp::max(peers_to_send.len(), MIN_GOSSIP_PEERS);
	// Make set full:
	let needed_peers = min_size as i64 - priority_peers.len() as i64;
	if needed_peers > 0 {
		peers_to_send.truncate(needed_peers as usize);
		// Order important here - priority peers are placed first, so will be sent first.
		// This gives backers a chance to be among the first in requesting any large statement
		// data.
		priority_peers.append(&mut peers_to_send);
	}
	peers_to_send = priority_peers;
	// We must not have duplicates:
	debug_assert!(
		peers_to_send.len() == peers_to_send.clone().into_iter().collect::<HashSet<_>>().len(),
		"We filter out duplicates above. qed.",
	);
	let peers_to_send: Vec<(PeerId, bool)> = peers_to_send
		.into_iter()
		.map(|peer_id| {
			let new = peers
				.get_mut(&peer_id)
				.expect("a subset is taken above, so it exists; qed")
				.send(&relay_parent, &fingerprint);
			(peer_id, new)
		})
		.collect();

	// Send all these peers the initial statement.
	if !peers_to_send.is_empty() {
		let payload = statement_message(relay_parent, stored.statement.clone(), metrics);
		gum::trace!(
			target: LOG_TARGET,
			?peers_to_send,
			?relay_parent,
			statement = ?stored.statement,
			"Sending statement",
		);
		ctx.send_message(AllMessages::NetworkBridge(NetworkBridgeMessage::SendValidationMessage(
			peers_to_send.iter().map(|(p, _)| p.clone()).collect(),
			payload,
		)))
		.await;
	}

	peers_to_send
		.into_iter()
		.filter_map(|(peer, needs_dependent)| if needs_dependent { Some(peer) } else { None })
		.collect()
}

/// Send all statements about a given candidate hash to a peer.
async fn send_statements_about(
	peer: PeerId,
	peer_data: &mut PeerData,
	ctx: &mut (impl SubsystemContext + overseer::SubsystemContext),
	relay_parent: Hash,
	candidate_hash: CandidateHash,
	active_head: &ActiveHeadData,
	metrics: &Metrics,
) {
	for statement in active_head.statements_about(candidate_hash) {
		let fingerprint = statement.fingerprint();
		if !peer_data.can_send(&relay_parent, &fingerprint) {
			continue
		}
		peer_data.send(&relay_parent, &fingerprint);
		let payload = statement_message(relay_parent, statement.statement.clone(), metrics);

		gum::trace!(
			target: LOG_TARGET,
			?peer,
			?relay_parent,
			?candidate_hash,
			statement = ?statement.statement,
			"Sending statement",
		);
		ctx.send_message(AllMessages::NetworkBridge(NetworkBridgeMessage::SendValidationMessage(
			vec![peer.clone()],
			payload,
		)))
		.await;

		metrics.on_statement_distributed();
	}
}

/// Send all statements at a given relay-parent to a peer.
async fn send_statements(
	peer: PeerId,
	peer_data: &mut PeerData,
	ctx: &mut (impl SubsystemContext + overseer::SubsystemContext),
	relay_parent: Hash,
	active_head: &ActiveHeadData,
	metrics: &Metrics,
) {
	for statement in active_head.statements() {
		let fingerprint = statement.fingerprint();
		if !peer_data.can_send(&relay_parent, &fingerprint) {
			continue
		}
		peer_data.send(&relay_parent, &fingerprint);
		let payload = statement_message(relay_parent, statement.statement.clone(), metrics);

		gum::trace!(
			target: LOG_TARGET,
			?peer,
			?relay_parent,
			statement = ?statement.statement,
			"Sending statement"
		);
		ctx.send_message(AllMessages::NetworkBridge(NetworkBridgeMessage::SendValidationMessage(
			vec![peer.clone()],
			payload,
		)))
		.await;

		metrics.on_statement_distributed();
	}
}

async fn report_peer(
	ctx: &mut (impl SubsystemContext + overseer::SubsystemContext),
	peer: PeerId,
	rep: Rep,
) {
	ctx.send_message(AllMessages::NetworkBridge(NetworkBridgeMessage::ReportPeer(peer, rep)))
		.await
}

/// If message contains a statement, then retrieve it, otherwise fork task to fetch it.
///
/// This function will also return `None` if the message did not pass some basic checks, in that
/// case no statement will be requested, on the flipside you get `ActiveHeadData` in addition to
/// your statement.
///
/// If the message was large, but the result has been fetched already that one is returned.
async fn retrieve_statement_from_message<'a>(
	peer: PeerId,
	message: protocol_v1::StatementDistributionMessage,
	active_head: &'a mut ActiveHeadData,
	ctx: &mut (impl SubsystemContext + overseer::SubsystemContext),
	req_sender: &mpsc::Sender<RequesterMessage>,
	metrics: &Metrics,
) -> Option<UncheckedSignedFullStatement> {
	let fingerprint = message.get_fingerprint();
	let candidate_hash = *fingerprint.0.candidate_hash();

	// Immediately return any Seconded statement:
	let message = if let protocol_v1::StatementDistributionMessage::Statement(h, s) = message {
		if let Statement::Seconded(_) = s.unchecked_payload() {
			return Some(s)
		}
		protocol_v1::StatementDistributionMessage::Statement(h, s)
	} else {
		message
	};

	match active_head.waiting_large_statements.entry(candidate_hash) {
		Entry::Occupied(mut occupied) => {
			match occupied.get_mut() {
				LargeStatementStatus::Fetching(info) => {
					let is_large_statement = message.is_large_statement();

					let is_new_peer = match info.available_peers.entry(peer) {
						IEntry::Occupied(mut occupied) => {
							occupied.get_mut().push(message);
							false
						},
						IEntry::Vacant(vacant) => {
							vacant.insert(vec![message]);
							true
						},
					};

					if is_new_peer & is_large_statement {
						info.peers_to_try.push(peer);
						// Answer any pending request for more peers:
						if let Some(sender) = info.peer_sender.take() {
							let to_send = std::mem::take(&mut info.peers_to_try);
							if let Err(peers) = sender.send(to_send) {
								// Requester no longer interested for now, might want them
								// later:
								info.peers_to_try = peers;
							}
						}
					}
				},
				LargeStatementStatus::FetchedOrShared(committed) => {
					match message {
						protocol_v1::StatementDistributionMessage::Statement(_, s) => {
							// We can now immediately return any statements (should only be
							// `Statement::Valid` ones, but we don't care at this point.)
							return Some(s)
						},
						protocol_v1::StatementDistributionMessage::LargeStatement(metadata) =>
							return Some(UncheckedSignedFullStatement::new(
								Statement::Seconded(committed.clone()),
								metadata.signed_by,
								metadata.signature.clone(),
							)),
					}
				},
			}
		},
		Entry::Vacant(vacant) => {
			match message {
				protocol_v1::StatementDistributionMessage::LargeStatement(metadata) => {
					if let Some(new_status) =
						launch_request(metadata, peer, req_sender.clone(), ctx, metrics).await
					{
						vacant.insert(new_status);
					}
				},
				protocol_v1::StatementDistributionMessage::Statement(_, s) => {
					// No fetch in progress, safe to return any statement immediately (we don't bother
					// about normal network jitter which might cause `Valid` statements to arrive early
					// for now.).
					return Some(s)
				},
			}
		},
	}
	None
}

/// Launch request for a large statement and get tracking status.
///
/// Returns `None` if spawning task failed.
async fn launch_request(
	meta: StatementMetadata,
	peer: PeerId,
	req_sender: mpsc::Sender<RequesterMessage>,
	ctx: &mut (impl SubsystemContext + overseer::SubsystemContext),
	metrics: &Metrics,
) -> Option<LargeStatementStatus> {
	let (task, handle) =
		fetch(meta.relay_parent, meta.candidate_hash, vec![peer], req_sender, metrics.clone())
			.remote_handle();

	let result = ctx.spawn("large-statement-fetcher", task.boxed());
	if let Err(err) = result {
		gum::error!(target: LOG_TARGET, ?err, "Spawning task failed.");
		return None
	}
	let available_peers = {
		let mut m = IndexMap::new();
		m.insert(peer, vec![protocol_v1::StatementDistributionMessage::LargeStatement(meta)]);
		m
	};
	Some(LargeStatementStatus::Fetching(FetchingInfo {
		available_peers,
		peers_to_try: Vec::new(),
		peer_sender: None,
		fetching_task: handle,
	}))
}

/// Handle incoming message and circulate it to peers, if we did not know it already.
///
async fn handle_incoming_message_and_circulate<'a>(
	peer: PeerId,
	gossip_peers: &HashSet<PeerId>,
	peers: &mut HashMap<PeerId, PeerData>,
	active_heads: &'a mut HashMap<Hash, ActiveHeadData>,
	recent_outdated_heads: &RecentOutdatedHeads,
	ctx: &mut (impl SubsystemContext + overseer::SubsystemContext),
	message: protocol_v1::StatementDistributionMessage,
	req_sender: &mpsc::Sender<RequesterMessage>,
	metrics: &Metrics,
	rng: &mut impl rand::Rng,
) {
	let handled_incoming = match peers.get_mut(&peer) {
		Some(data) =>
			handle_incoming_message(
				peer,
				data,
				active_heads,
				recent_outdated_heads,
				ctx,
				message,
				req_sender,
				metrics,
			)
			.await,
		None => None,
	};

	// if we got a fresh message, we need to circulate it to all peers.
	if let Some((relay_parent, statement)) = handled_incoming {
		// we can ignore the set of peers who this function returns as now expecting
		// dependent statements.
		//
		// we have the invariant in this subsystem that we never store a `Valid` or `Invalid`
		// statement before a `Seconded` statement. `Seconded` statements are the only ones
		// that require dependents. Thus, if this is a `Seconded` statement for a candidate we
		// were not aware of before, we cannot have any dependent statements from the candidate.
		let _ = metrics.time_network_bridge_update_v1("circulate_statement");
		let _ = circulate_statement(
			gossip_peers,
			peers,
			ctx,
			relay_parent,
			statement,
			Vec::new(),
			metrics,
			rng,
		)
		.await;
	}
}

// Handle a statement. Returns a reference to a newly-stored statement
// if we were not already aware of it, along with the corresponding relay-parent.
//
// This function checks the signature and ensures the statement is compatible with our
// view. It also notifies candidate backing if the statement was previously unknown.
async fn handle_incoming_message<'a>(
	peer: PeerId,
	peer_data: &mut PeerData,
	active_heads: &'a mut HashMap<Hash, ActiveHeadData>,
	recent_outdated_heads: &RecentOutdatedHeads,
	ctx: &mut (impl SubsystemContext + overseer::SubsystemContext),
	message: protocol_v1::StatementDistributionMessage,
	req_sender: &mpsc::Sender<RequesterMessage>,
	metrics: &Metrics,
) -> Option<(Hash, StoredStatement<'a>)> {
	let relay_parent = message.get_relay_parent();
	let _ = metrics.time_network_bridge_update_v1("handle_incoming_message");

	let active_head = match active_heads.get_mut(&relay_parent) {
		Some(h) => h,
		None => {
			gum::debug!(
				target: LOG_TARGET,
				%relay_parent,
				"our view out-of-sync with active heads; head not found",
			);

			if !recent_outdated_heads.is_recent_outdated(&relay_parent) {
				report_peer(ctx, peer, COST_UNEXPECTED_STATEMENT).await;
			}

			return None
		},
	};

	if let protocol_v1::StatementDistributionMessage::LargeStatement(_) = message {
		if let Err(rep) = peer_data.receive_large_statement(&relay_parent) {
			gum::debug!(target: LOG_TARGET, ?peer, ?message, ?rep, "Unexpected large statement.",);
			report_peer(ctx, peer, rep).await;
			return None
		}
	}

	let fingerprint = message.get_fingerprint();
	let candidate_hash = fingerprint.0.candidate_hash().clone();
	let handle_incoming_span = active_head
		.span
		.child("handle-incoming")
		.with_candidate(candidate_hash)
		.with_peer_id(&peer);

	let max_message_count = active_head.validators.len() * 2;

	// perform only basic checks before verifying the signature
	// as it's more computationally heavy
	if let Err(rep) = peer_data.check_can_receive(&relay_parent, &fingerprint, max_message_count) {
		// This situation can happen when a peer's Seconded message was lost
		// but we have received the Valid statement.
		// So we check it once and then ignore repeated violation to avoid
		// reputation change flood.
		let unexpected_count = peer_data.receive_unexpected(&relay_parent);

		gum::debug!(
			target: LOG_TARGET,
			?relay_parent,
			?peer,
			?message,
			?rep,
			?unexpected_count,
			"Error inserting received statement"
		);

		match rep {
			// This happens when a Valid statement has been received but there is no corresponding Seconded
			COST_UNEXPECTED_STATEMENT_UNKNOWN_CANDIDATE => {
				metrics.on_unexpected_statement_valid();
				// Report peer merely if this is not a duplicate out-of-view statement that
				// was caused by a missing Seconded statement from this peer
				if unexpected_count == 0_usize {
					report_peer(ctx, peer, rep).await;
				}
			},
			// This happens when we have an unexpected remote peer that announced Seconded
			COST_UNEXPECTED_STATEMENT_REMOTE => {
				metrics.on_unexpected_statement_seconded();
				report_peer(ctx, peer, rep).await;
			},
			_ => {
				report_peer(ctx, peer, rep).await;
			},
		}

		return None
	}

	let checked_compact = {
		let (compact, validator_index) = message.get_fingerprint();
		let signature = message.get_signature();

		let unchecked_compact = UncheckedSignedStatement::new(compact, validator_index, signature);

		match active_head.check_useful_or_unknown(&unchecked_compact) {
			Ok(()) => {},
			Err(DeniedStatement::NotUseful) => return None,
			Err(DeniedStatement::UsefulButKnown) => {
				// Note a received statement in the peer data
				peer_data
					.receive(&relay_parent, &fingerprint, max_message_count)
					.expect("checked in `check_can_receive` above; qed");
				report_peer(ctx, peer, BENEFIT_VALID_STATEMENT).await;

				return None
			},
		}

		// check the signature on the statement.
		match check_statement_signature(&active_head, relay_parent, unchecked_compact) {
			Err(statement) => {
				gum::debug!(target: LOG_TARGET, ?peer, ?statement, "Invalid statement signature");
				report_peer(ctx, peer, COST_INVALID_SIGNATURE).await;
				return None
			},
			Ok(statement) => statement,
		}
	};

	// Fetch from the network only after signature and usefulness checks are completed.
	let is_large_statement = message.is_large_statement();
	let statement =
		retrieve_statement_from_message(peer, message, active_head, ctx, req_sender, metrics)
			.await?;

	let payload = statement.unchecked_into_payload();

	// Upgrade the `Signed` wrapper from the compact payload to the full payload.
	// This fails if the payload doesn't encode correctly.
	let statement: SignedFullStatement = match checked_compact.convert_to_superpayload(payload) {
		Err((compact, _)) => {
			gum::debug!(
				target: LOG_TARGET,
				?peer,
				?compact,
				is_large_statement,
				"Full statement had bad payload."
			);
			report_peer(ctx, peer, COST_WRONG_HASH).await;
			return None
		},
		Ok(statement) => statement,
	};

	// Ensure the statement is stored in the peer data.
	//
	// Note that if the peer is sending us something that is not within their view,
	// it will not be kept within their log.
	match peer_data.receive(&relay_parent, &fingerprint, max_message_count) {
		Err(_) => {
			unreachable!("checked in `check_can_receive` above; qed");
		},
		Ok(true) => {
			gum::trace!(target: LOG_TARGET, ?peer, ?statement, "Statement accepted");
			// Send the peer all statements concerning the candidate that we have,
			// since it appears to have just learned about the candidate.
			send_statements_about(
				peer.clone(),
				peer_data,
				ctx,
				relay_parent,
				candidate_hash,
				&*active_head,
				metrics,
			)
			.await;
		},
		Ok(false) => {},
	}

	// Note: `peer_data.receive` already ensures that the statement is not an unbounded equivocation
	// or unpinned to a seconded candidate. So it is safe to place it into the storage.
	match active_head.note_statement(statement) {
		NotedStatement::NotUseful | NotedStatement::UsefulButKnown => {
			unreachable!("checked in `is_useful_or_unknown` above; qed");
		},
		NotedStatement::Fresh(statement) => {
			report_peer(ctx, peer, BENEFIT_VALID_STATEMENT_FIRST).await;

			let mut _span = handle_incoming_span.child("notify-backing");

			// When we receive a new message from a peer, we forward it to the
			// candidate backing subsystem.
			ctx.send_message(CandidateBackingMessage::Statement(
				relay_parent,
				statement.statement.clone(),
			))
			.await;

			Some((relay_parent, statement))
		},
	}
}

/// Update a peer's view. Sends all newly unlocked statements based on the previous
async fn update_peer_view_and_maybe_send_unlocked(
	peer: PeerId,
	gossip_peers: &HashSet<PeerId>,
	peer_data: &mut PeerData,
	ctx: &mut (impl SubsystemContext + overseer::SubsystemContext),
	active_heads: &HashMap<Hash, ActiveHeadData>,
	new_view: View,
	metrics: &Metrics,
	rng: &mut impl rand::Rng,
) {
	let old_view = std::mem::replace(&mut peer_data.view, new_view);

	// Remove entries for all relay-parents in the old view but not the new.
	for removed in old_view.difference(&peer_data.view) {
		let _ = peer_data.view_knowledge.remove(removed);
	}

	let is_gossip_peer = gossip_peers.contains(&peer);
	let lucky = is_gossip_peer ||
		util::gen_ratio_rng(
			util::MIN_GOSSIP_PEERS.saturating_sub(gossip_peers.len()),
			util::MIN_GOSSIP_PEERS,
			rng,
		);

	// Add entries for all relay-parents in the new view but not the old.
	// Furthermore, send all statements we have for those relay parents.
	let new_view = peer_data.view.difference(&old_view).copied().collect::<Vec<_>>();
	for new in new_view.iter().copied() {
		peer_data.view_knowledge.insert(new, Default::default());
		if !lucky {
			continue
		}
		if let Some(active_head) = active_heads.get(&new) {
			send_statements(peer.clone(), peer_data, ctx, new, active_head, metrics).await;
		}
	}
}

async fn handle_network_update(
	peers: &mut HashMap<PeerId, PeerData>,
	gossip_peers: &mut HashSet<PeerId>,
	authorities: &mut HashMap<AuthorityDiscoveryId, PeerId>,
	active_heads: &mut HashMap<Hash, ActiveHeadData>,
	recent_outdated_heads: &RecentOutdatedHeads,
	ctx: &mut (impl SubsystemContext + overseer::SubsystemContext),
	req_sender: &mpsc::Sender<RequesterMessage>,
	update: NetworkBridgeEvent<protocol_v1::StatementDistributionMessage>,
	metrics: &Metrics,
	rng: &mut impl rand::Rng,
) {
	match update {
		NetworkBridgeEvent::PeerConnected(peer, role, maybe_authority) => {
			gum::trace!(target: LOG_TARGET, ?peer, ?role, "Peer connected");
			peers.insert(
				peer,
				PeerData {
					view: Default::default(),
					view_knowledge: Default::default(),
					maybe_authority: maybe_authority.clone(),
				},
			);
			if let Some(authority_ids) = maybe_authority {
				authority_ids.into_iter().for_each(|a| {
					authorities.insert(a, peer);
				});
			}
		},
		NetworkBridgeEvent::PeerDisconnected(peer) => {
			gum::trace!(target: LOG_TARGET, ?peer, "Peer disconnected");
			if let Some(auth_ids) = peers.remove(&peer).and_then(|p| p.maybe_authority) {
				auth_ids.into_iter().for_each(|a| {
					authorities.remove(&a);
				});
			}
		},
		NetworkBridgeEvent::NewGossipTopology(new_peers) => {
			let _ = metrics.time_network_bridge_update_v1("new_gossip_topology");
			let newly_added: Vec<PeerId> = new_peers.difference(gossip_peers).cloned().collect();
			*gossip_peers = new_peers;
			for peer in newly_added {
				if let Some(data) = peers.get_mut(&peer) {
					let view = std::mem::take(&mut data.view);
					update_peer_view_and_maybe_send_unlocked(
						peer,
						gossip_peers,
						data,
						ctx,
						&*active_heads,
						view,
						metrics,
						rng,
					)
					.await
				}
			}
		},
		NetworkBridgeEvent::PeerMessage(peer, message) => {
			handle_incoming_message_and_circulate(
				peer,
				gossip_peers,
				peers,
				active_heads,
				&*recent_outdated_heads,
				ctx,
				message,
				req_sender,
				metrics,
				rng,
			)
			.await;
		},
		NetworkBridgeEvent::PeerViewChange(peer, view) => {
			let _ = metrics.time_network_bridge_update_v1("peer_view_change");
			gum::trace!(target: LOG_TARGET, ?peer, ?view, "Peer view change");
			match peers.get_mut(&peer) {
				Some(data) =>
					update_peer_view_and_maybe_send_unlocked(
						peer,
						gossip_peers,
						data,
						ctx,
						&*active_heads,
						view,
						metrics,
						rng,
					)
					.await,
				None => (),
			}
		},
		NetworkBridgeEvent::OurViewChange(_view) => {
			// handled by `ActiveLeavesUpdate`
		},
	}
}

impl<R: rand::Rng> StatementDistributionSubsystem<R> {
	/// Create a new Statement Distribution Subsystem
	pub fn new(
		keystore: SyncCryptoStorePtr,
		req_receiver: IncomingRequestReceiver<request_v1::StatementFetchingRequest>,
		metrics: Metrics,
		rng: R,
	) -> Self {
		Self { keystore, req_receiver: Some(req_receiver), metrics, rng }
	}

	async fn run(
		mut self,
		mut ctx: (impl SubsystemContext<Message = StatementDistributionMessage>
		     + overseer::SubsystemContext<Message = StatementDistributionMessage>),
	) -> std::result::Result<(), FatalError> {
		let mut peers: HashMap<PeerId, PeerData> = HashMap::new();
		let mut gossip_peers: HashSet<PeerId> = HashSet::new();
		let mut authorities: HashMap<AuthorityDiscoveryId, PeerId> = HashMap::new();
		let mut active_heads: HashMap<Hash, ActiveHeadData> = HashMap::new();
		let mut recent_outdated_heads = RecentOutdatedHeads::default();

		let mut runtime = RuntimeInfo::new(Some(self.keystore.clone()));

		// Sender/Receiver for getting news from our statement fetching tasks.
		let (req_sender, mut req_receiver) = mpsc::channel(1);
		// Sender/Receiver for getting news from our responder task.
		let (res_sender, mut res_receiver) = mpsc::channel(1);

		ctx.spawn(
			"large-statement-responder",
			respond(
				self.req_receiver.take().expect("Mandatory argument to new. qed"),
				res_sender.clone(),
			)
			.boxed(),
		)
		.map_err(FatalError::SpawnTask)?;

		loop {
			let message =
				MuxedMessage::receive(&mut ctx, &mut req_receiver, &mut res_receiver).await;
			match message {
				MuxedMessage::Subsystem(result) => {
					let result = self
						.handle_subsystem_message(
							&mut ctx,
							&mut runtime,
							&mut peers,
							&mut gossip_peers,
							&mut authorities,
							&mut active_heads,
							&mut recent_outdated_heads,
							&req_sender,
							result?,
						)
						.await;
					match result.into_nested()? {
						Ok(true) => break,
						Ok(false) => {},
						Err(jfyi) => gum::debug!(target: LOG_TARGET, error = ?jfyi),
					}
				},
				MuxedMessage::Requester(result) => {
					let result = self
						.handle_requester_message(
							&mut ctx,
							&gossip_peers,
							&mut peers,
							&mut active_heads,
							&recent_outdated_heads,
							&req_sender,
							result.ok_or(FatalError::RequesterReceiverFinished)?,
						)
						.await;
					log_error(result.map_err(From::from), "handle_requester_message")?;
				},
				MuxedMessage::Responder(result) => {
					let result = self
						.handle_responder_message(
							&peers,
							&mut active_heads,
							result.ok_or(FatalError::ResponderReceiverFinished)?,
						)
						.await;
					log_error(result.map_err(From::from), "handle_responder_message")?;
				},
			};
		}
		Ok(())
	}

	/// Handle messages from responder background task.
	async fn handle_responder_message(
		&self,
		peers: &HashMap<PeerId, PeerData>,
		active_heads: &mut HashMap<Hash, ActiveHeadData>,
		message: ResponderMessage,
	) -> JfyiErrorResult<()> {
		match message {
			ResponderMessage::GetData { requesting_peer, relay_parent, candidate_hash, tx } => {
				if !requesting_peer_knows_about_candidate(
					peers,
					&requesting_peer,
					&relay_parent,
					&candidate_hash,
				)? {
					return Err(JfyiError::RequestedUnannouncedCandidate(
						requesting_peer,
						candidate_hash,
					))
				}

				let active_head =
					active_heads.get(&relay_parent).ok_or(JfyiError::NoSuchHead(relay_parent))?;

				let committed = match active_head.waiting_large_statements.get(&candidate_hash) {
					Some(LargeStatementStatus::FetchedOrShared(committed)) => committed.clone(),
					_ =>
						return Err(JfyiError::NoSuchFetchedLargeStatement(
							relay_parent,
							candidate_hash,
						)),
				};

				tx.send(committed).map_err(|_| JfyiError::ResponderGetDataCanceled)?;
			},
		}
		Ok(())
	}

	async fn handle_requester_message(
		&mut self,
		ctx: &mut impl SubsystemContext,
		gossip_peers: &HashSet<PeerId>,
		peers: &mut HashMap<PeerId, PeerData>,
		active_heads: &mut HashMap<Hash, ActiveHeadData>,
		recent_outdated_heads: &RecentOutdatedHeads,
		req_sender: &mpsc::Sender<RequesterMessage>,
		message: RequesterMessage,
	) -> JfyiErrorResult<()> {
		match message {
			RequesterMessage::Finished {
				relay_parent,
				candidate_hash,
				from_peer,
				response,
				bad_peers,
			} => {
				for bad in bad_peers {
					report_peer(ctx, bad, COST_FETCH_FAIL).await;
				}
				report_peer(ctx, from_peer, BENEFIT_VALID_RESPONSE).await;

				let active_head = active_heads
					.get_mut(&relay_parent)
					.ok_or(JfyiError::NoSuchHead(relay_parent))?;

				let status = active_head.waiting_large_statements.remove(&candidate_hash);

				let info = match status {
					Some(LargeStatementStatus::Fetching(info)) => info,
					Some(LargeStatementStatus::FetchedOrShared(_)) => {
						// We are no longer interested in the data.
						return Ok(())
					},
					None =>
						return Err(JfyiError::NoSuchLargeStatementStatus(
							relay_parent,
							candidate_hash,
						)),
				};

				active_head
					.waiting_large_statements
					.insert(candidate_hash, LargeStatementStatus::FetchedOrShared(response));

				// Cache is now populated, send all messages:
				for (peer, messages) in info.available_peers {
					for message in messages {
						handle_incoming_message_and_circulate(
							peer,
							gossip_peers,
							peers,
							active_heads,
							recent_outdated_heads,
							ctx,
							message,
							req_sender,
							&self.metrics,
							&mut self.rng,
						)
						.await;
					}
				}
			},
			RequesterMessage::SendRequest(req) => {
				ctx.send_message(AllMessages::NetworkBridge(NetworkBridgeMessage::SendRequests(
					vec![req],
					IfDisconnected::ImmediateError,
				)))
				.await;
			},
			RequesterMessage::GetMorePeers { relay_parent, candidate_hash, tx } => {
				let active_head = active_heads
					.get_mut(&relay_parent)
					.ok_or(JfyiError::NoSuchHead(relay_parent))?;

				let status = active_head.waiting_large_statements.get_mut(&candidate_hash);

				let info = match status {
					Some(LargeStatementStatus::Fetching(info)) => info,
					Some(LargeStatementStatus::FetchedOrShared(_)) => {
						// This task is going to die soon - no need to send it anything.
						gum::debug!(target: LOG_TARGET, "Zombie task wanted more peers.");
						return Ok(())
					},
					None =>
						return Err(JfyiError::NoSuchLargeStatementStatus(
							relay_parent,
							candidate_hash,
						)),
				};

				if info.peers_to_try.is_empty() {
					info.peer_sender = Some(tx);
				} else {
					let peers_to_try = std::mem::take(&mut info.peers_to_try);
					if let Err(peers) = tx.send(peers_to_try) {
						// No longer interested for now - might want them later:
						info.peers_to_try = peers;
					}
				}
			},
			RequesterMessage::ReportPeer(peer, rep) => report_peer(ctx, peer, rep).await,
		}
		Ok(())
	}

	async fn handle_subsystem_message(
		&mut self,
		ctx: &mut (impl SubsystemContext + overseer::SubsystemContext),
		runtime: &mut RuntimeInfo,
		peers: &mut HashMap<PeerId, PeerData>,
		gossip_peers: &mut HashSet<PeerId>,
		authorities: &mut HashMap<AuthorityDiscoveryId, PeerId>,
		active_heads: &mut HashMap<Hash, ActiveHeadData>,
		recent_outdated_heads: &mut RecentOutdatedHeads,
		req_sender: &mpsc::Sender<RequesterMessage>,
		message: FromOverseer<StatementDistributionMessage>,
	) -> Result<bool> {
		let metrics = &self.metrics;

		match message {
			FromOverseer::Signal(OverseerSignal::ActiveLeaves(ActiveLeavesUpdate {
				activated,
				deactivated,
			})) => {
				let _timer = metrics.time_active_leaves_update();

				for deactivated in deactivated {
					if active_heads.remove(&deactivated).is_some() {
						gum::trace!(
							target: LOG_TARGET,
							hash = ?deactivated,
							"Deactivating leaf",
						);

						recent_outdated_heads.note_outdated(deactivated);
					}
				}

				for activated in activated {
					let relay_parent = activated.hash;
					let span = PerLeafSpan::new(activated.span, "statement-distribution");
					gum::trace!(
						target: LOG_TARGET,
						hash = ?relay_parent,
						"New active leaf",
					);

					// Retrieve the parachain validators at the child of the head we track.
					let session_index =
						runtime.get_session_index_for_child(ctx.sender(), relay_parent).await?;
					let info = runtime
						.get_session_info_by_index(ctx.sender(), relay_parent, session_index)
						.await?;
					let session_info = &info.session_info;

					active_heads.entry(relay_parent).or_insert(ActiveHeadData::new(
						session_info.validators.clone(),
						session_index,
						span,
					));
				}
			},
			FromOverseer::Signal(OverseerSignal::BlockFinalized(..)) => {
				// do nothing
			},
			FromOverseer::Signal(OverseerSignal::Conclude) => return Ok(true),
			FromOverseer::Communication { msg } => match msg {
				StatementDistributionMessage::Share(relay_parent, statement) => {
					let _timer = metrics.time_share();

					// Make sure we have data in cache:
					if is_statement_large(&statement).0 {
						if let Statement::Seconded(committed) = &statement.payload() {
							let active_head = active_heads
								.get_mut(&relay_parent)
								// This should never be out-of-sync with our view if the view
								// updates correspond to actual `StartWork` messages.
								.ok_or(JfyiError::NoSuchHead(relay_parent))?;
							active_head.waiting_large_statements.insert(
								statement.payload().candidate_hash(),
								LargeStatementStatus::FetchedOrShared(committed.clone()),
							);
						}
					}

					let info = runtime.get_session_info(ctx.sender(), relay_parent).await?;
					let session_info = &info.session_info;
					let validator_info = &info.validator_info;

					// Get peers in our group, so we can make sure they get our statement
					// directly:
					let group_peers = {
						if let Some(our_group) = validator_info.our_group {
							let our_group = &session_info.validator_groups[our_group.0 as usize];

							our_group
								.into_iter()
								.filter_map(|i| {
									if Some(*i) == validator_info.our_index {
										return None
									}
									let authority_id = &session_info.discovery_keys[i.0 as usize];
									authorities.get(authority_id).map(|p| *p)
								})
								.collect()
						} else {
							Vec::new()
						}
					};
					circulate_statement_and_dependents(
						gossip_peers,
						peers,
						active_heads,
						ctx,
						relay_parent,
						statement,
						group_peers,
						metrics,
						&mut self.rng,
					)
					.await;
				},
<<<<<<< HEAD
				StatementDistributionMessage::NetworkBridgeUpdate(event) => {
					let _timer = metrics.time_network_bridge_update_v1();

=======
				StatementDistributionMessage::NetworkBridgeUpdateV1(event) => {
>>>>>>> 3ff2b837
					handle_network_update(
						peers,
						gossip_peers,
						authorities,
						active_heads,
						&*recent_outdated_heads,
						ctx,
						req_sender,
						event,
						metrics,
						&mut self.rng,
					)
					.await;
				},
			},
		}
		Ok(false)
	}
}

/// Check whether a peer knows about a candidate from us.
///
/// If not, it is deemed illegal for it to request corresponding data from us.
fn requesting_peer_knows_about_candidate(
	peers: &HashMap<PeerId, PeerData>,
	requesting_peer: &PeerId,
	relay_parent: &Hash,
	candidate_hash: &CandidateHash,
) -> JfyiErrorResult<bool> {
	let peer_data = peers
		.get(requesting_peer)
		.ok_or_else(|| JfyiError::NoSuchPeer(*requesting_peer))?;
	let knowledge = peer_data
		.view_knowledge
		.get(relay_parent)
		.ok_or_else(|| JfyiError::NoSuchHead(*relay_parent))?;
	Ok(knowledge.sent_candidates.get(&candidate_hash).is_some())
}<|MERGE_RESOLUTION|>--- conflicted
+++ resolved
@@ -2049,13 +2049,7 @@
 					)
 					.await;
 				},
-<<<<<<< HEAD
 				StatementDistributionMessage::NetworkBridgeUpdate(event) => {
-					let _timer = metrics.time_network_bridge_update_v1();
-
-=======
-				StatementDistributionMessage::NetworkBridgeUpdateV1(event) => {
->>>>>>> 3ff2b837
 					handle_network_update(
 						peers,
 						gossip_peers,
