// Copyright 2021 Parity Technologies (UK) Ltd.
// This file is part of Polkadot.

// Polkadot is free software: you can redistribute it and/or modify
// it under the terms of the GNU General Public License as published by
// the Free Software Foundation, either version 3 of the License, or
// (at your option) any later version.

// Polkadot is distributed in the hope that it will be useful,
// but WITHOUT ANY WARRANTY; without even the implied warranty of
// MERCHANTABILITY or FITNESS FOR A PARTICULAR PURPOSE.  See the
// GNU General Public License for more details.

// You should have received a copy of the GNU General Public License
// along with Polkadot.  If not, see <http://www.gnu.org/licenses/>.

//! The Statement Distribution Subsystem.
//!
//! This is responsible for distributing signed statements about candidate
//! validity among validators.

#![deny(unused_crate_dependencies)]
#![warn(missing_docs)]

use error::{log_error, FatalResult};

use polkadot_node_network_protocol::{
	request_response::{
		v1 as request_v1, vstaging::AttestedCandidateRequest, IncomingRequestReceiver,
	},
	vstaging as protocol_vstaging, Versioned,
};
use polkadot_node_primitives::StatementWithPVD;
use polkadot_node_subsystem::{
	messages::{NetworkBridgeEvent, StatementDistributionMessage},
	overseer, ActiveLeavesUpdate, FromOrchestra, OverseerSignal, SpawnedSubsystem, SubsystemError,
};
use polkadot_node_subsystem_util::{
	rand,
	runtime::{prospective_parachains_mode, ProspectiveParachainsMode},
};

use futures::{channel::mpsc, prelude::*};
use sp_keystore::SyncCryptoStorePtr;

use fatality::Nested;

mod error;
pub use error::{Error, FatalError, JfyiError, Result};

/// Metrics for the statement distribution
pub(crate) mod metrics;
use metrics::Metrics;

mod legacy_v1;
use legacy_v1::{
	respond as v1_respond_task, RequesterMessage as V1RequesterMessage,
	ResponderMessage as V1ResponderMessage,
};

mod vstaging;

const LOG_TARGET: &str = "parachain::statement-distribution";

/// The statement distribution subsystem.
pub struct StatementDistributionSubsystem<R> {
	/// Pointer to a keystore, which is required for determining this node's validator index.
	keystore: SyncCryptoStorePtr,
	/// Receiver for incoming large statement requests.
	v1_req_receiver: Option<IncomingRequestReceiver<request_v1::StatementFetchingRequest>>,
	/// Receiver for incoming candidate requests.
	req_receiver: Option<IncomingRequestReceiver<AttestedCandidateRequest>>,
	/// Prometheus metrics
	metrics: Metrics,
	/// Pseudo-random generator for peers selection logic
	rng: R,
}

#[overseer::subsystem(StatementDistribution, error=SubsystemError, prefix=self::overseer)]
impl<Context, R: rand::Rng + Send + Sync + 'static> StatementDistributionSubsystem<R> {
	fn start(self, ctx: Context) -> SpawnedSubsystem {
		// Swallow error because failure is fatal to the node and we log with more precision
		// within `run`.
		SpawnedSubsystem {
			name: "statement-distribution-subsystem",
			future: self
				.run(ctx)
				.map_err(|e| SubsystemError::with_origin("statement-distribution", e))
				.boxed(),
		}
	}
}

/// Messages to be handled in this subsystem.
enum MuxedMessage {
	/// Messages from other subsystems.
	Subsystem(FatalResult<FromOrchestra<StatementDistributionMessage>>),
	/// Messages from spawned v1 (legacy) requester background tasks.
	V1Requester(Option<V1RequesterMessage>),
	/// Messages from spawned v1 (legacy) responder background task.
	V1Responder(Option<V1ResponderMessage>),
	/// Messages from candidate responder background task.
	Responder(Option<vstaging::ResponderMessage>),
	/// Messages from answered requests.
	Response(vstaging::UnhandledResponse),
}

#[overseer::contextbounds(StatementDistribution, prefix = self::overseer)]
impl MuxedMessage {
	async fn receive<Context>(
		ctx: &mut Context,
		state: &mut vstaging::State,
		from_v1_requester: &mut mpsc::Receiver<V1RequesterMessage>,
		from_v1_responder: &mut mpsc::Receiver<V1ResponderMessage>,
		from_responder: &mut mpsc::Receiver<vstaging::ResponderMessage>,
	) -> MuxedMessage {
		// We are only fusing here to make `select` happy, in reality we will quit if one of those
		// streams end:
		let from_orchestra = ctx.recv().fuse();
		let from_v1_requester = from_v1_requester.next();
		let from_v1_responder = from_v1_responder.next();
		let from_responder = from_responder.next();
		let receive_response = vstaging::receive_response(state).fuse();
		futures::pin_mut!(
			from_orchestra,
			from_v1_requester,
			from_v1_responder,
			from_responder,
			receive_response
		);
		futures::select! {
			msg = from_orchestra => MuxedMessage::Subsystem(msg.map_err(FatalError::SubsystemReceive)),
			msg = from_v1_requester => MuxedMessage::V1Requester(msg),
			msg = from_v1_responder => MuxedMessage::V1Responder(msg),
			msg = from_responder => MuxedMessage::Responder(msg),
			msg = receive_response => MuxedMessage::Response(msg),
		}
	}
}

#[overseer::contextbounds(StatementDistribution, prefix = self::overseer)]
impl<R: rand::Rng> StatementDistributionSubsystem<R> {
	/// Create a new Statement Distribution Subsystem
	pub fn new(
		keystore: SyncCryptoStorePtr,
		v1_req_receiver: IncomingRequestReceiver<request_v1::StatementFetchingRequest>,
		req_receiver: IncomingRequestReceiver<AttestedCandidateRequest>,
		metrics: Metrics,
		rng: R,
	) -> Self {
		Self {
			keystore,
			v1_req_receiver: Some(v1_req_receiver),
			req_receiver: Some(req_receiver),
			metrics,
			rng,
		}
	}

	async fn run<Context>(mut self, mut ctx: Context) -> std::result::Result<(), FatalError> {
		let mut legacy_v1_state = crate::legacy_v1::State::new(self.keystore.clone());
		let mut state = crate::vstaging::State::new(self.keystore.clone());

		// Sender/Receiver for getting news from our statement fetching tasks.
		let (v1_req_sender, mut v1_req_receiver) = mpsc::channel(1);
		// Sender/Receiver for getting news from our responder task.
		let (v1_res_sender, mut v1_res_receiver) = mpsc::channel(1);

		ctx.spawn(
			"large-statement-responder",
			v1_respond_task(
				self.v1_req_receiver.take().expect("Mandatory argument to new. qed"),
				v1_res_sender.clone(),
			)
			.boxed(),
		)
		.map_err(FatalError::SpawnTask)?;

		// Sender/receiver for getting news from our candidate responder task.
		let (res_sender, mut res_receiver) = mpsc::channel(1);

		ctx.spawn(
			"candidate-responder",
			vstaging::respond_task(
				self.req_receiver.take().expect("Mandatory argument to new. qed"),
				res_sender.clone(),
			)
			.boxed(),
		)
		.map_err(FatalError::SpawnTask)?;

		loop {
			let message = MuxedMessage::receive(
				&mut ctx,
				&mut state,
				&mut v1_req_receiver,
				&mut v1_res_receiver,
				&mut res_receiver,
			)
			.await;
			match message {
				MuxedMessage::Subsystem(result) => {
					let result = self
						.handle_subsystem_message(
							&mut ctx,
							&mut state,
							&mut legacy_v1_state,
							&v1_req_sender,
							result?,
						)
						.await;
					match result.into_nested()? {
						Ok(true) => break,
						Ok(false) => {},
						Err(jfyi) => gum::debug!(target: LOG_TARGET, error = ?jfyi),
					}
				},
				MuxedMessage::V1Requester(result) => {
					let result = crate::legacy_v1::handle_requester_message(
						&mut ctx,
						&mut legacy_v1_state,
						&v1_req_sender,
						&mut self.rng,
						result.ok_or(FatalError::RequesterReceiverFinished)?,
						&self.metrics,
					)
					.await;
					log_error(result.map_err(From::from), "handle_requester_message")?;
				},
				MuxedMessage::V1Responder(result) => {
					let result = crate::legacy_v1::handle_responder_message(
						&mut legacy_v1_state,
						result.ok_or(FatalError::ResponderReceiverFinished)?,
					)
					.await;
					log_error(result.map_err(From::from), "handle_responder_message")?;
				},
				MuxedMessage::Responder(result) => {
					vstaging::answer_request(
<<<<<<< HEAD
						&mut ctx,
						&mut state,
						result.ok_or(FatalError::RequesterReceiverFinished)?,
					)
					.await;
=======
						&mut state,
						result.ok_or(FatalError::RequesterReceiverFinished)?,
					);
>>>>>>> 0b2e958c
				},
				MuxedMessage::Response(result) => {
					vstaging::handle_response(&mut ctx, &mut state, result).await;
				},
			};

			vstaging::dispatch_requests(&mut ctx, &mut state).await;
		}
		Ok(())
	}

	async fn handle_subsystem_message<Context>(
		&mut self,
		ctx: &mut Context,
		state: &mut vstaging::State,
		legacy_v1_state: &mut legacy_v1::State,
		v1_req_sender: &mpsc::Sender<V1RequesterMessage>,
		message: FromOrchestra<StatementDistributionMessage>,
	) -> Result<bool> {
		let metrics = &self.metrics;

		match message {
			FromOrchestra::Signal(OverseerSignal::ActiveLeaves(ActiveLeavesUpdate {
				activated,
				deactivated,
			})) => {
				let _timer = metrics.time_active_leaves_update();

				// vstaging should handle activated first because of implicit view.
<<<<<<< HEAD
				let mut mode = None;
				if let Some(ref activated) = activated {
					mode = Some(prospective_parachains_mode(ctx.sender(), activated.hash).await?);
					if let Some(ProspectiveParachainsMode::Enabled { .. }) = mode {
						vstaging::handle_active_leaves_update(
							ctx,
							state,
							ActiveLeavesUpdate {
								activated: Some(activated.clone()),
								deactivated: vec![].into(),
							},
						)
						.await?;
					}
				}
				vstaging::handle_active_leaves_update(
					ctx,
					state,
					ActiveLeavesUpdate { activated: None, deactivated: deactivated.clone() },
				)
				.await?;

				for deactivated in deactivated {
					crate::legacy_v1::handle_deactivate_leaf(legacy_v1_state, deactivated);
				}
				if let Some(activated) = activated {
					// Legacy, activate only if no prospective parachains support.
					if let Some(ProspectiveParachainsMode::Disabled) = mode {
						crate::legacy_v1::handle_activated_leaf(ctx, legacy_v1_state, activated)
							.await?;
=======
				if let Some(ref activated) = activated {
					let mode = prospective_parachains_mode(ctx.sender(), activated.hash).await?;
					if let ProspectiveParachainsMode::Enabled { .. } = mode {
						vstaging::handle_active_leaves_update(
							ctx,
							state,
							ActiveLeavesUpdate { activated: Some(activated.clone()), deactivated },
						)
						.await?;
					} else if let ProspectiveParachainsMode::Disabled = mode {
						for deactivated in &deactivated {
							crate::legacy_v1::handle_deactivate_leaf(
								legacy_v1_state,
								deactivated.clone(),
							);
						}

						crate::legacy_v1::handle_activated_leaf(
							ctx,
							legacy_v1_state,
							activated.clone(),
						)
						.await?;
					}
				} else {
					for deactivated in &deactivated {
						crate::legacy_v1::handle_deactivate_leaf(
							legacy_v1_state,
							deactivated.clone(),
						);
>>>>>>> 0b2e958c
					}
					vstaging::handle_active_leaves_update(
						ctx,
						state,
						ActiveLeavesUpdate { activated: None, deactivated },
					)
					.await?;
				}
			},
			FromOrchestra::Signal(OverseerSignal::BlockFinalized(..)) => {
				// do nothing
			},
			FromOrchestra::Signal(OverseerSignal::Conclude) => return Ok(true),
			FromOrchestra::Communication { msg } => match msg {
				StatementDistributionMessage::Share(relay_parent, statement) => {
					let _timer = metrics.time_share();

					// pass to legacy if legacy state contains head.
					if legacy_v1_state.contains_relay_parent(&relay_parent) {
						crate::legacy_v1::share_local_statement(
							ctx,
							legacy_v1_state,
							relay_parent,
							StatementWithPVD::drop_pvd_from_signed(statement),
							&mut self.rng,
							metrics,
						)
						.await?;
					} else {
						vstaging::share_local_statement(ctx, state, relay_parent, statement)
							.await?;
					}
				},
				StatementDistributionMessage::NetworkBridgeUpdate(event) => {
<<<<<<< HEAD
					// pass to legacy, but not if the message isn't v1.
					let (legacy, peer_id) = match &event {
						&NetworkBridgeEvent::PeerMessage(peer_id, ref message) => match message {
							Versioned::VStaging(
								protocol_vstaging::StatementDistributionMessage::V1Compatibility(_),
							) => (true, Some(peer_id)),
							Versioned::V1(_) => (true, Some(peer_id)),
							Versioned::VStaging(_) => (false, Some(peer_id)),
						},
						_ => (true, None),
					};

					if legacy {
=======
					// pass all events to both protocols except for messages,
					// which are filtered.
					enum VersionTarget {
						Legacy,
						Current,
						Both,
					}

					impl VersionTarget {
						fn targets_legacy(&self) -> bool {
							match self {
								&VersionTarget::Legacy | &VersionTarget::Both => true,
								_ => false,
							}
						}

						fn targets_current(&self) -> bool {
							match self {
								&VersionTarget::Current | &VersionTarget::Both => true,
								_ => false,
							}
						}
					}

					let target = match &event {
						&NetworkBridgeEvent::PeerMessage(_, ref message) => match message {
							Versioned::VStaging(
								protocol_vstaging::StatementDistributionMessage::V1Compatibility(_),
							) => VersionTarget::Legacy,
							Versioned::V1(_) => VersionTarget::Legacy,
							Versioned::VStaging(_) => VersionTarget::Current,
						},
						_ => VersionTarget::Both,
					};

					if target.targets_legacy() {
>>>>>>> 0b2e958c
						crate::legacy_v1::handle_network_update(
							ctx,
							legacy_v1_state,
							v1_req_sender,
<<<<<<< HEAD
							event,
=======
							event.clone(),
>>>>>>> 0b2e958c
							&mut self.rng,
							metrics,
						)
						.await;
<<<<<<< HEAD
					} else if peer_id
						.map_or(false, |peer_id| !legacy_v1_state.peers.contains_key(&peer_id))
					{
						// pass to vstaging, but not if the message is
						// v1 or the connecting peer is v1.
						// TODO: Is the check above correct?
=======
					}

					if target.targets_current() {
						// pass to vstaging.
>>>>>>> 0b2e958c
						vstaging::handle_network_update(ctx, state, event).await;
					}
				},
				StatementDistributionMessage::Backed(candidate_hash) => {
					crate::vstaging::handle_backed_candidate_message(ctx, state, candidate_hash)
						.await;
				},
			},
		}
		Ok(false)
	}
}<|MERGE_RESOLUTION|>--- conflicted
+++ resolved
@@ -237,17 +237,9 @@
 				},
 				MuxedMessage::Responder(result) => {
 					vstaging::answer_request(
-<<<<<<< HEAD
-						&mut ctx,
-						&mut state,
-						result.ok_or(FatalError::RequesterReceiverFinished)?,
-					)
-					.await;
-=======
 						&mut state,
 						result.ok_or(FatalError::RequesterReceiverFinished)?,
 					);
->>>>>>> 0b2e958c
 				},
 				MuxedMessage::Response(result) => {
 					vstaging::handle_response(&mut ctx, &mut state, result).await;
@@ -277,38 +269,6 @@
 				let _timer = metrics.time_active_leaves_update();
 
 				// vstaging should handle activated first because of implicit view.
-<<<<<<< HEAD
-				let mut mode = None;
-				if let Some(ref activated) = activated {
-					mode = Some(prospective_parachains_mode(ctx.sender(), activated.hash).await?);
-					if let Some(ProspectiveParachainsMode::Enabled { .. }) = mode {
-						vstaging::handle_active_leaves_update(
-							ctx,
-							state,
-							ActiveLeavesUpdate {
-								activated: Some(activated.clone()),
-								deactivated: vec![].into(),
-							},
-						)
-						.await?;
-					}
-				}
-				vstaging::handle_active_leaves_update(
-					ctx,
-					state,
-					ActiveLeavesUpdate { activated: None, deactivated: deactivated.clone() },
-				)
-				.await?;
-
-				for deactivated in deactivated {
-					crate::legacy_v1::handle_deactivate_leaf(legacy_v1_state, deactivated);
-				}
-				if let Some(activated) = activated {
-					// Legacy, activate only if no prospective parachains support.
-					if let Some(ProspectiveParachainsMode::Disabled) = mode {
-						crate::legacy_v1::handle_activated_leaf(ctx, legacy_v1_state, activated)
-							.await?;
-=======
 				if let Some(ref activated) = activated {
 					let mode = prospective_parachains_mode(ctx.sender(), activated.hash).await?;
 					if let ProspectiveParachainsMode::Enabled { .. } = mode {
@@ -339,7 +299,6 @@
 							legacy_v1_state,
 							deactivated.clone(),
 						);
->>>>>>> 0b2e958c
 					}
 					vstaging::handle_active_leaves_update(
 						ctx,
@@ -374,21 +333,6 @@
 					}
 				},
 				StatementDistributionMessage::NetworkBridgeUpdate(event) => {
-<<<<<<< HEAD
-					// pass to legacy, but not if the message isn't v1.
-					let (legacy, peer_id) = match &event {
-						&NetworkBridgeEvent::PeerMessage(peer_id, ref message) => match message {
-							Versioned::VStaging(
-								protocol_vstaging::StatementDistributionMessage::V1Compatibility(_),
-							) => (true, Some(peer_id)),
-							Versioned::V1(_) => (true, Some(peer_id)),
-							Versioned::VStaging(_) => (false, Some(peer_id)),
-						},
-						_ => (true, None),
-					};
-
-					if legacy {
-=======
 					// pass all events to both protocols except for messages,
 					// which are filtered.
 					enum VersionTarget {
@@ -425,33 +369,19 @@
 					};
 
 					if target.targets_legacy() {
->>>>>>> 0b2e958c
 						crate::legacy_v1::handle_network_update(
 							ctx,
 							legacy_v1_state,
 							v1_req_sender,
-<<<<<<< HEAD
-							event,
-=======
 							event.clone(),
->>>>>>> 0b2e958c
 							&mut self.rng,
 							metrics,
 						)
 						.await;
-<<<<<<< HEAD
-					} else if peer_id
-						.map_or(false, |peer_id| !legacy_v1_state.peers.contains_key(&peer_id))
-					{
-						// pass to vstaging, but not if the message is
-						// v1 or the connecting peer is v1.
-						// TODO: Is the check above correct?
-=======
 					}
 
 					if target.targets_current() {
 						// pass to vstaging.
->>>>>>> 0b2e958c
 						vstaging::handle_network_update(ctx, state, event).await;
 					}
 				},
