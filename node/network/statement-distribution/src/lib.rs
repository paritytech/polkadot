// Polkadot is free software: you can redistribute it and/or modify
// it under the terms of the GNU General Public License as published by
// the Free Software Foundation, either version 3 of the License, or
// (at your option) any later version.

// Polkadot is distributed in the hope that it will be useful,
// but WITHOUT ANY WARRANTY; without even the implied warranty of
// MERCHANTABILITY or FITNESS FOR A PARTICULAR PURPOSE.  See the
// GNU General Public License for more details.

// You should have received a copy of the GNU General Public License
// along with Polkadot.  If not, see <http://www.gnu.org/licenses/>.

//! The Statement Distribution Subsystem.
//!
//! This is responsible for distributing signed statements about candidate
//! validity amongst validators.

#![deny(unused_crate_dependencies)]
#![warn(missing_docs)]

use polkadot_subsystem::{ActiveLeavesUpdate, FromOverseer, OverseerSignal, PerLeafSpan, SpawnedSubsystem, Subsystem, SubsystemContext, SubsystemError, SubsystemResult, jaeger, messages::{
		AllMessages, NetworkBridgeMessage, StatementDistributionMessage, CandidateBackingMessage,
		RuntimeApiMessage, RuntimeApiRequest, NetworkBridgeEvent,
<<<<<<< HEAD
	}};
use polkadot_node_subsystem_util::metrics::{self, prometheus};
use polkadot_node_primitives::{SignedFullStatement, Statement};
use polkadot_primitives::v1::{CandidateHash, CommittedCandidateReceipt, CompactStatement, Hash, SigningContext, ValidatorId, ValidatorIndex, ValidatorSignature};
use polkadot_node_network_protocol::{IfDisconnected, OurView, PeerId, UnifiedReputationChange as Rep, View, request_response::{OutgoingRequest, Recipient, Requests, v1::{StatementFetchingRequest, StatementFetchingResponse}}, v1::{self as protocol_v1, StatementMetadata}};

use futures::{channel::mpsc, future::{FusedFuture, RemoteHandle}, prelude::*, select};
=======
	},
};
use polkadot_node_subsystem_util::{
	metrics::{self, prometheus},
	self as util, MIN_GOSSIP_PEERS,
};
use polkadot_node_primitives::{SignedFullStatement};
use polkadot_primitives::v1::{
	Hash, CompactStatement, ValidatorIndex, ValidatorId, SigningContext, ValidatorSignature, CandidateHash,
};
use polkadot_node_network_protocol::{
	v1 as protocol_v1, View, PeerId, UnifiedReputationChange as Rep,
};

use futures::prelude::*;
>>>>>>> 1a2b95b8
use futures::channel::oneshot;
use indexmap::IndexSet;

use std::collections::{HashMap, HashSet, hash_map::Entry};

/// Background task logic for requesting of large statements.
mod requester;
use requester::{RequesterMessage, fetch};

const COST_UNEXPECTED_STATEMENT: Rep = Rep::CostMinor("Unexpected Statement");
const COST_FETCH_FAIL: Rep = Rep::CostMinor("Requesting `CommittedCandidateReceipt` from peer failed.");
const COST_INVALID_SIGNATURE: Rep = Rep::CostMajor("Invalid Statement Signature");
const COST_DUPLICATE_STATEMENT: Rep = Rep::CostMajorRepeated("Statement sent more than once by peer");
const COST_APPARENT_FLOOD: Rep = Rep::Malicious("Peer appears to be flooding us with statements");

const BENEFIT_VALID_STATEMENT: Rep = Rep::BenefitMajor("Peer provided a valid statement");
const BENEFIT_VALID_STATEMENT_FIRST: Rep = Rep::BenefitMajorFirst(
	"Peer was the first to provide a valid statement",
);

/// The maximum amount of candidates each validator is allowed to second at any relay-parent.
/// Short for "Validator Candidate Threshold".
///
/// This is the amount of candidates we keep per validator at any relay-parent.
/// Typically we will only keep 1, but when a validator equivocates we will need to track 2.
const VC_THRESHOLD: usize = 2;

const LOG_TARGET: &str = "parachain::statement-distribution";

/// The statement distribution subsystem.
pub struct StatementDistribution {
	// Prometheus metrics
	metrics: Metrics,
}

impl<C> Subsystem<C> for StatementDistribution
	where C: SubsystemContext<Message=StatementDistributionMessage>
{
	fn start(self, ctx: C) -> SpawnedSubsystem {
		// Swallow error because failure is fatal to the node and we log with more precision
		// within `run`.
		SpawnedSubsystem {
			name: "statement-distribution-subsystem",
			future: self.run(ctx).boxed(),
		}
	}
}

impl StatementDistribution {
	/// Create a new Statement Distribution Subsystem
	pub fn new(metrics: Metrics) -> StatementDistribution {
		StatementDistribution {
			metrics,
		}
	}
}

/// Tracks our impression of a single peer's view of the candidates a validator has seconded
/// for a given relay-parent.
///
/// It is expected to receive at most `VC_THRESHOLD` from us and be aware of at most `VC_THRESHOLD`
/// via other means.
#[derive(Default)]
struct VcPerPeerTracker {
	local_observed: arrayvec::ArrayVec<[CandidateHash; VC_THRESHOLD]>,
	remote_observed: arrayvec::ArrayVec<[CandidateHash; VC_THRESHOLD]>,
}

impl VcPerPeerTracker {
	/// Note that the remote should now be aware that a validator has seconded a given candidate (by hash)
	/// based on a message that we have sent it from our local pool.
	fn note_local(&mut self, h: CandidateHash) {
		if !note_hash(&mut self.local_observed, h) {
			tracing::warn!(
				target: LOG_TARGET,
				"Statement distribution is erroneously attempting to distribute more \
				than {} candidate(s) per validator index. Ignoring",
				VC_THRESHOLD,
			);
		}
	}

	/// Note that the remote should now be aware that a validator has seconded a given candidate (by hash)
	/// based on a message that it has sent us.
	///
	/// Returns `true` if the peer was allowed to send us such a message, `false` otherwise.
	fn note_remote(&mut self, h: CandidateHash) -> bool {
		note_hash(&mut self.remote_observed, h)
	}

	/// Returns `true` if the peer is allowed to send us such a message, `false` otherwise.
	fn is_wanted_candidate(&self, h: &CandidateHash) -> bool {
		!self.remote_observed.contains(h) &&
		!self.remote_observed.is_full()
	}
}

fn note_hash(
	observed: &mut arrayvec::ArrayVec<[CandidateHash; VC_THRESHOLD]>,
	h: CandidateHash,
) -> bool {
	if observed.contains(&h) { return true; }

	observed.try_push(h).is_ok()
}

/// knowledge that a peer has about goings-on in a relay parent.
#[derive(Default)]
struct PeerRelayParentKnowledge {
	/// candidates that the peer is aware of. This indicates that we can
	/// send other statements pertaining to that candidate.
	known_candidates: HashSet<CandidateHash>,
	/// fingerprints of all statements a peer should be aware of: those that
	/// were sent to the peer by us.
	sent_statements: HashSet<(CompactStatement, ValidatorIndex)>,
	/// fingerprints of all statements a peer should be aware of: those that
	/// were sent to us by the peer.
	received_statements: HashSet<(CompactStatement, ValidatorIndex)>,
	/// How many candidates this peer is aware of for each given validator index.
	seconded_counts: HashMap<ValidatorIndex, VcPerPeerTracker>,
	/// How many statements we've received for each candidate that we're aware of.
	received_message_count: HashMap<CandidateHash, usize>,
}

impl PeerRelayParentKnowledge {
	/// Updates our view of the peer's knowledge with this statement's fingerprint based
	/// on something that we would like to send to the peer.
	///
	/// NOTE: assumes `self.can_send` returned true before this call.
	///
	/// Once the knowledge has incorporated a statement, it cannot be incorporated again.
	///
	/// This returns `true` if this is the first time the peer has become aware of a
	/// candidate with the given hash.
	#[tracing::instrument(level = "trace", skip(self), fields(subsystem = LOG_TARGET))]
	fn send(&mut self, fingerprint: &(CompactStatement, ValidatorIndex)) -> bool {
		debug_assert!(
			self.can_send(fingerprint),
			"send is only called after `can_send` returns true; qed",
		);

		let new_known = match fingerprint.0 {
			CompactStatement::Seconded(ref h) => {
				self.seconded_counts.entry(fingerprint.1)
					.or_default()
					.note_local(h.clone());

				self.known_candidates.insert(h.clone())
			},
			CompactStatement::Valid(_) => {
				false
			}
		};

		self.sent_statements.insert(fingerprint.clone());

		new_known
	}

	/// This returns `true` if the peer cannot accept this statement, without altering internal
	/// state, `false` otherwise.
	fn can_send(&self, fingerprint: &(CompactStatement, ValidatorIndex)) -> bool {
		let already_known = self.sent_statements.contains(fingerprint)
			|| self.received_statements.contains(fingerprint);

		if already_known {
			return false;
		}

		match fingerprint.0 {
			CompactStatement::Valid(ref h) => {
				// The peer can only accept Valid and Invalid statements for which it is aware
				// of the corresponding candidate.
				self.known_candidates.contains(h)
			}
			CompactStatement::Seconded(_) => {
				true
			},
		}
	}

	/// Attempt to update our view of the peer's knowledge with this statement's fingerprint based on
	/// a message we are receiving from the peer.
	///
	/// Provide the maximum message count that we can receive per candidate. In practice we should
	/// not receive more statements for any one candidate than there are members in the group assigned
	/// to that para, but this maximum needs to be lenient to account for equivocations that may be
	/// cross-group. As such, a maximum of 2 * n_validators is recommended.
	///
	/// This returns an error if the peer should not have sent us this message according to protocol
	/// rules for flood protection.
	///
	/// If this returns `Ok`, the internal state has been altered. After `receive`ing a new
	/// candidate, we are then cleared to send the peer further statements about that candidate.
	///
	/// This returns `Ok(true)` if this is the first time the peer has become aware of a
	/// candidate with given hash.
	#[tracing::instrument(level = "trace", skip(self), fields(subsystem = LOG_TARGET))]
	fn receive(
		&mut self,
		fingerprint: &(CompactStatement, ValidatorIndex),
		max_message_count: usize,
	) -> Result<bool, Rep> {
		// We don't check `sent_statements` because a statement could be in-flight from both
		// sides at the same time.
		if self.received_statements.contains(fingerprint) {
			return Err(COST_DUPLICATE_STATEMENT);
		}

		let candidate_hash = match fingerprint.0 {
			CompactStatement::Seconded(ref h) => {
				let allowed_remote = self.seconded_counts.entry(fingerprint.1)
					.or_insert_with(Default::default)
					.note_remote(h.clone());

				if !allowed_remote {
					return Err(COST_UNEXPECTED_STATEMENT);
				}

				h
			}
			CompactStatement::Valid(ref h) => {
				if !self.known_candidates.contains(&h) {
					return Err(COST_UNEXPECTED_STATEMENT);
				}

				h
			}
		};

		{
			let received_per_candidate = self.received_message_count
				.entry(*candidate_hash)
				.or_insert(0);

			if *received_per_candidate >= max_message_count {
				return Err(COST_APPARENT_FLOOD);
			}

			*received_per_candidate += 1;
		}

		self.received_statements.insert(fingerprint.clone());
		Ok(self.known_candidates.insert(candidate_hash.clone()))
	}

	/// This method does the same checks as `receive` without modifying the internal state.
	/// Returns an error if the peer should not have sent us this message according to protocol
	/// rules for flood protection.
	fn check_can_receive(
		&self,
		fingerprint: &(CompactStatement, ValidatorIndex),
		max_message_count: usize,
	) -> Result<(), Rep> {
		// We don't check `sent_statements` because a statement could be in-flight from both
		// sides at the same time.
		if self.received_statements.contains(fingerprint) {
			return Err(COST_DUPLICATE_STATEMENT);
		}

		let candidate_hash = match fingerprint.0 {
			CompactStatement::Seconded(ref h) => {
				let allowed_remote = self.seconded_counts.get(&fingerprint.1)
					.map_or(true, |r| r.is_wanted_candidate(h));

				if !allowed_remote {
					return Err(COST_UNEXPECTED_STATEMENT);
				}

				h
			}
			CompactStatement::Valid(ref h) => {
				if !self.known_candidates.contains(&h) {
					return Err(COST_UNEXPECTED_STATEMENT);
				}

				h
			}
		};

		let received_per_candidate = self.received_message_count
			.get(candidate_hash)
			.unwrap_or(&0);

		if *received_per_candidate >= max_message_count {
			Err(COST_APPARENT_FLOOD)
		} else {
			Ok(())
		}
	}
}

struct PeerData {
	view: View,
	view_knowledge: HashMap<Hash, PeerRelayParentKnowledge>,
}

impl PeerData {
	/// Updates our view of the peer's knowledge with this statement's fingerprint based
	/// on something that we would like to send to the peer.
	///
	/// NOTE: assumes `self.can_send` returned true before this call.
	///
	/// Once the knowledge has incorporated a statement, it cannot be incorporated again.
	///
	/// This returns `true` if this is the first time the peer has become aware of a
	/// candidate with the given hash.
	#[tracing::instrument(level = "trace", skip(self), fields(subsystem = LOG_TARGET))]
	fn send(
		&mut self,
		relay_parent: &Hash,
		fingerprint: &(CompactStatement, ValidatorIndex),
	) -> bool {
		debug_assert!(
			self.can_send(relay_parent, fingerprint),
			"send is only called after `can_send` returns true; qed",
		);
		self.view_knowledge
			.get_mut(relay_parent)
			.expect("send is only called after `can_send` returns true; qed")
			.send(fingerprint)
	}

	/// This returns `None` if the peer cannot accept this statement, without altering internal
	/// state.
	fn can_send(
		&self,
		relay_parent: &Hash,
		fingerprint: &(CompactStatement, ValidatorIndex),
	) -> bool {
		self.view_knowledge
			.get(relay_parent)
			.map_or(false, |k| k.can_send(fingerprint))
	}

	/// Attempt to update our view of the peer's knowledge with this statement's fingerprint based on
	/// a message we are receiving from the peer.
	///
	/// Provide the maximum message count that we can receive per candidate. In practice we should
	/// not receive more statements for any one candidate than there are members in the group assigned
	/// to that para, but this maximum needs to be lenient to account for equivocations that may be
	/// cross-group. As such, a maximum of 2 * n_validators is recommended.
	///
	/// This returns an error if the peer should not have sent us this message according to protocol
	/// rules for flood protection.
	///
	/// If this returns `Ok`, the internal state has been altered. After `receive`ing a new
	/// candidate, we are then cleared to send the peer further statements about that candidate.
	///
	/// This returns `Ok(true)` if this is the first time the peer has become aware of a
	/// candidate with given hash.
	#[tracing::instrument(level = "trace", skip(self), fields(subsystem = LOG_TARGET))]
	fn receive(
		&mut self,
		relay_parent: &Hash,
		fingerprint: &(CompactStatement, ValidatorIndex),
		max_message_count: usize,
	) -> Result<bool, Rep> {
		self.view_knowledge
			.get_mut(relay_parent)
			.ok_or(COST_UNEXPECTED_STATEMENT)?
			.receive(fingerprint, max_message_count)
	}

	/// This method does the same checks as `receive` without modifying the internal state.
	/// Returns an error if the peer should not have sent us this message according to protocol
	/// rules for flood protection.
	fn check_can_receive(
		&self,
		relay_parent: &Hash,
		fingerprint: &(CompactStatement, ValidatorIndex),
		max_message_count: usize,
	) -> Result<(), Rep> {
		self.view_knowledge
			.get(relay_parent)
			.ok_or(COST_UNEXPECTED_STATEMENT)?
			.check_can_receive(fingerprint, max_message_count)
	}
}

// A statement stored while a relay chain head is active.
#[derive(Debug)]
struct StoredStatement {
	comparator: StoredStatementComparator,
	statement: SignedFullStatement,
}

// A value used for comparison of stored statements to each other.
//
// The compact version of the statement, the validator index, and the signature of the validator
// is enough to differentiate between all types of equivocations, as long as the signature is
// actually checked to be valid. The same statement with 2 signatures and 2 statements with
// different (or same) signatures wll all be correctly judged to be unequal with this comparator.
#[derive(PartialEq, Eq, Hash, Clone, Debug)]
struct StoredStatementComparator {
	compact: CompactStatement,
	validator_index: ValidatorIndex,
	signature: ValidatorSignature,
}

impl StoredStatement {
	fn compact(&self) -> &CompactStatement {
		&self.comparator.compact
	}

	fn fingerprint(&self) -> (CompactStatement, ValidatorIndex) {
		(self.comparator.compact.clone(), self.statement.validator_index())
	}
}

impl std::borrow::Borrow<StoredStatementComparator> for StoredStatement {
	fn borrow(&self) -> &StoredStatementComparator {
		&self.comparator
	}
}

impl std::hash::Hash for StoredStatement {
	fn hash<H: std::hash::Hasher>(&self, state: &mut H) {
		self.comparator.hash(state)
	}
}

impl std::cmp::PartialEq for StoredStatement {
	fn eq(&self, other: &Self) -> bool {
		&self.comparator == &other.comparator
	}
}

impl std::cmp::Eq for StoredStatement {}

#[derive(Debug)]
enum NotedStatement<'a> {
	NotUseful,
	Fresh(&'a StoredStatement),
	UsefulButKnown
}

<<<<<<< HEAD
/// Large statement fetching status.
#[derive(Clone)]
enum LargeStatementStatus {
	/// We are currently fetching the statement data from a remote peer. We keep a list of other nodes
	/// claiming to have that data and will fallback on them.
	Fetching(FetchingInfo),
	/// Statement data is fetched
	Fetched(CommittedCandidateReceipt),
}

/// Info about a fetch in progress.
struct FetchingInfo {
	/// All peers that send us a `LargeStatement` for the given `CandidateHash`, together with
	/// their announced metadata.
	available_peers: HashMap<PeerId, StatementMetadata>,
	/// Peers left to try in case the background task needs it.
	peers_to_try: Vec<PeerId>,
	/// Sender for sending fresh peers to the fetching task in case of failure.
	peer_sender: Option<oneshot::Sender<Vec<PeerId>>>,
	/// Task taking care of the request.
	fetching_task: RemoteHandle<()>,
}

/// Messages to be handled in this subsystem.
enum Message {
	/// Messages from other subsystems.
	Subsystem(SubsystemResult<FromOverseer<StatementDistributionMessage>>),
	/// Messages from spawned background tasks.
	Requester(Option<RequesterMessage>),
}

impl Message {
	async fn receive(
		ctx: &mut impl SubsystemContext<Message = StatementDistributionMessage>,
		req_receiver: &mut mpsc::Receiver<RequesterMessage>,
	) -> Message {
		// We are only fusing here to make `select` happy, in reality we will quit if one of those
		// streams end:
		let from_overseer = ctx.recv().fuse();
		let from_requester = req_receiver.next().fuse();
		futures::pin_mut!(from_overseer, from_requester);
		futures::select!(
			msg = from_overseer => Message::Subsystem(msg),
			msg = from_requester => Message::Requester(msg),
		)
	}
=======
#[derive(Debug, PartialEq, Eq)]
enum DeniedStatement {
	NotUseful,
	UsefulButKnown,
>>>>>>> 1a2b95b8
}

struct ActiveHeadData {
	/// All candidates we are aware of for this head, keyed by hash.
	candidates: HashSet<CandidateHash>,
	/// Stored statements for circulation to peers.
	///
	/// These are iterable in insertion order, and `Seconded` statements are always
	/// accepted before dependent statements.
	statements: IndexSet<StoredStatement>,
	/// Large statements we are waiting for with associated meta data.
	waiting_large_statements: HashMap<CandidateHash, LargeStatementStatus>,
	/// The validators at this head.
	validators: Vec<ValidatorId>,
	/// The session index this head is at.
	session_index: sp_staking::SessionIndex,
	/// How many `Seconded` statements we've seen per validator.
	seconded_counts: HashMap<ValidatorIndex, usize>,
	/// A Jaeger span for this head, so we can attach data to it.
	span: PerLeafSpan,
}

impl ActiveHeadData {
	fn new(
		validators: Vec<ValidatorId>,
		session_index: sp_staking::SessionIndex,
		span: PerLeafSpan,
	) -> Self {
		ActiveHeadData {
			candidates: Default::default(),
			statements: Default::default(),
			waiting_large_statements: Default::default(),
			validators,
			session_index,
			seconded_counts: Default::default(),
			span,
		}
	}

	/// Note the given statement.
	///
	/// If it was not already known and can be accepted,  returns `NotedStatement::Fresh`,
	/// with a handle to the statement.
	///
	/// If it can be accepted, but we already know it, returns `NotedStatement::UsefulButKnown`.
	///
	/// We accept up to `VC_THRESHOLD` (2 at time of writing) `Seconded` statements
	/// per validator. These will be the first ones we see. The statement is assumed
	/// to have been checked, including that the validator index is not out-of-bounds and
	/// the signature is valid.
	///
	/// Any other statements or those that reference a candidate we are not aware of cannot be accepted
	/// and will return `NotedStatement::NotUseful`.
	#[tracing::instrument(level = "trace", skip(self), fields(subsystem = LOG_TARGET))]
	fn note_statement(&mut self, statement: SignedFullStatement) -> NotedStatement {
		let validator_index = statement.validator_index();
		let comparator = StoredStatementComparator {
			compact: statement.payload().to_compact(),
			validator_index,
			signature: statement.signature().clone(),
		};

		let stored = StoredStatement {
			comparator: comparator.clone(),
			statement,
		};

		match comparator.compact {
			CompactStatement::Seconded(h) => {
				let seconded_so_far = self.seconded_counts.entry(validator_index).or_insert(0);
				if *seconded_so_far >= VC_THRESHOLD {
					tracing::trace!(
						target: LOG_TARGET,
						?validator_index,
						statement = ?stored.statement,
						"Extra statement is ignored"
					);
					return NotedStatement::NotUseful;
				}

				self.candidates.insert(h);
				if self.statements.insert(stored) {
					*seconded_so_far += 1;

					tracing::trace!(
						target: LOG_TARGET,
						?validator_index,
						statement = ?self.statements.last().expect("Just inserted").statement,
						"Noted new statement"
					);
					// This will always return `Some` because it was just inserted.
					NotedStatement::Fresh(self.statements.get(&comparator)
						.expect("Statement was just inserted; qed"))
				} else {
					tracing::trace!(
						target: LOG_TARGET,
						?validator_index,
						statement = ?self.statements.get(&comparator)
							.expect("Existence was just checked; qed").statement,
						"Known statement"
					);
					NotedStatement::UsefulButKnown
				}
			}
			CompactStatement::Valid(h) => {
				if !self.candidates.contains(&h) {
					tracing::trace!(
						target: LOG_TARGET,
						?validator_index,
						statement = ?stored.statement,
						"Statement for unknown candidate"
					);
					return NotedStatement::NotUseful;
				}

				if self.statements.insert(stored) {
					tracing::trace!(
						target: LOG_TARGET,
						?validator_index,
						statement = ?self.statements.last().expect("Just inserted").statement,
						"Noted new statement"
					);
					// This will always return `Some` because it was just inserted.
					NotedStatement::Fresh(self.statements.get(&comparator)
						.expect("Statement was just inserted; qed"))
				} else {
					tracing::trace!(
						target: LOG_TARGET,
						?validator_index,
						statement = ?self.statements.get(&comparator)
							.expect("Existence was just checked; qed").statement,
						"Known statement"
					);
					NotedStatement::UsefulButKnown
				}
			}
		}
	}

	/// Returns an error if the statement is already known or not useful
	/// without modifying the internal state.
	fn check_useful_or_unknown(&self, statement: SignedFullStatement) -> Result<(), DeniedStatement> {
		let validator_index = statement.validator_index();
		let compact = statement.payload().to_compact();
		let comparator = StoredStatementComparator {
			compact: compact.clone(),
			validator_index,
			signature: statement.signature().clone(),
		};

		let stored = StoredStatement {
			comparator,
			statement,
		};

		match compact {
			CompactStatement::Seconded(_) => {
				let seconded_so_far = self.seconded_counts.get(&validator_index).unwrap_or(&0);
				if *seconded_so_far >= VC_THRESHOLD {
					tracing::trace!(
						target: LOG_TARGET,
						?validator_index,
						statement = ?stored.statement,
						"Extra statement is ignored",
					);
					return Err(DeniedStatement::NotUseful);
				}

				if self.statements.contains(&stored) {
					tracing::trace!(
						target: LOG_TARGET,
						?validator_index,
						statement = ?stored.statement,
						"Known statement",
					);
					return Err(DeniedStatement::UsefulButKnown);
				}
			}
			CompactStatement::Valid(h) => {
				if !self.candidates.contains(&h) {
					tracing::trace!(
						target: LOG_TARGET,
						?validator_index,
						statement = ?stored.statement,
						"Statement for unknown candidate",
					);
					return Err(DeniedStatement::NotUseful);
				}

				if self.statements.contains(&stored) {
					tracing::trace!(
						target: LOG_TARGET,
						?validator_index,
						statement = ?stored.statement,
						"Known statement",
					);
					return Err(DeniedStatement::UsefulButKnown);
				}
			}
		}
		Ok(())
	}

	/// Get an iterator over all statements for the active head. Seconded statements come first.
	fn statements(&self) -> impl Iterator<Item = &'_ StoredStatement> + '_ {
		self.statements.iter()
	}

	/// Get an iterator over all statements for the active head that are for a particular candidate.
	fn statements_about(&self, candidate_hash: CandidateHash)
		-> impl Iterator<Item = &'_ StoredStatement> + '_
	{
		self.statements().filter(move |s| s.compact().candidate_hash() == &candidate_hash)
	}
}

/// Check a statement signature under this parent hash.
fn check_statement_signature(
	head: &ActiveHeadData,
	relay_parent: Hash,
	statement: &SignedFullStatement,
) -> Result<(), ()> {
	let signing_context = SigningContext {
		session_index: head.session_index,
		parent_hash: relay_parent,
	};

	head.validators.get(statement.validator_index().0 as usize)
		.ok_or(())
		.and_then(|v| statement.check_signature(&signing_context, v))
}

/// Places the statement in storage if it is new, and then
/// circulates the statement to all peers who have not seen it yet, and
/// sends all statements dependent on that statement to peers who could previously not receive
/// them but now can.
#[tracing::instrument(level = "trace", skip(peers, ctx, active_heads, metrics), fields(subsystem = LOG_TARGET))]
async fn circulate_statement_and_dependents(
	peers: &mut HashMap<PeerId, PeerData>,
	active_heads: &mut HashMap<Hash, ActiveHeadData>,
	ctx: &mut impl SubsystemContext,
	relay_parent: Hash,
	statement: SignedFullStatement,
	metrics: &Metrics,
) {
	let active_head = match active_heads.get_mut(&relay_parent) {
		Some(res) => res,
		None => return,
	};

	let _span = active_head.span.child("circulate-statement")
		.with_candidate(statement.payload().candidate_hash())
		.with_stage(jaeger::Stage::StatementDistribution);

	// First circulate the statement directly to all peers needing it.
	// The borrow of `active_head` needs to encompass only this (Rust) statement.
	let outputs: Option<(CandidateHash, Vec<PeerId>)> = {
		match active_head.note_statement(statement) {
			NotedStatement::Fresh(stored) =>
			{
				Some((
					*stored.compact().candidate_hash(),
					circulate_statement(peers, ctx, relay_parent, stored).await,
				))
			},
			_ => None,
		}
	};

	let _span = _span.child("send-to-peers");
	// Now send dependent statements to all peers needing them, if any.
	if let Some((candidate_hash, peers_needing_dependents)) = outputs {
		for peer in peers_needing_dependents {
			if let Some(peer_data) = peers.get_mut(&peer) {
				let _span_loop = _span.child("to-peer")
					.with_peer_id(&peer);
				// defensive: the peer data should always be some because the iterator
				// of peers is derived from the set of peers.
				send_statements_about(
					peer,
					peer_data,
					ctx,
					relay_parent,
					candidate_hash,
					&*active_head,
					metrics,
				).await;
			}
		}
	}
}

fn statement_message(relay_parent: Hash, statement: SignedFullStatement)
	-> protocol_v1::ValidationProtocol
{ 
	let msg = if is_statement_large(&statement) {
		protocol_v1::StatementDistributionMessage::LargeStatement(
			StatementMetadata {
				relay_parent,
				candidate_hash: statement.payload().candidate_hash(),
				signed_by: statement.validator_index(),
				signature: statement.signature().clone(),
			}
		)
	} else {
		protocol_v1::StatementDistributionMessage::Statement(relay_parent, statement)
	};

	protocol_v1::ValidationProtocol::StatementDistribution(msg)
}

/// Check whether a statement should be treated as large statement.
fn is_statement_large(statement: &SignedFullStatement) -> bool {
	match &statement.payload() {
		Statement::Seconded(committed) => 
			committed.commitments.new_validation_code.is_some(),
		Statement::Valid(_) =>
			false,
	}
}

/// Circulates a statement to all peers who have not seen it yet, and returns
/// an iterator over peers who need to have dependent statements sent.
#[tracing::instrument(level = "trace", skip(peers, ctx), fields(subsystem = LOG_TARGET))]
async fn circulate_statement(
	peers: &mut HashMap<PeerId, PeerData>,
	ctx: &mut impl SubsystemContext,
	relay_parent: Hash,
	stored: &StoredStatement,
) -> Vec<PeerId> {
	let fingerprint = stored.fingerprint();

	let peers_to_send: Vec<PeerId> = peers.iter().filter_map(|(peer, data)| {
		if data.can_send(&relay_parent, &fingerprint) {
			Some(peer.clone())
		} else {
			None
		}
	}).collect();
	let peers_to_send = util::choose_random_sqrt_subset(peers_to_send, MIN_GOSSIP_PEERS);
	let peers_to_send: Vec<(PeerId, bool)> = peers_to_send.into_iter()
		.map(|peer_id| {
			let new = peers.get_mut(&peer_id)
				.expect("a subset is taken above, so it exists; qed")
				.send(&relay_parent, &fingerprint);
			(peer_id, new)
		}).collect();

	// Send all these peers the initial statement.
	if !peers_to_send.is_empty() {
		let payload = statement_message(relay_parent, stored.statement.clone());
		tracing::trace!(
			target: LOG_TARGET,
			?peers_to_send,
			?relay_parent,
			statement = ?stored.statement,
			"Sending statement",
		);
		ctx.send_message(AllMessages::NetworkBridge(NetworkBridgeMessage::SendValidationMessage(
			peers_to_send.iter().map(|(p, _)| p.clone()).collect(),
			payload,
		))).await;
	}

	peers_to_send.into_iter().filter_map(|(peer, needs_dependent)| if needs_dependent {
		Some(peer)
	} else {
		None
	}).collect()
}

/// Send all statements about a given candidate hash to a peer.
#[tracing::instrument(level = "trace", skip(peer_data, ctx, active_head, metrics), fields(subsystem = LOG_TARGET))]
async fn send_statements_about(
	peer: PeerId,
	peer_data: &mut PeerData,
	ctx: &mut impl SubsystemContext,
	relay_parent: Hash,
	candidate_hash: CandidateHash,
	active_head: &ActiveHeadData,
	metrics: &Metrics,
) {
	for statement in active_head.statements_about(candidate_hash) {
		let fingerprint = statement.fingerprint();
		if !peer_data.can_send(&relay_parent, &fingerprint) {
			continue;
		}
		peer_data.send(&relay_parent, &fingerprint);
		let payload = statement_message(
			relay_parent,
			statement.statement.clone(),
		);

		tracing::trace!(
			target: LOG_TARGET,
			?peer,
			?relay_parent,
			?candidate_hash,
			statement = ?statement.statement,
			"Sending statement",
		);
		ctx.send_message(AllMessages::NetworkBridge(
			NetworkBridgeMessage::SendValidationMessage(vec![peer.clone()], payload)
		)).await;

		metrics.on_statement_distributed();
	}
}

/// Send all statements at a given relay-parent to a peer.
#[tracing::instrument(level = "trace", skip(peer_data, ctx, active_head, metrics), fields(subsystem = LOG_TARGET))]
async fn send_statements(
	peer: PeerId,
	peer_data: &mut PeerData,
	ctx: &mut impl SubsystemContext<Message = StatementDistributionMessage>,
	relay_parent: Hash,
	active_head: &ActiveHeadData,
	metrics: &Metrics,
) {
	for statement in active_head.statements() {
		let fingerprint = statement.fingerprint();
		if !peer_data.can_send(&relay_parent, &fingerprint) {
			continue;
		}
		peer_data.send(&relay_parent, &fingerprint);
		let payload = statement_message(
			relay_parent,
			statement.statement.clone(),
		);

		tracing::trace!(
			target: LOG_TARGET,
			?peer,
			?relay_parent,
			statement = ?statement.statement,
			"Sending statement"
		);
		ctx.send_message(AllMessages::NetworkBridge(
			NetworkBridgeMessage::SendValidationMessage(vec![peer.clone()], payload)
		)).await;

		metrics.on_statement_distributed();
	}
}

async fn report_peer(
	ctx: &mut impl SubsystemContext,
	peer: PeerId,
	rep: Rep,
) {
	ctx.send_message(AllMessages::NetworkBridge(
		NetworkBridgeMessage::ReportPeer(peer, rep)
	)).await
}

async fn handle_incoming_message_and_circulate<'a>(
	peer: PeerId,
<<<<<<< HEAD
	peers: &mut HashMap<PeerId, PeerData>,
	message: protocol_v1::StatementDistributionMessage,
	our_view: &View,
=======
	peer_data: &mut PeerData,
>>>>>>> 1a2b95b8
	active_heads: &'a mut HashMap<Hash, ActiveHeadData>,
	ctx: &mut impl SubsystemContext,
	req_sender: &mpsc::Sender<RequesterMessage>,
	metrics: &Metrics,
) {
	let relay_parent = message.get_metadata().relay_parent;
	let result = retrieve_statement_from_message(
		peer,
		message,
		our_view,
		active_heads,
		ctx,
		req_sender,
	).await;

	if let Some((active_head, statement)) = result {
		handle_incoming_statement_and_circulate(
			peer,
			peers,
			&*our_view,
			active_head,
			ctx,
			relay_parent,
			statement,
			metrics,
		).await;
	}
}

/// If message contains a statement, then retrieve it, otherwise fork task to fetch it.
///
/// This function will also return `None` if the message did not pass some basic checks, in that
/// case no statement will be requested, on the flipside you get `ActiveHeadData` in addition to
/// your statement.
///
/// If the message was large, but the result has been fetched already that one is returned.
async fn retrieve_statement_from_message<'a>(
	peer: PeerId,
	message: protocol_v1::StatementDistributionMessage,
	our_view: &View,
	active_heads: &'a mut HashMap<Hash, ActiveHeadData>,
	ctx: &mut impl SubsystemContext,
	req_sender: &mpsc::Sender<RequesterMessage>,
) -> Option<(&'a mut ActiveHeadData, SignedFullStatement)> {

	let metadata = message.get_metadata();

<<<<<<< HEAD
	if !our_view.contains(&metadata.relay_parent) {
		tracing::debug!(
			target: LOG_TARGET,
			?peer,
			?metadata,
			"Unexpected statement"
		);
		report_peer(ctx, peer, COST_UNEXPECTED_STATEMENT).await;
		return None
	}

	let active_head = match active_heads.get_mut(&metadata.relay_parent) {
=======
	let active_head = match active_heads.get_mut(&relay_parent) {
>>>>>>> 1a2b95b8
		Some(h) => h,
		None => {
			tracing::debug!(
				target: LOG_TARGET,
<<<<<<< HEAD
				requested_relay_parent = %metadata.relay_parent,
				"our view out-of-sync with active heads; head not found",
				);
			return None
		}
	};

	match message {
		protocol_v1::StatementDistributionMessage::Statement(_, statement) =>
			return Some((active_head, statement)),

		protocol_v1::StatementDistributionMessage::LargeStatement(metadata) => {

			let candidate_hash = metadata.candidate_hash;

			match active_head.waiting_large_statements.entry(candidate_hash) {
				Entry::Occupied(mut occupied) => {

					let mut new_status = None;

					match occupied.get_mut() {
						LargeStatementStatus::Fetching(info) => {
							info.available_peers.insert(peer, metadata);
							info.peers_to_try.push(peer);
							// Answer any pending request for more peers:
							if let Some(sender) = std::mem::take(&mut info.peer_sender) {
								let to_send = std::mem::take(&mut info.peers_to_try);
								if let Err(peers) = sender.send(to_send) {
									// Requester no longer interested for now, might want them
									// later:
									info.peers_to_try = peers;
								}
							}
						}
						LargeStatementStatus::Fetched(committed) => {

							let validator_id = active_head.validators.get(metadata.signed_by.0 as usize);

							if let Some(validator_id) = validator_id {
								let signing_context = SigningContext {
									session_index: active_head.session_index,
									parent_hash: metadata.relay_parent,
								};

								let statement = SignedFullStatement::new(
									Statement::Seconded(committed.clone()),
									metadata.signed_by,
									metadata.signature.clone(),
									&signing_context,
									validator_id,
								);

								if let Some(statement) = statement {
									return Some((active_head, statement));
								} else {
									// Cached data did not match signature, some backer wants to
									// get slashed. At this point, we have to clear the cache and
									// fetch the data again from the current peer. (We don't know
									// which one is correct and it does not really matter, we leave
									// that up for disputes. We should just try our best to make
									// sure all valid and invalid data is available so it can be
									// disputed and the offenders can be slashed.)
									tracing::info!(
										target: LOG_TARGET,
										validator_index = ?metadata.signed_by,
										"Building statement failed - invalid signature!"
									);
									new_status = launch_request(metadata, peer, req_sender.clone(), ctx).await;
								}
							} else {
								tracing::debug!(
									target: LOG_TARGET,
									validator_index = ?metadata.signed_by,
									"Error loading statement, could not find key for validator."
								);
							}
						}
					}
					if let Some(new_status) = new_status {
						occupied.insert(new_status);
					}
				}
				Entry::Vacant(vacant) => {
					if let Some(new_status) = launch_request(metadata, peer, req_sender, ctx).await {
						vacant.insert(new_status);
					}
				}
			}
		}
	}
	return None
}

/// Launch request for a large statement and get tracking status.
///
/// Returns `None` if spawning task failed.
async fn launch_request(
	meta: StatementMetadata,
	peer: PeerId,
	req_sender: mpsc::Sender<RequesterMessage>,
	ctx: &mut impl SubsystemContext<Message = StatementDistributionMessage>,
) -> Option<LargeStatementStatus> {

	let (task, handle) = fetch(
		meta.relay_parent,
		meta.candidate_hash,
		vec![peer],
		req_sender
	)
	.remote_handle();

	let result = ctx.spawn("large-statement-fetcher", task.boxed())
		.await;
	if let Err(err) = result {
		tracing::warn!(target: LOG_TARGET, ?err, "Spawning task failed.");
		return None
	}
	let available_peers = {
		let mut m = HashMap::new();
		m.insert(peer, meta);
		m
	};
	Some(LargeStatementStatus::Fetching(FetchingInfo {
		available_peers,
		peers_to_try: Vec::new(),
		peer_sender: None,
		fetching_task: handle,
	}))
}

/// Handle incoming message and circulate it to peers, if we did not know it already.
///
async fn handle_incoming_statement_and_circulate<'a>(
	peer: PeerId,
	peers: &mut HashMap<PeerId, PeerData>,
	our_view: &View,
	active_head: &'a mut ActiveHeadData,
	ctx: &mut impl SubsystemContext,
	relay_parent: Hash,
	statement: SignedFullStatement,
	metrics: &Metrics,
) {
	let handled_incoming = match peers.get_mut(&peer) {
		Some(data) => {
			handle_incoming_statement(
				peer,
				data,
				&*our_view,
				active_head,
				ctx,
				relay_parent,
				statement,
				metrics,
			).await
=======
				?peer,
				?relay_parent,
				"Unknown (or outdated) relay parent"
			);
			report_peer(ctx, peer, COST_UNEXPECTED_STATEMENT).await;
			return None;
>>>>>>> 1a2b95b8
		}
		None => None,
	};

	// if we got a fresh message, we need to circulate it to all peers.
	if let Some(statement) = handled_incoming {
		// we can ignore the set of peers who this function returns as now expecting
		// dependent statements.
		//
		// we have the invariant in this subsystem that we never store a `Valid` or `Invalid`
		// statement before a `Seconded` statement. `Seconded` statements are the only ones
		// that require dependents. Thus, if this is a `Seconded` statement for a candidate we
		// were not aware of before, we cannot have any dependent statements from the candidate.
		let _ = circulate_statement(
			peers,
			ctx,
			relay_parent,
			statement,
		).await;
	}
}

// Handle an statement. Returns a reference to a newly-stored statement
// if we were not already aware of it, along with the corresponding relay-parent.
//
// This function checks the signature and ensures the statement is compatible with our
// view. It also notifies candidate backing if the statement was previously unknown.
#[tracing::instrument(level = "trace", skip(peer_data, ctx, active_head, metrics), fields(subsystem = LOG_TARGET))]
async fn handle_incoming_statement<'a>(
	peer: PeerId,
	peer_data: &mut PeerData,
	our_view: &View,
	active_head: &'a mut ActiveHeadData,
	ctx: &mut impl SubsystemContext<Message = StatementDistributionMessage>,
	relay_parent: Hash,
	statement: SignedFullStatement,
	metrics: &Metrics,
) -> Option<&'a StoredStatement> {
	let candidate_hash = statement.payload().candidate_hash();
	let handle_incoming_span = active_head.span.child("handle-incoming")
		.with_candidate(candidate_hash)
		.with_peer_id(&peer);

	let fingerprint = (statement.payload().to_compact(), statement.validator_index());
	let max_message_count = active_head.validators.len() * 2;

	// perform only basic checks before verifying the signature
	// as it's more computationally heavy
	if let Err(rep) = peer_data.check_can_receive(&relay_parent, &fingerprint, max_message_count) {
		tracing::debug!(
			target: LOG_TARGET,
			?peer,
			?statement,
			?rep,
			"Error inserting received statement"
		);
		report_peer(ctx, peer, rep).await;
		return None;
	}

	match active_head.check_useful_or_unknown(statement.clone()) {
		Ok(()) => {},
		Err(DeniedStatement::NotUseful) => {
			return None;
		}
		Err(DeniedStatement::UsefulButKnown) => {
			report_peer(ctx, peer, BENEFIT_VALID_STATEMENT).await;
			return None;
		}
	}

	// check the signature on the statement.
	if let Err(()) = check_statement_signature(&active_head, relay_parent, &statement) {
		tracing::debug!(
			target: LOG_TARGET,
			?peer,
			?statement,
			"Invalid statement signature"
		);
		report_peer(ctx, peer, COST_INVALID_SIGNATURE).await;
		return None;
	}

	// Ensure the statement is stored in the peer data.
	//
	// Note that if the peer is sending us something that is not within their view,
	// it will not be kept within their log.
	match peer_data.receive(&relay_parent, &fingerprint, max_message_count) {
		Err(_) => {
			unreachable!("checked in `check_can_receive` above; qed");
		}
		Ok(true) => {
			tracing::trace!(
				target: LOG_TARGET,
				?peer,
				?statement,
				"Statement accepted"
			);
			// Send the peer all statements concerning the candidate that we have,
			// since it appears to have just learned about the candidate.
			send_statements_about(
				peer.clone(),
				peer_data,
				ctx,
				relay_parent,
				candidate_hash,
				&*active_head,
				metrics,
			).await;
		}
		Ok(false) => {}
	}

	// Note: `peer_data.receive` already ensures that the statement is not an unbounded equivocation
	// or unpinned to a seconded candidate. So it is safe to place it into the storage.
	match active_head.note_statement(statement) {
		NotedStatement::NotUseful |
		NotedStatement::UsefulButKnown => {
			unreachable!("checked in `is_useful_or_unknown` above; qed");
		}
		NotedStatement::Fresh(statement) => {
			report_peer(ctx, peer, BENEFIT_VALID_STATEMENT_FIRST).await;

			let mut _span = handle_incoming_span.child("notify-backing");

			// When we receive a new message from a peer, we forward it to the
			// candidate backing subsystem.
			let message = AllMessages::CandidateBacking(
				CandidateBackingMessage::Statement(relay_parent, statement.statement.clone())
			);
			ctx.send_message(message).await;

			Some(statement)
		}
	}
}

/// Update a peer's view. Sends all newly unlocked statements based on the previous
#[tracing::instrument(level = "trace", skip(peer_data, ctx, active_heads, metrics), fields(subsystem = LOG_TARGET))]
async fn update_peer_view_and_send_unlocked(
	peer: PeerId,
	peer_data: &mut PeerData,
	ctx: &mut impl SubsystemContext,
	active_heads: &HashMap<Hash, ActiveHeadData>,
	new_view: View,
	metrics: &Metrics,
) {
	let old_view = std::mem::replace(&mut peer_data.view, new_view);

	// Remove entries for all relay-parents in the old view but not the new.
	for removed in old_view.difference(&peer_data.view) {
		let _ = peer_data.view_knowledge.remove(removed);
	}

	// Add entries for all relay-parents in the new view but not the old.
	// Furthermore, send all statements we have for those relay parents.
	let new_view = peer_data.view.difference(&old_view).copied().collect::<Vec<_>>();
	for new in new_view.iter().copied() {
		peer_data.view_knowledge.insert(new, Default::default());

		if let Some(active_head) = active_heads.get(&new) {
			send_statements(
				peer.clone(),
				peer_data,
				ctx,
				new,
				active_head,
				metrics,
			).await;
		}
	}
}

async fn handle_network_update(
	peers: &mut HashMap<PeerId, PeerData>,
	active_heads: &mut HashMap<Hash, ActiveHeadData>,
<<<<<<< HEAD
	ctx: &mut impl SubsystemContext,
	our_view: &mut OurView,
	req_sender: &mpsc::Sender<RequesterMessage>,
=======
	ctx: &mut impl SubsystemContext<Message = StatementDistributionMessage>,
>>>>>>> 1a2b95b8
	update: NetworkBridgeEvent<protocol_v1::StatementDistributionMessage>,
	metrics: &Metrics,
) {
	match update {
		NetworkBridgeEvent::PeerConnected(peer, role) => {
			tracing::trace!(
				target: LOG_TARGET,
				?peer,
				?role,
				"Peer connected",
			);
			peers.insert(peer, PeerData {
				view: Default::default(),
				view_knowledge: Default::default(),
			});
		}
		NetworkBridgeEvent::PeerDisconnected(peer) => {
			tracing::trace!(
				target: LOG_TARGET,
				?peer,
				"Peer disconnected",
			);
			peers.remove(&peer);
		}
		NetworkBridgeEvent::PeerMessage(peer, message) => {
<<<<<<< HEAD
			handle_incoming_message_and_circulate(
				peer,
				peers,
				message,
				&*our_view,
				active_heads,
				ctx,
				req_sender,
				metrics,
			).await;
=======
			let handled_incoming = match peers.get_mut(&peer) {
				Some(data) => {
					handle_incoming_message(
						peer,
						data,
						active_heads,
						ctx,
						message,
						metrics,
					).await
				}
				None => None,
			};

			// if we got a fresh message, we need to circulate it to all peers.
			if let Some((relay_parent, statement)) = handled_incoming {
				// we can ignore the set of peers who this function returns as now expecting
				// dependent statements.
				//
				// we have the invariant in this subsystem that we never store a `Valid` or `Invalid`
				// statement before a `Seconded` statement. `Seconded` statements are the only ones
				// that require dependents. Thus, if this is a `Seconded` statement for a candidate we
				// were not aware of before, we cannot have any dependent statements from the candidate.
				let _ = circulate_statement(
					peers,
					ctx,
					relay_parent,
					statement,
				).await;
			}
>>>>>>> 1a2b95b8
		}
		NetworkBridgeEvent::PeerViewChange(peer, view) => {
			tracing::trace!(
				target: LOG_TARGET,
				?peer,
				?view,
				"Peer view change",
			);
			match peers.get_mut(&peer) {
				Some(data) => {
					update_peer_view_and_send_unlocked(
						peer,
						data,
						ctx,
						&*active_heads,
						view,
						metrics,
					).await
				}
				None => (),
			}
		}
		NetworkBridgeEvent::OurViewChange(_view) => {
			// handled by `ActiveLeavesUpdate`
		}
	}

}

impl StatementDistribution {
	#[tracing::instrument(skip(self, ctx), fields(subsystem = LOG_TARGET))]
	async fn run(
		self,
		mut ctx: impl SubsystemContext<Message = StatementDistributionMessage>,
	) -> SubsystemResult<()> {
		let mut peers: HashMap<PeerId, PeerData> = HashMap::new();
		let mut active_heads: HashMap<Hash, ActiveHeadData> = HashMap::new();
		// Sender/Receiver for getting news from our statement fetching tasks.
		let (req_sender, mut req_receiver) = mpsc::channel(1);

		loop {
<<<<<<< HEAD
			let message = Message::receive(&mut ctx, &mut req_receiver).await;
			let finished = match message {
				Message::Subsystem(result) =>
					self.handle_subsystem_messages(
						&mut ctx,
						&mut peers,
						&mut our_view,
						&mut active_heads,
						&req_sender,
						result?,
					)
					.await?,
				Message::Requester(result) =>
					self.handle_requester_messages(
						&mut ctx,
						&mut peers,
						&mut our_view,
						&mut active_heads,
						&req_sender,
						result.ok_or(SubsystemError::Context(
							"Failed to read from requester receiver (stream finished)"
								.to_string()
						))?
					)
					.await?,
			};
			if finished {
				break
			}
		}
		Ok(())
	}
=======
			let message = ctx.recv().await?;
			match message {
				FromOverseer::Signal(OverseerSignal::ActiveLeaves(ActiveLeavesUpdate { activated, deactivated })) => {
					let _timer = metrics.time_active_leaves_update();

					for activated in activated {
						let relay_parent = activated.hash;
						let span = PerLeafSpan::new(activated.span, "statement-distribution");
						tracing::trace!(
							target: LOG_TARGET,
							hash = ?relay_parent,
							"New active leaf",
						);

						let (validators, session_index) = {
							let (val_tx, val_rx) = oneshot::channel();
							let (session_tx, session_rx) = oneshot::channel();

							let val_message = AllMessages::RuntimeApi(
								RuntimeApiMessage::Request(
									relay_parent,
									RuntimeApiRequest::Validators(val_tx),
								),
							);
							let session_message = AllMessages::RuntimeApi(
								RuntimeApiMessage::Request(
									relay_parent,
									RuntimeApiRequest::SessionIndexForChild(session_tx),
								),
							);
>>>>>>> 1a2b95b8

	async fn handle_requester_messages(
		&self,
		ctx: &mut impl SubsystemContext,
		peers: &mut HashMap<PeerId, PeerData>,
		our_view: &mut OurView,
		active_heads: &mut HashMap<Hash, ActiveHeadData>,
		req_sender: &mpsc::Sender<RequesterMessage>,
		message: RequesterMessage,
	) -> SubsystemResult<bool> {
		match message {
			RequesterMessage::Verify {
				relay_parent,
				candidate_hash,
				from_peer,
				response,
				bad_peers,
				carry_on,
			} => {
			
				for bad in bad_peers {
					report_peer(ctx, bad, COST_FETCH_FAIL);
				}

				let active_head = match active_heads.get_mut(&relay_parent) {
					Some(head) => head,
					None => return Ok(false),
				};

				let status = active_head
					.waiting_large_statements
					.remove(&candidate_hash);

				let mut info = match status {
					Some(LargeStatementStatus::Fetching(info)) => info,
					Some(LargeStatementStatus::Fetched(_)) => {
						debug_assert!(false, "On status fetched, fetching task already succeeded. qed.");
						return Ok(false)
					}
<<<<<<< HEAD
					None => {
						tracing::warn!(
							target: LOG_TARGET,
							"Received finished task event for non existent status - not supposed to happen."
						);
						return Ok(false)
					}
				};

				let metadata = match info.available_peers.remove(&from_peer) {
					Some(metadata) => metadata,
					None => {
						debug_assert!(false, "We insert all peers we start requester for. qed.");
						return Ok(false)
					}
				};

				let validator_id = active_head.validators.get(metadata.signed_by.0 as usize);

				if let Some(validator_id) = validator_id {
					let signing_context = SigningContext {
						session_index: active_head.session_index,
						parent_hash: metadata.relay_parent,
					};

					let statement = SignedFullStatement::new(
						Statement::Seconded(response.clone()),
						metadata.signed_by,
						metadata.signature.clone(),
						&signing_context,
						validator_id,
					);

					if let Some(statement) = statement {
						active_head.waiting_large_statements.insert(
							candidate_hash,
							LargeStatementStatus::Fetched(response),
						);
						handle_incoming_statement_and_circulate(
							from_peer,
							peers,
							&*our_view,
							active_head,
							ctx,
=======

					active_heads.retain(|h, _| {
						let live = !deactivated.contains(h);
						if !live {
							tracing::trace!(
								target: LOG_TARGET,
								hash = ?h,
								"Deactivating leaf",
							);
						}
						live
					});
				}
				FromOverseer::Signal(OverseerSignal::BlockFinalized(..)) => {
					// do nothing
				}
				FromOverseer::Signal(OverseerSignal::Conclude) => break,
				FromOverseer::Communication { msg } => match msg {
					StatementDistributionMessage::Share(relay_parent, statement) => {
						let _timer = metrics.time_share();

						circulate_statement_and_dependents(
							&mut peers,
							&mut active_heads,
							&mut ctx,
>>>>>>> 1a2b95b8
							relay_parent,
							statement,
							&self.metrics,
						).await;
						
						// Cache is now populated, resend all other messages:
						for (peer, metadata) in info.available_peers {
							let message =
								protocol_v1::StatementDistributionMessage::LargeStatement(
									metadata
							);
							handle_incoming_message_and_circulate(
								peer,
								peers,
								message,
								&*our_view,
								active_heads,
								ctx,
								req_sender,
								&self.metrics,
							)
							.await;
						}

					} else {
						// Peer sent us garbage data.
						tracing::debug!(
							target: LOG_TARGET,
							?from_peer,
							?metadata,
							"Data from peer did not match signature."
						);
						if let Err(_) = carry_on.send(()) {
							debug_assert!(
								false,
								"Requester does not terminate, before receiving the response. qed."
							);
						}
						// Put back status.
						active_head.waiting_large_statements.insert(
							candidate_hash,
							LargeStatementStatus::Fetching(info),
						);
						report_peer(ctx, from_peer, COST_INVALID_SIGNATURE);
					}
				} else {
					tracing::debug!(
						target: LOG_TARGET,
						validator_index = ?metadata.signed_by,
						"Error loading statement, could not find key for validator."
					);
					return Ok(false)
				}

			}
			RequesterMessage::SendRequest(req) => {
				ctx.send_message(
					AllMessages::NetworkBridge(
						NetworkBridgeMessage::SendRequests(
							vec![req],
							IfDisconnected::ImmediateError,
						)
					))
					.await;
			}
			RequesterMessage::GetMorePeers {
				relay_parent,
				candidate_hash,
				tx,
			} => {
				let active_head = match active_heads.get_mut(&relay_parent) {
					Some(head) => head,
					None => return Ok(false),
				};

				let status = active_head
					.waiting_large_statements
					.get_mut(&candidate_hash);

				let info = match status {
					Some(LargeStatementStatus::Fetching(info)) => info,
					Some(LargeStatementStatus::Fetched(_)) => {
						debug_assert!(false, "On status fetched, fetching task already succeeded. qed.");
						return Ok(false)
					}
					None => {
						tracing::warn!(
							target: LOG_TARGET,
							"Received get more peers event for non existent status - not supposed to happen."
						);
						return Ok(false)
					}
				};

				if info.peers_to_try.is_empty() {
					info.peer_sender = Some(tx);
				} else {
					let peers_to_try = std::mem::take(&mut info.peers_to_try);
					if let Err(peers) = tx.send(peers_to_try) {
						// No longer interested for now - might want them later:
						info.peers_to_try = peers;
					}
<<<<<<< HEAD
				}
			}
		}
		Ok(false)
	}

	async fn handle_subsystem_messages(
		&self,
		ctx: &mut impl SubsystemContext,
		peers: &mut HashMap<PeerId, PeerData>,
		our_view: &mut OurView,
		active_heads: &mut HashMap<Hash, ActiveHeadData>,
		req_sender: &mpsc::Sender<RequesterMessage>,
		message: FromOverseer<StatementDistributionMessage>,
	) -> SubsystemResult<bool> {
		let metrics = &self.metrics;

		match message {
			FromOverseer::Signal(OverseerSignal::ActiveLeaves(ActiveLeavesUpdate { activated, .. })) => {
				let _timer = metrics.time_active_leaves_update();

				for activated in activated {
					let relay_parent = activated.hash;
					let span = PerLeafSpan::new(activated.span, "statement-distribution");

					let (validators, session_index) = {
						let (val_tx, val_rx) = oneshot::channel();
						let (session_tx, session_rx) = oneshot::channel();

						let val_message = AllMessages::RuntimeApi(
							RuntimeApiMessage::Request(
								relay_parent,
								RuntimeApiRequest::Validators(val_tx),
							),
						);
						let session_message = AllMessages::RuntimeApi(
							RuntimeApiMessage::Request(
								relay_parent,
								RuntimeApiRequest::SessionIndexForChild(session_tx),
							),
						);

						ctx.send_messages(
							std::iter::once(val_message).chain(std::iter::once(session_message))
=======
					StatementDistributionMessage::NetworkBridgeUpdateV1(event) => {
						let _timer = metrics.time_network_bridge_update_v1();

						handle_network_update(
							&mut peers,
							&mut active_heads,
							&mut ctx,
							event,
							&metrics,
>>>>>>> 1a2b95b8
						).await;

						match (val_rx.await?, session_rx.await?) {
							(Ok(v), Ok(s)) => (v, s),
							(Err(e), _) | (_, Err(e)) => {
								tracing::warn!(
									target: LOG_TARGET,
									err = ?e,
									"Failed to fetch runtime API data for active leaf",
								);

								// Lacking this bookkeeping might make us behave funny, although
								// not in any slashable way. But we shouldn't take down the node
								// on what are likely spurious runtime API errors.
								return Ok(false)
							}
						}
					};

					active_heads.entry(relay_parent)
						.or_insert(ActiveHeadData::new(validators, session_index, span));
				}
			}
			FromOverseer::Signal(OverseerSignal::BlockFinalized(..)) => {
				// do nothing
			}
			FromOverseer::Signal(OverseerSignal::Conclude) => return Ok(true),
			FromOverseer::Communication { msg } => match msg {
				StatementDistributionMessage::Share(relay_parent, statement) => {
					let _timer = metrics.time_share();

					// Make sure we have data in cache:
					if is_statement_large(&statement) {
						if let Statement::Seconded(committed) = &statement.payload() {
							let active_head = match active_heads.get_mut(&relay_parent) {
								Some(h) => h,
								None => {
									// This should never be out-of-sync with our view if the view updates
									// correspond to actual `StartWork` messages. So we just log and ignore.
									tracing::warn!(
										target: LOG_TARGET,
										%relay_parent,
										"our view out-of-sync with active heads; head not found",
									);
									return Ok(false)
								}
							};
							active_head.waiting_large_statements.insert(
								statement.payload().candidate_hash(),
								LargeStatementStatus::Fetched(committed.clone())
							);
						}
					}

					circulate_statement_and_dependents(
						peers,
						active_heads,
						ctx,
						relay_parent,
						statement,
						metrics,
					).await;
				}
				StatementDistributionMessage::NetworkBridgeUpdateV1(event) => {
					let _timer = metrics.time_network_bridge_update_v1();

					handle_network_update(
						peers,
						active_heads,
						ctx,
						our_view,
						event,
						&req_sender,
						metrics,
					).await;
				}
				StatementDistributionMessage::StatementFetchingRequest(_) => {
					panic!("WIP");
				}
			}
		}
		Ok(false)
	}
}

#[derive(Clone)]
struct MetricsInner {
	statements_distributed: prometheus::Counter<prometheus::U64>,
	active_leaves_update: prometheus::Histogram,
	share: prometheus::Histogram,
	network_bridge_update_v1: prometheus::Histogram,
}

/// Statement Distribution metrics.
#[derive(Default, Clone)]
pub struct Metrics(Option<MetricsInner>);

impl Metrics {
	fn on_statement_distributed(&self) {
		if let Some(metrics) = &self.0 {
			metrics.statements_distributed.inc();
		}
	}

	/// Provide a timer for `active_leaves_update` which observes on drop.
	fn time_active_leaves_update(&self) -> Option<metrics::prometheus::prometheus::HistogramTimer> {
		self.0.as_ref().map(|metrics| metrics.active_leaves_update.start_timer())
	}

	/// Provide a timer for `share` which observes on drop.
	fn time_share(&self) -> Option<metrics::prometheus::prometheus::HistogramTimer> {
		self.0.as_ref().map(|metrics| metrics.share.start_timer())
	}

	/// Provide a timer for `network_bridge_update_v1` which observes on drop.
	fn time_network_bridge_update_v1(&self) -> Option<metrics::prometheus::prometheus::HistogramTimer> {
		self.0.as_ref().map(|metrics| metrics.network_bridge_update_v1.start_timer())
	}
}

impl metrics::Metrics for Metrics {
	fn try_register(registry: &prometheus::Registry) -> std::result::Result<Self, prometheus::PrometheusError> {
		let metrics = MetricsInner {
			statements_distributed: prometheus::register(
				prometheus::Counter::new(
					"parachain_statements_distributed_total",
					"Number of candidate validity statements distributed to other peers."
				)?,
				registry,
			)?,
			active_leaves_update: prometheus::register(
				prometheus::Histogram::with_opts(
					prometheus::HistogramOpts::new(
						"parachain_statement_distribution_active_leaves_update",
						"Time spent within `statement_distribution::active_leaves_update`",
					)
				)?,
				registry,
			)?,
			share: prometheus::register(
				prometheus::Histogram::with_opts(
					prometheus::HistogramOpts::new(
						"parachain_statement_distribution_share",
						"Time spent within `statement_distribution::share`",
					)
				)?,
				registry,
			)?,
			network_bridge_update_v1: prometheus::register(
				prometheus::Histogram::with_opts(
					prometheus::HistogramOpts::new(
						"parachain_statement_distribution_network_bridge_update_v1",
						"Time spent within `statement_distribution::network_bridge_update_v1`",
					)
				)?,
				registry,
			)?,
		};
		Ok(Metrics(Some(metrics)))
	}
}

#[cfg(test)]
mod tests {
	use super::*;
	use std::sync::Arc;
	use sp_keyring::Sr25519Keyring;
	use sp_application_crypto::AppKey;
	use polkadot_node_primitives::Statement;
	use polkadot_primitives::v1::CommittedCandidateReceipt;
	use assert_matches::assert_matches;
	use futures::executor::{self, block_on};
	use sp_keystore::{CryptoStore, SyncCryptoStorePtr, SyncCryptoStore};
	use sc_keystore::LocalKeystore;
	use polkadot_node_network_protocol::{view, ObservedRole};
	use polkadot_subsystem::{jaeger, ActivatedLeaf};

	#[test]
	fn active_head_accepts_only_2_seconded_per_validator() {
		let validators = vec![
			Sr25519Keyring::Alice.public().into(),
			Sr25519Keyring::Bob.public().into(),
			Sr25519Keyring::Charlie.public().into(),
		];
		let parent_hash: Hash = [1; 32].into();

		let session_index = 1;
		let signing_context = SigningContext {
			parent_hash,
			session_index,
		};

		let candidate_a = {
			let mut c = CommittedCandidateReceipt::default();
			c.descriptor.relay_parent = parent_hash;
			c.descriptor.para_id = 1.into();
			c
		};

		let candidate_b = {
			let mut c = CommittedCandidateReceipt::default();
			c.descriptor.relay_parent = parent_hash;
			c.descriptor.para_id = 2.into();
			c
		};

		let candidate_c = {
			let mut c = CommittedCandidateReceipt::default();
			c.descriptor.relay_parent = parent_hash;
			c.descriptor.para_id = 3.into();
			c
		};

		let mut head_data = ActiveHeadData::new(
			validators,
			session_index,
			PerLeafSpan::new(Arc::new(jaeger::Span::Disabled), "test"),
		);

		let keystore: SyncCryptoStorePtr = Arc::new(LocalKeystore::in_memory());
		let alice_public = SyncCryptoStore::sr25519_generate_new(
			&*keystore, ValidatorId::ID, Some(&Sr25519Keyring::Alice.to_seed())
		).unwrap();
		let bob_public = SyncCryptoStore::sr25519_generate_new(
			&*keystore, ValidatorId::ID, Some(&Sr25519Keyring::Bob.to_seed())
		).unwrap();

		// note A
		let a_seconded_val_0 = block_on(SignedFullStatement::sign(
			&keystore,
			Statement::Seconded(candidate_a.clone()),
			&signing_context,
			ValidatorIndex(0),
			&alice_public.into(),
		)).ok().flatten().expect("should be signed");
		assert!(head_data.check_useful_or_unknown(a_seconded_val_0.clone()).is_ok());
		let noted = head_data.note_statement(a_seconded_val_0.clone());

		assert_matches!(noted, NotedStatement::Fresh(_));

		// note A (duplicate)
		assert_eq!(
			head_data.check_useful_or_unknown(a_seconded_val_0.clone()),
			Err(DeniedStatement::UsefulButKnown),
		);
		let noted = head_data.note_statement(a_seconded_val_0);

		assert_matches!(noted, NotedStatement::UsefulButKnown);

		// note B
		let statement = block_on(SignedFullStatement::sign(
			&keystore,
			Statement::Seconded(candidate_b.clone()),
			&signing_context,
			ValidatorIndex(0),
			&alice_public.into(),
		)).ok().flatten().expect("should be signed");
		assert!(head_data.check_useful_or_unknown(statement.clone()).is_ok());
		let noted = head_data.note_statement(statement);
		assert_matches!(noted, NotedStatement::Fresh(_));

		// note C (beyond 2 - ignored)
		let statement = block_on(SignedFullStatement::sign(
			&keystore,
			Statement::Seconded(candidate_c.clone()),
			&signing_context,
			ValidatorIndex(0),
			&alice_public.into(),
		)).ok().flatten().expect("should be signed");
		assert_eq!(
			head_data.check_useful_or_unknown(statement.clone()),
			Err(DeniedStatement::NotUseful),
		);
		let noted = head_data.note_statement(statement);
		assert_matches!(noted, NotedStatement::NotUseful);

		// note B (new validator)
		let statement = block_on(SignedFullStatement::sign(
			&keystore,
			Statement::Seconded(candidate_b.clone()),
			&signing_context,
			ValidatorIndex(1),
			&bob_public.into(),
		)).ok().flatten().expect("should be signed");
		assert!(head_data.check_useful_or_unknown(statement.clone()).is_ok());
		let noted = head_data.note_statement(statement);
		assert_matches!(noted, NotedStatement::Fresh(_));

		// note C (new validator)
		let statement = block_on(SignedFullStatement::sign(
			&keystore,
			Statement::Seconded(candidate_c.clone()),
			&signing_context,
			ValidatorIndex(1),
			&bob_public.into(),
		)).ok().flatten().expect("should be signed");
		assert!(head_data.check_useful_or_unknown(statement.clone()).is_ok());
		let noted = head_data.note_statement(statement);
		assert_matches!(noted, NotedStatement::Fresh(_));
	}

	#[test]
	fn note_local_works() {
		let hash_a = CandidateHash([1; 32].into());
		let hash_b = CandidateHash([2; 32].into());

		let mut per_peer_tracker = VcPerPeerTracker::default();
		per_peer_tracker.note_local(hash_a.clone());
		per_peer_tracker.note_local(hash_b.clone());

		assert!(per_peer_tracker.local_observed.contains(&hash_a));
		assert!(per_peer_tracker.local_observed.contains(&hash_b));

		assert!(!per_peer_tracker.remote_observed.contains(&hash_a));
		assert!(!per_peer_tracker.remote_observed.contains(&hash_b));
	}

	#[test]
	fn note_remote_works() {
		let hash_a = CandidateHash([1; 32].into());
		let hash_b = CandidateHash([2; 32].into());
		let hash_c = CandidateHash([3; 32].into());

		let mut per_peer_tracker = VcPerPeerTracker::default();
		assert!(per_peer_tracker.note_remote(hash_a.clone()));
		assert!(per_peer_tracker.note_remote(hash_b.clone()));
		assert!(!per_peer_tracker.note_remote(hash_c.clone()));

		assert!(per_peer_tracker.remote_observed.contains(&hash_a));
		assert!(per_peer_tracker.remote_observed.contains(&hash_b));
		assert!(!per_peer_tracker.remote_observed.contains(&hash_c));

		assert!(!per_peer_tracker.local_observed.contains(&hash_a));
		assert!(!per_peer_tracker.local_observed.contains(&hash_b));
		assert!(!per_peer_tracker.local_observed.contains(&hash_c));
	}

	#[test]
	fn per_peer_relay_parent_knowledge_send() {
		let mut knowledge = PeerRelayParentKnowledge::default();

		let hash_a = CandidateHash([1; 32].into());

		// Sending an un-pinned statement should not work and should have no effect.
		assert!(!knowledge.can_send(&(CompactStatement::Valid(hash_a), ValidatorIndex(0))));
		assert!(!knowledge.known_candidates.contains(&hash_a));
		assert!(knowledge.sent_statements.is_empty());
		assert!(knowledge.received_statements.is_empty());
		assert!(knowledge.seconded_counts.is_empty());
		assert!(knowledge.received_message_count.is_empty());

		// Make the peer aware of the candidate.
		assert_eq!(knowledge.send(&(CompactStatement::Seconded(hash_a), ValidatorIndex(0))), true);
		assert_eq!(knowledge.send(&(CompactStatement::Seconded(hash_a), ValidatorIndex(1))), false);
		assert!(knowledge.known_candidates.contains(&hash_a));
		assert_eq!(knowledge.sent_statements.len(), 2);
		assert!(knowledge.received_statements.is_empty());
		assert_eq!(knowledge.seconded_counts.len(), 2);
		assert!(knowledge.received_message_count.get(&hash_a).is_none());

		// And now it should accept the dependent message.
		assert_eq!(knowledge.send(&(CompactStatement::Valid(hash_a), ValidatorIndex(0))), false);
		assert!(knowledge.known_candidates.contains(&hash_a));
		assert_eq!(knowledge.sent_statements.len(), 3);
		assert!(knowledge.received_statements.is_empty());
		assert_eq!(knowledge.seconded_counts.len(), 2);
		assert!(knowledge.received_message_count.get(&hash_a).is_none());
	}

	#[test]
	fn cant_send_after_receiving() {
		let mut knowledge = PeerRelayParentKnowledge::default();

		let hash_a = CandidateHash([1; 32].into());
		assert!(knowledge.check_can_receive(&(CompactStatement::Seconded(hash_a), ValidatorIndex(0)), 3).is_ok());
		assert!(knowledge.receive(&(CompactStatement::Seconded(hash_a), ValidatorIndex(0)), 3).unwrap());
		assert!(!knowledge.can_send(&(CompactStatement::Seconded(hash_a), ValidatorIndex(0))));
	}

	#[test]
	fn per_peer_relay_parent_knowledge_receive() {
		let mut knowledge = PeerRelayParentKnowledge::default();

		let hash_a = CandidateHash([1; 32].into());

		assert_eq!(
			knowledge.check_can_receive(&(CompactStatement::Valid(hash_a), ValidatorIndex(0)), 3),
			Err(COST_UNEXPECTED_STATEMENT),
		);
		assert_eq!(
			knowledge.receive(&(CompactStatement::Valid(hash_a), ValidatorIndex(0)), 3),
			Err(COST_UNEXPECTED_STATEMENT),
		);

		assert!(knowledge.check_can_receive(&(CompactStatement::Seconded(hash_a), ValidatorIndex(0)), 3).is_ok());
		assert_eq!(
			knowledge.receive(&(CompactStatement::Seconded(hash_a), ValidatorIndex(0)), 3),
			Ok(true),
		);

		// Push statements up to the flood limit.
		assert!(knowledge.check_can_receive(&(CompactStatement::Valid(hash_a), ValidatorIndex(1)), 3).is_ok());
		assert_eq!(
			knowledge.receive(&(CompactStatement::Valid(hash_a), ValidatorIndex(1)), 3),
			Ok(false),
		);

		assert!(knowledge.known_candidates.contains(&hash_a));
		assert_eq!(*knowledge.received_message_count.get(&hash_a).unwrap(), 2);

		assert!(knowledge.check_can_receive(&(CompactStatement::Valid(hash_a), ValidatorIndex(2)), 3).is_ok());
		assert_eq!(
			knowledge.receive(&(CompactStatement::Valid(hash_a), ValidatorIndex(2)), 3),
			Ok(false),
		);

		assert_eq!(*knowledge.received_message_count.get(&hash_a).unwrap(), 3);

		assert_eq!(
			knowledge.check_can_receive(&(CompactStatement::Valid(hash_a), ValidatorIndex(7)), 3),
			Err(COST_APPARENT_FLOOD),
		);
		assert_eq!(
			knowledge.receive(&(CompactStatement::Valid(hash_a), ValidatorIndex(7)), 3),
			Err(COST_APPARENT_FLOOD),
		);

		assert_eq!(*knowledge.received_message_count.get(&hash_a).unwrap(), 3);
		assert_eq!(knowledge.received_statements.len(), 3); // number of prior `Ok`s.

		// Now make sure that the seconding limit is respected.
		let hash_b = CandidateHash([2; 32].into());
		let hash_c = CandidateHash([3; 32].into());

		assert!(knowledge.check_can_receive(&(CompactStatement::Seconded(hash_b), ValidatorIndex(0)), 3).is_ok());
		assert_eq!(
			knowledge.receive(&(CompactStatement::Seconded(hash_b), ValidatorIndex(0)), 3),
			Ok(true),
		);

		assert_eq!(
			knowledge.check_can_receive(&(CompactStatement::Seconded(hash_c), ValidatorIndex(0)), 3),
			Err(COST_UNEXPECTED_STATEMENT),
		);
		assert_eq!(
			knowledge.receive(&(CompactStatement::Seconded(hash_c), ValidatorIndex(0)), 3),
			Err(COST_UNEXPECTED_STATEMENT),
		);

		// Last, make sure that already-known statements are disregarded.
		assert_eq!(
			knowledge.check_can_receive(&(CompactStatement::Valid(hash_a), ValidatorIndex(2)), 3),
			Err(COST_DUPLICATE_STATEMENT),
		);
		assert_eq!(
			knowledge.receive(&(CompactStatement::Valid(hash_a), ValidatorIndex(2)), 3),
			Err(COST_DUPLICATE_STATEMENT),
		);

		assert_eq!(
			knowledge.check_can_receive(&(CompactStatement::Seconded(hash_b), ValidatorIndex(0)), 3),
			Err(COST_DUPLICATE_STATEMENT),
		);
		assert_eq!(
			knowledge.receive(&(CompactStatement::Seconded(hash_b), ValidatorIndex(0)), 3),
			Err(COST_DUPLICATE_STATEMENT),
		);
	}

	#[test]
	fn peer_view_update_sends_messages() {
		let hash_a = Hash::repeat_byte(1);
		let hash_b = Hash::repeat_byte(2);
		let hash_c = Hash::repeat_byte(3);

		let candidate = {
			let mut c = CommittedCandidateReceipt::default();
			c.descriptor.relay_parent = hash_c;
			c.descriptor.para_id = 1.into();
			c
		};
		let candidate_hash = candidate.hash();

		let old_view = view![hash_a, hash_b];
		let new_view = view![hash_b, hash_c];

		let mut active_heads = HashMap::new();
		let validators = vec![
			Sr25519Keyring::Alice.public().into(),
			Sr25519Keyring::Bob.public().into(),
			Sr25519Keyring::Charlie.public().into(),
		];

		let session_index = 1;
		let signing_context = SigningContext {
			parent_hash: hash_c,
			session_index,
		};

		let keystore: SyncCryptoStorePtr = Arc::new(LocalKeystore::in_memory());

		let alice_public = SyncCryptoStore::sr25519_generate_new(
			&*keystore, ValidatorId::ID, Some(&Sr25519Keyring::Alice.to_seed())
		).unwrap();
		let bob_public = SyncCryptoStore::sr25519_generate_new(
			&*keystore, ValidatorId::ID, Some(&Sr25519Keyring::Bob.to_seed())
		).unwrap();
		let charlie_public = SyncCryptoStore::sr25519_generate_new(
			&*keystore, ValidatorId::ID, Some(&Sr25519Keyring::Charlie.to_seed())
		).unwrap();

		let new_head_data = {
			let mut data = ActiveHeadData::new(
				validators,
				session_index,
				PerLeafSpan::new(Arc::new(jaeger::Span::Disabled), "test"),
			);

			let statement = block_on(SignedFullStatement::sign(
				&keystore,
				Statement::Seconded(candidate.clone()),
				&signing_context,
				ValidatorIndex(0),
				&alice_public.into(),
			)).ok().flatten().expect("should be signed");
			assert!(data.check_useful_or_unknown(statement.clone()).is_ok());
			let noted = data.note_statement(statement);

			assert_matches!(noted, NotedStatement::Fresh(_));

			let statement = block_on(SignedFullStatement::sign(
				&keystore,
				Statement::Valid(candidate_hash),
				&signing_context,
				ValidatorIndex(1),
				&bob_public.into(),
			)).ok().flatten().expect("should be signed");
			assert!(data.check_useful_or_unknown(statement.clone()).is_ok());
			let noted = data.note_statement(statement);

			assert_matches!(noted, NotedStatement::Fresh(_));

			let statement = block_on(SignedFullStatement::sign(
				&keystore,
				Statement::Valid(candidate_hash),
				&signing_context,
				ValidatorIndex(2),
				&charlie_public.into(),
			)).ok().flatten().expect("should be signed");
			assert!(data.check_useful_or_unknown(statement.clone()).is_ok());
			let noted = data.note_statement(statement);
			assert_matches!(noted, NotedStatement::Fresh(_));

			data
		};

		active_heads.insert(hash_c, new_head_data);

		let mut peer_data = PeerData {
			view: old_view,
			view_knowledge: {
				let mut k = HashMap::new();

				k.insert(hash_a, Default::default());
				k.insert(hash_b, Default::default());

				k
			},
		};

		let pool = sp_core::testing::TaskExecutor::new();
		let (mut ctx, mut handle) = polkadot_node_subsystem_test_helpers::make_subsystem_context(pool);
		let peer = PeerId::random();

		executor::block_on(async move {
			update_peer_view_and_send_unlocked(
				peer.clone(),
				&mut peer_data,
				&mut ctx,
				&active_heads,
				new_view.clone(),
				&Default::default(),
			).await;

			assert_eq!(peer_data.view, new_view);
			assert!(!peer_data.view_knowledge.contains_key(&hash_a));
			assert!(peer_data.view_knowledge.contains_key(&hash_b));

			let c_knowledge = peer_data.view_knowledge.get(&hash_c).unwrap();

			assert!(c_knowledge.known_candidates.contains(&candidate_hash));
			assert!(c_knowledge.sent_statements.contains(
				&(CompactStatement::Seconded(candidate_hash), ValidatorIndex(0))
			));
			assert!(c_knowledge.sent_statements.contains(
				&(CompactStatement::Valid(candidate_hash), ValidatorIndex(1))
			));
			assert!(c_knowledge.sent_statements.contains(
				&(CompactStatement::Valid(candidate_hash), ValidatorIndex(2))
			));

			// now see if we got the 3 messages from the active head data.
			let active_head = active_heads.get(&hash_c).unwrap();

			// semi-fragile because hashmap iterator ordering is undefined, but in practice
			// it will not change between runs of the program.
			for statement in active_head.statements_about(candidate_hash) {
				let message = handle.recv().await;
				let expected_to = vec![peer.clone()];
				let expected_payload
					= statement_message(hash_c, statement.statement.clone());

				assert_matches!(
					message,
					AllMessages::NetworkBridge(NetworkBridgeMessage::SendValidationMessage(
						to,
						payload,
					)) => {
						assert_eq!(to, expected_to);
						assert_eq!(payload, expected_payload)
					}
				)
			}
		});
	}

	#[test]
	fn circulated_statement_goes_to_all_peers_with_view() {
		let hash_a = Hash::repeat_byte(1);
		let hash_b = Hash::repeat_byte(2);
		let hash_c = Hash::repeat_byte(3);

		let candidate = {
			let mut c = CommittedCandidateReceipt::default();
			c.descriptor.relay_parent = hash_b;
			c.descriptor.para_id = 1.into();
			c
		};

		let peer_a = PeerId::random();
		let peer_b = PeerId::random();
		let peer_c = PeerId::random();

		let peer_a_view = view![hash_a];
		let peer_b_view = view![hash_a, hash_b];
		let peer_c_view = view![hash_b, hash_c];

		let session_index = 1;

		let peer_data_from_view = |view: View| PeerData {
			view: view.clone(),
			view_knowledge: view.iter().map(|v| (v.clone(), Default::default())).collect(),
		};

		let mut peer_data: HashMap<_, _> = vec![
			(peer_a.clone(), peer_data_from_view(peer_a_view)),
			(peer_b.clone(), peer_data_from_view(peer_b_view)),
			(peer_c.clone(), peer_data_from_view(peer_c_view)),
		].into_iter().collect();

		let pool = sp_core::testing::TaskExecutor::new();
		let (mut ctx, mut handle) = polkadot_node_subsystem_test_helpers::make_subsystem_context(pool);

		executor::block_on(async move {
			let statement = {
				let signing_context = SigningContext {
					parent_hash: hash_b,
					session_index,
				};

				let keystore: SyncCryptoStorePtr = Arc::new(LocalKeystore::in_memory());
				let alice_public = CryptoStore::sr25519_generate_new(
					&*keystore, ValidatorId::ID, Some(&Sr25519Keyring::Alice.to_seed())
				).await.unwrap();

				let statement = SignedFullStatement::sign(
					&keystore,
					Statement::Seconded(candidate),
					&signing_context,
					ValidatorIndex(0),
					&alice_public.into(),
				).await.ok().flatten().expect("should be signed");

				StoredStatement {
					comparator: StoredStatementComparator {
						compact: statement.payload().to_compact(),
						validator_index: ValidatorIndex(0),
						signature: statement.signature().clone()
					},
					statement,
				}
			};

			let needs_dependents = circulate_statement(
				&mut peer_data,
				&mut ctx,
				hash_b,
				&statement,
			).await;

			{
				assert_eq!(needs_dependents.len(), 2);
				assert!(needs_dependents.contains(&peer_b));
				assert!(needs_dependents.contains(&peer_c));
			}

			let fingerprint = (statement.compact().clone(), ValidatorIndex(0));

			assert!(
				peer_data.get(&peer_b).unwrap()
				.view_knowledge.get(&hash_b).unwrap()
				.sent_statements.contains(&fingerprint),
			);

			assert!(
				peer_data.get(&peer_c).unwrap()
				.view_knowledge.get(&hash_b).unwrap()
				.sent_statements.contains(&fingerprint),
			);

			let message = handle.recv().await;
			assert_matches!(
				message,
				AllMessages::NetworkBridge(NetworkBridgeMessage::SendValidationMessage(
					to,
					payload,
				)) => {
					assert_eq!(to.len(), 2);
					assert!(to.contains(&peer_b));
					assert!(to.contains(&peer_c));

					assert_eq!(
						payload,
						statement_message(hash_b, statement.statement.clone()),
					);
				}
			)
		});
	}

	#[test]
	fn receiving_from_one_sends_to_another_and_to_candidate_backing() {
		let hash_a = Hash::repeat_byte(1);

		let candidate = {
			let mut c = CommittedCandidateReceipt::default();
			c.descriptor.relay_parent = hash_a;
			c.descriptor.para_id = 1.into();
			c
		};

		let peer_a = PeerId::random();
		let peer_b = PeerId::random();

		let validators = vec![
			Sr25519Keyring::Alice.public().into(),
			Sr25519Keyring::Bob.public().into(),
			Sr25519Keyring::Charlie.public().into(),
		];

		let session_index = 1;

		let pool = sp_core::testing::TaskExecutor::new();
		let (ctx, mut handle) = polkadot_node_subsystem_test_helpers::make_subsystem_context(pool);

		let bg = async move {
			let s = StatementDistribution { metrics: Default::default() };
			s.run(ctx).await.unwrap();
		};

		let test_fut = async move {
			// register our active heads.
			handle.send(FromOverseer::Signal(OverseerSignal::ActiveLeaves(ActiveLeavesUpdate {
				activated: vec![ActivatedLeaf {
					hash: hash_a,
					number: 1,
					span: Arc::new(jaeger::Span::Disabled),
				}].into(),
				deactivated: vec![].into(),
			}))).await;

			assert_matches!(
				handle.recv().await,
				AllMessages::RuntimeApi(
					RuntimeApiMessage::Request(r, RuntimeApiRequest::Validators(tx))
				)
					if r == hash_a
				=> {
					let _ = tx.send(Ok(validators));
				}
			);

			assert_matches!(
				handle.recv().await,
				AllMessages::RuntimeApi(
					RuntimeApiMessage::Request(r, RuntimeApiRequest::SessionIndexForChild(tx))
				)
					if r == hash_a
				=> {
					let _ = tx.send(Ok(session_index));
				}
			);

			// notify of peers and view
			handle.send(FromOverseer::Communication {
				msg: StatementDistributionMessage::NetworkBridgeUpdateV1(
					NetworkBridgeEvent::PeerConnected(peer_a.clone(), ObservedRole::Full)
				)
			}).await;

			handle.send(FromOverseer::Communication {
				msg: StatementDistributionMessage::NetworkBridgeUpdateV1(
					NetworkBridgeEvent::PeerConnected(peer_b.clone(), ObservedRole::Full)
				)
			}).await;

			handle.send(FromOverseer::Communication {
				msg: StatementDistributionMessage::NetworkBridgeUpdateV1(
					NetworkBridgeEvent::PeerViewChange(peer_a.clone(), view![hash_a])
				)
			}).await;

			handle.send(FromOverseer::Communication {
				msg: StatementDistributionMessage::NetworkBridgeUpdateV1(
					NetworkBridgeEvent::PeerViewChange(peer_b.clone(), view![hash_a])
				)
			}).await;

			// receive a seconded statement from peer A. it should be propagated onwards to peer B and to
			// candidate backing.
			let statement = {
				let signing_context = SigningContext {
					parent_hash: hash_a,
					session_index,
				};

				let keystore: SyncCryptoStorePtr = Arc::new(LocalKeystore::in_memory());
				let alice_public = CryptoStore::sr25519_generate_new(
					&*keystore, ValidatorId::ID, Some(&Sr25519Keyring::Alice.to_seed())
				).await.unwrap();

				SignedFullStatement::sign(
					&keystore,
					Statement::Seconded(candidate),
					&signing_context,
					ValidatorIndex(0),
					&alice_public.into(),
				).await.ok().flatten().expect("should be signed")
			};

			handle.send(FromOverseer::Communication {
				msg: StatementDistributionMessage::NetworkBridgeUpdateV1(
					NetworkBridgeEvent::PeerMessage(
						peer_a.clone(),
						protocol_v1::StatementDistributionMessage::Statement(hash_a, statement.clone()),
					)
				)
			}).await;

			assert_matches!(
				handle.recv().await,
				AllMessages::NetworkBridge(
					NetworkBridgeMessage::ReportPeer(p, r)
				) if p == peer_a && r == BENEFIT_VALID_STATEMENT_FIRST => {}
			);

			assert_matches!(
				handle.recv().await,
				AllMessages::CandidateBacking(
					CandidateBackingMessage::Statement(r, s)
				) if r == hash_a && s == statement => {}
			);

			assert_matches!(
				handle.recv().await,
				AllMessages::NetworkBridge(
					NetworkBridgeMessage::SendValidationMessage(
						recipients,
						protocol_v1::ValidationProtocol::StatementDistribution(
							protocol_v1::StatementDistributionMessage::Statement(r, s)
						),
					)
				) => {
					assert_eq!(recipients, vec![peer_b.clone()]);
					assert_eq!(r, hash_a);
					assert_eq!(s, statement);
				}
			);
			handle.send(FromOverseer::Signal(OverseerSignal::Conclude)).await;
		};

		futures::pin_mut!(test_fut);
		futures::pin_mut!(bg);

		executor::block_on(future::join(test_fut, bg));
	}
}<|MERGE_RESOLUTION|>--- conflicted
+++ resolved
@@ -19,34 +19,23 @@
 #![deny(unused_crate_dependencies)]
 #![warn(missing_docs)]
 
-use polkadot_subsystem::{ActiveLeavesUpdate, FromOverseer, OverseerSignal, PerLeafSpan, SpawnedSubsystem, Subsystem, SubsystemContext, SubsystemError, SubsystemResult, jaeger, messages::{
-		AllMessages, NetworkBridgeMessage, StatementDistributionMessage, CandidateBackingMessage,
-		RuntimeApiMessage, RuntimeApiRequest, NetworkBridgeEvent,
-<<<<<<< HEAD
-	}};
-use polkadot_node_subsystem_util::metrics::{self, prometheus};
-use polkadot_node_primitives::{SignedFullStatement, Statement};
-use polkadot_primitives::v1::{CandidateHash, CommittedCandidateReceipt, CompactStatement, Hash, SigningContext, ValidatorId, ValidatorIndex, ValidatorSignature};
-use polkadot_node_network_protocol::{IfDisconnected, OurView, PeerId, UnifiedReputationChange as Rep, View, request_response::{OutgoingRequest, Recipient, Requests, v1::{StatementFetchingRequest, StatementFetchingResponse}}, v1::{self as protocol_v1, StatementMetadata}};
-
-use futures::{channel::mpsc, future::{FusedFuture, RemoteHandle}, prelude::*, select};
-=======
-	},
+use polkadot_subsystem::{
+    ActiveLeavesUpdate, FromOverseer, OverseerSignal, PerLeafSpan, SpawnedSubsystem, Subsystem,
+    SubsystemContext, SubsystemError, SubsystemResult, jaeger,
+    messages::{
+		AllMessages, NetworkBridgeMessage, StatementDistributionMessage,
+        CandidateBackingMessage, RuntimeApiMessage, RuntimeApiRequest, NetworkBridgeEvent,
+    },
 };
 use polkadot_node_subsystem_util::{
 	metrics::{self, prometheus},
 	self as util, MIN_GOSSIP_PEERS,
 };
-use polkadot_node_primitives::{SignedFullStatement};
-use polkadot_primitives::v1::{
-	Hash, CompactStatement, ValidatorIndex, ValidatorId, SigningContext, ValidatorSignature, CandidateHash,
-};
-use polkadot_node_network_protocol::{
-	v1 as protocol_v1, View, PeerId, UnifiedReputationChange as Rep,
-};
-
-use futures::prelude::*;
->>>>>>> 1a2b95b8
+use polkadot_node_primitives::{SignedFullStatement, Statement};
+use polkadot_primitives::v1::{CandidateHash, CommittedCandidateReceipt, CompactStatement, Hash, SigningContext, ValidatorId, ValidatorIndex, ValidatorSignature};
+use polkadot_node_network_protocol::{IfDisconnected, PeerId, UnifiedReputationChange as Rep, View, v1::{self as protocol_v1, StatementMetadata}};
+
+use futures::{channel::mpsc, future::RemoteHandle, prelude::*};
 use futures::channel::oneshot;
 use indexmap::IndexSet;
 
@@ -484,9 +473,7 @@
 	UsefulButKnown
 }
 
-<<<<<<< HEAD
 /// Large statement fetching status.
-#[derive(Clone)]
 enum LargeStatementStatus {
 	/// We are currently fetching the statement data from a remote peer. We keep a list of other nodes
 	/// claiming to have that data and will fallback on them.
@@ -505,6 +492,9 @@
 	/// Sender for sending fresh peers to the fetching task in case of failure.
 	peer_sender: Option<oneshot::Sender<Vec<PeerId>>>,
 	/// Task taking care of the request.
+	///
+	/// Will be killed once dropped.
+	#[allow(dead_code)]
 	fetching_task: RemoteHandle<()>,
 }
 
@@ -531,12 +521,12 @@
 			msg = from_requester => Message::Requester(msg),
 		)
 	}
-=======
+}
+
 #[derive(Debug, PartialEq, Eq)]
 enum DeniedStatement {
 	NotUseful,
 	UsefulButKnown,
->>>>>>> 1a2b95b8
 }
 
 struct ActiveHeadData {
@@ -951,7 +941,7 @@
 async fn send_statements(
 	peer: PeerId,
 	peer_data: &mut PeerData,
-	ctx: &mut impl SubsystemContext<Message = StatementDistributionMessage>,
+	ctx: &mut impl SubsystemContext,
 	relay_parent: Hash,
 	active_head: &ActiveHeadData,
 	metrics: &Metrics,
@@ -994,13 +984,8 @@
 
 async fn handle_incoming_message_and_circulate<'a>(
 	peer: PeerId,
-<<<<<<< HEAD
 	peers: &mut HashMap<PeerId, PeerData>,
 	message: protocol_v1::StatementDistributionMessage,
-	our_view: &View,
-=======
-	peer_data: &mut PeerData,
->>>>>>> 1a2b95b8
 	active_heads: &'a mut HashMap<Hash, ActiveHeadData>,
 	ctx: &mut impl SubsystemContext,
 	req_sender: &mpsc::Sender<RequesterMessage>,
@@ -1010,7 +995,6 @@
 	let result = retrieve_statement_from_message(
 		peer,
 		message,
-		our_view,
 		active_heads,
 		ctx,
 		req_sender,
@@ -1020,7 +1004,6 @@
 		handle_incoming_statement_and_circulate(
 			peer,
 			peers,
-			&*our_view,
 			active_head,
 			ctx,
 			relay_parent,
@@ -1040,7 +1023,6 @@
 async fn retrieve_statement_from_message<'a>(
 	peer: PeerId,
 	message: protocol_v1::StatementDistributionMessage,
-	our_view: &View,
 	active_heads: &'a mut HashMap<Hash, ActiveHeadData>,
 	ctx: &mut impl SubsystemContext,
 	req_sender: &mpsc::Sender<RequesterMessage>,
@@ -1048,30 +1030,15 @@
 
 	let metadata = message.get_metadata();
 
-<<<<<<< HEAD
-	if !our_view.contains(&metadata.relay_parent) {
-		tracing::debug!(
-			target: LOG_TARGET,
-			?peer,
-			?metadata,
-			"Unexpected statement"
-		);
-		report_peer(ctx, peer, COST_UNEXPECTED_STATEMENT).await;
-		return None
-	}
-
 	let active_head = match active_heads.get_mut(&metadata.relay_parent) {
-=======
-	let active_head = match active_heads.get_mut(&relay_parent) {
->>>>>>> 1a2b95b8
 		Some(h) => h,
 		None => {
 			tracing::debug!(
 				target: LOG_TARGET,
-<<<<<<< HEAD
 				requested_relay_parent = %metadata.relay_parent,
 				"our view out-of-sync with active heads; head not found",
-				);
+			);
+			report_peer(ctx, peer, COST_UNEXPECTED_STATEMENT).await;
 			return None
 		}
 	};
@@ -1152,7 +1119,7 @@
 					}
 				}
 				Entry::Vacant(vacant) => {
-					if let Some(new_status) = launch_request(metadata, peer, req_sender, ctx).await {
+					if let Some(new_status) = launch_request(metadata, peer, req_sender.clone(), ctx).await {
 						vacant.insert(new_status);
 					}
 				}
@@ -1169,7 +1136,7 @@
 	meta: StatementMetadata,
 	peer: PeerId,
 	req_sender: mpsc::Sender<RequesterMessage>,
-	ctx: &mut impl SubsystemContext<Message = StatementDistributionMessage>,
+	ctx: &mut impl SubsystemContext,
 ) -> Option<LargeStatementStatus> {
 
 	let (task, handle) = fetch(
@@ -1204,7 +1171,6 @@
 async fn handle_incoming_statement_and_circulate<'a>(
 	peer: PeerId,
 	peers: &mut HashMap<PeerId, PeerData>,
-	our_view: &View,
 	active_head: &'a mut ActiveHeadData,
 	ctx: &mut impl SubsystemContext,
 	relay_parent: Hash,
@@ -1216,21 +1182,12 @@
 			handle_incoming_statement(
 				peer,
 				data,
-				&*our_view,
 				active_head,
 				ctx,
 				relay_parent,
 				statement,
 				metrics,
 			).await
-=======
-				?peer,
-				?relay_parent,
-				"Unknown (or outdated) relay parent"
-			);
-			report_peer(ctx, peer, COST_UNEXPECTED_STATEMENT).await;
-			return None;
->>>>>>> 1a2b95b8
 		}
 		None => None,
 	};
@@ -1262,9 +1219,8 @@
 async fn handle_incoming_statement<'a>(
 	peer: PeerId,
 	peer_data: &mut PeerData,
-	our_view: &View,
 	active_head: &'a mut ActiveHeadData,
-	ctx: &mut impl SubsystemContext<Message = StatementDistributionMessage>,
+	ctx: &mut impl SubsystemContext,
 	relay_parent: Hash,
 	statement: SignedFullStatement,
 	metrics: &Metrics,
@@ -1407,13 +1363,8 @@
 async fn handle_network_update(
 	peers: &mut HashMap<PeerId, PeerData>,
 	active_heads: &mut HashMap<Hash, ActiveHeadData>,
-<<<<<<< HEAD
 	ctx: &mut impl SubsystemContext,
-	our_view: &mut OurView,
 	req_sender: &mpsc::Sender<RequesterMessage>,
-=======
-	ctx: &mut impl SubsystemContext<Message = StatementDistributionMessage>,
->>>>>>> 1a2b95b8
 	update: NetworkBridgeEvent<protocol_v1::StatementDistributionMessage>,
 	metrics: &Metrics,
 ) {
@@ -1439,49 +1390,15 @@
 			peers.remove(&peer);
 		}
 		NetworkBridgeEvent::PeerMessage(peer, message) => {
-<<<<<<< HEAD
 			handle_incoming_message_and_circulate(
 				peer,
 				peers,
 				message,
-				&*our_view,
 				active_heads,
 				ctx,
 				req_sender,
 				metrics,
 			).await;
-=======
-			let handled_incoming = match peers.get_mut(&peer) {
-				Some(data) => {
-					handle_incoming_message(
-						peer,
-						data,
-						active_heads,
-						ctx,
-						message,
-						metrics,
-					).await
-				}
-				None => None,
-			};
-
-			// if we got a fresh message, we need to circulate it to all peers.
-			if let Some((relay_parent, statement)) = handled_incoming {
-				// we can ignore the set of peers who this function returns as now expecting
-				// dependent statements.
-				//
-				// we have the invariant in this subsystem that we never store a `Valid` or `Invalid`
-				// statement before a `Seconded` statement. `Seconded` statements are the only ones
-				// that require dependents. Thus, if this is a `Seconded` statement for a candidate we
-				// were not aware of before, we cannot have any dependent statements from the candidate.
-				let _ = circulate_statement(
-					peers,
-					ctx,
-					relay_parent,
-					statement,
-				).await;
-			}
->>>>>>> 1a2b95b8
 		}
 		NetworkBridgeEvent::PeerViewChange(peer, view) => {
 			tracing::trace!(
@@ -1508,7 +1425,6 @@
 			// handled by `ActiveLeavesUpdate`
 		}
 	}
-
 }
 
 impl StatementDistribution {
@@ -1523,14 +1439,12 @@
 		let (req_sender, mut req_receiver) = mpsc::channel(1);
 
 		loop {
-<<<<<<< HEAD
 			let message = Message::receive(&mut ctx, &mut req_receiver).await;
 			let finished = match message {
 				Message::Subsystem(result) =>
 					self.handle_subsystem_messages(
 						&mut ctx,
 						&mut peers,
-						&mut our_view,
 						&mut active_heads,
 						&req_sender,
 						result?,
@@ -1540,7 +1454,6 @@
 					self.handle_requester_messages(
 						&mut ctx,
 						&mut peers,
-						&mut our_view,
 						&mut active_heads,
 						&req_sender,
 						result.ok_or(SubsystemError::Context(
@@ -1556,44 +1469,11 @@
 		}
 		Ok(())
 	}
-=======
-			let message = ctx.recv().await?;
-			match message {
-				FromOverseer::Signal(OverseerSignal::ActiveLeaves(ActiveLeavesUpdate { activated, deactivated })) => {
-					let _timer = metrics.time_active_leaves_update();
-
-					for activated in activated {
-						let relay_parent = activated.hash;
-						let span = PerLeafSpan::new(activated.span, "statement-distribution");
-						tracing::trace!(
-							target: LOG_TARGET,
-							hash = ?relay_parent,
-							"New active leaf",
-						);
-
-						let (validators, session_index) = {
-							let (val_tx, val_rx) = oneshot::channel();
-							let (session_tx, session_rx) = oneshot::channel();
-
-							let val_message = AllMessages::RuntimeApi(
-								RuntimeApiMessage::Request(
-									relay_parent,
-									RuntimeApiRequest::Validators(val_tx),
-								),
-							);
-							let session_message = AllMessages::RuntimeApi(
-								RuntimeApiMessage::Request(
-									relay_parent,
-									RuntimeApiRequest::SessionIndexForChild(session_tx),
-								),
-							);
->>>>>>> 1a2b95b8
 
 	async fn handle_requester_messages(
 		&self,
 		ctx: &mut impl SubsystemContext,
 		peers: &mut HashMap<PeerId, PeerData>,
-		our_view: &mut OurView,
 		active_heads: &mut HashMap<Hash, ActiveHeadData>,
 		req_sender: &mpsc::Sender<RequesterMessage>,
 		message: RequesterMessage,
@@ -1609,7 +1489,7 @@
 			} => {
 			
 				for bad in bad_peers {
-					report_peer(ctx, bad, COST_FETCH_FAIL);
+					report_peer(ctx, bad, COST_FETCH_FAIL).await;
 				}
 
 				let active_head = match active_heads.get_mut(&relay_parent) {
@@ -1627,7 +1507,6 @@
 						debug_assert!(false, "On status fetched, fetching task already succeeded. qed.");
 						return Ok(false)
 					}
-<<<<<<< HEAD
 					None => {
 						tracing::warn!(
 							target: LOG_TARGET,
@@ -1669,36 +1548,8 @@
 						handle_incoming_statement_and_circulate(
 							from_peer,
 							peers,
-							&*our_view,
 							active_head,
 							ctx,
-=======
-
-					active_heads.retain(|h, _| {
-						let live = !deactivated.contains(h);
-						if !live {
-							tracing::trace!(
-								target: LOG_TARGET,
-								hash = ?h,
-								"Deactivating leaf",
-							);
-						}
-						live
-					});
-				}
-				FromOverseer::Signal(OverseerSignal::BlockFinalized(..)) => {
-					// do nothing
-				}
-				FromOverseer::Signal(OverseerSignal::Conclude) => break,
-				FromOverseer::Communication { msg } => match msg {
-					StatementDistributionMessage::Share(relay_parent, statement) => {
-						let _timer = metrics.time_share();
-
-						circulate_statement_and_dependents(
-							&mut peers,
-							&mut active_heads,
-							&mut ctx,
->>>>>>> 1a2b95b8
 							relay_parent,
 							statement,
 							&self.metrics,
@@ -1714,7 +1565,6 @@
 								peer,
 								peers,
 								message,
-								&*our_view,
 								active_heads,
 								ctx,
 								req_sender,
@@ -1742,7 +1592,7 @@
 							candidate_hash,
 							LargeStatementStatus::Fetching(info),
 						);
-						report_peer(ctx, from_peer, COST_INVALID_SIGNATURE);
+						report_peer(ctx, from_peer, COST_INVALID_SIGNATURE).await;
 					}
 				} else {
 					tracing::debug!(
@@ -1801,7 +1651,6 @@
 						// No longer interested for now - might want them later:
 						info.peers_to_try = peers;
 					}
-<<<<<<< HEAD
 				}
 			}
 		}
@@ -1812,7 +1661,6 @@
 		&self,
 		ctx: &mut impl SubsystemContext,
 		peers: &mut HashMap<PeerId, PeerData>,
-		our_view: &mut OurView,
 		active_heads: &mut HashMap<Hash, ActiveHeadData>,
 		req_sender: &mpsc::Sender<RequesterMessage>,
 		message: FromOverseer<StatementDistributionMessage>,
@@ -1820,43 +1668,36 @@
 		let metrics = &self.metrics;
 
 		match message {
-			FromOverseer::Signal(OverseerSignal::ActiveLeaves(ActiveLeavesUpdate { activated, .. })) => {
-				let _timer = metrics.time_active_leaves_update();
+			FromOverseer::Signal(OverseerSignal::ActiveLeaves(ActiveLeavesUpdate { activated, deactivated })) => {
+                let _timer = metrics.time_active_leaves_update();
 
 				for activated in activated {
-					let relay_parent = activated.hash;
-					let span = PerLeafSpan::new(activated.span, "statement-distribution");
+                    let relay_parent = activated.hash;
+                    let span = PerLeafSpan::new(activated.span, "statement-distribution");
+                    tracing::trace!(
+                        target: LOG_TARGET,
+                        hash = ?relay_parent,
+                        "New active leaf",
+                    );
 
 					let (validators, session_index) = {
-						let (val_tx, val_rx) = oneshot::channel();
-						let (session_tx, session_rx) = oneshot::channel();
-
-						let val_message = AllMessages::RuntimeApi(
-							RuntimeApiMessage::Request(
-								relay_parent,
-								RuntimeApiRequest::Validators(val_tx),
-							),
-						);
-						let session_message = AllMessages::RuntimeApi(
-							RuntimeApiMessage::Request(
-								relay_parent,
-								RuntimeApiRequest::SessionIndexForChild(session_tx),
-							),
-						);
-
+                        let (val_tx, val_rx) = oneshot::channel();
+                        let (session_tx, session_rx) = oneshot::channel();
+
+                        let val_message = AllMessages::RuntimeApi(
+                            RuntimeApiMessage::Request(
+                                relay_parent,
+                                RuntimeApiRequest::Validators(val_tx),
+                            ),
+                        );
+                        let session_message = AllMessages::RuntimeApi(
+                            RuntimeApiMessage::Request(
+                                relay_parent,
+                                RuntimeApiRequest::SessionIndexForChild(session_tx),
+                            ),
+                        );
 						ctx.send_messages(
 							std::iter::once(val_message).chain(std::iter::once(session_message))
-=======
-					StatementDistributionMessage::NetworkBridgeUpdateV1(event) => {
-						let _timer = metrics.time_network_bridge_update_v1();
-
-						handle_network_update(
-							&mut peers,
-							&mut active_heads,
-							&mut ctx,
-							event,
-							&metrics,
->>>>>>> 1a2b95b8
 						).await;
 
 						match (val_rx.await?, session_rx.await?) {
@@ -1878,6 +1719,18 @@
 
 					active_heads.entry(relay_parent)
 						.or_insert(ActiveHeadData::new(validators, session_index, span));
+
+					active_heads.retain(|h, _| {
+						let live = !deactivated.contains(h);
+						if !live {
+							tracing::trace!(
+								target: LOG_TARGET,
+								hash = ?h,
+								"Deactivating leaf",
+							);
+						}
+						live
+					});
 				}
 			}
 			FromOverseer::Signal(OverseerSignal::BlockFinalized(..)) => {
@@ -1927,9 +1780,8 @@
 						peers,
 						active_heads,
 						ctx,
-						our_view,
+						req_sender,
 						event,
-						&req_sender,
 						metrics,
 					).await;
 				}
