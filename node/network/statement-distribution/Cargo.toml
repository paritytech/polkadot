[package]
name = "polkadot-statement-distribution"
version = "0.1.0"
authors = ["Parity Technologies <admin@parity.io>"]
description = "Statement Distribution Subsystem"
edition = "2018"

[dependencies]
futures = "0.3.5"
log = "0.4.8"
futures-timer = "3.0.2"
streamunordered = "0.5.1"
polkadot-primitives = { path = "../../../primitives" }
node-primitives = { package = "polkadot-node-primitives", path = "../../primitives" }
parity-scale-codec = "1.3.4"
sp-runtime = { git = "https://github.com/rakanalh/substrate", branch = "async-keystore-auth-discovery" }
sp-staking = { git = "https://github.com/rakanalh/substrate", branch = "async-keystore-auth-discovery", default-features = false }
polkadot-subsystem = { package = "polkadot-node-subsystem", path = "../../subsystem" }
polkadot-node-network-protocol = { path = "../../network/protocol" }
arrayvec = "0.5.1"
indexmap = "1.4.0"

[dev-dependencies]
parking_lot = "0.10.0"
polkadot-node-subsystem-test-helpers = { path = "../../subsystem-test-helpers" }
assert_matches = "1.3.0"
<<<<<<< HEAD
sp-keyring = { git = "https://github.com/rakanalh/substrate", branch = "async-keystore-auth-discovery" }
sp-core = { git = "https://github.com/rakanalh/substrate", branch = "async-keystore-auth-discovery" }
sp-application-crypto = { git = "https://github.com/rakanalh/substrate", branch = "async-keystore-auth-discovery" }
sc-keystore = { git = "https://github.com/rakanalh/substrate", branch = "async-keystore-auth-discovery" }
=======
sp-keyring = { git = "https://github.com/paritytech/substrate", branch = "master" }
sp-core = { git = "https://github.com/paritytech/substrate", branch = "master" }
sp-application-crypto = { git = "https://github.com/paritytech/substrate", branch = "master" }
sp-keystore = { git = "https://github.com/paritytech/substrate", branch = "master" }
sc-keystore = { git = "https://github.com/paritytech/substrate", branch = "master" }
>>>>>>> 80289617
<|MERGE_RESOLUTION|>--- conflicted
+++ resolved
@@ -24,15 +24,8 @@
 parking_lot = "0.10.0"
 polkadot-node-subsystem-test-helpers = { path = "../../subsystem-test-helpers" }
 assert_matches = "1.3.0"
-<<<<<<< HEAD
 sp-keyring = { git = "https://github.com/rakanalh/substrate", branch = "async-keystore-auth-discovery" }
 sp-core = { git = "https://github.com/rakanalh/substrate", branch = "async-keystore-auth-discovery" }
 sp-application-crypto = { git = "https://github.com/rakanalh/substrate", branch = "async-keystore-auth-discovery" }
-sc-keystore = { git = "https://github.com/rakanalh/substrate", branch = "async-keystore-auth-discovery" }
-=======
-sp-keyring = { git = "https://github.com/paritytech/substrate", branch = "master" }
-sp-core = { git = "https://github.com/paritytech/substrate", branch = "master" }
-sp-application-crypto = { git = "https://github.com/paritytech/substrate", branch = "master" }
-sp-keystore = { git = "https://github.com/paritytech/substrate", branch = "master" }
-sc-keystore = { git = "https://github.com/paritytech/substrate", branch = "master" }
->>>>>>> 80289617
+sp-keystore = { git = "https://github.com/rakanalh/substrate", branch = "async-keystore-auth-discovery" }
+sc-keystore = { git = "https://github.com/rakanalh/substrate", branch = "async-keystore-auth-discovery" }