[package]
name = "polkadot-statement-distribution"
description = "Statement Distribution Subsystem"
version.workspace = true
authors.workspace = true
edition.workspace = true

[dependencies]
futures = "0.3.21"
<<<<<<< HEAD
futures-timer = "3"
=======
futures-timer = "3.0.2"
>>>>>>> 41e2bb84
gum = { package = "tracing-gum", path = "../../gum" }
polkadot-primitives = { path = "../../../primitives" }
sp-staking = { git = "https://github.com/paritytech/substrate", branch = "master", default-features = false }
sp-keystore = { git = "https://github.com/paritytech/substrate", branch = "master" }
polkadot-node-subsystem = {path = "../../subsystem" }
polkadot-node-primitives = { path = "../../primitives" }
polkadot-node-subsystem-util = { path = "../../subsystem-util" }
polkadot-node-network-protocol = { path = "../../network/protocol" }
arrayvec = "0.5.2"
indexmap = "1.9.1"
parity-scale-codec = { version = "3.6.1", default-features = false, features = ["derive"] }
thiserror = "1.0.31"
fatality = "0.0.6"
bitvec = "1"

[dev-dependencies]
async-channel = "1.8.0"
assert_matches = "1.4.0"
polkadot-node-subsystem-test-helpers = { path = "../../subsystem-test-helpers" }
sp-authority-discovery = { git = "https://github.com/paritytech/substrate", branch = "master" }
sp-keyring = { git = "https://github.com/paritytech/substrate", branch = "master" }
sp-core = { git = "https://github.com/paritytech/substrate", branch = "master" }
sp-application-crypto = { git = "https://github.com/paritytech/substrate", branch = "master" }
sp-keystore = { git = "https://github.com/paritytech/substrate", branch = "master" }
sp-tracing = { git = "https://github.com/paritytech/substrate", branch = "master" }
sc-keystore = { git = "https://github.com/paritytech/substrate", branch = "master" }
sc-network = { git = "https://github.com/paritytech/substrate", branch = "master" }
futures-timer = "3.0.2"
polkadot-primitives-test-helpers = { path = "../../../primitives/test-helpers" }
rand_chacha = "0.3"
polkadot-node-subsystem-types = { path = "../../subsystem-types" }<|MERGE_RESOLUTION|>--- conflicted
+++ resolved
@@ -7,11 +7,7 @@
 
 [dependencies]
 futures = "0.3.21"
-<<<<<<< HEAD
-futures-timer = "3"
-=======
 futures-timer = "3.0.2"
->>>>>>> 41e2bb84
 gum = { package = "tracing-gum", path = "../../gum" }
 polkadot-primitives = { path = "../../../primitives" }
 sp-staking = { git = "https://github.com/paritytech/substrate", branch = "master", default-features = false }
