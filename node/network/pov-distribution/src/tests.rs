--- conflicted
+++ resolved
@@ -694,11 +694,7 @@
 			hash_a,
 			descriptor,
 			pov_send,
-<<<<<<< HEAD
-		);
-=======
-		).await;
->>>>>>> ffedeab4
+		);
 
 		let check_future = async move {
 			//assert_eq!(state.relay_parent_state[&hash_a].fetching[&pov_hash].len(), 1);
