// Copyright 2020 Parity Technologies (UK) Ltd.
// This file is part of Polkadot.

// Polkadot is free software: you can redistribute it and/or modify
// it under the terms of the GNU General Public License as published by
// the Free Software Foundation, either version 3 of the License, or
// (at your option) any later version.

// Polkadot is distributed in the hope that it will be useful,
// but WITHOUT ANY WARRANTY; without even the implied warranty of
// MERCHANTABILITY or FITNESS FOR A PARTICULAR PURPOSE.  See the
// GNU General Public License for more details.

// You should have received a copy of the GNU General Public License
// along with Polkadot.  If not, see <http://www.gnu.org/licenses/>.

//! PoV Distribution Subsystem of Polkadot.
//!
//! This is a gossip implementation of code that is responsible for distributing PoVs
//! among validators.

#![deny(unused_crate_dependencies)]
#![warn(missing_docs)]

use polkadot_primitives::v1::{
	Hash, PoV, CandidateDescriptor, ValidatorId, Id as ParaId, CoreIndex, CoreState,
};
use polkadot_subsystem::{
	ActiveLeavesUpdate, OverseerSignal, SubsystemContext, SubsystemError, Subsystem,
	FromOverseer, SpawnedSubsystem,
	messages::{
		PoVDistributionMessage, AllMessages, NetworkBridgeMessage,
	},
};
use polkadot_node_subsystem_util::{
	validator_discovery,
	request_validators_ctx,
	request_validator_groups_ctx,
	request_availability_cores_ctx,
	metrics::{self, prometheus},
};
use polkadot_node_network_protocol::{
	v1 as protocol_v1, ReputationChange as Rep, NetworkBridgeEvent, PeerId, View,
};

use futures::prelude::*;
use futures::channel::oneshot;
use log::warn;

use std::collections::{hash_map::{Entry, HashMap}, HashSet};
use std::sync::Arc;
use std::task::Poll;

mod error;

#[cfg(test)]
mod tests;

const COST_APPARENT_FLOOD: Rep = Rep::new(-500, "Peer appears to be flooding us with PoV requests");
const COST_UNEXPECTED_POV: Rep = Rep::new(-500, "Peer sent us an unexpected PoV");
const COST_AWAITED_NOT_IN_VIEW: Rep
	= Rep::new(-100, "Peer claims to be awaiting something outside of its view");

const BENEFIT_FRESH_POV: Rep = Rep::new(25, "Peer supplied us with an awaited PoV");
const BENEFIT_LATE_POV: Rep = Rep::new(10, "Peer supplied us with an awaited PoV, \
	but was not the first to do so");

const LOG_TARGET: &str = "pov_distribution";

/// The PoV Distribution Subsystem.
pub struct PoVDistribution {
	// Prometheus metrics
	metrics: Metrics,
}

impl<C> Subsystem<C> for PoVDistribution
	where C: SubsystemContext<Message = PoVDistributionMessage>
{
	fn start(self, ctx: C) -> SpawnedSubsystem {
		// Swallow error because failure is fatal to the node and we log with more precision
		// within `run`.
		let future = self.run(ctx)
			.map_err(|e| SubsystemError::with_origin("pov-distribution", e))
			.boxed();
		SpawnedSubsystem {
			name: "pov-distribution-subsystem",
			future,
		}
	}
}

#[derive(Default)]
struct State {
	/// A state of things going on on a per-relay-parent basis.
	relay_parent_state: HashMap<Hash, BlockBasedState>,

	/// Info on peers.
	peer_state: HashMap<PeerId, PeerState>,

	/// Our own view.
	our_view: View,

	/// Connect to relevant groups of validators at different relay parents.
	connection_requests: validator_discovery::ConnectionRequests,

	/// Metrics.
	metrics: Metrics,
}

struct BlockBasedState {
	known: HashMap<Hash, Arc<PoV>>,

	/// All the PoVs we are or were fetching, coupled with channels expecting the data.
	///
	/// This may be an empty list, which indicates that we were once awaiting this PoV but have
	/// received it already.
	fetching: HashMap<Hash, PerFetchedPoV>,

	n_validators: usize,
}

/// Information kept about each PoV we attempt to fetch.
struct PerFetchedPoV {
	/// Channels expecting the data.
	///
	/// This may be an empty list, which indicates that we were once awaiting this PoV
	/// but have received it already.
	send_to: Vec<oneshot::Sender<Arc<PoV>>>,
}

#[derive(Default)]
struct PeerState {
	/// A set of awaited PoV-hashes for each relay-parent in the peer's view.
	awaited: HashMap<Hash, HashSet<Hash>>,
}

fn awaiting_message(relay_parent: Hash, awaiting: Vec<Hash>)
	-> protocol_v1::ValidationProtocol
{
	protocol_v1::ValidationProtocol::PoVDistribution(
		protocol_v1::PoVDistributionMessage::Awaiting(relay_parent, awaiting)
	)
}

fn send_pov_message(relay_parent: Hash, pov_hash: Hash, pov: PoV)
	-> protocol_v1::ValidationProtocol
{
	protocol_v1::ValidationProtocol::PoVDistribution(
		protocol_v1::PoVDistributionMessage::SendPoV(relay_parent, pov_hash, pov)
	)
}

/// Handles the signal. If successful, returns `true` if the subsystem should conclude,
/// `false` otherwise.
#[tracing::instrument(level = "trace", skip(ctx, state), fields(subsystem = LOG_TARGET))]
async fn handle_signal(
	state: &mut State,
	ctx: &mut impl SubsystemContext<Message = PoVDistributionMessage>,
	signal: OverseerSignal,
) -> crate::error::Result<bool> {
	match signal {
		OverseerSignal::Conclude => Ok(true),
		OverseerSignal::ActiveLeaves(ActiveLeavesUpdate { activated, deactivated }) => {
			for relay_parent in activated {
<<<<<<< HEAD
=======
				let (vals_tx, vals_rx) = oneshot::channel();
				ctx.send_message(AllMessages::RuntimeApi(RuntimeApiMessage::Request(
					relay_parent,
					RuntimeApiRequest::Validators(vals_tx),
				))).await?;

				let n_validators = match vals_rx.await? {
					Ok(v) => v.len(),
					Err(e) => {
						tracing::warn!(
							target: LOG_TARGET,
							err = ?e,
							"Error fetching validators from runtime API for active leaf",
						);
>>>>>>> f7ea3d07

				let n_validators = request_validators_ctx(relay_parent.clone(), ctx).await?.await??.len();

				state.relay_parent_state.insert(relay_parent, BlockBasedState {
					known: HashMap::new(),
					fetching: HashMap::new(),
					n_validators,
				});
			}

			for relay_parent in deactivated {
				state.connection_requests.remove(&relay_parent);
				state.relay_parent_state.remove(&relay_parent);
			}

			Ok(false)
		}
		OverseerSignal::BlockFinalized(_) => Ok(false),
	}
}

<<<<<<< HEAD
=======
/// Notify peers that we are awaiting a given PoV hash.
///
/// This only notifies peers who have the relay parent in their view.
#[tracing::instrument(level = "trace", skip(peers, ctx), fields(subsystem = LOG_TARGET))]
async fn notify_all_we_are_awaiting(
	peers: &mut HashMap<PeerId, PeerState>,
	ctx: &mut impl SubsystemContext<Message = PoVDistributionMessage>,
	relay_parent: Hash,
	pov_hash: Hash,
) -> SubsystemResult<()> {
	// We use `awaited` as a proxy for which heads are in the peer's view.
	let peers_to_send: Vec<_> = peers.iter()
		.filter_map(|(peer, state)| if state.awaited.contains_key(&relay_parent) {
			Some(peer.clone())
		} else {
			None
		})
		.collect();

	if peers_to_send.is_empty() { return Ok(()) }

	let payload = awaiting_message(relay_parent, vec![pov_hash]);

	ctx.send_message(AllMessages::NetworkBridge(NetworkBridgeMessage::SendValidationMessage(
		peers_to_send,
		payload,
	))).await
}

>>>>>>> f7ea3d07
/// Notify one peer about everything we're awaiting at a given relay-parent.
#[tracing::instrument(level = "trace", skip(ctx, relay_parent_state), fields(subsystem = LOG_TARGET))]
async fn notify_one_we_are_awaiting_many(
	peer: &PeerId,
	ctx: &mut impl SubsystemContext<Message = PoVDistributionMessage>,
	relay_parent_state: &HashMap<Hash, BlockBasedState>,
	relay_parent: Hash,
) -> crate::error::Result<()> {
	let awaiting_hashes = relay_parent_state.get(&relay_parent).into_iter().flat_map(|s| {
		// Send the peer everything we are fetching at this relay-parent
		s.fetching.iter()
			.filter(|(_, per_fetched)| !per_fetched.send_to.is_empty()) // that has not been completed already.
			.map(|(pov_hash, _)| *pov_hash)
	}).collect::<Vec<_>>();

	if awaiting_hashes.is_empty() { return Ok(()) }

	let payload = awaiting_message(relay_parent, awaiting_hashes);

	ctx.send_message(AllMessages::NetworkBridge(NetworkBridgeMessage::SendValidationMessage(
		vec![peer.clone()],
		payload,
	))).await?;

	Ok(())
}

/// Distribute a PoV to peers who are awaiting it.
#[tracing::instrument(level = "trace", skip(peers, ctx, metrics, pov), fields(subsystem = LOG_TARGET))]
async fn distribute_to_awaiting(
	peers: &mut HashMap<PeerId, PeerState>,
	ctx: &mut impl SubsystemContext<Message = PoVDistributionMessage>,
	metrics: &Metrics,
	relay_parent: Hash,
	pov_hash: Hash,
	pov: &PoV,
) -> crate::error::Result<()> {
	// Send to all peers who are awaiting the PoV and have that relay-parent in their view.
	//
	// Also removes it from their awaiting set.
	let peers_to_send: Vec<_> = peers.iter_mut()
		.filter_map(|(peer, state)| state.awaited.get_mut(&relay_parent).and_then(|awaited| {
			if awaited.remove(&pov_hash) {
				Some(peer.clone())
			} else {
				None
			}
		}))
		.collect();

	if peers_to_send.is_empty() { return Ok(()) }

	let payload = send_pov_message(relay_parent, pov_hash, pov.clone());

	ctx.send_message(AllMessages::NetworkBridge(NetworkBridgeMessage::SendValidationMessage(
		peers_to_send,
		payload,
	))).await?;

	metrics.on_pov_distributed();

	Ok(())
}

/// Get the Id of the Core that is assigned to the para being collated on if any
/// and the total number of cores.
async fn determine_core(
	ctx: &mut impl SubsystemContext<Message = PoVDistributionMessage>,
	para_id: ParaId,
	relay_parent: Hash,
) -> crate::error::Result<Option<(CoreIndex, usize)>> {
	let cores = request_availability_cores_ctx(relay_parent, ctx).await?.await??;

	for (idx, core) in cores.iter().enumerate() {
		if let CoreState::Scheduled(occupied) = core {
			if occupied.para_id == para_id {
				return Ok(Some(((idx as u32).into(), cores.len())));
			}
		}
	}

	Ok(None)
}

/// Figure our a group of validators assigned to a given `ParaId`.
async fn determine_validators_for_core(
	ctx: &mut impl SubsystemContext<Message = PoVDistributionMessage>,
	core_index: CoreIndex,
	num_cores: usize,
	relay_parent: Hash,
) -> crate::error::Result<Option<Vec<ValidatorId>>> {
	let groups = request_validator_groups_ctx(relay_parent, ctx).await?.await??;

	let group_index = groups.1.group_for_core(core_index, num_cores);

	let connect_to_validators = match groups.0.get(group_index.0 as usize) {
		Some(group) => group.clone(),
		None => return Ok(None),
	};

	let validators = request_validators_ctx(relay_parent, ctx).await?.await??;

	let validators = connect_to_validators
		.into_iter()
		.map(|idx| validators[idx as usize].clone())
		.collect();

	Ok(Some(validators))
}

async fn determine_relevant_validators(
	ctx: &mut impl SubsystemContext<Message = PoVDistributionMessage>,
	relay_parent: Hash,
	para_id: ParaId,
) -> crate::error::Result<Option<Vec<ValidatorId>>> {
	// Determine which core the para_id is assigned to.
	let (core, num_cores) = match determine_core(ctx, para_id, relay_parent).await? {
		Some(core) => core,
		None => {
			warn!(
				target: LOG_TARGET,
				"Looks like no core is assigned to {:?} at {:?}", para_id, relay_parent,
			);

			return Ok(None);
		}
	};

	Ok(determine_validators_for_core(ctx, core, num_cores, relay_parent).await?)
}

/// Handles a `FetchPoV` message.
#[tracing::instrument(level = "trace", skip(ctx, state, response_sender), fields(subsystem = LOG_TARGET))]
async fn handle_fetch(
	state: &mut State,
	ctx: &mut impl SubsystemContext<Message = PoVDistributionMessage>,
	relay_parent: Hash,
	descriptor: CandidateDescriptor,
	response_sender: oneshot::Sender<Arc<PoV>>,
) -> crate::error::Result<()> {
	let relay_parent_state = match state.relay_parent_state.get_mut(&relay_parent) {
		Some(s) => s,
		None => return Ok(()),
	};

	if let Some(pov) = relay_parent_state.known.get(&descriptor.pov_hash) {
		let _ = response_sender.send(pov.clone());
		return Ok(());
	}

	{
		match relay_parent_state.fetching.entry(descriptor.pov_hash) {
			Entry::Occupied(mut e) => {
				// we are already awaiting this PoV if there is an entry.
				e.get_mut().send_to.push(response_sender);
				return Ok(());
			}
			Entry::Vacant(e) => {
				if let Some(relevant_validators) = determine_relevant_validators(
					ctx,
					relay_parent,
					descriptor.para_id,
				).await? {
					let new_connection_request = validator_discovery::connect_to_validators(
						ctx,
						relay_parent,
						relevant_validators.clone(),
					).await?;

					state.connection_requests.put(relay_parent, new_connection_request);

					e.insert(PerFetchedPoV {
						send_to: vec![response_sender],
					});
				}
			}
		}
	}

<<<<<<< HEAD
	Ok(())
=======
	if relay_parent_state.fetching.len() > 2 * relay_parent_state.n_validators {
		tracing::warn!(
			relay_parent_state.fetching.len = relay_parent_state.fetching.len(),
			"other subsystems have requested PoV distribution to fetch more PoVs than reasonably expected",
		);
		return Ok(());
	}

	// Issue an `Awaiting` message to all peers with this in their view.
	notify_all_we_are_awaiting(
		&mut state.peer_state,
		ctx,
		relay_parent,
		descriptor.pov_hash
	).await
>>>>>>> f7ea3d07
}

/// Handles a `DistributePoV` message.
#[tracing::instrument(level = "trace", skip(ctx, state, pov), fields(subsystem = LOG_TARGET))]
async fn handle_distribute(
	state: &mut State,
	ctx: &mut impl SubsystemContext<Message = PoVDistributionMessage>,
	relay_parent: Hash,
	descriptor: CandidateDescriptor,
	pov: Arc<PoV>,
) -> crate::error::Result<()> {
	let relay_parent_state = match state.relay_parent_state.get_mut(&relay_parent) {
		None => return Ok(()),
		Some(s) => s,
	};

	if let Some(our_awaited) = relay_parent_state.fetching.get_mut(&descriptor.pov_hash) {
		// Drain all the senders, but keep the entry in the map around intentionally.
		//
		// It signals that we were at one point awaiting this, so we will be able to tell
		// why peers are sending it to us.
		for response_sender in our_awaited.send_to.drain(..) {
			let _ = response_sender.send(pov.clone());
		}
	}

	relay_parent_state.known.insert(descriptor.pov_hash, pov.clone());

	distribute_to_awaiting(
		&mut state.peer_state,
		ctx,
		&state.metrics,
		relay_parent,
		descriptor.pov_hash,
		&*pov,
	).await
}

/// Report a reputation change for a peer.
#[tracing::instrument(level = "trace", skip(ctx), fields(subsystem = LOG_TARGET))]
async fn report_peer(
	ctx: &mut impl SubsystemContext<Message = PoVDistributionMessage>,
	peer: PeerId,
	rep: Rep,
) -> crate::error::Result<()> {
	ctx.send_message(AllMessages::NetworkBridge(NetworkBridgeMessage::ReportPeer(peer, rep))).await?;

	Ok(())
}

/// Handle a notification from a peer that they are awaiting some PoVs.
#[tracing::instrument(level = "trace", skip(ctx, state), fields(subsystem = LOG_TARGET))]
async fn handle_awaiting(
	state: &mut State,
	ctx: &mut impl SubsystemContext<Message = PoVDistributionMessage>,
	peer: PeerId,
	relay_parent: Hash,
	pov_hashes: Vec<Hash>,
) -> crate::error::Result<()> {
	if !state.our_view.0.contains(&relay_parent) {
		report_peer(ctx, peer, COST_AWAITED_NOT_IN_VIEW).await?;
		return Ok(());
	}

	let relay_parent_state = match state.relay_parent_state.get_mut(&relay_parent) {
		None => {
			tracing::warn!("PoV Distribution relay parent state out-of-sync with our view");
			return Ok(());
		}
		Some(s) => s,
	};

	let peer_awaiting = match
		state.peer_state.get_mut(&peer).and_then(|s| s.awaited.get_mut(&relay_parent))
	{
		None => {
			report_peer(ctx, peer, COST_AWAITED_NOT_IN_VIEW).await?;
			return Ok(());
		}
		Some(a) => a,
	};

	let will_be_awaited = peer_awaiting.len() + pov_hashes.len();
	if will_be_awaited <= 2 * relay_parent_state.n_validators {
		for pov_hash in pov_hashes {
			// For all requested PoV hashes, if we have it, we complete the request immediately.
			// Otherwise, we note that the peer is awaiting the PoV.
			if let Some(pov) = relay_parent_state.known.get(&pov_hash) {
				let payload = send_pov_message(relay_parent, pov_hash, (&**pov).clone());
				ctx.send_message(AllMessages::NetworkBridge(
					NetworkBridgeMessage::SendValidationMessage(vec![peer.clone()], payload)
				)).await?;
			} else {
				peer_awaiting.insert(pov_hash);
			}
		}
	} else {
		report_peer(ctx, peer, COST_APPARENT_FLOOD).await?;
	}

	Ok(())
}

/// Handle an incoming PoV from our peer. Reports them if unexpected, rewards them if not.
///
/// Completes any requests awaiting that PoV.
#[tracing::instrument(level = "trace", skip(ctx, state, pov), fields(subsystem = LOG_TARGET))]
async fn handle_incoming_pov(
	state: &mut State,
	ctx: &mut impl SubsystemContext<Message = PoVDistributionMessage>,
	peer: PeerId,
	relay_parent: Hash,
	pov_hash: Hash,
	pov: PoV,
) -> crate::error::Result<()> {
	let relay_parent_state = match state.relay_parent_state.get_mut(&relay_parent) {
		None =>	{
			report_peer(ctx, peer, COST_UNEXPECTED_POV).await?;
			return Ok(());
		},
		Some(r) => r,
	};

	let pov = {
		// Do validity checks and complete all senders awaiting this PoV.
		let fetching = match relay_parent_state.fetching.get_mut(&pov_hash) {
			None => {
				report_peer(ctx, peer, COST_UNEXPECTED_POV).await?;
				return Ok(());
			}
			Some(f) => f,
		};

		let hash = pov.hash();
		if hash != pov_hash {
			report_peer(ctx, peer, COST_UNEXPECTED_POV).await?;
			return Ok(());
		}

		let pov = Arc::new(pov);

		if fetching.send_to.is_empty() {
			// fetching is empty whenever we were awaiting something and
			// it was completed afterwards.
			report_peer(ctx, peer.clone(), BENEFIT_LATE_POV).await?;
		} else {
			// fetching is non-empty when the peer just provided us with data we needed.
			report_peer(ctx, peer.clone(), BENEFIT_FRESH_POV).await?;
		}

		for response_sender in fetching.send_to.drain(..) {
			let _ = response_sender.send(pov.clone());
		}

		pov
	};

	// make sure we don't consider this peer as awaiting that PoV anymore.
	if let Some(peer_state) = state.peer_state.get_mut(&peer) {
		peer_state.awaited.remove(&pov_hash);
	}

	// distribute the PoV to all other peers who are awaiting it.
	distribute_to_awaiting(
		&mut state.peer_state,
		ctx,
		&state.metrics,
		relay_parent,
		pov_hash,
		&*pov,
	).await
}

/// Handles a newly connected validator in the context of some relay leaf.
async fn handle_validator_connected(
	state: &mut State,
	peer_id: PeerId,
) -> crate::error::Result<()> {
	if !state.peer_state.contains_key(&peer_id) {
		state.peer_state.insert(peer_id.clone(), PeerState::default());
	}

	Ok(())
}

/// Handles a network bridge update.
#[tracing::instrument(level = "trace", skip(ctx, state), fields(subsystem = LOG_TARGET))]
async fn handle_network_update(
	state: &mut State,
	ctx: &mut impl SubsystemContext<Message = PoVDistributionMessage>,
	update: NetworkBridgeEvent<protocol_v1::PoVDistributionMessage>,
) -> crate::error::Result<()> {
	match update {
		NetworkBridgeEvent::PeerConnected(peer, _observed_role) => {
			state.peer_state.insert(peer, PeerState { awaited: HashMap::new() });
			Ok(())
		}
		NetworkBridgeEvent::PeerDisconnected(peer) => {
			state.peer_state.remove(&peer);
			Ok(())
		}
		NetworkBridgeEvent::PeerViewChange(peer_id, view) => {
			if let Some(peer_state) = state.peer_state.get_mut(&peer_id) {
				// prune anything not in the new view.
				peer_state.awaited.retain(|relay_parent, _| view.0.contains(&relay_parent));

				// introduce things from the new view.
				for relay_parent in view.0.iter() {
					if let Entry::Vacant(entry) = peer_state.awaited.entry(*relay_parent) {
						entry.insert(HashSet::new());

						// Notify the peer about everything we're awaiting at the new relay-parent.
						notify_one_we_are_awaiting_many(
							&peer_id,
							ctx,
							&state.relay_parent_state,
							*relay_parent,
						).await?;
					}
				}
			}

			Ok(())
		}
		NetworkBridgeEvent::PeerMessage(peer, message) => {
			match message {
				protocol_v1::PoVDistributionMessage::Awaiting(relay_parent, pov_hashes)
					=> handle_awaiting(
						state,
						ctx,
						peer,
						relay_parent,
						pov_hashes,
					).await,
				protocol_v1::PoVDistributionMessage::SendPoV(relay_parent, pov_hash, pov)
					=> handle_incoming_pov(
						state,
						ctx,
						peer,
						relay_parent,
						pov_hash,
						pov,
					).await,
			}
		}
		NetworkBridgeEvent::OurViewChange(view) => {
			state.our_view = view;
			Ok(())
		}
	}
}

impl PoVDistribution {
	/// Create a new instance of `PovDistribution`.
	pub fn new(metrics: Metrics) -> Self {
		Self { metrics }
	}

	#[tracing::instrument(skip(self, ctx), fields(subsystem = LOG_TARGET))]
	async fn run(
		self,
		mut ctx: impl SubsystemContext<Message = PoVDistributionMessage>,
	) -> crate::error::Result<()> {
		let mut state = State::default();
		state.metrics = self.metrics;

		loop {
			while let Poll::Ready(Some((_relay_parent, _validator_id, peer_id))) =
				futures::poll!(state.connection_requests.next()) {
					if let Err(err) = handle_validator_connected(
						&mut state,
						peer_id,
					).await {
						warn!(
							target: LOG_TARGET,
							"Failed to handle validator connected: {:?}", err,
						);
					}
			}

			while let Poll::Ready(msg) = futures::poll!(ctx.recv()) {
				match msg? {
					FromOverseer::Signal(signal) => if handle_signal(&mut state, &mut ctx, signal).await? {
						return Ok(());
					},
					FromOverseer::Communication { msg } => match msg {
						PoVDistributionMessage::FetchPoV(relay_parent, descriptor, response_sender) =>
							handle_fetch(
								&mut state,
								&mut ctx,
								relay_parent,
								descriptor,
								response_sender,
							).await?,
						PoVDistributionMessage::DistributePoV(relay_parent, descriptor, pov) =>
							handle_distribute(
								&mut state,
								&mut ctx,
								relay_parent,
								descriptor,
								pov,
							).await?,
						PoVDistributionMessage::NetworkBridgeUpdateV1(event) =>
							handle_network_update(
								&mut state,
								&mut ctx,
								event,
							).await?,
					},
				}
			}

			futures::pending!()
		}
	}
}

#[derive(Clone)]
struct MetricsInner {
	povs_distributed: prometheus::Counter<prometheus::U64>,
}

/// Availability Distribution metrics.
#[derive(Default, Clone)]
pub struct Metrics(Option<MetricsInner>);

impl Metrics {
	fn on_pov_distributed(&self) {
		if let Some(metrics) = &self.0 {
			metrics.povs_distributed.inc();
		}
	}
}

impl metrics::Metrics for Metrics {
	fn try_register(registry: &prometheus::Registry) -> std::result::Result<Self, prometheus::PrometheusError> {
		let metrics = MetricsInner {
			povs_distributed: prometheus::register(
				prometheus::Counter::new(
					"parachain_povs_distributed_total",
					"Number of PoVs distributed to other peers."
				)?,
				registry,
			)?,
		};
		Ok(Metrics(Some(metrics)))
	}
}<|MERGE_RESOLUTION|>--- conflicted
+++ resolved
@@ -162,24 +162,6 @@
 		OverseerSignal::Conclude => Ok(true),
 		OverseerSignal::ActiveLeaves(ActiveLeavesUpdate { activated, deactivated }) => {
 			for relay_parent in activated {
-<<<<<<< HEAD
-=======
-				let (vals_tx, vals_rx) = oneshot::channel();
-				ctx.send_message(AllMessages::RuntimeApi(RuntimeApiMessage::Request(
-					relay_parent,
-					RuntimeApiRequest::Validators(vals_tx),
-				))).await?;
-
-				let n_validators = match vals_rx.await? {
-					Ok(v) => v.len(),
-					Err(e) => {
-						tracing::warn!(
-							target: LOG_TARGET,
-							err = ?e,
-							"Error fetching validators from runtime API for active leaf",
-						);
->>>>>>> f7ea3d07
-
 				let n_validators = request_validators_ctx(relay_parent.clone(), ctx).await?.await??.len();
 
 				state.relay_parent_state.insert(relay_parent, BlockBasedState {
@@ -200,8 +182,6 @@
 	}
 }
 
-<<<<<<< HEAD
-=======
 /// Notify peers that we are awaiting a given PoV hash.
 ///
 /// This only notifies peers who have the relay parent in their view.
@@ -211,7 +191,7 @@
 	ctx: &mut impl SubsystemContext<Message = PoVDistributionMessage>,
 	relay_parent: Hash,
 	pov_hash: Hash,
-) -> SubsystemResult<()> {
+) -> crate::error::Result<()> {
 	// We use `awaited` as a proxy for which heads are in the peer's view.
 	let peers_to_send: Vec<_> = peers.iter()
 		.filter_map(|(peer, state)| if state.awaited.contains_key(&relay_parent) {
@@ -228,10 +208,11 @@
 	ctx.send_message(AllMessages::NetworkBridge(NetworkBridgeMessage::SendValidationMessage(
 		peers_to_send,
 		payload,
-	))).await
-}
-
->>>>>>> f7ea3d07
+	))).await?;
+
+	Ok(())
+}
+
 /// Notify one peer about everything we're awaiting at a given relay-parent.
 #[tracing::instrument(level = "trace", skip(ctx, relay_parent_state), fields(subsystem = LOG_TARGET))]
 async fn notify_one_we_are_awaiting_many(
@@ -411,25 +392,14 @@
 		}
 	}
 
-<<<<<<< HEAD
-	Ok(())
-=======
 	if relay_parent_state.fetching.len() > 2 * relay_parent_state.n_validators {
 		tracing::warn!(
 			relay_parent_state.fetching.len = relay_parent_state.fetching.len(),
 			"other subsystems have requested PoV distribution to fetch more PoVs than reasonably expected",
 		);
-		return Ok(());
-	}
-
-	// Issue an `Awaiting` message to all peers with this in their view.
-	notify_all_we_are_awaiting(
-		&mut state.peer_state,
-		ctx,
-		relay_parent,
-		descriptor.pov_hash
-	).await
->>>>>>> f7ea3d07
+	}
+
+	Ok(())
 }
 
 /// Handles a `DistributePoV` message.
