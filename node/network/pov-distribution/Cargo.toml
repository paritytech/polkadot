[package]
name = "polkadot-pov-distribution"
version = "0.1.0"
authors = ["Parity Technologies <admin@parity.io>"]
edition = "2018"

[dependencies]
futures = "0.3.8"
<<<<<<< HEAD
thiserror = "1.0.21"
tracing = "0.1.21"
=======
tracing = "0.1.22"
>>>>>>> 2ffdbe14
tracing-futures = "0.2.4"

polkadot-primitives = { path = "../../../primitives" }
polkadot-subsystem = { package = "polkadot-node-subsystem", path = "../../subsystem" }
polkadot-node-subsystem-util = { path = "../../subsystem-util" }
polkadot-node-network-protocol = { path = "../../network/protocol" }

[dev-dependencies]
assert_matches = "1.4.0"
env_logger = "0.8.1"
smallvec = "1.4.2"

sp-core = { git = "https://github.com/paritytech/substrate", branch = "master" }
sp-keyring = { git = "https://github.com/paritytech/substrate", branch = "master" }

polkadot-node-subsystem-test-helpers = { path = "../../subsystem-test-helpers" }<|MERGE_RESOLUTION|>--- conflicted
+++ resolved
@@ -6,12 +6,8 @@
 
 [dependencies]
 futures = "0.3.8"
-<<<<<<< HEAD
 thiserror = "1.0.21"
-tracing = "0.1.21"
-=======
 tracing = "0.1.22"
->>>>>>> 2ffdbe14
 tracing-futures = "0.2.4"
 
 polkadot-primitives = { path = "../../../primitives" }
