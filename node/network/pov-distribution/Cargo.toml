[package]
name = "polkadot-pov-distribution"
version = "0.1.0"
authors = ["Parity Technologies <admin@parity.io>"]
edition = "2018"

[dependencies]
futures = "0.3.8"
<<<<<<< HEAD
log = "0.4.11"
thiserror = "1.0.21"

=======
tracing = "0.1.21"
tracing-futures = "0.2.4"
>>>>>>> f7ea3d07
polkadot-primitives = { path = "../../../primitives" }
polkadot-subsystem = { package = "polkadot-node-subsystem", path = "../../subsystem" }
polkadot-node-subsystem-util = { path = "../../subsystem-util" }
polkadot-node-network-protocol = { path = "../../network/protocol" }

[dev-dependencies]
assert_matches = "1.4.0"
env_logger = "0.8.1"
smallvec = "1.4.2"

sp-core = { git = "https://github.com/paritytech/substrate", branch = "master" }
sp-keyring = { git = "https://github.com/paritytech/substrate", branch = "master" }

polkadot-node-subsystem-test-helpers = { path = "../../subsystem-test-helpers" }<|MERGE_RESOLUTION|>--- conflicted
+++ resolved
@@ -6,14 +6,11 @@
 
 [dependencies]
 futures = "0.3.8"
-<<<<<<< HEAD
 log = "0.4.11"
 thiserror = "1.0.21"
-
-=======
 tracing = "0.1.21"
 tracing-futures = "0.2.4"
->>>>>>> f7ea3d07
+
 polkadot-primitives = { path = "../../../primitives" }
 polkadot-subsystem = { package = "polkadot-node-subsystem", path = "../../subsystem" }
 polkadot-node-subsystem-util = { path = "../../subsystem-util" }
