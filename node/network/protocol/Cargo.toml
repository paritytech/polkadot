[package]
name = "polkadot-node-network-protocol"
version = "0.9.19"
authors = ["Parity Technologies <admin@parity.io>"]
edition = "2021"
description = "Primitives types for the Node-side"

[dependencies]
async-trait = "0.1.53"
polkadot-primitives = { path = "../../../primitives" }
polkadot-node-primitives = { path = "../../primitives" }
polkadot-node-jaeger = { path = "../../jaeger" }
parity-scale-codec = { version = "3.1.2", default-features = false, features = ["derive"] }
sc-network = { git = "https://github.com/paritytech/substrate", branch = "master" }
sc-authority-discovery = { git = "https://github.com/paritytech/substrate", branch = "master" }
strum = { version = "0.24", features = ["derive"] }
futures = "0.3.21"
thiserror = "1.0.30"
fatality = "0.0.6"
<<<<<<< HEAD
rand = "0.8"
=======
derive_more = "0.99"
>>>>>>> 20467cce
<|MERGE_RESOLUTION|>--- conflicted
+++ resolved
@@ -17,8 +17,5 @@
 futures = "0.3.21"
 thiserror = "1.0.30"
 fatality = "0.0.6"
-<<<<<<< HEAD
 rand = "0.8"
-=======
-derive_more = "0.99"
->>>>>>> 20467cce
+derive_more = "0.99"