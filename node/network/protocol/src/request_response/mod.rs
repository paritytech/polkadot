// Copyright 2021 Parity Technologies (UK) Ltd.
// This file is part of Polkadot.

// Polkadot is free software: you can redistribute it and/or modify
// it under the terms of the GNU General Public License as published by
// the Free Software Foundation, either version 3 of the License, or
// (at your option) any later version.

// Polkadot is distributed in the hope that it will be useful,
// but WITHOUT ANY WARRANTY; without even the implied warranty of
// MERCHANTABILITY or FITNESS FOR A PARTICULAR PURPOSE.  See the
// GNU General Public License for more details.

// You should have received a copy of the GNU General Public License
// along with Polkadot.  If not, see <http://www.gnu.org/licenses/>.

//! Overview over request/responses as used in `Polkadot`.
//!
//! enum  Protocol .... List of all supported protocols.
//!
//! enum  Requests  .... List of all supported requests, each entry matches one in protocols, but
//! has the actual request as payload.
//!
//! struct IncomingRequest .... wrapper for incoming requests, containing a sender for sending
//! responses.
//!
//! struct OutgoingRequest .... wrapper for outgoing requests, containing a sender used by the
//! networking code for delivering responses/delivery errors.
//!
//! trait `IsRequest` .... A trait describing a particular request. It is used for gathering meta
//! data, like what is the corresponding response type.
//!
//!  Versioned (v1 module): The actual requests and responses as sent over the network.

use std::borrow::Cow;
use std::time::Duration;

use futures::channel::mpsc;
use polkadot_primitives::v1::MAX_COMPRESSED_POV_SIZE;
use strum::EnumIter;

pub use sc_network::config as network;
pub use sc_network::config::RequestResponseConfig;

/// All requests that can be sent to the network bridge.
pub mod request;
pub use request::{IncomingRequest, OutgoingRequest, Requests, Recipient, OutgoingResult};

///// Multiplexer for incoming requests.
// pub mod multiplexer;

/// Actual versioned requests and responses, that are sent over the wire.
pub mod v1;

/// A protocol per subsystem seems to make the most sense, this way we don't need any dispatching
/// within protocols.
#[derive(Copy, Clone, Debug, Hash, PartialEq, Eq, EnumIter)]
pub enum Protocol {
	/// Protocol for chunk fetching, used by availability distribution and availability recovery.
	ChunkFetching,
	/// Protocol for fetching collations from collators.
	CollationFetching,
<<<<<<< HEAD
	/// Protocol for fetching seconded PoVs from validators of the same group.
	PoVFetching,
=======
	/// Protocol for fetching available data.
	AvailableDataFetching,
>>>>>>> 12252d25
}

/// Default request timeout in seconds.
///
/// When decreasing this value, take into account that the very first request might need to open a
/// connection, which can be slow. If this causes problems, we should ensure connectivity via peer
/// sets.
const DEFAULT_REQUEST_TIMEOUT: Duration = Duration::from_secs(3);

/// Request timeout where we can assume the connection is already open (e.g. we have peers in a
/// peer set as well).
const DEFAULT_REQUEST_TIMEOUT_CONNECTED: Duration = Duration::from_secs(1);

impl Protocol {
	/// Get a configuration for a given Request response protocol.
	///
	/// Returns a receiver for messages received on this protocol and the requested
	/// `ProtocolConfig`.
	///
	/// See also `dispatcher::RequestDispatcher`,  which makes use of this function and provides a more
	/// high-level interface.
	pub fn get_config(
		self,
	) -> (
		mpsc::Receiver<network::IncomingRequest>,
		RequestResponseConfig,
	) {
		let p_name = self.into_protocol_name();
		let (tx, rx) = mpsc::channel(self.get_channel_size());
		let cfg = match self {
			Protocol::ChunkFetching => RequestResponseConfig {
				name: p_name,
				max_request_size: 10_000,
				max_response_size: 10_000_000,
				request_timeout: DEFAULT_REQUEST_TIMEOUT,
				inbound_queue: Some(tx),
			},
			Protocol::CollationFetching => RequestResponseConfig {
				name: p_name,
				max_request_size: 10_000,
				max_response_size: MAX_COMPRESSED_POV_SIZE as u64,
				// Taken from initial implementation in collator protocol:
				request_timeout: DEFAULT_REQUEST_TIMEOUT_CONNECTED,
				inbound_queue: Some(tx),
			},
<<<<<<< HEAD
			Protocol::PoVFetching => RequestResponseConfig {
				name: p_name,
				max_request_size: 1_000,
				/// Same consideration as for `CollationFetching.
				max_response_size: 10_000_000,
=======
			Protocol::AvailableDataFetching => RequestResponseConfig {
				name: p_name,
				max_request_size: 1_000,
				// Available data size is dominated by the PoV size.
				max_response_size: 30_000_000,
>>>>>>> 12252d25
				request_timeout: DEFAULT_REQUEST_TIMEOUT,
				inbound_queue: Some(tx),
			},
		};
		(rx, cfg)
	}

	// Channel sizes for the supported protocols.
	fn get_channel_size(self) -> usize {
		match self {
			// Hundreds of validators will start requesting their chunks once they see a candidate
			// awaiting availability on chain. Given that they will see that block at different
			// times (due to network delays), 100 seems big enough to accomodate for "bursts",
			// assuming we can service requests relatively quickly, which would need to be measured
			// as well.
			Protocol::ChunkFetching => 100,
			// 10 seems reasonable, considering group sizes of max 10 validators.
			Protocol::CollationFetching => 10,
<<<<<<< HEAD
			// 10 seems reasonable, considering group sizes of max 10 validators.
			Protocol::PoVFetching => 10,
=======
			// Validators are constantly self-selecting to request available data which may lead
			// to constant load and occasional burstiness.
			Protocol::AvailableDataFetching => 100,
>>>>>>> 12252d25
		}
	}

	/// Get the protocol name of this protocol, as understood by substrate networking.
	pub fn into_protocol_name(self) -> Cow<'static, str> {
		self.get_protocol_name_static().into()
	}

	/// Get the protocol name associated with each peer set as static str.
	pub const fn get_protocol_name_static(self) -> &'static str {
		match self {
			Protocol::ChunkFetching => "/polkadot/req_chunk/1",
			Protocol::CollationFetching => "/polkadot/req_collation/1",
<<<<<<< HEAD
			Protocol::PoVFetching => "/polkadot/req_pov/1",
=======
			Protocol::AvailableDataFetching => "/polkadot/req_available_data/1",
>>>>>>> 12252d25
		}
	}
}<|MERGE_RESOLUTION|>--- conflicted
+++ resolved
@@ -60,13 +60,10 @@
 	ChunkFetching,
 	/// Protocol for fetching collations from collators.
 	CollationFetching,
-<<<<<<< HEAD
 	/// Protocol for fetching seconded PoVs from validators of the same group.
 	PoVFetching,
-=======
 	/// Protocol for fetching available data.
 	AvailableDataFetching,
->>>>>>> 12252d25
 }
 
 /// Default request timeout in seconds.
@@ -112,19 +109,18 @@
 				request_timeout: DEFAULT_REQUEST_TIMEOUT_CONNECTED,
 				inbound_queue: Some(tx),
 			},
-<<<<<<< HEAD
 			Protocol::PoVFetching => RequestResponseConfig {
 				name: p_name,
 				max_request_size: 1_000,
-				/// Same consideration as for `CollationFetching.
-				max_response_size: 10_000_000,
-=======
+				max_response_size: MAX_COMPRESSED_POV_SIZE as u64,
+				request_timeout: DEFAULT_REQUEST_TIMEOUT_CONNECTED,
+				inbound_queue: Some(tx),
+			},
 			Protocol::AvailableDataFetching => RequestResponseConfig {
 				name: p_name,
 				max_request_size: 1_000,
 				// Available data size is dominated by the PoV size.
-				max_response_size: 30_000_000,
->>>>>>> 12252d25
+				max_response_size: MAX_COMPRESSED_POV_SIZE as u64,
 				request_timeout: DEFAULT_REQUEST_TIMEOUT,
 				inbound_queue: Some(tx),
 			},
@@ -143,14 +139,11 @@
 			Protocol::ChunkFetching => 100,
 			// 10 seems reasonable, considering group sizes of max 10 validators.
 			Protocol::CollationFetching => 10,
-<<<<<<< HEAD
 			// 10 seems reasonable, considering group sizes of max 10 validators.
 			Protocol::PoVFetching => 10,
-=======
 			// Validators are constantly self-selecting to request available data which may lead
 			// to constant load and occasional burstiness.
 			Protocol::AvailableDataFetching => 100,
->>>>>>> 12252d25
 		}
 	}
 
@@ -164,11 +157,8 @@
 		match self {
 			Protocol::ChunkFetching => "/polkadot/req_chunk/1",
 			Protocol::CollationFetching => "/polkadot/req_collation/1",
-<<<<<<< HEAD
 			Protocol::PoVFetching => "/polkadot/req_pov/1",
-=======
 			Protocol::AvailableDataFetching => "/polkadot/req_available_data/1",
->>>>>>> 12252d25
 		}
 	}
 }