--- conflicted
+++ resolved
@@ -55,11 +55,7 @@
 /// Actual versioned requests and responses that are sent over the wire.
 pub mod v1;
 
-<<<<<<< HEAD
 /// Actual versioned requests and responses that are sent over the wire.
-=======
-/// Staging requests to be sent over the wire.
->>>>>>> 61381032
 pub mod vstaging;
 
 /// A protocol per subsystem seems to make the most sense, this way we don't need any dispatching
@@ -152,17 +148,15 @@
 /// This is `MAX_CODE_SIZE` plus some additional space for protocol overhead.
 const STATEMENT_RESPONSE_SIZE: u64 = MAX_CODE_SIZE as u64 + 10_000;
 
-<<<<<<< HEAD
 /// Maximum response sizes for `AttestedCandidateV2`.
 ///
 /// This is `MAX_CODE_SIZE` plus some additional space for protocol overhead and
 /// additional backing statements.
 const ATTESTED_CANDIDATE_RESPONSE_SIZE: u64 = MAX_CODE_SIZE as u64 + 100_000;
-=======
+
 /// We can have relative large timeouts here, there is no value of hitting a
 /// timeout as we want to get statements through to each node in any case.
 pub const DISPUTE_REQUEST_TIMEOUT: Duration = Duration::from_secs(12);
->>>>>>> 61381032
 
 impl Protocol {
 	/// Get a configuration for a given Request response protocol.
@@ -325,7 +319,6 @@
 	/// Legacy protocol name associated with each peer set, if any.
 	const fn get_legacy_name(self) -> Option<&'static str> {
 		match self {
-<<<<<<< HEAD
 			Protocol::ChunkFetchingV1 => Some("/polkadot/req_chunk/1"),
 			Protocol::CollationFetchingV1 => Some("/polkadot/req_collation/1"),
 			Protocol::PoVFetchingV1 => Some("/polkadot/req_pov/1"),
@@ -335,15 +328,7 @@
 
 			// Introduced after legacy names became legacy.
 			Protocol::AttestedCandidateV2 => None,
-=======
-			Protocol::ChunkFetchingV1 => "/polkadot/req_chunk/1",
-			Protocol::CollationFetchingV1 => "/polkadot/req_collation/1",
-			Protocol::CollationFetchingVStaging => "/polkadot/req_collation/2",
-			Protocol::PoVFetchingV1 => "/polkadot/req_pov/1",
-			Protocol::AvailableDataFetchingV1 => "/polkadot/req_available_data/1",
-			Protocol::StatementFetchingV1 => "/polkadot/req_statement/1",
-			Protocol::DisputeSendingV1 => "/polkadot/send_dispute/1",
->>>>>>> 61381032
+			Protocol::CollationFetchingVStaging => None,
 		}
 	}
 }
