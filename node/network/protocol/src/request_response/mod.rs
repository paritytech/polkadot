// Copyright 2021 Parity Technologies (UK) Ltd.
// This file is part of Polkadot.

// Polkadot is free software: you can redistribute it and/or modify
// it under the terms of the GNU General Public License as published by
// the Free Software Foundation, either version 3 of the License, or
// (at your option) any later version.

// Polkadot is distributed in the hope that it will be useful,
// but WITHOUT ANY WARRANTY; without even the implied warranty of
// MERCHANTABILITY or FITNESS FOR A PARTICULAR PURPOSE.  See the
// GNU General Public License for more details.

// You should have received a copy of the GNU General Public License
// along with Polkadot.  If not, see <http://www.gnu.org/licenses/>.

//! Overview over request/responses as used in `Polkadot`.
//!
//! `enum Protocol` .... List of all supported protocols.
//!
//! `enum Requests`  .... List of all supported requests, each entry matches one in protocols, but
//! has the actual request as payload.
//!
//! `struct IncomingRequest` .... wrapper for incoming requests, containing a sender for sending
//! responses.
//!
//! `struct OutgoingRequest` .... wrapper for outgoing requests, containing a sender used by the
//! networking code for delivering responses/delivery errors.
//!
//! `trait IsRequest` .... A trait describing a particular request. It is used for gathering meta
//! data, like what is the corresponding response type.
//!
//!  Versioned (v1 module): The actual requests and responses as sent over the network.

use std::{collections::HashMap, time::Duration, u64};

use futures::channel::mpsc;
use polkadot_primitives::{MAX_CODE_SIZE, MAX_POV_SIZE};
use strum::{EnumIter, IntoEnumIterator};

pub use sc_network::{config as network, config::RequestResponseConfig, ProtocolName};

/// Everything related to handling of incoming requests.
pub mod incoming;
/// Everything related to handling of outgoing requests.
pub mod outgoing;

pub use incoming::{IncomingRequest, IncomingRequestReceiver};

pub use outgoing::{OutgoingRequest, OutgoingResult, Recipient, Requests, ResponseSender};

///// Multiplexer for incoming requests.
// pub mod multiplexer;

/// Actual versioned requests and responses that are sent over the wire.
pub mod v1;

/// Actual versioned requests and responses that are sent over the wire.
pub mod vstaging;

/// A protocol per subsystem seems to make the most sense, this way we don't need any dispatching
/// within protocols.
#[derive(Copy, Clone, Debug, Hash, PartialEq, Eq, EnumIter)]
pub enum Protocol {
	/// Protocol for chunk fetching, used by availability distribution and availability recovery.
	ChunkFetchingV1,
	/// Protocol for fetching collations from collators.
	CollationFetchingV1,
	/// Protocol for fetching collations from collators when async backing is enabled.
	CollationFetchingVStaging,
	/// Protocol for fetching seconded PoVs from validators of the same group.
	PoVFetchingV1,
	/// Protocol for fetching available data.
	AvailableDataFetchingV1,
	/// Fetching of statements that are too large for gossip.
	StatementFetchingV1,
	/// Sending of dispute statements with application level confirmations.
	DisputeSendingV1,

	/// Protocol for requesting candidates with attestations in statement distribution
	/// in v2.
	AttestedCandidateV2,
}

/// Minimum bandwidth we expect for validators - 500Mbit/s is the recommendation, so approximately
/// 50MB per second:
const MIN_BANDWIDTH_BYTES: u64 = 50 * 1024 * 1024;

/// Default request timeout in seconds.
///
/// When decreasing this value, take into account that the very first request might need to open a
/// connection, which can be slow. If this causes problems, we should ensure connectivity via peer
/// sets.
#[allow(dead_code)]
const DEFAULT_REQUEST_TIMEOUT: Duration = Duration::from_secs(3);

/// Request timeout where we can assume the connection is already open (e.g. we have peers in a
/// peer set as well).
const DEFAULT_REQUEST_TIMEOUT_CONNECTED: Duration = Duration::from_secs(1);

/// Timeout for requesting availability chunks.
pub const CHUNK_REQUEST_TIMEOUT: Duration = DEFAULT_REQUEST_TIMEOUT_CONNECTED;

/// This timeout is based on what seems sensible from a time budget perspective, considering 6
/// second block time. This is going to be tough, if we have multiple forks and large PoVs, but we
/// only have so much time.
const POV_REQUEST_TIMEOUT_CONNECTED: Duration = Duration::from_millis(1200);

/// We want timeout statement requests fast, so we don't waste time on slow nodes. Responders will
/// try their best to either serve within that timeout or return an error immediately. (We need to
/// fit statement distribution within a block of 6 seconds.)
const STATEMENTS_TIMEOUT: Duration = Duration::from_secs(1);

/// We want to attested candidate requests to time out relatively fast,
/// because slow requests will bottleneck the backing system. Ideally, we'd have
/// an adaptive timeout based on the candidate size, because there will be a lot of variance
/// in candidate sizes: candidates with no code and no messages vs candidates with code
/// and messages.
///
/// We supply leniency because there are often large candidates and asynchronous
/// backing allows them to be included over a longer window of time. Exponential back-off
/// up to a maximum of 10 seconds would be ideal, but isn't supported by the
/// infrastructure here yet: see https://github.com/paritytech/polkadot/issues/6009
const ATTESTED_CANDIDATE_TIMEOUT: Duration = Duration::from_millis(2500);

/// We don't want a slow peer to slow down all the others, at the same time we want to get out the
/// data quickly in full to at least some peers (as this will reduce load on us as they then can
/// start serving the data). So this value is a trade-off. 3 seems to be sensible. So we would need
/// to have 3 slow nodes connected, to delay transfer for others by `STATEMENTS_TIMEOUT`.
pub const MAX_PARALLEL_STATEMENT_REQUESTS: u32 = 3;

/// We don't want a slow peer to slow down all the others, at the same time we want to get out the
/// data quickly in full to at least some peers (as this will reduce load on us as they then can
/// start serving the data). So this value is a tradeoff. 3 seems to be sensible. So we would need
/// to have 5 slow nodes connected, to delay transfer for others by `ATTESTED_CANDIDATE_TIMEOUT`.
pub const MAX_PARALLEL_ATTESTED_CANDIDATE_REQUESTS: u32 = 5;

/// Response size limit for responses of POV like data.
///
/// This is larger than `MAX_POV_SIZE` to account for protocol overhead and for additional data in
/// `CollationFetchingV1` or `AvailableDataFetchingV1` for example. We try to err on larger limits here
/// as a too large limit only allows an attacker to waste our bandwidth some more, a too low limit
/// might have more severe effects.
const POV_RESPONSE_SIZE: u64 = MAX_POV_SIZE as u64 + 10_000;

/// Maximum response sizes for `StatementFetchingV1`.
///
/// This is `MAX_CODE_SIZE` plus some additional space for protocol overhead.
const STATEMENT_RESPONSE_SIZE: u64 = MAX_CODE_SIZE as u64 + 10_000;

/// Maximum response sizes for `AttestedCandidateV2`.
///
/// This is `MAX_CODE_SIZE` plus some additional space for protocol overhead and
/// additional backing statements.
const ATTESTED_CANDIDATE_RESPONSE_SIZE: u64 = MAX_CODE_SIZE as u64 + 100_000;

/// We can have relative large timeouts here, there is no value of hitting a
/// timeout as we want to get statements through to each node in any case.
pub const DISPUTE_REQUEST_TIMEOUT: Duration = Duration::from_secs(12);

impl Protocol {
	/// Get a configuration for a given Request response protocol.
	///
	/// Returns a `ProtocolConfig` for this protocol.
	/// Use this if you plan only to send requests for this protocol.
	pub fn get_outbound_only_config(
		self,
		req_protocol_names: &ReqProtocolNames,
	) -> RequestResponseConfig {
		self.create_config(req_protocol_names, None)
	}

	/// Get a configuration for a given Request response protocol.
	///
	/// Returns a receiver for messages received on this protocol and the requested
	/// `ProtocolConfig`.
	pub fn get_config(
		self,
		req_protocol_names: &ReqProtocolNames,
	) -> (mpsc::Receiver<network::IncomingRequest>, RequestResponseConfig) {
		let (tx, rx) = mpsc::channel(self.get_channel_size());
		let cfg = self.create_config(req_protocol_names, Some(tx));
		(rx, cfg)
	}

	fn create_config(
		self,
		req_protocol_names: &ReqProtocolNames,
		tx: Option<mpsc::Sender<network::IncomingRequest>>,
	) -> RequestResponseConfig {
		let name = req_protocol_names.get_name(self);
		let fallback_names = self.get_fallback_names();
		match self {
			Protocol::ChunkFetchingV1 => RequestResponseConfig {
				name,
				fallback_names,
				max_request_size: 1_000,
				max_response_size: POV_RESPONSE_SIZE as u64 * 3,
				// We are connected to all validators:
				request_timeout: CHUNK_REQUEST_TIMEOUT,
				inbound_queue: tx,
			},
			Protocol::CollationFetchingV1 | Protocol::CollationFetchingVStaging =>
				RequestResponseConfig {
					name,
					fallback_names,
					max_request_size: 1_000,
					max_response_size: POV_RESPONSE_SIZE,
					// Taken from initial implementation in collator protocol:
					request_timeout: POV_REQUEST_TIMEOUT_CONNECTED,
					inbound_queue: tx,
				},
			Protocol::PoVFetchingV1 => RequestResponseConfig {
				name,
				fallback_names,
				max_request_size: 1_000,
				max_response_size: POV_RESPONSE_SIZE,
				request_timeout: POV_REQUEST_TIMEOUT_CONNECTED,
				inbound_queue: tx,
			},
			Protocol::AvailableDataFetchingV1 => RequestResponseConfig {
				name,
				fallback_names,
				max_request_size: 1_000,
				// Available data size is dominated by the PoV size.
				max_response_size: POV_RESPONSE_SIZE,
				request_timeout: POV_REQUEST_TIMEOUT_CONNECTED,
				inbound_queue: tx,
			},
			Protocol::StatementFetchingV1 => RequestResponseConfig {
				name,
				fallback_names,
				max_request_size: 1_000,
				// Available data size is dominated code size.
				max_response_size: STATEMENT_RESPONSE_SIZE,
				// We need statement fetching to be fast and will try our best at the responding
				// side to answer requests within that timeout, assuming a bandwidth of 500Mbit/s
				// - which is the recommended minimum bandwidth for nodes on Kusama as of April
				// 2021.
				// Responders will reject requests, if it is unlikely they can serve them within
				// the timeout, so the requester can immediately try another node, instead of
				// waiting for timeout on an overloaded node.  Fetches from slow nodes will likely
				// fail, but this is desired, so we can quickly move on to a faster one - we should
				// also decrease its reputation.
				request_timeout: Duration::from_secs(1),
				inbound_queue: tx,
			},
			Protocol::DisputeSendingV1 => RequestResponseConfig {
				name,
				fallback_names,
				max_request_size: 1_000,
				/// Responses are just confirmation, in essence not even a bit. So 100 seems
				/// plenty.
				max_response_size: 100,
				request_timeout: DISPUTE_REQUEST_TIMEOUT,
				inbound_queue: tx,
			},
<<<<<<< HEAD

			Protocol::AttestedCandidateV2 => RequestResponseConfig {
				name,
				fallback_names,
				max_request_size: 1_000,
				max_response_size: ATTESTED_CANDIDATE_RESPONSE_SIZE,
				request_timeout: ATTESTED_CANDIDATE_TIMEOUT,
				inbound_queue: Some(tx),
			},
		};
		(rx, cfg)
=======
		}
>>>>>>> d9847aaf
	}

	// Channel sizes for the supported protocols.
	fn get_channel_size(self) -> usize {
		match self {
			// Hundreds of validators will start requesting their chunks once they see a candidate
			// awaiting availability on chain. Given that they will see that block at different
			// times (due to network delays), 100 seems big enough to accomodate for "bursts",
			// assuming we can service requests relatively quickly, which would need to be measured
			// as well.
			Protocol::ChunkFetchingV1 => 100,
			// 10 seems reasonable, considering group sizes of max 10 validators.
			Protocol::CollationFetchingV1 | Protocol::CollationFetchingVStaging => 10,
			// 10 seems reasonable, considering group sizes of max 10 validators.
			Protocol::PoVFetchingV1 => 10,
			// Validators are constantly self-selecting to request available data which may lead
			// to constant load and occasional burstiness.
			Protocol::AvailableDataFetchingV1 => 100,
			// Our queue size approximation is how many blocks of the size of
			// a runtime we can transfer within a statements timeout, minus the requests we handle
			// in parallel.
			Protocol::StatementFetchingV1 => {
				// We assume we can utilize up to 70% of the available bandwidth for statements.
				// This is just a guess/estimate, with the following considerations: If we are
				// faster than that, queue size will stay low anyway, even if not - requesters will
				// get an immediate error, but if we are slower, requesters will run in a timeout -
				// wasting precious time.
				let available_bandwidth = 7 * MIN_BANDWIDTH_BYTES / 10;
				let size = u64::saturating_sub(
					STATEMENTS_TIMEOUT.as_millis() as u64 * available_bandwidth /
						(1000 * MAX_CODE_SIZE as u64),
					MAX_PARALLEL_STATEMENT_REQUESTS as u64,
				);
				debug_assert!(
					size > 0,
					"We should have a channel size greater zero, otherwise we won't accept any requests."
				);
				size as usize
			},
			// Incoming requests can get bursty, we should also be able to handle them fast on
			// average, so something in the ballpark of 100 should be fine. Nodes will retry on
			// failure, so having a good value here is mostly about performance tuning.
			Protocol::DisputeSendingV1 => 100,

			Protocol::AttestedCandidateV2 => {
				// We assume we can utilize up to 70% of the available bandwidth for statements.
				// This is just a guess/estimate, with the following considerations: If we are
				// faster than that, queue size will stay low anyway, even if not - requesters will
				// get an immediate error, but if we are slower, requesters will run in a timeout -
				// wasting precious time.
				let available_bandwidth = 7 * MIN_BANDWIDTH_BYTES / 10;
				let size = u64::saturating_sub(
					ATTESTED_CANDIDATE_TIMEOUT.as_millis() as u64 * available_bandwidth /
						(1000 * MAX_CODE_SIZE as u64),
					MAX_PARALLEL_ATTESTED_CANDIDATE_REQUESTS as u64,
				);
				debug_assert!(
					size > 0,
					"We should have a channel size greater zero, otherwise we won't accept any requests."
				);
				size as usize
			},
		}
	}

	/// Fallback protocol names of this protocol, as understood by substrate networking.
	fn get_fallback_names(self) -> Vec<ProtocolName> {
		self.get_legacy_name().into_iter().map(Into::into).collect()
	}

	/// Legacy protocol name associated with each peer set, if any.
	const fn get_legacy_name(self) -> Option<&'static str> {
		match self {
			Protocol::ChunkFetchingV1 => Some("/polkadot/req_chunk/1"),
			Protocol::CollationFetchingV1 => Some("/polkadot/req_collation/1"),
			Protocol::PoVFetchingV1 => Some("/polkadot/req_pov/1"),
			Protocol::AvailableDataFetchingV1 => Some("/polkadot/req_available_data/1"),
			Protocol::StatementFetchingV1 => Some("/polkadot/req_statement/1"),
			Protocol::DisputeSendingV1 => Some("/polkadot/send_dispute/1"),

			// Introduced after legacy names became legacy.
			Protocol::AttestedCandidateV2 => None,
			Protocol::CollationFetchingVStaging => None,
		}
	}
}

/// Common properties of any `Request`.
pub trait IsRequest {
	/// Each request has a corresponding `Response`.
	type Response;

	/// What protocol this `Request` implements.
	const PROTOCOL: Protocol;
}

/// Type for getting on the wire [`Protocol`] names using genesis hash & fork id.
pub struct ReqProtocolNames {
	names: HashMap<Protocol, ProtocolName>,
}

impl ReqProtocolNames {
	/// Construct [`ReqProtocolNames`] from `genesis_hash` and `fork_id`.
	pub fn new<Hash: AsRef<[u8]>>(genesis_hash: Hash, fork_id: Option<&str>) -> Self {
		let mut names = HashMap::new();
		for protocol in Protocol::iter() {
			names.insert(protocol, Self::generate_name(protocol, &genesis_hash, fork_id));
		}
		Self { names }
	}

	/// Get on the wire [`Protocol`] name.
	pub fn get_name(&self, protocol: Protocol) -> ProtocolName {
		self.names
			.get(&protocol)
			.expect("All `Protocol` enum variants are added above via `strum`; qed")
			.clone()
	}

	/// Protocol name of this protocol based on `genesis_hash` and `fork_id`.
	fn generate_name<Hash: AsRef<[u8]>>(
		protocol: Protocol,
		genesis_hash: &Hash,
		fork_id: Option<&str>,
	) -> ProtocolName {
		let prefix = if let Some(fork_id) = fork_id {
			format!("/{}/{}", hex::encode(genesis_hash), fork_id)
		} else {
			format!("/{}", hex::encode(genesis_hash))
		};

		let short_name = match protocol {
			Protocol::ChunkFetchingV1 => "/req_chunk/1",
			Protocol::CollationFetchingV1 => "/req_collation/1",
			Protocol::CollationFetchingVStaging => "/req_collation/2",
			Protocol::PoVFetchingV1 => "/req_pov/1",
			Protocol::AvailableDataFetchingV1 => "/req_available_data/1",
			Protocol::StatementFetchingV1 => "/req_statement/1",
			Protocol::DisputeSendingV1 => "/send_dispute/1",

			Protocol::AttestedCandidateV2 => "/req_attested_candidate/2",
		};

		format!("{}{}", prefix, short_name).into()
	}
}<|MERGE_RESOLUTION|>--- conflicted
+++ resolved
@@ -255,21 +255,15 @@
 				request_timeout: DISPUTE_REQUEST_TIMEOUT,
 				inbound_queue: tx,
 			},
-<<<<<<< HEAD
-
 			Protocol::AttestedCandidateV2 => RequestResponseConfig {
 				name,
 				fallback_names,
 				max_request_size: 1_000,
 				max_response_size: ATTESTED_CANDIDATE_RESPONSE_SIZE,
 				request_timeout: ATTESTED_CANDIDATE_TIMEOUT,
-				inbound_queue: Some(tx),
-			},
-		};
-		(rx, cfg)
-=======
+				inbound_queue: tx,
+			},
 		}
->>>>>>> d9847aaf
 	}
 
 	// Channel sizes for the supported protocols.
