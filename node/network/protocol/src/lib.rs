// Copyright 2020 Parity Technologies (UK) Ltd.
// This file is part of Polkadot.

// Polkadot is free software: you can redistribute it and/or modify
// it under the terms of the GNU General Public License as published by
// the Free Software Foundation, either version 3 of the License, or
// (at your option) any later version.

// Polkadot is distributed in the hope that it will be useful,
// but WITHOUT ANY WARRANTY; without even the implied warranty of
// MERCHANTABILITY or FITNESS FOR A PARTICULAR PURPOSE.  See the
// GNU General Public License for more details.

// You should have received a copy of the GNU General Public License
// along with Polkadot.  If not, see <http://www.gnu.org/licenses/>.

//! Network protocol types for parachains.

#![deny(unused_crate_dependencies)]
#![warn(missing_docs)]

use polkadot_primitives::v1::{Hash, BlockNumber};
use parity_scale_codec::{Encode, Decode};
use std::{convert::TryFrom, fmt, collections::HashMap};

pub use sc_network::{ReputationChange, PeerId};
#[doc(hidden)]
pub use polkadot_node_jaeger::JaegerSpan;
#[doc(hidden)]
pub use std::sync::Arc;


/// Peer-sets and protocols used for parachains.
pub mod peer_set;

/// A unique identifier of a request.
pub type RequestId = u64;

/// A version of the protocol.
pub type ProtocolVersion = u32;

/// An error indicating that this the over-arching message type had the wrong variant
#[derive(Debug, Clone, Copy, PartialEq)]
pub struct WrongVariant;

impl fmt::Display for WrongVariant {
	fn fmt(&self, formatter: &mut fmt::Formatter<'_>) -> fmt::Result {
		write!(formatter, "Wrong message variant")
	}
}

impl std::error::Error for WrongVariant {}

/// The advertised role of a node.
#[derive(Debug, Clone, Copy, PartialEq)]
pub enum ObservedRole {
	/// A light node.
	Light,
	/// A full node.
	Full,
	/// A node claiming to be an authority (unauthenticated)
	Authority,
}

impl From<sc_network::ObservedRole> for ObservedRole {
	fn from(role: sc_network::ObservedRole) -> ObservedRole {
		match role {
			sc_network::ObservedRole::Light => ObservedRole::Light,
			sc_network::ObservedRole::Authority => ObservedRole::Authority,
			sc_network::ObservedRole::Full
				| sc_network::ObservedRole::OurSentry
				| sc_network::ObservedRole::OurGuardedAuthority
				=> ObservedRole::Full,
		}
	}
}

impl Into<sc_network::ObservedRole> for ObservedRole {
	fn into(self) -> sc_network::ObservedRole {
		match self {
			ObservedRole::Light => sc_network::ObservedRole::Light,
			ObservedRole::Full => sc_network::ObservedRole::Full,
			ObservedRole::Authority => sc_network::ObservedRole::Authority,
		}
	}
}

/// Events from network.
#[derive(Debug, Clone, PartialEq)]
pub enum NetworkBridgeEvent<M> {
	/// A peer has connected.
	PeerConnected(PeerId, ObservedRole),

	/// A peer has disconnected.
	PeerDisconnected(PeerId),

	/// Peer has sent a message.
	PeerMessage(PeerId, M),

	/// Peer's `View` has changed.
	PeerViewChange(PeerId, View),

	/// Our view has changed.
	OurViewChange(OurView),
}

macro_rules! impl_try_from {
	($m_ty:ident, $variant:ident, $out:ty) => {
		impl TryFrom<$m_ty> for $out {
			type Error = crate::WrongVariant;

			#[allow(unreachable_patterns)] // when there is only one variant
			fn try_from(x: $m_ty) -> Result<$out, Self::Error> {
				match x {
					$m_ty::$variant(y) => Ok(y),
					_ => Err(crate::WrongVariant),
				}
			}
		}

		impl<'a> TryFrom<&'a $m_ty> for &'a $out {
			type Error = crate::WrongVariant;

			fn try_from(x: &'a $m_ty) -> Result<&'a $out, Self::Error> {
				#[allow(unreachable_patterns)] // when there is only one variant
				match *x {
					$m_ty::$variant(ref y) => Ok(y),
					_ => Err(crate::WrongVariant),
				}
			}
		}
	}
}

impl<M> NetworkBridgeEvent<M> {
	/// Focus an overarching network-bridge event into some more specific variant.
	///
	/// This acts as a call to `clone`, except in the case where the event is a message event,
	/// in which case the clone can be expensive and it only clones if the message type can
	/// be focused.
	pub fn focus<'a, T>(&'a self) -> Result<NetworkBridgeEvent<T>, WrongVariant>
		where T: 'a + Clone, &'a T: TryFrom<&'a M, Error = WrongVariant>
	{
		Ok(match *self {
			NetworkBridgeEvent::PeerConnected(ref peer, ref role)
				=> NetworkBridgeEvent::PeerConnected(peer.clone(), role.clone()),
			NetworkBridgeEvent::PeerDisconnected(ref peer)
				=> NetworkBridgeEvent::PeerDisconnected(peer.clone()),
			NetworkBridgeEvent::PeerMessage(ref peer, ref msg)
				=> NetworkBridgeEvent::PeerMessage(peer.clone(), <&'a T>::try_from(msg)?.clone()),
			NetworkBridgeEvent::PeerViewChange(ref peer, ref view)
				=> NetworkBridgeEvent::PeerViewChange(peer.clone(), view.clone()),
			NetworkBridgeEvent::OurViewChange(ref view)
				=> NetworkBridgeEvent::OurViewChange(view.clone()),
		})
	}
}

/// Specialized wrapper around [`View`].
///
/// Besides the access to the view itself, it also gives access to the [`JaegerSpan`] per leave/head.
#[derive(Debug, Clone, Default)]
pub struct OurView {
	view: View,
	span_per_head: HashMap<Hash, Arc<JaegerSpan>>,
}

impl OurView {
	/// Creates a new instance.
	pub fn new(heads: impl IntoIterator<Item = (Hash, Arc<JaegerSpan>)>, finalized_number: BlockNumber) -> Self {
		let state_per_head = heads.into_iter().collect::<HashMap<_, _>>();

		Self {
			view: View {
				heads: state_per_head.keys().cloned().collect(),
				finalized_number,
			},
			span_per_head: state_per_head,
		}
	}

	/// Returns the span per head map.
	///
	/// For each head there exists one span in this map.
	pub fn span_per_head(&self) -> &HashMap<Hash, Arc<JaegerSpan>> {
		&self.span_per_head
	}
}

impl PartialEq for OurView {
	fn eq(&self, other: &Self) -> bool {
		self.view == other.view
	}
}

impl std::ops::Deref for OurView {
	type Target = View;

	fn deref(&self) -> &View {
		&self.view
	}
}

/// Construct a new [`OurView`] with the given chain heads, finalized number 0 and disabled [`JaegerSpan`]'s.
///
/// NOTE: Use for tests only.
///
/// # Example
///
/// ```
/// # use polkadot_node_network_protocol::our_view;
/// # use polkadot_primitives::v1::Hash;
/// let our_view = our_view![Hash::repeat_byte(1), Hash::repeat_byte(2)];
/// ```
#[macro_export]
macro_rules! our_view {
	( $( $hash:expr ),* $(,)? ) => {
		$crate::OurView::new(
			vec![ $( $hash.clone() ),* ].into_iter().map(|h| (h, $crate::Arc::new($crate::JaegerSpan::Disabled))),
			0,
		)
	};
}

/// A succinct representation of a peer's view. This consists of a bounded amount of chain heads
/// and the highest known finalized block number.
///
/// Up to `N` (5?) chain heads.
#[derive(Default, Debug, Clone, PartialEq, Eq, Encode, Decode)]
pub struct View {
	/// A bounded amount of chain heads.
	pub heads: Vec<Hash>,
	/// The highest known finalized block number.
	pub finalized_number: BlockNumber,
}

/// Construct a new view with the given chain heads and finalized number 0.
///
/// NOTE: Use for tests only.
///
/// # Example
///
/// ```
/// # use polkadot_node_network_protocol::view;
/// # use polkadot_primitives::v1::Hash;
/// let view = view![Hash::repeat_byte(1), Hash::repeat_byte(2)];
/// ```
#[macro_export]
macro_rules! view {
	( $( $hash:expr ),* $(,)? ) => {
		$crate::View { heads: vec![ $( $hash.clone() ),* ], finalized_number: 0 }
	};
}

impl View {
	/// Replace `self` with `new`.
	///
	/// Returns an iterator that will yield all elements of `new` that were not part of `self`.
	pub fn replace_difference(&mut self, new: View) -> impl Iterator<Item = &Hash> {
		let old = std::mem::replace(self, new);

		self.heads.iter().filter(move |h| !old.contains(h))
	}

	/// Returns an iterator of the hashes present in `Self` but not in `other`.
	pub fn difference<'a>(&'a self, other: &'a View) -> impl Iterator<Item = &'a Hash> + 'a {
		self.heads.iter().filter(move |h| !other.contains(h))
	}

	/// An iterator containing hashes present in both `Self` and in `other`.
	pub fn intersection<'a>(&'a self, other: &'a View) -> impl Iterator<Item = &'a Hash> + 'a {
		self.heads.iter().filter(move |h| other.contains(h))
	}

	/// Whether the view contains a given hash.
	pub fn contains(&self, hash: &Hash) -> bool {
		self.heads.contains(hash)
	}
}

/// v1 protocol types.
pub mod v1 {
	use polkadot_primitives::v1::{
		Hash, CollatorId, Id as ParaId, ErasureChunk, CandidateReceipt,
		SignedAvailabilityBitfield, PoV, CandidateHash, ValidatorIndex, CandidateIndex,
	};
	use polkadot_node_primitives::{
		SignedFullStatement,
		approval::{IndirectAssignmentCert, IndirectSignedApprovalVote},
	};
	use parity_scale_codec::{Encode, Decode};
	use super::RequestId;
	use std::convert::TryFrom;

	/// Network messages used by the availability distribution subsystem
	#[derive(Debug, Clone, Encode, Decode, PartialEq, Eq)]
	pub enum AvailabilityDistributionMessage {
		/// An erasure chunk for a given candidate hash.
		#[codec(index = "0")]
		Chunk(CandidateHash, ErasureChunk),
	}

	/// Network messages used by the availability recovery subsystem.
	#[derive(Debug, Clone, Encode, Decode, PartialEq, Eq)]
	pub enum AvailabilityRecoveryMessage {
		/// Request a chunk for a given candidate hash and validator index.
		RequestChunk(RequestId, CandidateHash, ValidatorIndex),
		/// Respond with chunk for a given candidate hash and validator index.
		/// The response may be `None` if the requestee does not have the chunk.
		Chunk(RequestId, Option<ErasureChunk>),
	}

	/// Network messages used by the bitfield distribution subsystem.
	#[derive(Debug, Clone, Encode, Decode, PartialEq, Eq)]
	pub enum BitfieldDistributionMessage {
		/// A signed availability bitfield for a given relay-parent hash.
		#[codec(index = "0")]
		Bitfield(Hash, SignedAvailabilityBitfield),
	}

	/// Network messages used by the PoV distribution subsystem.
	#[derive(Debug, Clone, Encode, Decode, PartialEq, Eq)]
	pub enum PoVDistributionMessage {
		/// Notification that we are awaiting the given PoVs (by hash) against a
		/// specific relay-parent hash.
		#[codec(index = "0")]
		Awaiting(Hash, Vec<Hash>),
		/// Notification of an awaited PoV, in a given relay-parent context.
		/// (relay_parent, pov_hash, compressed_pov)
		#[codec(index = "1")]
		SendPoV(Hash, Hash, CompressedPoV),
	}

	/// Network messages used by the statement distribution subsystem.
	#[derive(Debug, Clone, Encode, Decode, PartialEq, Eq)]
	pub enum StatementDistributionMessage {
		/// A signed full statement under a given relay-parent.
		#[codec(index = "0")]
		Statement(Hash, SignedFullStatement)
	}

<<<<<<< HEAD
	/// Network messages used by the approval distribution subsystem.
	#[derive(Debug, Clone, Encode, Decode, PartialEq, Eq)]
	pub enum ApprovalDistributionMessage {
		/// Assignments for candidates in recent, unfinalized blocks.
		///
		/// Actually checking the assignment may yield a different result.
		#[codec(index = "0")]
		Assignments(Vec<(IndirectAssignmentCert, CandidateIndex)>),
		/// Approvals for candidates in some recent, unfinalized block.
		#[codec(index = "1")]
		Approvals(Vec<IndirectSignedApprovalVote>),
=======
	#[derive(Debug, Clone, Copy, PartialEq, thiserror::Error)]
	#[allow(missing_docs)]
	pub enum CompressedPoVError {
		#[error("Failed to compress a PoV")]
		Compress,
		#[error("Failed to decompress a PoV")]
		Decompress,
		#[error("Failed to decode the uncompressed PoV")]
		Decode,
		#[error("Architecture is not supported")]
		NotSupported,
	}

	/// SCALE and Zstd encoded [`PoV`].
	#[derive(Debug, Clone, Encode, Decode, PartialEq)]
	pub struct CompressedPoV(Vec<u8>);

	impl CompressedPoV {
		/// Compress the given [`PoV`] and returns a [`CompressedPoV`].
		#[cfg(not(target_os = "unknown"))]
		pub fn compress(pov: &PoV) -> Result<Self, CompressedPoVError> {
			zstd::encode_all(pov.encode().as_slice(), 3).map_err(|_| CompressedPoVError::Compress).map(Self)
		}

		/// Compress the given [`PoV`] and returns a [`CompressedPoV`].
		#[cfg(target_os = "unknown")]
		pub fn compress(_: &PoV) -> Result<Self, CompressedPoVError> {
			Err(CompressedPoVError::NotSupported)
		}

		/// Decompress `self` and returns the [`PoV`] on success.
		#[cfg(not(target_os = "unknown"))]
		pub fn decompress(&self) -> Result<PoV, CompressedPoVError> {
			use std::io::Read;
			const MAX_POV_BLOCK_SIZE: usize = 32 * 1024 * 1024;

			struct InputDecoder<'a, T: std::io::BufRead>(&'a mut zstd::Decoder<T>, usize);
			impl<'a, T: std::io::BufRead> parity_scale_codec::Input for InputDecoder<'a, T> {
				fn read(&mut self, into: &mut [u8]) -> Result<(), parity_scale_codec::Error> {
					self.1 = self.1.saturating_add(into.len());
					if self.1 > MAX_POV_BLOCK_SIZE {
						return Err("pov block too big".into())
					}
					self.0.read_exact(into).map_err(Into::into)
				}
				fn remaining_len(&mut self) -> Result<Option<usize>, parity_scale_codec::Error> {
					Ok(None)
				}
			}

			let mut decoder = zstd::Decoder::new(self.0.as_slice()).map_err(|_| CompressedPoVError::Decompress)?;
			PoV::decode(&mut InputDecoder(&mut decoder, 0)).map_err(|_| CompressedPoVError::Decode)
		}

		/// Decompress `self` and returns the [`PoV`] on success.
		#[cfg(target_os = "unknown")]
		pub fn decompress(&self) -> Result<PoV, CompressedPoVError> {
			Err(CompressedPoVError::NotSupported)
		}
>>>>>>> c222fd6d
	}

	/// Network messages used by the collator protocol subsystem
	#[derive(Debug, Clone, Encode, Decode, PartialEq, Eq)]
	pub enum CollatorProtocolMessage {
		/// Declare the intent to advertise collations under a collator ID.
		#[codec(index = "0")]
		Declare(CollatorId),
		/// Advertise a collation to a validator. Can only be sent once the peer has declared
		/// that they are a collator with given ID.
		#[codec(index = "1")]
		AdvertiseCollation(Hash, ParaId),
		/// Request the advertised collation at that relay-parent.
		#[codec(index = "2")]
		RequestCollation(RequestId, Hash, ParaId),
		/// A requested collation.
		#[codec(index = "3")]
		Collation(RequestId, CandidateReceipt, CompressedPoV),
	}

	/// All network messages on the validation peer-set.
	#[derive(Debug, Clone, Encode, Decode, PartialEq, Eq)]
	pub enum ValidationProtocol {
		/// Availability distribution messages
		#[codec(index = "0")]
		AvailabilityDistribution(AvailabilityDistributionMessage),
		/// Bitfield distribution messages
		#[codec(index = "1")]
		BitfieldDistribution(BitfieldDistributionMessage),
		/// PoV Distribution messages
		#[codec(index = "2")]
		PoVDistribution(PoVDistributionMessage),
		/// Statement distribution messages
		#[codec(index = "3")]
		StatementDistribution(StatementDistributionMessage),
		/// Availability recovery messages
		#[codec(index = "4")]
		AvailabilityRecovery(AvailabilityRecoveryMessage),
		/// Approval distribution messages
		#[codec(index = "5")]
		ApprovalDistribution(ApprovalDistributionMessage),
	}

	impl_try_from!(ValidationProtocol, AvailabilityDistribution, AvailabilityDistributionMessage);
	impl_try_from!(ValidationProtocol, BitfieldDistribution, BitfieldDistributionMessage);
	impl_try_from!(ValidationProtocol, PoVDistribution, PoVDistributionMessage);
	impl_try_from!(ValidationProtocol, StatementDistribution, StatementDistributionMessage);
	impl_try_from!(ValidationProtocol, ApprovalDistribution, ApprovalDistributionMessage);

	/// All network messages on the collation peer-set.
	#[derive(Debug, Clone, Encode, Decode, PartialEq, Eq)]
	pub enum CollationProtocol {
		/// Collator protocol messages
		#[codec(index = "0")]
		CollatorProtocol(CollatorProtocolMessage),
	}

	impl_try_from!(CollationProtocol, CollatorProtocol, CollatorProtocolMessage);
}

#[cfg(test)]
mod tests {
	use polkadot_primitives::v1::PoV;
	use super::v1::{CompressedPoV, CompressedPoVError};

	#[test]
	fn decompress_huge_pov_block_fails() {
		let pov = PoV { block_data: vec![0; 63 * 1024 * 1024].into() };

		let compressed = CompressedPoV::compress(&pov).unwrap();
		assert_eq!(CompressedPoVError::Decode, compressed.decompress().unwrap_err());
	}
}<|MERGE_RESOLUTION|>--- conflicted
+++ resolved
@@ -339,7 +339,6 @@
 		Statement(Hash, SignedFullStatement)
 	}
 
-<<<<<<< HEAD
 	/// Network messages used by the approval distribution subsystem.
 	#[derive(Debug, Clone, Encode, Decode, PartialEq, Eq)]
 	pub enum ApprovalDistributionMessage {
@@ -351,8 +350,9 @@
 		/// Approvals for candidates in some recent, unfinalized block.
 		#[codec(index = "1")]
 		Approvals(Vec<IndirectSignedApprovalVote>),
-=======
-	#[derive(Debug, Clone, Copy, PartialEq, thiserror::Error)]
+	}
+
+	#[derive(Debug, Clone, Copy, PartialEq, Eq, thiserror::Error)]
 	#[allow(missing_docs)]
 	pub enum CompressedPoVError {
 		#[error("Failed to compress a PoV")]
@@ -366,7 +366,7 @@
 	}
 
 	/// SCALE and Zstd encoded [`PoV`].
-	#[derive(Debug, Clone, Encode, Decode, PartialEq)]
+	#[derive(Debug, Clone, Encode, Decode, PartialEq, Eq)]
 	pub struct CompressedPoV(Vec<u8>);
 
 	impl CompressedPoV {
@@ -411,7 +411,6 @@
 		pub fn decompress(&self) -> Result<PoV, CompressedPoVError> {
 			Err(CompressedPoVError::NotSupported)
 		}
->>>>>>> c222fd6d
 	}
 
 	/// Network messages used by the collator protocol subsystem
