--- conflicted
+++ resolved
@@ -430,58 +430,6 @@
 	vstaging::CollationProtocol::CollatorProtocol(x) => x
 );
 
-<<<<<<< HEAD
-/// A staging version of the validation/collator protocol.
-/// Changes:
-/// - assignment cert type changed, see `IndirectAssignmentCertV2`.
-pub mod vstaging {
-	use parity_scale_codec::{Decode, Encode};
-	use polkadot_node_primitives::approval::v2::{
-		CandidateBitfield, IndirectAssignmentCertV2, IndirectSignedApprovalVoteV2,
-	};
-
-	// Re-export stuff that has not changed since v1.
-	pub use crate::v1::{
-		declare_signature_payload, BitfieldDistributionMessage, CollationProtocol,
-		CollatorProtocolMessage, GossipSupportNetworkMessage, StatementDistributionMessage,
-		StatementMetadata,
-	};
-
-	/// All network messages on the validation peer-set.
-	#[derive(Debug, Clone, Encode, Decode, PartialEq, Eq, derive_more::From)]
-	pub enum ValidationProtocol {
-		/// Bitfield distribution messages
-		#[codec(index = 0)]
-		#[from]
-		BitfieldDistribution(BitfieldDistributionMessage),
-		/// Statement distribution messages
-		#[codec(index = 1)]
-		#[from]
-		StatementDistribution(StatementDistributionMessage),
-		/// Approval distribution messages
-		#[codec(index = 2)]
-		#[from]
-		ApprovalDistribution(ApprovalDistributionMessage),
-	}
-
-	/// Network messages used by the approval distribution subsystem.
-	#[derive(Debug, Clone, Encode, Decode, PartialEq, Eq)]
-	pub enum ApprovalDistributionMessage {
-		/// Assignments for candidates in recent, unfinalized blocks.
-		/// We use a bitfield to reference claimed candidates, where the bit index is equal to candidate index.
-		///
-		/// Actually checking the assignment may yield a different result.
-		/// TODO: Look at getting rid of bitfield in the future.
-		#[codec(index = 0)]
-		Assignments(Vec<(IndirectAssignmentCertV2, CandidateBitfield)>),
-		/// Approvals for candidates in some recent, unfinalized block.
-		#[codec(index = 1)]
-		Approvals(Vec<IndirectSignedApprovalVoteV2>),
-	}
-}
-
-=======
->>>>>>> c9c7d3c5
 /// v1 notification protocol types.
 pub mod v1 {
 	use parity_scale_codec::{Decode, Encode};
@@ -651,10 +599,7 @@
 	};
 
 	use polkadot_node_primitives::{
-		approval::{
-			v1::IndirectSignedApprovalVote,
-			v2::{CandidateBitfield, IndirectAssignmentCertV2},
-		},
+		approval::v2::{CandidateBitfield, IndirectAssignmentCertV2, IndirectSignedApprovalVoteV2},
 		UncheckedSignedFullStatement,
 	};
 
@@ -832,7 +777,7 @@
 		Assignments(Vec<(IndirectAssignmentCertV2, CandidateBitfield)>),
 		/// Approvals for candidates in some recent, unfinalized block.
 		#[codec(index = 1)]
-		Approvals(Vec<IndirectSignedApprovalVote>),
+		Approvals(Vec<IndirectSignedApprovalVoteV2>),
 	}
 
 	/// Dummy network message type, so we will receive connect/disconnect events.
