[package]
name = "polkadot-availability-distribution"
version = "0.9.18"
authors = ["Parity Technologies <admin@parity.io>"]
edition = "2021"

[dependencies]
futures = "0.3.21"
<<<<<<< HEAD
gum = { package = "tracing-gum", path = "../../gum" }
parity-scale-codec = { version = "3.0.0", features = ["std"] }
=======
tracing = "0.1.32"
parity-scale-codec = { version = "3.1.0", features = ["std"] }
>>>>>>> d982e587
polkadot-primitives = { path = "../../../primitives" }
polkadot-erasure-coding = { path = "../../../erasure-coding" }
polkadot-subsystem = { package = "polkadot-node-subsystem", path = "../../subsystem" }
polkadot-node-network-protocol = { path = "../../network/protocol" }
polkadot-node-subsystem-util = { path = "../../subsystem-util" }
polkadot-node-primitives = { path = "../../primitives" }
sp-core = { git = "https://github.com/paritytech/substrate", branch = "master", features = ["std"] }
sp-keystore = { git = "https://github.com/paritytech/substrate", branch = "master" }
thiserror = "1.0.30"
rand = "0.8.5"
derive_more = "0.99.17"
lru = "0.7.3"
fatality = "0.0.6"

[dev-dependencies]
polkadot-subsystem-testhelpers = { package = "polkadot-node-subsystem-test-helpers", path = "../../subsystem-test-helpers" }
sp-core = { git = "https://github.com/paritytech/substrate", branch = "master", features = ["std"] }
sp-keyring = { git = "https://github.com/paritytech/substrate", branch = "master" }
sp-tracing = { git = "https://github.com/paritytech/substrate", branch = "master" }
sc-network = { git = "https://github.com/paritytech/substrate", branch = "master" }
futures-timer = "3.0.2"
assert_matches = "1.4.0"
polkadot-primitives-test-helpers = { path = "../../../primitives/test-helpers" }<|MERGE_RESOLUTION|>--- conflicted
+++ resolved
@@ -6,13 +6,8 @@
 
 [dependencies]
 futures = "0.3.21"
-<<<<<<< HEAD
 gum = { package = "tracing-gum", path = "../../gum" }
-parity-scale-codec = { version = "3.0.0", features = ["std"] }
-=======
-tracing = "0.1.32"
 parity-scale-codec = { version = "3.1.0", features = ["std"] }
->>>>>>> d982e587
 polkadot-primitives = { path = "../../../primitives" }
 polkadot-erasure-coding = { path = "../../../erasure-coding" }
 polkadot-subsystem = { package = "polkadot-node-subsystem", path = "../../subsystem" }
