[package]
name = "polkadot-availability-distribution"
version = "0.1.0"
authors = ["Parity Technologies <admin@parity.io>"]
edition = "2018"

[dependencies]
futures = "0.3.5"
log = "0.4.11"
streamunordered = "0.5.1"
codec = { package="parity-scale-codec", version = "1.3.4", features = ["std"]  }
derive_more = "0.99.9"
polkadot-primitives = { path = "../../../primitives" }
polkadot-erasure-coding = { path = "../../../erasure-coding" }
polkadot-subsystem = { package = "polkadot-node-subsystem", path = "../../subsystem" }
polkadot-network-bridge = { path = "../../network/bridge" }
polkadot-node-network-protocol = { path = "../../network/protocol" }
polkadot-node-subsystem-util = { path = "../../subsystem-util" }
<<<<<<< HEAD
sc-keystore = { git = "https://github.com/rakanalh/substrate", branch = "async-keystore-auth-discovery" }
derive_more = "0.99.9"
sp-core = { git = "https://github.com/rakanalh/substrate", branch = "async-keystore-auth-discovery", features = ["std"]  }
=======
sp-core = { git = "https://github.com/paritytech/substrate", branch = "master", features = ["std"]  }
sp-keystore = { git = "https://github.com/paritytech/substrate", branch = "master", features = ["std"]  }
sc-keystore = { git = "https://github.com/paritytech/substrate", branch = "master" }
>>>>>>> 80289617

[dev-dependencies]
polkadot-subsystem-testhelpers = { package = "polkadot-node-subsystem-test-helpers", path = "../../subsystem-test-helpers" }
bitvec = { version = "0.17.4", default-features = false, features = ["alloc"] }
sp-core = { git = "https://github.com/rakanalh/substrate", branch = "async-keystore-auth-discovery", features = ["std"] }
sp-application-crypto = { git = "https://github.com/rakanalh/substrate", branch = "async-keystore-auth-discovery" }
sp-keyring = { git = "https://github.com/rakanalh/substrate", branch = "async-keystore-auth-discovery" }
parking_lot = "0.11.0"
futures-timer = "3.0.2"
env_logger = "0.7.1"
assert_matches = "1.3.0"
smallvec = "1"<|MERGE_RESOLUTION|>--- conflicted
+++ resolved
@@ -16,20 +16,13 @@
 polkadot-network-bridge = { path = "../../network/bridge" }
 polkadot-node-network-protocol = { path = "../../network/protocol" }
 polkadot-node-subsystem-util = { path = "../../subsystem-util" }
-<<<<<<< HEAD
+sp-core = { git = "https://github.com/rakanalh/substrate", branch = "async-keystore-auth-discovery", features = ["std"]  }
+sp-keystore = { git = "https://github.com/rakanalh/substrate", branch = "async-keystore-auth-discovery", features = ["std"]  }
 sc-keystore = { git = "https://github.com/rakanalh/substrate", branch = "async-keystore-auth-discovery" }
-derive_more = "0.99.9"
-sp-core = { git = "https://github.com/rakanalh/substrate", branch = "async-keystore-auth-discovery", features = ["std"]  }
-=======
-sp-core = { git = "https://github.com/paritytech/substrate", branch = "master", features = ["std"]  }
-sp-keystore = { git = "https://github.com/paritytech/substrate", branch = "master", features = ["std"]  }
-sc-keystore = { git = "https://github.com/paritytech/substrate", branch = "master" }
->>>>>>> 80289617
 
 [dev-dependencies]
 polkadot-subsystem-testhelpers = { package = "polkadot-node-subsystem-test-helpers", path = "../../subsystem-test-helpers" }
 bitvec = { version = "0.17.4", default-features = false, features = ["alloc"] }
-sp-core = { git = "https://github.com/rakanalh/substrate", branch = "async-keystore-auth-discovery", features = ["std"] }
 sp-application-crypto = { git = "https://github.com/rakanalh/substrate", branch = "async-keystore-auth-discovery" }
 sp-keyring = { git = "https://github.com/rakanalh/substrate", branch = "async-keystore-auth-discovery" }
 parking_lot = "0.11.0"
