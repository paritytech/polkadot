--- conflicted
+++ resolved
@@ -20,12 +20,7 @@
 sp-keystore = { git = "https://github.com/paritytech/substrate", branch = "master" }
 thiserror = "1.0.26"
 rand = "0.8.3"
-<<<<<<< HEAD
-lru = "0.6.5"
 derive_more = "0.99.11"
-=======
-lru = "0.6.6"
->>>>>>> a8ae70a9
 
 [dev-dependencies]
 polkadot-subsystem-testhelpers = { package = "polkadot-node-subsystem-test-helpers", path = "../../subsystem-test-helpers" }
