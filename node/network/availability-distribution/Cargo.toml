[package]
name = "polkadot-availability-distribution"
<<<<<<< HEAD
version = "0.9.30"
=======
version = "0.9.31"
>>>>>>> 32dd0c9c
authors = ["Parity Technologies <admin@parity.io>"]
edition = "2021"

[dependencies]
futures = "0.3.21"
gum = { package = "tracing-gum", path = "../../gum" }
parity-scale-codec = { version = "3.1.5", features = ["std"] }
polkadot-primitives = { path = "../../../primitives" }
polkadot-erasure-coding = { path = "../../../erasure-coding" }
polkadot-node-network-protocol = { path = "../../network/protocol" }
polkadot-node-subsystem = { path = "../../subsystem" }
polkadot-node-subsystem-util = { path = "../../subsystem-util" }
polkadot-node-primitives = { path = "../../primitives" }
<<<<<<< HEAD
sp-core = { git = "https://github.com/paritytech/substrate", features = ["std"] , branch = "polkadot-v0.9.30" }
sp-keystore = { git = "https://github.com/paritytech/substrate", branch = "polkadot-v0.9.30" }
=======
sp-core = { git = "https://github.com/paritytech/substrate", features = ["std"] , branch = "polkadot-v0.9.31" }
sp-keystore = { git = "https://github.com/paritytech/substrate", branch = "polkadot-v0.9.31" }
>>>>>>> 32dd0c9c
thiserror = "1.0.31"
rand = "0.8.5"
derive_more = "0.99.17"
lru = "0.8.0"
fatality = "0.0.6"

[dev-dependencies]
polkadot-node-subsystem-test-helpers = { path = "../../subsystem-test-helpers" }
<<<<<<< HEAD
sp-core = { git = "https://github.com/paritytech/substrate", features = ["std"] , branch = "polkadot-v0.9.30" }
sp-keyring = { git = "https://github.com/paritytech/substrate", branch = "polkadot-v0.9.30" }
sp-tracing = { git = "https://github.com/paritytech/substrate", branch = "polkadot-v0.9.30" }
sc-network = { git = "https://github.com/paritytech/substrate", branch = "polkadot-v0.9.30" }
=======
sp-core = { git = "https://github.com/paritytech/substrate", features = ["std"] , branch = "polkadot-v0.9.31" }
sp-keyring = { git = "https://github.com/paritytech/substrate", branch = "polkadot-v0.9.31" }
sp-tracing = { git = "https://github.com/paritytech/substrate", branch = "polkadot-v0.9.31" }
sc-network = { git = "https://github.com/paritytech/substrate", branch = "polkadot-v0.9.31" }
>>>>>>> 32dd0c9c
futures-timer = "3.0.2"
assert_matches = "1.4.0"
polkadot-primitives-test-helpers = { path = "../../../primitives/test-helpers" }<|MERGE_RESOLUTION|>--- conflicted
+++ resolved
@@ -1,10 +1,6 @@
 [package]
 name = "polkadot-availability-distribution"
-<<<<<<< HEAD
-version = "0.9.30"
-=======
 version = "0.9.31"
->>>>>>> 32dd0c9c
 authors = ["Parity Technologies <admin@parity.io>"]
 edition = "2021"
 
@@ -18,13 +14,8 @@
 polkadot-node-subsystem = { path = "../../subsystem" }
 polkadot-node-subsystem-util = { path = "../../subsystem-util" }
 polkadot-node-primitives = { path = "../../primitives" }
-<<<<<<< HEAD
-sp-core = { git = "https://github.com/paritytech/substrate", features = ["std"] , branch = "polkadot-v0.9.30" }
-sp-keystore = { git = "https://github.com/paritytech/substrate", branch = "polkadot-v0.9.30" }
-=======
 sp-core = { git = "https://github.com/paritytech/substrate", features = ["std"] , branch = "polkadot-v0.9.31" }
 sp-keystore = { git = "https://github.com/paritytech/substrate", branch = "polkadot-v0.9.31" }
->>>>>>> 32dd0c9c
 thiserror = "1.0.31"
 rand = "0.8.5"
 derive_more = "0.99.17"
@@ -33,17 +24,10 @@
 
 [dev-dependencies]
 polkadot-node-subsystem-test-helpers = { path = "../../subsystem-test-helpers" }
-<<<<<<< HEAD
-sp-core = { git = "https://github.com/paritytech/substrate", features = ["std"] , branch = "polkadot-v0.9.30" }
-sp-keyring = { git = "https://github.com/paritytech/substrate", branch = "polkadot-v0.9.30" }
-sp-tracing = { git = "https://github.com/paritytech/substrate", branch = "polkadot-v0.9.30" }
-sc-network = { git = "https://github.com/paritytech/substrate", branch = "polkadot-v0.9.30" }
-=======
 sp-core = { git = "https://github.com/paritytech/substrate", features = ["std"] , branch = "polkadot-v0.9.31" }
 sp-keyring = { git = "https://github.com/paritytech/substrate", branch = "polkadot-v0.9.31" }
 sp-tracing = { git = "https://github.com/paritytech/substrate", branch = "polkadot-v0.9.31" }
 sc-network = { git = "https://github.com/paritytech/substrate", branch = "polkadot-v0.9.31" }
->>>>>>> 32dd0c9c
 futures-timer = "3.0.2"
 assert_matches = "1.4.0"
 polkadot-primitives-test-helpers = { path = "../../../primitives/test-helpers" }