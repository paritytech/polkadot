[package]
name = "polkadot-availability-distribution"
<<<<<<< HEAD
version = "0.9.28"
=======
version = "0.9.29"
>>>>>>> fa54983d
authors = ["Parity Technologies <admin@parity.io>"]
edition = "2021"

[dependencies]
futures = "0.3.21"
gum = { package = "tracing-gum", path = "../../gum" }
parity-scale-codec = { version = "3.1.5", features = ["std"] }
polkadot-primitives = { path = "../../../primitives" }
polkadot-erasure-coding = { path = "../../../erasure-coding" }
polkadot-node-network-protocol = { path = "../../network/protocol" }
polkadot-node-subsystem = { path = "../../subsystem" }
polkadot-node-subsystem-util = { path = "../../subsystem-util" }
polkadot-node-primitives = { path = "../../primitives" }
sp-core = { git = "https://github.com/paritytech/substrate", features = ["std"] , branch = "polkadot-v0.9.28" }
sp-keystore = { git = "https://github.com/paritytech/substrate", branch = "polkadot-v0.9.28" }
thiserror = "1.0.31"
rand = "0.8.5"
derive_more = "0.99.17"
lru = "0.8.0"
fatality = "0.0.6"

[dev-dependencies]
polkadot-node-subsystem-test-helpers = { path = "../../subsystem-test-helpers" }
sp-core = { git = "https://github.com/paritytech/substrate", features = ["std"] , branch = "polkadot-v0.9.28" }
sp-keyring = { git = "https://github.com/paritytech/substrate", branch = "polkadot-v0.9.28" }
sp-tracing = { git = "https://github.com/paritytech/substrate", branch = "polkadot-v0.9.28" }
sc-network = { git = "https://github.com/paritytech/substrate", branch = "polkadot-v0.9.28" }
futures-timer = "3.0.2"
assert_matches = "1.4.0"
polkadot-primitives-test-helpers = { path = "../../../primitives/test-helpers" }<|MERGE_RESOLUTION|>--- conflicted
+++ resolved
@@ -1,10 +1,6 @@
 [package]
 name = "polkadot-availability-distribution"
-<<<<<<< HEAD
-version = "0.9.28"
-=======
 version = "0.9.29"
->>>>>>> fa54983d
 authors = ["Parity Technologies <admin@parity.io>"]
 edition = "2021"
 
@@ -18,8 +14,8 @@
 polkadot-node-subsystem = { path = "../../subsystem" }
 polkadot-node-subsystem-util = { path = "../../subsystem-util" }
 polkadot-node-primitives = { path = "../../primitives" }
-sp-core = { git = "https://github.com/paritytech/substrate", features = ["std"] , branch = "polkadot-v0.9.28" }
-sp-keystore = { git = "https://github.com/paritytech/substrate", branch = "polkadot-v0.9.28" }
+sp-core = { git = "https://github.com/paritytech/substrate", branch = "master", features = ["std"] }
+sp-keystore = { git = "https://github.com/paritytech/substrate", branch = "master" }
 thiserror = "1.0.31"
 rand = "0.8.5"
 derive_more = "0.99.17"
@@ -28,10 +24,10 @@
 
 [dev-dependencies]
 polkadot-node-subsystem-test-helpers = { path = "../../subsystem-test-helpers" }
-sp-core = { git = "https://github.com/paritytech/substrate", features = ["std"] , branch = "polkadot-v0.9.28" }
-sp-keyring = { git = "https://github.com/paritytech/substrate", branch = "polkadot-v0.9.28" }
-sp-tracing = { git = "https://github.com/paritytech/substrate", branch = "polkadot-v0.9.28" }
-sc-network = { git = "https://github.com/paritytech/substrate", branch = "polkadot-v0.9.28" }
+sp-core = { git = "https://github.com/paritytech/substrate", branch = "master", features = ["std"] }
+sp-keyring = { git = "https://github.com/paritytech/substrate", branch = "master" }
+sp-tracing = { git = "https://github.com/paritytech/substrate", branch = "master" }
+sc-network = { git = "https://github.com/paritytech/substrate", branch = "master" }
 futures-timer = "3.0.2"
 assert_matches = "1.4.0"
 polkadot-primitives-test-helpers = { path = "../../../primitives/test-helpers" }