--- conflicted
+++ resolved
@@ -127,23 +127,8 @@
 		Context: SubsystemContext,
 	{
 		for (leaf, _) in new_heads {
-<<<<<<< HEAD
 			let cores = query_occupied_cores(ctx, leaf).await?;
 			self.add_cores(ctx, leaf, cores).await?;
-=======
-			let cores = match query_occupied_cores(ctx, leaf).await {
-				Err(err) => return Ok(Some(err)),
-				Ok(cores) => cores,
-			};
-			tracing::trace!(
-				target: LOG_TARGET,
-				occupied_cores = ?cores,
-				"Query occupied core"
-			);
-			if let Some(err) = self.add_cores(ctx, leaf, cores).await? {
-				return Ok(Some(err));
-			}
->>>>>>> 3d6ed4f1
 		}
 		Ok(())
 	}
