--- conflicted
+++ resolved
@@ -706,13 +706,9 @@
 /// The bitfield distribution subsystem.
 pub struct AvailabilityDistributionSubsystem {
 	/// Pointer to a keystore, which is required for determining this nodes validator index.
-<<<<<<< HEAD
 	keystore: CryptoStorePtr,
-=======
-	keystore: KeyStorePtr,
 	/// Prometheus metrics.
 	metrics: Metrics,
->>>>>>> 5bb296bf
 }
 
 impl AvailabilityDistributionSubsystem {
@@ -720,13 +716,8 @@
 	const K: usize = 3;
 
 	/// Create a new instance of the availability distribution.
-<<<<<<< HEAD
-	pub fn new(keystore: CryptoStorePtr) -> Self {
-		Self { keystore }
-=======
-	pub fn new(keystore: KeyStorePtr, metrics: Metrics) -> Self {
+	pub fn new(keystore: CryptoStorePtr, metrics: Metrics) -> Self {
 		Self { keystore, metrics }
->>>>>>> 5bb296bf
 	}
 
 	/// Start processing work as passed on from the Overseer.
