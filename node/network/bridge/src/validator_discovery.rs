--- conflicted
+++ resolved
@@ -156,11 +156,7 @@
 fn extract_peer_ids(multiaddr: impl Iterator<Item = Multiaddr>) -> HashSet<PeerId> {
 	multiaddr
 		.filter_map(|mut addr| match addr.pop() {
-<<<<<<< HEAD
-			Some(multiaddr::Protocol::P2p(key)) => PeerId::from_multihash(key.into()).ok(),
-=======
 			Some(multiaddr::Protocol::P2p(peer_id)) => Some(peer_id),
->>>>>>> a2980a15
 			_ => None,
 		})
 		.collect()
