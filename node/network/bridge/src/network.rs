--- conflicted
+++ resolved
@@ -28,7 +28,9 @@
 };
 
 use polkadot_node_network_protocol::{
-	peer_set::{PeerSet, PeerSetProtocolNames},
+	peer_set::{
+		CollationVersion, PeerSet, PeerSetProtocolNames, ProtocolVersion, ValidationVersion,
+	},
 	request_response::{OutgoingRequest, Recipient, ReqProtocolNames, Requests},
 	v1 as protocol_v1, vstaging as protocol_vstaging, PeerId,
 };
@@ -50,7 +52,15 @@
 ) {
 	gum::trace!(target: LOG_TARGET, ?peers, ?message, "Sending validation v1 message to peers",);
 
-	send_message(net, peers, PeerSet::Validation, peerset_protocol_names, message, metrics);
+	send_message(
+		net,
+		peers,
+		PeerSet::Validation,
+		ValidationVersion::V1.into(),
+		peerset_protocol_names,
+		message,
+		metrics,
+	);
 }
 
 // Helper function to send a validation v2 message to a list of peers.
@@ -64,7 +74,15 @@
 ) {
 	gum::trace!(target: LOG_TARGET, ?peers, ?message, "Sending validation v2 message to peers",);
 
-	send_message(net, peers, PeerSet::Validation, peerset_protocol_names, message, metrics);
+	send_message(
+		net,
+		peers,
+		PeerSet::Validation,
+		ValidationVersion::VStaging.into(),
+		peerset_protocol_names,
+		message,
+		metrics,
+	);
 }
 
 // Helper function to send a collation v1 message to a list of peers.
@@ -76,7 +94,35 @@
 	message: WireMessage<protocol_v1::CollationProtocol>,
 	metrics: &Metrics,
 ) {
-	send_message(net, peers, PeerSet::Collation, peerset_protocol_names, message, metrics);
+	send_message(
+		net,
+		peers,
+		PeerSet::Collation,
+		CollationVersion::V1.into(),
+		peerset_protocol_names,
+		message,
+		metrics,
+	);
+}
+
+// Helper function to send a collation v2 message to a list of peers.
+// Messages are always sent via the main protocol, even legacy protocol messages.
+pub(crate) fn send_collation_message_v2(
+	net: &mut impl Network,
+	peers: Vec<PeerId>,
+	peerset_protocol_names: &PeerSetProtocolNames,
+	message: WireMessage<protocol_vstaging::CollationProtocol>,
+	metrics: &Metrics,
+) {
+	send_message(
+		net,
+		peers,
+		PeerSet::Collation,
+		CollationVersion::VStaging.into(),
+		peerset_protocol_names,
+		message,
+		metrics,
+	);
 }
 
 /// Lower level function that sends a message to the network using the main protocol version.
@@ -88,20 +134,16 @@
 	net: &mut impl Network,
 	mut peers: Vec<PeerId>,
 	peer_set: PeerSet,
+	version: ProtocolVersion,
 	protocol_names: &PeerSetProtocolNames,
 	message: M,
 	metrics: &super::Metrics,
 ) where
 	M: Encode + Clone,
 {
-<<<<<<< HEAD
-	// Always use main version for sending messages.
-	let version = peer_set.get_main_version();
-=======
 	if peers.is_empty() {
 		return
 	}
->>>>>>> aba8beef
 	let message = {
 		let encoded = message.encode();
 		metrics.on_notification_sent(peer_set, version, encoded.len(), peers.len());
@@ -123,14 +165,11 @@
 	// list. The message payload can be quite large. If the underlying
 	// network used `Bytes` this would not be necessary.
 	let last_peer = peers.pop();
-<<<<<<< HEAD
-=======
 
 	// We always send messages on the "main" name even when a negotiated
 	// fallback is used. The libp2p implementation handles the fallback
 	// under the hood.
 	let protocol_name = protocol_names.get_main_name(peer_set);
->>>>>>> aba8beef
 	peers.into_iter().for_each(|peer| {
 		net.write_notification(peer, protocol_name.clone(), message.clone());
 	});
