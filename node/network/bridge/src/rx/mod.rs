// Copyright (C) Parity Technologies (UK) Ltd.
// This file is part of Polkadot.

// Polkadot is free software: you can redistribute it and/or modify
// it under the terms of the GNU General Public License as published by
// the Free Software Foundation, either version 3 of the License, or
// (at your option) any later version.

// Polkadot is distributed in the hope that it will be useful,
// but WITHOUT ANY WARRANTY; without even the implied warranty of
// MERCHANTABILITY or FITNESS FOR A PARTICULAR PURPOSE.  See the
// GNU General Public License for more details.

// You should have received a copy of the GNU General Public License
// along with Polkadot.  If not, see <http://www.gnu.org/licenses/>.

//! The Network Bridge Subsystem - handles _incoming_ messages from the network, forwarded to the
//! relevant subsystems.
use super::*;

use always_assert::never;
use bytes::Bytes;
use futures::stream::BoxStream;
use parity_scale_codec::{Decode, DecodeAll};

use sc_network::Event as NetworkEvent;
use sp_consensus::SyncOracle;

use polkadot_node_network_protocol::{
	self as net_protocol,
	grid_topology::{SessionGridTopology, TopologyPeerInfo},
	peer_set::{
		CollationVersion, PeerSet, PeerSetProtocolNames, PerPeerSet, ProtocolVersion,
		ValidationVersion,
	},
	v1 as protocol_v1, vstaging as protocol_vstaging, ObservedRole, OurView, PeerId,
	UnifiedReputationChange as Rep, View,
};

use polkadot_node_subsystem::{
	errors::SubsystemError,
	messages::{
		network_bridge_event::NewGossipTopology, ApprovalDistributionMessage,
		BitfieldDistributionMessage, CollatorProtocolMessage, GossipSupportMessage,
		NetworkBridgeEvent, NetworkBridgeRxMessage, StatementDistributionMessage,
	},
	overseer, ActivatedLeaf, ActiveLeavesUpdate, FromOrchestra, OverseerSignal, SpawnedSubsystem,
};

use polkadot_primitives::{AuthorityDiscoveryId, BlockNumber, Hash, ValidatorIndex};

/// Peer set info for network initialization.
///
/// To be passed to [`FullNetworkConfiguration::add_notification_protocol`]().
pub use polkadot_node_network_protocol::peer_set::{peer_sets_info, IsAuthority};

use std::{
	collections::{hash_map, HashMap},
	iter::ExactSizeIterator,
};

use super::validator_discovery;

/// Actual interfacing to the network based on the `Network` trait.
///
/// Defines the `Network` trait with an implementation for an `Arc<NetworkService>`.
use crate::network::{
	send_collation_message_v1, send_validation_message_v1, send_validation_message_v2, Network,
};
use crate::{network::get_peer_id_by_authority_id, WireMessage};

use super::metrics::Metrics;

#[cfg(test)]
mod tests;

// network bridge log target
const LOG_TARGET: &'static str = "parachain::network-bridge-rx";

/// The network bridge subsystem - network receiving side.
pub struct NetworkBridgeRx<N, AD> {
	/// `Network` trait implementing type.
	network_service: N,
	authority_discovery_service: AD,
	sync_oracle: Box<dyn SyncOracle + Send>,
	shared: Shared,
	metrics: Metrics,
	peerset_protocol_names: PeerSetProtocolNames,
}

impl<N, AD> NetworkBridgeRx<N, AD> {
	/// Create a new network bridge subsystem with underlying network service and authority
	/// discovery service.
	///
	/// This assumes that the network service has had the notifications protocol for the network
	/// bridge already registered. See [`peers_sets_info`](peers_sets_info).
	pub fn new(
		network_service: N,
		authority_discovery_service: AD,
		sync_oracle: Box<dyn SyncOracle + Send>,
		metrics: Metrics,
		peerset_protocol_names: PeerSetProtocolNames,
	) -> Self {
		let shared = Shared::default();
		Self {
			network_service,
			authority_discovery_service,
			sync_oracle,
			shared,
			metrics,
			peerset_protocol_names,
		}
	}
}

#[overseer::subsystem(NetworkBridgeRx, error = SubsystemError, prefix = self::overseer)]
impl<Net, AD, Context> NetworkBridgeRx<Net, AD>
where
	Net: Network + Sync,
	AD: validator_discovery::AuthorityDiscovery + Clone + Sync,
{
	fn start(mut self, ctx: Context) -> SpawnedSubsystem {
		// The stream of networking events has to be created at initialization, otherwise the
		// networking might open connections before the stream of events has been grabbed.
		let network_stream = self.network_service.event_stream();

		// Swallow error because failure is fatal to the node and we log with more precision
		// within `run_network`.
		let future = run_network_in(self, ctx, network_stream)
			.map_err(|e| SubsystemError::with_origin("network-bridge", e))
			.boxed();
		SpawnedSubsystem { name: "network-bridge-rx-subsystem", future }
	}
}

async fn handle_network_messages<AD>(
	mut sender: impl overseer::NetworkBridgeRxSenderTrait,
	mut network_service: impl Network,
	network_stream: BoxStream<'static, NetworkEvent>,
	mut authority_discovery_service: AD,
	metrics: Metrics,
	shared: Shared,
	peerset_protocol_names: PeerSetProtocolNames,
) -> Result<(), Error>
where
	AD: validator_discovery::AuthorityDiscovery + Send,
{
	let mut network_stream = network_stream.fuse();
	loop {
		match network_stream.next().await {
			None => return Err(Error::EventStreamConcluded),
			Some(NetworkEvent::Dht(_)) => {},
			Some(NetworkEvent::NotificationStreamOpened {
				remote: peer,
				protocol,
				role,
				negotiated_fallback,
				received_handshake: _,
			}) => {
				let role = ObservedRole::from(role);
				let (peer_set, version) = {
					let (peer_set, version) =
						match peerset_protocol_names.try_get_protocol(&protocol) {
							None => continue,
							Some(p) => p,
						};

					if let Some(fallback) = negotiated_fallback {
						match peerset_protocol_names.try_get_protocol(&fallback) {
							None => {
								gum::debug!(
									target: LOG_TARGET,
									fallback = &*fallback,
									?peer,
									?peer_set,
									"Unknown fallback",
								);

								continue
							},
							Some((p2, v2)) => {
								if p2 != peer_set {
									gum::debug!(
										target: LOG_TARGET,
										fallback = &*fallback,
										fallback_peerset = ?p2,
										protocol = &*protocol,
										peerset = ?peer_set,
										"Fallback mismatched peer-set",
									);

									continue
								}

								(p2, v2)
							},
						}
					} else {
						(peer_set, version)
					}
				};

				gum::debug!(
					target: LOG_TARGET,
					action = "PeerConnected",
					peer_set = ?peer_set,
					version = %version,
					peer = ?peer,
					role = ?role
				);

				let local_view = {
					let mut shared = shared.0.lock();
					let peer_map = match peer_set {
						PeerSet::Validation => &mut shared.validation_peers,
						PeerSet::Collation => &mut shared.collation_peers,
					};

					match peer_map.entry(peer) {
						hash_map::Entry::Occupied(_) => continue,
						hash_map::Entry::Vacant(vacant) => {
							vacant.insert(PeerData { view: View::default(), version });
						},
					}

					metrics.on_peer_connected(peer_set, version);
					metrics.note_peer_count(peer_set, version, peer_map.len());

					shared.local_view.clone().unwrap_or(View::default())
				};

				let maybe_authority =
					authority_discovery_service.get_authority_ids_by_peer_id(peer).await;

				match peer_set {
					PeerSet::Validation => {
						dispatch_validation_events_to_all(
							vec![
								NetworkBridgeEvent::PeerConnected(
									peer,
									role,
									version,
									maybe_authority,
								),
								NetworkBridgeEvent::PeerViewChange(peer, View::default()),
							],
							&mut sender,
						)
						.await;

						match ValidationVersion::try_from(version)
							.expect("try_get_protocol has already checked version is known; qed")
						{
<<<<<<< HEAD
							ValidationVersion::V1 => send_validation_message_v1(
								&mut network_service,
								vec![peer],
=======
							ValidationVersion::V1 => send_message(
								&mut network_service,
								vec![peer],
								PeerSet::Validation,
								version,
>>>>>>> aba8beef
								&peerset_protocol_names,
								WireMessage::<protocol_v1::ValidationProtocol>::ViewUpdate(
									local_view,
								),
								&metrics,
							),
<<<<<<< HEAD
							ValidationVersion::VStaging => send_validation_message_v2(
								&mut network_service,
								vec![peer],
=======
							ValidationVersion::VStaging => send_message(
								&mut network_service,
								vec![peer],
								PeerSet::Validation,
								version,
>>>>>>> aba8beef
								&peerset_protocol_names,
								WireMessage::<protocol_vstaging::ValidationProtocol>::ViewUpdate(
									local_view,
								),
								&metrics,
							),
						}
					},
					PeerSet::Collation => {
						dispatch_collation_events_to_all(
							vec![
								NetworkBridgeEvent::PeerConnected(
									peer,
									role,
									version,
									maybe_authority,
								),
								NetworkBridgeEvent::PeerViewChange(peer, View::default()),
							],
							&mut sender,
						)
						.await;

<<<<<<< HEAD
						send_collation_message_v1(
							&mut network_service,
							vec![peer],
							&peerset_protocol_names,
							WireMessage::<protocol_v1::CollationProtocol>::ViewUpdate(local_view),
							&metrics,
						);
=======
						match CollationVersion::try_from(version)
							.expect("try_get_protocol has already checked version is known; qed")
						{
							CollationVersion::V1 => send_message(
								&mut network_service,
								vec![peer],
								PeerSet::Collation,
								version,
								&peerset_protocol_names,
								WireMessage::<protocol_v1::CollationProtocol>::ViewUpdate(
									local_view,
								),
								&metrics,
							),
							CollationVersion::VStaging => send_message(
								&mut network_service,
								vec![peer],
								PeerSet::Collation,
								version,
								&peerset_protocol_names,
								WireMessage::<protocol_vstaging::CollationProtocol>::ViewUpdate(
									local_view,
								),
								&metrics,
							),
						}
>>>>>>> aba8beef
					},
				}
			},
			Some(NetworkEvent::NotificationStreamClosed { remote: peer, protocol }) => {
				let (peer_set, version) = match peerset_protocol_names.try_get_protocol(&protocol) {
					None => continue,
					Some(peer_set) => peer_set,
				};

				gum::debug!(
					target: LOG_TARGET,
					action = "PeerDisconnected",
					peer_set = ?peer_set,
					peer = ?peer
				);

				let was_connected = {
					let mut shared = shared.0.lock();
					let peer_map = match peer_set {
						PeerSet::Validation => &mut shared.validation_peers,
						PeerSet::Collation => &mut shared.collation_peers,
					};

					let w = peer_map.remove(&peer).is_some();

					metrics.on_peer_disconnected(peer_set, version);
					metrics.note_peer_count(peer_set, version, peer_map.len());

					w
				};

				if was_connected && version == peer_set.get_main_version() {
					match peer_set {
						PeerSet::Validation =>
							dispatch_validation_event_to_all(
								NetworkBridgeEvent::PeerDisconnected(peer),
								&mut sender,
							)
							.await,
						PeerSet::Collation =>
							dispatch_collation_event_to_all(
								NetworkBridgeEvent::PeerDisconnected(peer),
								&mut sender,
							)
							.await,
					}
				}
			},
			Some(NetworkEvent::NotificationsReceived { remote, messages }) => {
				let expected_versions = {
					let mut versions = PerPeerSet::<Option<ProtocolVersion>>::default();
					let shared = shared.0.lock();
					if let Some(peer_data) = shared.validation_peers.get(&remote) {
						versions[PeerSet::Validation] = Some(peer_data.version);
					}

					if let Some(peer_data) = shared.collation_peers.get(&remote) {
						versions[PeerSet::Collation] = Some(peer_data.version);
					}

					versions
				};

				// non-decoded, but version-checked validation messages.
				let v_messages: Result<Vec<_>, _> = messages
					.iter()
					.filter_map(|(protocol, msg_bytes)| {
						// version doesn't matter because we always receive on the 'correct'
						// protocol name, not the negotiated fallback.
						let (peer_set, version) =
							peerset_protocol_names.try_get_protocol(protocol)?;
						gum::trace!(
							target: LOG_TARGET,
							?peer_set,
							?protocol,
							?version,
							"Received notification"
						);

						if peer_set == PeerSet::Validation {
							if expected_versions[PeerSet::Validation].is_none() {
								return Some(Err(UNCONNECTED_PEERSET_COST))
							}

							Some(Ok(msg_bytes.clone()))
						} else {
							None
						}
					})
					.collect();

				let v_messages = match v_messages {
					Err(rep) => {
						gum::debug!(target: LOG_TARGET, action = "ReportPeer");
						network_service.report_peer(remote, rep.into());

						continue
					},
					Ok(v) => v,
				};

				// non-decoded, but version-checked collation messages.
				let c_messages: Result<Vec<_>, _> = messages
					.iter()
					.filter_map(|(protocol, msg_bytes)| {
						// version doesn't matter because we always receive on the 'correct'
						// protocol name, not the negotiated fallback.
						let (peer_set, _version) =
							peerset_protocol_names.try_get_protocol(protocol)?;

						if peer_set == PeerSet::Collation {
							if expected_versions[PeerSet::Collation].is_none() {
								return Some(Err(UNCONNECTED_PEERSET_COST))
							}

							Some(Ok(msg_bytes.clone()))
						} else {
							None
						}
					})
					.collect();

				let c_messages = match c_messages {
					Err(rep) => {
						gum::debug!(target: LOG_TARGET, action = "ReportPeer");
						network_service.report_peer(remote, rep.into());

						continue
					},
					Ok(v) => v,
				};

				if v_messages.is_empty() && c_messages.is_empty() {
					continue
				}

				gum::trace!(
					target: LOG_TARGET,
					action = "PeerMessages",
					peer = ?remote,
					num_validation_messages = %v_messages.len(),
					num_collation_messages = %c_messages.len()
				);

				if !v_messages.is_empty() {
<<<<<<< HEAD
					let (events, reports) =
						if expected_versions[PeerSet::Validation] ==
							Some(ValidationVersion::V1.into())
						{
							handle_peer_messages::<protocol_v1::ValidationProtocol, _>(
								remote,
								PeerSet::Validation,
								&mut shared.0.lock().validation_peers,
								v_messages,
								&metrics,
							)
						} else if expected_versions[PeerSet::Validation] ==
							Some(ValidationVersion::VStaging.into())
						{
							handle_peer_messages::<protocol_vstaging::ValidationProtocol, _>(
								remote,
								PeerSet::Validation,
								&mut shared.0.lock().validation_peers,
								v_messages,
								&metrics,
							)
						} else {
							gum::warn!(
								target: LOG_TARGET,
								version = ?expected_versions[PeerSet::Validation],
								"Major logic bug. Peer somehow has unsupported validation protocol version."
							);

							never!("Only version 1/2 is supported; peer set connection checked above; qed");
=======
					let (events, reports) = if expected_versions[PeerSet::Validation] ==
						Some(ValidationVersion::V1.into())
					{
						handle_peer_messages::<protocol_v1::ValidationProtocol, _>(
							remote,
							PeerSet::Validation,
							&mut shared.0.lock().validation_peers,
							v_messages,
							&metrics,
						)
					} else if expected_versions[PeerSet::Validation] ==
						Some(ValidationVersion::VStaging.into())
					{
						handle_peer_messages::<protocol_vstaging::ValidationProtocol, _>(
							remote,
							PeerSet::Validation,
							&mut shared.0.lock().validation_peers,
							v_messages,
							&metrics,
						)
					} else {
						gum::warn!(
							target: LOG_TARGET,
							version = ?expected_versions[PeerSet::Validation],
							"Major logic bug. Peer somehow has unsupported validation protocol version."
						);

						never!("Only versions 1 and 2 are supported; peer set connection checked above; qed");
>>>>>>> aba8beef

						// If a peer somehow triggers this, we'll disconnect them
						// eventually.
						(Vec::new(), vec![UNCONNECTED_PEERSET_COST])
					};

					for report in reports {
						network_service.report_peer(remote, report.into());
					}

					dispatch_validation_events_to_all(events, &mut sender).await;
				}

				if !c_messages.is_empty() {
<<<<<<< HEAD
					let (events, reports) =
						if expected_versions[PeerSet::Collation] ==
							Some(CollationVersion::V1.into())
						{
							handle_peer_messages::<protocol_v1::CollationProtocol, _>(
								remote,
								PeerSet::Collation,
								&mut shared.0.lock().collation_peers,
								c_messages,
								&metrics,
							)
						} else {
							gum::warn!(
								target: LOG_TARGET,
								version = ?expected_versions[PeerSet::Collation],
								"Major logic bug. Peer somehow has unsupported collation protocol version."
							);
=======
					let (events, reports) = if expected_versions[PeerSet::Collation] ==
						Some(CollationVersion::V1.into())
					{
						handle_peer_messages::<protocol_v1::CollationProtocol, _>(
							remote,
							PeerSet::Collation,
							&mut shared.0.lock().collation_peers,
							c_messages,
							&metrics,
						)
					} else if expected_versions[PeerSet::Collation] ==
						Some(CollationVersion::VStaging.into())
					{
						handle_peer_messages::<protocol_vstaging::CollationProtocol, _>(
							remote,
							PeerSet::Collation,
							&mut shared.0.lock().collation_peers,
							c_messages,
							&metrics,
						)
					} else {
						gum::warn!(
							target: LOG_TARGET,
							version = ?expected_versions[PeerSet::Collation],
							"Major logic bug. Peer somehow has unsupported collation protocol version."
						);
>>>>>>> aba8beef

						never!("Only versions 1 and 2 are supported; peer set connection checked above; qed");

						// If a peer somehow triggers this, we'll disconnect them
						// eventually.
						(Vec::new(), vec![UNCONNECTED_PEERSET_COST])
					};

					for report in reports {
						network_service.report_peer(remote, report.into());
					}

					dispatch_collation_events_to_all(events, &mut sender).await;
				}
			},
		}
	}
}

async fn flesh_out_topology_peers<AD, N>(ads: &mut AD, neighbors: N) -> Vec<TopologyPeerInfo>
where
	AD: validator_discovery::AuthorityDiscovery,
	N: IntoIterator<Item = (AuthorityDiscoveryId, ValidatorIndex)>,
	N::IntoIter: std::iter::ExactSizeIterator,
{
	let neighbors = neighbors.into_iter();
	let mut peers = Vec::with_capacity(neighbors.len());
	for (discovery_id, validator_index) in neighbors {
		let addr = get_peer_id_by_authority_id(ads, discovery_id.clone()).await;
		peers.push(TopologyPeerInfo {
			peer_ids: addr.into_iter().collect(),
			validator_index,
			discovery_id,
		});
	}

	peers
}

#[overseer::contextbounds(NetworkBridgeRx, prefix = self::overseer)]
async fn run_incoming_orchestra_signals<Context, N, AD>(
	mut ctx: Context,
	mut network_service: N,
	mut authority_discovery_service: AD,
	shared: Shared,
	sync_oracle: Box<dyn SyncOracle + Send>,
	metrics: Metrics,
	peerset_protocol_names: PeerSetProtocolNames,
) -> Result<(), Error>
where
	N: Network,
	AD: validator_discovery::AuthorityDiscovery + Clone,
{
	// This is kept sorted, descending, by block number.
	let mut live_heads: Vec<ActivatedLeaf> = Vec::with_capacity(MAX_VIEW_HEADS);
	let mut finalized_number = 0;

	let mut mode = Mode::Syncing(sync_oracle);
	loop {
		match ctx.recv().fuse().await? {
			FromOrchestra::Communication {
				msg:
					NetworkBridgeRxMessage::NewGossipTopology {
						session,
						local_index,
						canonical_shuffling,
						shuffled_indices,
					},
			} => {
				gum::debug!(
					target: LOG_TARGET,
					action = "NewGossipTopology",
					?session,
					?local_index,
					"Gossip topology has changed",
				);

				let topology_peers =
					flesh_out_topology_peers(&mut authority_discovery_service, canonical_shuffling)
						.await;

				dispatch_validation_event_to_all_unbounded(
					NetworkBridgeEvent::NewGossipTopology(NewGossipTopology {
						session,
						topology: SessionGridTopology::new(shuffled_indices, topology_peers),
						local_index,
					}),
					ctx.sender(),
				);
			},
			FromOrchestra::Communication {
				msg: NetworkBridgeRxMessage::UpdatedAuthorityIds { peer_id, authority_ids },
			} => {
				gum::debug!(
					target: LOG_TARGET,
					action = "UpdatedAuthorityIds",
					?peer_id,
					?authority_ids,
					"`AuthorityDiscoveryId`s have changed",
				);
				// using unbounded send to avoid cycles
				// the messages are sent only once per session up to one per peer
				dispatch_collation_event_to_all_unbounded(
					NetworkBridgeEvent::UpdatedAuthorityIds(peer_id, authority_ids.clone()),
					ctx.sender(),
				);
				dispatch_validation_event_to_all_unbounded(
					NetworkBridgeEvent::UpdatedAuthorityIds(peer_id, authority_ids),
					ctx.sender(),
				);
			},
			FromOrchestra::Signal(OverseerSignal::Conclude) => return Ok(()),
			FromOrchestra::Signal(OverseerSignal::ActiveLeaves(active_leaves)) => {
				let ActiveLeavesUpdate { activated, deactivated } = active_leaves;
				gum::trace!(
					target: LOG_TARGET,
					action = "ActiveLeaves",
					has_activated = activated.is_some(),
					num_deactivated = %deactivated.len(),
				);

				if let Some(activated) = activated {
					let pos = live_heads
						.binary_search_by(|probe| probe.number.cmp(&activated.number).reverse())
						.unwrap_or_else(|i| i);

					live_heads.insert(pos, activated);
				}
				live_heads.retain(|h| !deactivated.contains(&h.hash));

				// if we're done syncing, set the mode to `Mode::Active`.
				// Otherwise, we don't need to send view updates.
				{
					let is_done_syncing = match mode {
						Mode::Active => true,
						Mode::Syncing(ref mut sync_oracle) => !sync_oracle.is_major_syncing(),
					};

					if is_done_syncing {
						mode = Mode::Active;

						update_our_view(
							&mut network_service,
							&mut ctx,
							&live_heads,
							&shared,
							finalized_number,
							&metrics,
							&peerset_protocol_names,
						);
					}
				}
			},
			FromOrchestra::Signal(OverseerSignal::BlockFinalized(_hash, number)) => {
				gum::trace!(target: LOG_TARGET, action = "BlockFinalized");

				debug_assert!(finalized_number < number);

				// we don't send the view updates here, but delay them until the next `ActiveLeaves`
				// otherwise it might break assumptions of some of the subsystems
				// that we never send the same `ActiveLeavesUpdate`
				finalized_number = number;
			},
		}
	}
}

/// Main driver, processing network events and overseer signals.
///
/// THIS IS A HACK. We need to ensure we never hold the mutex across an `.await` boundary
/// and `parking_lot` currently does not provide `Send`, which helps us enforce that.
/// If this breaks, we need to find another way to protect ourselves.
///
/// ```compile_fail
/// #use parking_lot::MutexGuard;
/// #fn is_send<T: Send>();
/// #is_send::<parking_lot::MutexGuard<'static, ()>();
/// ```
#[overseer::contextbounds(NetworkBridgeRx, prefix = self::overseer)]
async fn run_network_in<N, AD, Context>(
	bridge: NetworkBridgeRx<N, AD>,
	mut ctx: Context,
	network_stream: BoxStream<'static, NetworkEvent>,
) -> Result<(), Error>
where
	N: Network,
	AD: validator_discovery::AuthorityDiscovery + Clone,
{
	let NetworkBridgeRx {
		network_service,
		authority_discovery_service,
		metrics,
		sync_oracle,
		shared,
		peerset_protocol_names,
	} = bridge;

	let (task, network_event_handler) = handle_network_messages(
		ctx.sender().clone(),
		network_service.clone(),
		network_stream,
		authority_discovery_service.clone(),
		metrics.clone(),
		shared.clone(),
		peerset_protocol_names.clone(),
	)
	.remote_handle();

	ctx.spawn_blocking("network-bridge-in-network-worker", Box::pin(task))?;
	futures::pin_mut!(network_event_handler);

	let orchestra_signal_handler = run_incoming_orchestra_signals(
		ctx,
		network_service,
		authority_discovery_service,
		shared,
		sync_oracle,
		metrics,
		peerset_protocol_names,
	);

	futures::pin_mut!(orchestra_signal_handler);

	futures::future::select(orchestra_signal_handler, network_event_handler)
		.await
		.factor_first()
		.0?;
	Ok(())
}

fn construct_view(
	live_heads: impl DoubleEndedIterator<Item = Hash>,
	finalized_number: BlockNumber,
) -> View {
	View::new(live_heads.take(MAX_VIEW_HEADS), finalized_number)
}

#[overseer::contextbounds(NetworkBridgeRx, prefix = self::overseer)]
fn update_our_view<Net, Context>(
	net: &mut Net,
	ctx: &mut Context,
	live_heads: &[ActivatedLeaf],
	shared: &Shared,
	finalized_number: BlockNumber,
	metrics: &Metrics,
	peerset_protocol_names: &PeerSetProtocolNames,
) where
	Net: Network,
{
	let new_view = construct_view(live_heads.iter().map(|v| v.hash), finalized_number);

	let (validation_peers, collation_peers) = {
		let mut shared = shared.0.lock();

		// We only want to send a view update when the heads changed.
		// A change in finalized block number only is _not_ sufficient.
		//
		// If this is the first view update since becoming active, but our view is empty,
		// there is no need to send anything.
		match shared.local_view {
			Some(ref v) if v.check_heads_eq(&new_view) => return,
			None if live_heads.is_empty() => {
				shared.local_view = Some(new_view);
				return
			},
			_ => {
				shared.local_view = Some(new_view.clone());
			},
		}

		(
			shared
				.validation_peers
				.iter()
<<<<<<< HEAD
				.map(|(peer_id, peer_data)| (*peer_id, peer_data.version))
				.collect::<Vec<_>>(),
			shared.collation_peers.keys().cloned().collect::<Vec<_>>(),
=======
				.map(|(peer_id, data)| (*peer_id, data.version))
				.collect::<Vec<_>>(),
			shared
				.collation_peers
				.iter()
				.map(|(peer_id, data)| (*peer_id, data.version))
				.collect::<Vec<_>>(),
>>>>>>> aba8beef
		)
	};

	let filter_by_version = |peers: &[(PeerId, ProtocolVersion)], version| {
		peers.iter().filter(|(_, v)| v == &version).map(|(p, _)| *p).collect::<Vec<_>>()
	};

<<<<<<< HEAD
	let v1_validation_peers =
		filter_by_version(validation_peers.as_slice(), ValidationVersion::V1.into());
	let vstaging_validation_peers =
		filter_by_version(&validation_peers, ValidationVersion::VStaging.into());

	if v1_validation_peers.len() > 0 {
		send_validation_message_v1(
			net,
			v1_validation_peers,
			peerset_protocol_names,
			WireMessage::ViewUpdate(new_view.clone()),
			metrics,
		);
	}

	if vstaging_validation_peers.len() > 0 {
		send_validation_message_v2(
			net,
			vstaging_validation_peers,
			peerset_protocol_names,
			WireMessage::ViewUpdate(new_view.clone()),
			metrics,
		);
	}
=======
	let v1_validation_peers = filter_by_version(&validation_peers, ValidationVersion::V1.into());
	let v1_collation_peers = filter_by_version(&collation_peers, CollationVersion::V1.into());

	let vstaging_validation_peers =
		filter_by_version(&validation_peers, ValidationVersion::VStaging.into());
	let vstaging_collation_peers =
		filter_by_version(&collation_peers, ValidationVersion::VStaging.into());

	send_validation_message_v1(
		net,
		v1_validation_peers,
		peerset_protocol_names,
		WireMessage::ViewUpdate(new_view.clone()),
		metrics,
	);
>>>>>>> aba8beef

	send_collation_message_v1(
		net,
		v1_collation_peers,
		peerset_protocol_names,
		WireMessage::ViewUpdate(new_view.clone()),
		metrics,
	);

	send_validation_message_vstaging(
		net,
		vstaging_validation_peers,
		peerset_protocol_names,
		WireMessage::ViewUpdate(new_view.clone()),
		metrics,
	);

	send_collation_message_vstaging(
		net,
		vstaging_collation_peers,
		peerset_protocol_names,
		WireMessage::ViewUpdate(new_view),
		metrics,
	);

	let our_view = OurView::new(
		live_heads.iter().take(MAX_VIEW_HEADS).cloned().map(|a| (a.hash, a.span)),
		finalized_number,
	);

	dispatch_validation_event_to_all_unbounded(
		NetworkBridgeEvent::OurViewChange(our_view.clone()),
		ctx.sender(),
	);

	dispatch_collation_event_to_all_unbounded(
		NetworkBridgeEvent::OurViewChange(our_view),
		ctx.sender(),
	);
}

// Handle messages on a specific v1 peer-set. The peer is expected to be connected on that
// peer-set.
fn handle_peer_messages<RawMessage: Decode, OutMessage: From<RawMessage>>(
	peer: PeerId,
	peer_set: PeerSet,
	peers: &mut HashMap<PeerId, PeerData>,
	messages: Vec<Bytes>,
	metrics: &Metrics,
) -> (Vec<NetworkBridgeEvent<OutMessage>>, Vec<Rep>) {
	let peer_data = match peers.get_mut(&peer) {
		None => return (Vec::new(), vec![UNCONNECTED_PEERSET_COST]),
		Some(d) => d,
	};

	let mut outgoing_events = Vec::with_capacity(messages.len());
	let mut reports = Vec::new();

	for message in messages {
		metrics.on_notification_received(peer_set, peer_data.version, message.len());
		let message = match WireMessage::<RawMessage>::decode_all(&mut message.as_ref()) {
			Err(_) => {
				reports.push(MALFORMED_MESSAGE_COST);
				continue
			},
			Ok(m) => m,
		};

		outgoing_events.push(match message {
			WireMessage::ViewUpdate(new_view) => {
				if new_view.len() > MAX_VIEW_HEADS ||
					new_view.finalized_number < peer_data.view.finalized_number
				{
					reports.push(MALFORMED_VIEW_COST);
					continue
				} else if new_view.is_empty() {
					reports.push(EMPTY_VIEW_COST);
					continue
				} else if new_view == peer_data.view {
					continue
				} else {
					peer_data.view = new_view;

					NetworkBridgeEvent::PeerViewChange(peer, peer_data.view.clone())
				}
			},
			WireMessage::ProtocolMessage(message) =>
				NetworkBridgeEvent::PeerMessage(peer, message.into()),
		})
	}

	(outgoing_events, reports)
}

<<<<<<< HEAD
=======
fn send_validation_message_v1(
	net: &mut impl Network,
	peers: Vec<PeerId>,
	peerset_protocol_names: &PeerSetProtocolNames,
	message: WireMessage<protocol_v1::ValidationProtocol>,
	metrics: &Metrics,
) {
	send_message(
		net,
		peers,
		PeerSet::Validation,
		ValidationVersion::V1.into(),
		peerset_protocol_names,
		message,
		metrics,
	);
}

fn send_collation_message_v1(
	net: &mut impl Network,
	peers: Vec<PeerId>,
	peerset_protocol_names: &PeerSetProtocolNames,
	message: WireMessage<protocol_v1::CollationProtocol>,
	metrics: &Metrics,
) {
	send_message(
		net,
		peers,
		PeerSet::Collation,
		CollationVersion::V1.into(),
		peerset_protocol_names,
		message,
		metrics,
	);
}

fn send_validation_message_vstaging(
	net: &mut impl Network,
	peers: Vec<PeerId>,
	protocol_names: &PeerSetProtocolNames,
	message: WireMessage<protocol_vstaging::ValidationProtocol>,
	metrics: &Metrics,
) {
	send_message(
		net,
		peers,
		PeerSet::Validation,
		ValidationVersion::VStaging.into(),
		protocol_names,
		message,
		metrics,
	);
}

fn send_collation_message_vstaging(
	net: &mut impl Network,
	peers: Vec<PeerId>,
	protocol_names: &PeerSetProtocolNames,
	message: WireMessage<protocol_vstaging::CollationProtocol>,
	metrics: &Metrics,
) {
	send_message(
		net,
		peers,
		PeerSet::Collation,
		CollationVersion::VStaging.into(),
		protocol_names,
		message,
		metrics,
	);
}

>>>>>>> aba8beef
async fn dispatch_validation_event_to_all(
	event: NetworkBridgeEvent<net_protocol::VersionedValidationProtocol>,
	ctx: &mut impl overseer::NetworkBridgeRxSenderTrait,
) {
	dispatch_validation_events_to_all(std::iter::once(event), ctx).await
}

async fn dispatch_collation_event_to_all(
	event: NetworkBridgeEvent<net_protocol::VersionedCollationProtocol>,
	ctx: &mut impl overseer::NetworkBridgeRxSenderTrait,
) {
	dispatch_collation_events_to_all(std::iter::once(event), ctx).await
}

fn dispatch_validation_event_to_all_unbounded(
	event: NetworkBridgeEvent<net_protocol::VersionedValidationProtocol>,
	sender: &mut impl overseer::NetworkBridgeRxSenderTrait,
) {
	event
		.focus()
		.ok()
		.map(StatementDistributionMessage::from)
		.and_then(|msg| Some(sender.send_unbounded_message(msg)));
	event
		.focus()
		.ok()
		.map(BitfieldDistributionMessage::from)
		.and_then(|msg| Some(sender.send_unbounded_message(msg)));
	event
		.focus()
		.ok()
		.map(ApprovalDistributionMessage::from)
		.and_then(|msg| Some(sender.send_unbounded_message(msg)));
	event
		.focus()
		.ok()
		.map(GossipSupportMessage::from)
		.and_then(|msg| Some(sender.send_unbounded_message(msg)));
}

fn dispatch_collation_event_to_all_unbounded(
	event: NetworkBridgeEvent<net_protocol::VersionedCollationProtocol>,
	sender: &mut impl overseer::NetworkBridgeRxSenderTrait,
) {
	if let Ok(msg) = event.focus() {
		sender.send_unbounded_message(CollatorProtocolMessage::NetworkBridgeUpdate(msg))
	}
}

async fn dispatch_validation_events_to_all<I>(
	events: I,
	sender: &mut impl overseer::NetworkBridgeRxSenderTrait,
) where
	I: IntoIterator<Item = NetworkBridgeEvent<net_protocol::VersionedValidationProtocol>>,
	I::IntoIter: Send,
{
	for event in events {
		sender
			.send_messages(event.focus().map(StatementDistributionMessage::from))
			.await;
		sender.send_messages(event.focus().map(BitfieldDistributionMessage::from)).await;
		sender.send_messages(event.focus().map(ApprovalDistributionMessage::from)).await;
		sender.send_messages(event.focus().map(GossipSupportMessage::from)).await;
	}
}

async fn dispatch_collation_events_to_all<I>(
	events: I,
	ctx: &mut impl overseer::NetworkBridgeRxSenderTrait,
) where
	I: IntoIterator<Item = NetworkBridgeEvent<net_protocol::VersionedCollationProtocol>>,
	I::IntoIter: Send,
{
	let messages_for = |event: NetworkBridgeEvent<net_protocol::VersionedCollationProtocol>| {
		event.focus().ok().map(|m| CollatorProtocolMessage::NetworkBridgeUpdate(m))
	};

	ctx.send_messages(events.into_iter().flat_map(messages_for)).await
}<|MERGE_RESOLUTION|>--- conflicted
+++ resolved
@@ -65,7 +65,8 @@
 ///
 /// Defines the `Network` trait with an implementation for an `Arc<NetworkService>`.
 use crate::network::{
-	send_collation_message_v1, send_validation_message_v1, send_validation_message_v2, Network,
+	send_collation_message_v1, send_collation_message_v2, send_validation_message_v1,
+	send_validation_message_v2, Network,
 };
 use crate::{network::get_peer_id_by_authority_id, WireMessage};
 
@@ -251,34 +252,18 @@
 						match ValidationVersion::try_from(version)
 							.expect("try_get_protocol has already checked version is known; qed")
 						{
-<<<<<<< HEAD
 							ValidationVersion::V1 => send_validation_message_v1(
 								&mut network_service,
 								vec![peer],
-=======
-							ValidationVersion::V1 => send_message(
-								&mut network_service,
-								vec![peer],
-								PeerSet::Validation,
-								version,
->>>>>>> aba8beef
 								&peerset_protocol_names,
 								WireMessage::<protocol_v1::ValidationProtocol>::ViewUpdate(
 									local_view,
 								),
 								&metrics,
 							),
-<<<<<<< HEAD
 							ValidationVersion::VStaging => send_validation_message_v2(
 								&mut network_service,
 								vec![peer],
-=======
-							ValidationVersion::VStaging => send_message(
-								&mut network_service,
-								vec![peer],
-								PeerSet::Validation,
-								version,
->>>>>>> aba8beef
 								&peerset_protocol_names,
 								WireMessage::<protocol_vstaging::ValidationProtocol>::ViewUpdate(
 									local_view,
@@ -302,34 +287,21 @@
 						)
 						.await;
 
-<<<<<<< HEAD
-						send_collation_message_v1(
-							&mut network_service,
-							vec![peer],
-							&peerset_protocol_names,
-							WireMessage::<protocol_v1::CollationProtocol>::ViewUpdate(local_view),
-							&metrics,
-						);
-=======
 						match CollationVersion::try_from(version)
 							.expect("try_get_protocol has already checked version is known; qed")
 						{
-							CollationVersion::V1 => send_message(
+							CollationVersion::V1 => send_collation_message_v1(
 								&mut network_service,
 								vec![peer],
-								PeerSet::Collation,
-								version,
 								&peerset_protocol_names,
 								WireMessage::<protocol_v1::CollationProtocol>::ViewUpdate(
 									local_view,
 								),
 								&metrics,
 							),
-							CollationVersion::VStaging => send_message(
+							CollationVersion::VStaging => send_collation_message_v2(
 								&mut network_service,
 								vec![peer],
-								PeerSet::Collation,
-								version,
 								&peerset_protocol_names,
 								WireMessage::<protocol_vstaging::CollationProtocol>::ViewUpdate(
 									local_view,
@@ -337,7 +309,6 @@
 								&metrics,
 							),
 						}
->>>>>>> aba8beef
 					},
 				}
 			},
@@ -483,37 +454,6 @@
 				);
 
 				if !v_messages.is_empty() {
-<<<<<<< HEAD
-					let (events, reports) =
-						if expected_versions[PeerSet::Validation] ==
-							Some(ValidationVersion::V1.into())
-						{
-							handle_peer_messages::<protocol_v1::ValidationProtocol, _>(
-								remote,
-								PeerSet::Validation,
-								&mut shared.0.lock().validation_peers,
-								v_messages,
-								&metrics,
-							)
-						} else if expected_versions[PeerSet::Validation] ==
-							Some(ValidationVersion::VStaging.into())
-						{
-							handle_peer_messages::<protocol_vstaging::ValidationProtocol, _>(
-								remote,
-								PeerSet::Validation,
-								&mut shared.0.lock().validation_peers,
-								v_messages,
-								&metrics,
-							)
-						} else {
-							gum::warn!(
-								target: LOG_TARGET,
-								version = ?expected_versions[PeerSet::Validation],
-								"Major logic bug. Peer somehow has unsupported validation protocol version."
-							);
-
-							never!("Only version 1/2 is supported; peer set connection checked above; qed");
-=======
 					let (events, reports) = if expected_versions[PeerSet::Validation] ==
 						Some(ValidationVersion::V1.into())
 					{
@@ -542,7 +482,6 @@
 						);
 
 						never!("Only versions 1 and 2 are supported; peer set connection checked above; qed");
->>>>>>> aba8beef
 
 						// If a peer somehow triggers this, we'll disconnect them
 						// eventually.
@@ -557,25 +496,6 @@
 				}
 
 				if !c_messages.is_empty() {
-<<<<<<< HEAD
-					let (events, reports) =
-						if expected_versions[PeerSet::Collation] ==
-							Some(CollationVersion::V1.into())
-						{
-							handle_peer_messages::<protocol_v1::CollationProtocol, _>(
-								remote,
-								PeerSet::Collation,
-								&mut shared.0.lock().collation_peers,
-								c_messages,
-								&metrics,
-							)
-						} else {
-							gum::warn!(
-								target: LOG_TARGET,
-								version = ?expected_versions[PeerSet::Collation],
-								"Major logic bug. Peer somehow has unsupported collation protocol version."
-							);
-=======
 					let (events, reports) = if expected_versions[PeerSet::Collation] ==
 						Some(CollationVersion::V1.into())
 					{
@@ -602,7 +522,6 @@
 							version = ?expected_versions[PeerSet::Collation],
 							"Major logic bug. Peer somehow has unsupported collation protocol version."
 						);
->>>>>>> aba8beef
 
 						never!("Only versions 1 and 2 are supported; peer set connection checked above; qed");
 
@@ -877,11 +796,6 @@
 			shared
 				.validation_peers
 				.iter()
-<<<<<<< HEAD
-				.map(|(peer_id, peer_data)| (*peer_id, peer_data.version))
-				.collect::<Vec<_>>(),
-			shared.collation_peers.keys().cloned().collect::<Vec<_>>(),
-=======
 				.map(|(peer_id, data)| (*peer_id, data.version))
 				.collect::<Vec<_>>(),
 			shared
@@ -889,7 +803,6 @@
 				.iter()
 				.map(|(peer_id, data)| (*peer_id, data.version))
 				.collect::<Vec<_>>(),
->>>>>>> aba8beef
 		)
 	};
 
@@ -897,32 +810,6 @@
 		peers.iter().filter(|(_, v)| v == &version).map(|(p, _)| *p).collect::<Vec<_>>()
 	};
 
-<<<<<<< HEAD
-	let v1_validation_peers =
-		filter_by_version(validation_peers.as_slice(), ValidationVersion::V1.into());
-	let vstaging_validation_peers =
-		filter_by_version(&validation_peers, ValidationVersion::VStaging.into());
-
-	if v1_validation_peers.len() > 0 {
-		send_validation_message_v1(
-			net,
-			v1_validation_peers,
-			peerset_protocol_names,
-			WireMessage::ViewUpdate(new_view.clone()),
-			metrics,
-		);
-	}
-
-	if vstaging_validation_peers.len() > 0 {
-		send_validation_message_v2(
-			net,
-			vstaging_validation_peers,
-			peerset_protocol_names,
-			WireMessage::ViewUpdate(new_view.clone()),
-			metrics,
-		);
-	}
-=======
 	let v1_validation_peers = filter_by_version(&validation_peers, ValidationVersion::V1.into());
 	let v1_collation_peers = filter_by_version(&collation_peers, CollationVersion::V1.into());
 
@@ -938,7 +825,6 @@
 		WireMessage::ViewUpdate(new_view.clone()),
 		metrics,
 	);
->>>>>>> aba8beef
 
 	send_collation_message_v1(
 		net,
@@ -948,7 +834,7 @@
 		metrics,
 	);
 
-	send_validation_message_vstaging(
+	send_validation_message_v2(
 		net,
 		vstaging_validation_peers,
 		peerset_protocol_names,
@@ -956,7 +842,7 @@
 		metrics,
 	);
 
-	send_collation_message_vstaging(
+	send_collation_message_v2(
 		net,
 		vstaging_collation_peers,
 		peerset_protocol_names,
@@ -1033,81 +919,6 @@
 	(outgoing_events, reports)
 }
 
-<<<<<<< HEAD
-=======
-fn send_validation_message_v1(
-	net: &mut impl Network,
-	peers: Vec<PeerId>,
-	peerset_protocol_names: &PeerSetProtocolNames,
-	message: WireMessage<protocol_v1::ValidationProtocol>,
-	metrics: &Metrics,
-) {
-	send_message(
-		net,
-		peers,
-		PeerSet::Validation,
-		ValidationVersion::V1.into(),
-		peerset_protocol_names,
-		message,
-		metrics,
-	);
-}
-
-fn send_collation_message_v1(
-	net: &mut impl Network,
-	peers: Vec<PeerId>,
-	peerset_protocol_names: &PeerSetProtocolNames,
-	message: WireMessage<protocol_v1::CollationProtocol>,
-	metrics: &Metrics,
-) {
-	send_message(
-		net,
-		peers,
-		PeerSet::Collation,
-		CollationVersion::V1.into(),
-		peerset_protocol_names,
-		message,
-		metrics,
-	);
-}
-
-fn send_validation_message_vstaging(
-	net: &mut impl Network,
-	peers: Vec<PeerId>,
-	protocol_names: &PeerSetProtocolNames,
-	message: WireMessage<protocol_vstaging::ValidationProtocol>,
-	metrics: &Metrics,
-) {
-	send_message(
-		net,
-		peers,
-		PeerSet::Validation,
-		ValidationVersion::VStaging.into(),
-		protocol_names,
-		message,
-		metrics,
-	);
-}
-
-fn send_collation_message_vstaging(
-	net: &mut impl Network,
-	peers: Vec<PeerId>,
-	protocol_names: &PeerSetProtocolNames,
-	message: WireMessage<protocol_vstaging::CollationProtocol>,
-	metrics: &Metrics,
-) {
-	send_message(
-		net,
-		peers,
-		PeerSet::Collation,
-		CollationVersion::VStaging.into(),
-		protocol_names,
-		message,
-		metrics,
-	);
-}
-
->>>>>>> aba8beef
 async fn dispatch_validation_event_to_all(
 	event: NetworkBridgeEvent<net_protocol::VersionedValidationProtocol>,
 	ctx: &mut impl overseer::NetworkBridgeRxSenderTrait,
