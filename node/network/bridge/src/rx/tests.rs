--- conflicted
+++ resolved
@@ -438,27 +438,12 @@
 
 		handle.await_mode_switch().await;
 
-<<<<<<< HEAD
-		network_handle
-			.connect_peer(
-				peer.clone(),
-				ValidationVersion::V1,
-				PeerSet::Validation,
-				ObservedRole::Full,
-			)
-			.await;
-		network_handle
-			.connect_peer(
-				peer.clone(),
-				ValidationVersion::V1,
-				PeerSet::Collation,
-				ObservedRole::Full,
-			)
-			.await;
-=======
-		network_handle.connect_peer(peer, PeerSet::Validation, ObservedRole::Full).await;
-		network_handle.connect_peer(peer, PeerSet::Collation, ObservedRole::Full).await;
->>>>>>> 56d45fe3
+		network_handle
+			.connect_peer(peer, ValidationVersion::V1, PeerSet::Validation, ObservedRole::Full)
+			.await;
+		network_handle
+			.connect_peer(peer, ValidationVersion::V1, PeerSet::Collation, ObservedRole::Full)
+			.await;
 
 		await_peer_connections(&shared, 1, 1).await;
 
@@ -503,27 +488,10 @@
 		handle.await_mode_switch().await;
 
 		network_handle
-<<<<<<< HEAD
-			.connect_peer(
-				peer_a.clone(),
-				ValidationVersion::V1,
-				PeerSet::Validation,
-				ObservedRole::Full,
-			)
-			.await;
-		network_handle
-			.connect_peer(
-				peer_b.clone(),
-				ValidationVersion::V1,
-				PeerSet::Collation,
-				ObservedRole::Full,
-			)
-=======
-			.connect_peer(peer_a, PeerSet::Validation, ObservedRole::Full)
-			.await;
-		network_handle
-			.connect_peer(peer_b, PeerSet::Collation, ObservedRole::Full)
->>>>>>> 56d45fe3
+			.connect_peer(peer_a, ValidationVersion::V1, PeerSet::Validation, ObservedRole::Full)
+			.await;
+		network_handle
+			.connect_peer(peer_b, ValidationVersion::V1, PeerSet::Collation, ObservedRole::Full)
 			.await;
 
 		await_peer_connections(&shared, 1, 1).await;
@@ -583,27 +551,10 @@
 		assert_ne!(peer_a, peer_b);
 
 		network_handle
-<<<<<<< HEAD
-			.connect_peer(
-				peer_a.clone(),
-				ValidationVersion::V1,
-				PeerSet::Validation,
-				ObservedRole::Full,
-			)
-			.await;
-		network_handle
-			.connect_peer(
-				peer_b.clone(),
-				ValidationVersion::V1,
-				PeerSet::Collation,
-				ObservedRole::Full,
-			)
-=======
-			.connect_peer(peer_a, PeerSet::Validation, ObservedRole::Full)
-			.await;
-		network_handle
-			.connect_peer(peer_b, PeerSet::Collation, ObservedRole::Full)
->>>>>>> 56d45fe3
+			.connect_peer(peer_a, ValidationVersion::V1, PeerSet::Validation, ObservedRole::Full)
+			.await;
+		network_handle
+			.connect_peer(peer_b, ValidationVersion::V1, PeerSet::Collation, ObservedRole::Full)
 			.await;
 
 		await_peer_connections(&shared, 1, 1).await;
@@ -695,27 +646,10 @@
 		let peer_b = PeerId::random();
 
 		network_handle
-<<<<<<< HEAD
-			.connect_peer(
-				peer_a.clone(),
-				ValidationVersion::V1,
-				PeerSet::Validation,
-				ObservedRole::Full,
-			)
-			.await;
-		network_handle
-			.connect_peer(
-				peer_b.clone(),
-				ValidationVersion::V1,
-				PeerSet::Validation,
-				ObservedRole::Full,
-			)
-=======
-			.connect_peer(peer_a, PeerSet::Validation, ObservedRole::Full)
-			.await;
-		network_handle
-			.connect_peer(peer_b, PeerSet::Validation, ObservedRole::Full)
->>>>>>> 56d45fe3
+			.connect_peer(peer_a, ValidationVersion::V1, PeerSet::Validation, ObservedRole::Full)
+			.await;
+		network_handle
+			.connect_peer(peer_b, ValidationVersion::V1, PeerSet::Validation, ObservedRole::Full)
 			.await;
 
 		await_peer_connections(&shared, 2, 0).await;
@@ -772,18 +706,9 @@
 
 		let peer = PeerId::random();
 
-<<<<<<< HEAD
-		network_handle
-			.connect_peer(
-				peer.clone(),
-				ValidationVersion::V1,
-				PeerSet::Validation,
-				ObservedRole::Full,
-			)
-			.await;
-=======
-		network_handle.connect_peer(peer, PeerSet::Validation, ObservedRole::Full).await;
->>>>>>> 56d45fe3
+		network_handle
+			.connect_peer(peer, ValidationVersion::V1, PeerSet::Validation, ObservedRole::Full)
+			.await;
 
 		await_peer_connections(&shared, 1, 0).await;
 
@@ -833,18 +758,9 @@
 
 		let peer = PeerId::random();
 
-<<<<<<< HEAD
-		network_handle
-			.connect_peer(
-				peer.clone(),
-				ValidationVersion::V1,
-				PeerSet::Validation,
-				ObservedRole::Full,
-			)
-			.await;
-=======
-		network_handle.connect_peer(peer, PeerSet::Validation, ObservedRole::Full).await;
->>>>>>> 56d45fe3
+		network_handle
+			.connect_peer(peer, ValidationVersion::V1, PeerSet::Validation, ObservedRole::Full)
+			.await;
 
 		await_peer_connections(&shared, 1, 0).await;
 
@@ -917,27 +833,12 @@
 
 		let peer = PeerId::random();
 
-<<<<<<< HEAD
-		network_handle
-			.connect_peer(
-				peer.clone(),
-				ValidationVersion::V1,
-				PeerSet::Validation,
-				ObservedRole::Full,
-			)
-			.await;
-		network_handle
-			.connect_peer(
-				peer.clone(),
-				ValidationVersion::V1,
-				PeerSet::Collation,
-				ObservedRole::Full,
-			)
-			.await;
-=======
-		network_handle.connect_peer(peer, PeerSet::Validation, ObservedRole::Full).await;
-		network_handle.connect_peer(peer, PeerSet::Collation, ObservedRole::Full).await;
->>>>>>> 56d45fe3
+		network_handle
+			.connect_peer(peer, ValidationVersion::V1, PeerSet::Validation, ObservedRole::Full)
+			.await;
+		network_handle
+			.connect_peer(peer, ValidationVersion::V1, PeerSet::Collation, ObservedRole::Full)
+			.await;
 
 		await_peer_connections(&shared, 1, 1).await;
 
@@ -1024,27 +925,10 @@
 		let peer_b = PeerId::random();
 
 		network_handle
-<<<<<<< HEAD
-			.connect_peer(
-				peer_a.clone(),
-				ValidationVersion::V1,
-				PeerSet::Validation,
-				ObservedRole::Full,
-			)
-			.await;
-		network_handle
-			.connect_peer(
-				peer_b.clone(),
-				ValidationVersion::V1,
-				PeerSet::Collation,
-				ObservedRole::Full,
-			)
-=======
-			.connect_peer(peer_a, PeerSet::Validation, ObservedRole::Full)
-			.await;
-		network_handle
-			.connect_peer(peer_b, PeerSet::Collation, ObservedRole::Full)
->>>>>>> 56d45fe3
+			.connect_peer(peer_a, ValidationVersion::V1, PeerSet::Validation, ObservedRole::Full)
+			.await;
+		network_handle
+			.connect_peer(peer_b, ValidationVersion::V1, PeerSet::Collation, ObservedRole::Full)
 			.await;
 
 		await_peer_connections(&shared, 1, 1).await;
@@ -1145,27 +1029,12 @@
 
 		let peer = PeerId::random();
 
-<<<<<<< HEAD
-		network_handle
-			.connect_peer(
-				peer.clone(),
-				ValidationVersion::V1,
-				PeerSet::Validation,
-				ObservedRole::Full,
-			)
-			.await;
-		network_handle
-			.connect_peer(
-				peer.clone(),
-				ValidationVersion::V1,
-				PeerSet::Collation,
-				ObservedRole::Full,
-			)
-			.await;
-=======
-		network_handle.connect_peer(peer, PeerSet::Validation, ObservedRole::Full).await;
-		network_handle.connect_peer(peer, PeerSet::Collation, ObservedRole::Full).await;
->>>>>>> 56d45fe3
+		network_handle
+			.connect_peer(peer, ValidationVersion::V1, PeerSet::Validation, ObservedRole::Full)
+			.await;
+		network_handle
+			.connect_peer(peer, ValidationVersion::V1, PeerSet::Collation, ObservedRole::Full)
+			.await;
 
 		await_peer_connections(&shared, 1, 1).await;
 
@@ -1250,16 +1119,7 @@
 		let peer_a = PeerId::random();
 
 		network_handle
-<<<<<<< HEAD
-			.connect_peer(
-				peer_a.clone(),
-				ValidationVersion::V1,
-				PeerSet::Validation,
-				ObservedRole::Full,
-			)
-=======
-			.connect_peer(peer_a, PeerSet::Validation, ObservedRole::Full)
->>>>>>> 56d45fe3
+			.connect_peer(peer_a, ValidationVersion::V1, PeerSet::Validation, ObservedRole::Full)
 			.await;
 
 		await_peer_connections(&shared, 1, 0).await;
@@ -1302,16 +1162,7 @@
 		let peer_a = PeerId::random();
 
 		network_handle
-<<<<<<< HEAD
-			.connect_peer(
-				peer_a.clone(),
-				ValidationVersion::V1,
-				PeerSet::Validation,
-				ObservedRole::Full,
-			)
-=======
-			.connect_peer(peer_a, PeerSet::Validation, ObservedRole::Full)
->>>>>>> 56d45fe3
+			.connect_peer(peer_a, ValidationVersion::V1, PeerSet::Validation, ObservedRole::Full)
 			.await;
 
 		await_peer_connections(&shared, 1, 0).await;
@@ -1463,7 +1314,7 @@
 
 		network_handle
 			.connect_peer(
-				peer.clone(),
+				peer,
 				ValidationVersion::VStaging,
 				PeerSet::Validation,
 				ObservedRole::Full,
@@ -1474,7 +1325,7 @@
 		{
 			assert_sends_validation_event_to_all(
 				NetworkBridgeEvent::PeerConnected(
-					peer.clone(),
+					peer,
 					ObservedRole::Full,
 					ValidationVersion::VStaging.into(),
 					None,
@@ -1484,7 +1335,7 @@
 			.await;
 
 			assert_sends_validation_event_to_all(
-				NetworkBridgeEvent::PeerViewChange(peer.clone(), View::default()),
+				NetworkBridgeEvent::PeerViewChange(peer, View::default()),
 				&mut virtual_overseer,
 			)
 			.await;
@@ -1499,7 +1350,7 @@
 
 		network_handle
 			.peer_message(
-				peer.clone(),
+				peer,
 				PeerSet::Validation,
 				WireMessage::ProtocolMessage(msg.clone()).encode(),
 			)
@@ -1533,7 +1384,7 @@
 
 		network_handle
 			.peer_message(
-				peer.clone(),
+				peer,
 				PeerSet::Validation,
 				WireMessage::ProtocolMessage(msg.clone()).encode(),
 			)
