// Copyright (C) Parity Technologies (UK) Ltd.
// This file is part of Polkadot.

// Polkadot is free software: you can redistribute it and/or modify
// it under the terms of the GNU General Public License as published by
// the Free Software Foundation, either version 3 of the License, or
// (at your option) any later version.

// Polkadot is distributed in the hope that it will be useful,
// but WITHOUT ANY WARRANTY; without even the implied warranty of
// MERCHANTABILITY or FITNESS FOR A PARTICULAR PURPOSE.  See the
// GNU General Public License for more details.

// You should have received a copy of the GNU General Public License
// along with Polkadot.  If not, see <http://www.gnu.org/licenses/>.

use super::*;
use futures::{executor, stream::BoxStream};
use polkadot_node_subsystem_util::TimeoutExt;

use async_trait::async_trait;
use parking_lot::Mutex;
use std::collections::HashSet;

use sc_network::{Event as NetworkEvent, IfDisconnected, ProtocolName, ReputationChange};

use polkadot_node_network_protocol::{
	peer_set::PeerSetProtocolNames,
	request_response::{outgoing::Requests, ReqProtocolNames},
	ObservedRole, Versioned,
};
use polkadot_node_subsystem::{FromOrchestra, OverseerSignal};
use polkadot_node_subsystem_test_helpers::TestSubsystemContextHandle;
use polkadot_node_subsystem_util::metered;
use polkadot_primitives::{AuthorityDiscoveryId, Hash};
use polkadot_primitives_test_helpers::dummy_collator_signature;
use sc_network::Multiaddr;
use sp_keyring::Sr25519Keyring;

const TIMEOUT: std::time::Duration = polkadot_node_subsystem_test_helpers::TestSubsystemContextHandle::<NetworkBridgeTxMessage>::TIMEOUT;

use crate::{network::Network, validator_discovery::AuthorityDiscovery};

#[derive(Debug, PartialEq)]
pub enum NetworkAction {
	/// Note a change in reputation for a peer.
	ReputationChange(PeerId, ReputationChange),
	/// Disconnect a peer from the given peer-set.
	DisconnectPeer(PeerId, PeerSet),
	/// Write a notification to a given peer on the given peer-set.
	WriteNotification(PeerId, PeerSet, Vec<u8>),
}

// The subsystem's view of the network - only supports a single call to `event_stream`.
#[derive(Clone)]
struct TestNetwork {
	net_events: Arc<Mutex<Option<metered::MeteredReceiver<NetworkEvent>>>>,
	action_tx: Arc<Mutex<metered::UnboundedMeteredSender<NetworkAction>>>,
	peerset_protocol_names: Arc<PeerSetProtocolNames>,
}

#[derive(Clone, Debug)]
struct TestAuthorityDiscovery;

// The test's view of the network. This receives updates from the subsystem in the form
// of `NetworkAction`s.
struct TestNetworkHandle {
	action_rx: metered::UnboundedMeteredReceiver<NetworkAction>,
	net_tx: metered::MeteredSender<NetworkEvent>,
	peerset_protocol_names: PeerSetProtocolNames,
}

fn new_test_network(
	peerset_protocol_names: PeerSetProtocolNames,
) -> (TestNetwork, TestNetworkHandle, TestAuthorityDiscovery) {
	let (net_tx, net_rx) = metered::channel(10);
	let (action_tx, action_rx) = metered::unbounded();

	(
		TestNetwork {
			net_events: Arc::new(Mutex::new(Some(net_rx))),
			action_tx: Arc::new(Mutex::new(action_tx)),
			peerset_protocol_names: Arc::new(peerset_protocol_names.clone()),
		},
		TestNetworkHandle { action_rx, net_tx, peerset_protocol_names },
		TestAuthorityDiscovery,
	)
}

#[async_trait]
impl Network for TestNetwork {
	fn event_stream(&mut self) -> BoxStream<'static, NetworkEvent> {
		self.net_events
			.lock()
			.take()
			.expect("Subsystem made more than one call to `event_stream`")
			.boxed()
	}

	async fn set_reserved_peers(
		&mut self,
		_protocol: ProtocolName,
		_: HashSet<Multiaddr>,
	) -> Result<(), String> {
		Ok(())
	}

	async fn remove_from_peers_set(
		&mut self,
		_protocol: ProtocolName,
		_: Vec<PeerId>,
	) -> Result<(), String> {
		Ok(())
	}

	async fn start_request<AD: AuthorityDiscovery>(
		&self,
		_: &mut AD,
		_: Requests,
		_: &ReqProtocolNames,
		_: IfDisconnected,
	) {
	}

	fn report_peer(&self, who: PeerId, rep: ReputationChange) {
		self.action_tx
			.lock()
			.unbounded_send(NetworkAction::ReputationChange(who, rep))
			.unwrap();
	}

	fn disconnect_peer(&self, who: PeerId, protocol: ProtocolName) {
		let (peer_set, _) = self.peerset_protocol_names.try_get_protocol(&protocol).unwrap();

		self.action_tx
			.lock()
			.unbounded_send(NetworkAction::DisconnectPeer(who, peer_set))
			.unwrap();
	}

	fn write_notification(&self, who: PeerId, protocol: ProtocolName, message: Vec<u8>) {
		let (peer_set, _) = self.peerset_protocol_names.try_get_protocol(&protocol).unwrap();

		self.action_tx
			.lock()
			.unbounded_send(NetworkAction::WriteNotification(who, peer_set, message))
			.unwrap();
	}
}

#[async_trait]
impl validator_discovery::AuthorityDiscovery for TestAuthorityDiscovery {
	async fn get_addresses_by_authority_id(
		&mut self,
		_authority: AuthorityDiscoveryId,
	) -> Option<HashSet<Multiaddr>> {
		None
	}

	async fn get_authority_ids_by_peer_id(
		&mut self,
		_peer_id: PeerId,
	) -> Option<HashSet<AuthorityDiscoveryId>> {
		None
	}
}

impl TestNetworkHandle {
	// Get the next network action.
	async fn next_network_action(&mut self) -> NetworkAction {
		self.action_rx.next().await.expect("subsystem concluded early")
	}

	async fn connect_peer(
		&mut self,
		peer: PeerId,
		protocol_version: ValidationVersion,
		peer_set: PeerSet,
		role: ObservedRole,
	) {
		let protocol_version = ProtocolVersion::from(protocol_version);
		self.send_network_event(NetworkEvent::NotificationStreamOpened {
			remote: peer,
			protocol: self.peerset_protocol_names.get_name(peer_set, protocol_version),
			negotiated_fallback: None,
			role: role.into(),
			received_handshake: vec![],
		})
		.await;
	}

	async fn send_network_event(&mut self, event: NetworkEvent) {
		self.net_tx.send(event).await.expect("subsystem concluded early");
	}
}

type VirtualOverseer = TestSubsystemContextHandle<NetworkBridgeTxMessage>;

struct TestHarness {
	network_handle: TestNetworkHandle,
	virtual_overseer: VirtualOverseer,
}

fn test_harness<T: Future<Output = VirtualOverseer>>(test: impl FnOnce(TestHarness) -> T) {
	let genesis_hash = Hash::repeat_byte(0xff);
	let fork_id = None;
	let req_protocol_names = ReqProtocolNames::new(genesis_hash, fork_id);
	let peerset_protocol_names = PeerSetProtocolNames::new(genesis_hash, fork_id);

	let pool = sp_core::testing::TaskExecutor::new();
	let (network, network_handle, discovery) = new_test_network(peerset_protocol_names.clone());

	let (context, virtual_overseer) =
		polkadot_node_subsystem_test_helpers::make_subsystem_context(pool);

	let bridge_out = NetworkBridgeTx::new(
		network,
		discovery,
		Metrics(None),
		req_protocol_names,
		peerset_protocol_names,
	);

	let network_bridge_out_fut = run_network_out(bridge_out, context)
		.map_err(|e| panic!("bridge-out subsystem execution failed {:?}", e))
		.map(|_| ());

	let test_fut = test(TestHarness { network_handle, virtual_overseer });

	futures::pin_mut!(test_fut);
	futures::pin_mut!(network_bridge_out_fut);

	let _ = executor::block_on(future::join(
		async move {
			let mut virtual_overseer = test_fut.await;
			virtual_overseer.send(FromOrchestra::Signal(OverseerSignal::Conclude)).await;
		},
		network_bridge_out_fut,
	));
}

#[test]
fn send_messages_to_peers() {
	test_harness(|test_harness| async move {
		let TestHarness { mut network_handle, mut virtual_overseer } = test_harness;

		let peer = PeerId::random();

		network_handle
<<<<<<< HEAD
			.connect_peer(
				peer.clone(),
				ValidationVersion::V1,
				PeerSet::Validation,
				ObservedRole::Full,
			)
=======
			.connect_peer(peer, PeerSet::Validation, ObservedRole::Full)
>>>>>>> 56d45fe3
			.timeout(TIMEOUT)
			.await
			.expect("Timeout does not occur");

		// the outgoing side does not consume network messages
		// so the single item sink has to be free explicitly

		network_handle
<<<<<<< HEAD
			.connect_peer(
				peer.clone(),
				ValidationVersion::V1,
				PeerSet::Collation,
				ObservedRole::Full,
			)
=======
			.connect_peer(peer, PeerSet::Collation, ObservedRole::Full)
>>>>>>> 56d45fe3
			.timeout(TIMEOUT)
			.await
			.expect("Timeout does not occur");

		// send a validation protocol message.

		{
			let approval_distribution_message =
				protocol_v1::ApprovalDistributionMessage::Approvals(Vec::new());

			let message_v1 = protocol_v1::ValidationProtocol::ApprovalDistribution(
				approval_distribution_message.clone(),
			);

			virtual_overseer
				.send(FromOrchestra::Communication {
					msg: NetworkBridgeTxMessage::SendValidationMessage(
						vec![peer],
						Versioned::V1(message_v1.clone()),
					),
				})
				.timeout(TIMEOUT)
				.await
				.expect("Timeout does not occur");

			assert_eq!(
				network_handle
					.next_network_action()
					.timeout(TIMEOUT)
					.await
					.expect("Timeout does not occur"),
				NetworkAction::WriteNotification(
					peer,
					PeerSet::Validation,
					WireMessage::ProtocolMessage(message_v1).encode(),
				)
			);
		}

		// send a collation protocol message.

		{
			let collator_protocol_message = protocol_v1::CollatorProtocolMessage::Declare(
				Sr25519Keyring::Alice.public().into(),
				0_u32.into(),
				dummy_collator_signature(),
			);

			let message_v1 =
				protocol_v1::CollationProtocol::CollatorProtocol(collator_protocol_message.clone());

			virtual_overseer
				.send(FromOrchestra::Communication {
					msg: NetworkBridgeTxMessage::SendCollationMessage(
						vec![peer],
						Versioned::V1(message_v1.clone()),
					),
				})
				.await;

			assert_eq!(
				network_handle
					.next_network_action()
					.timeout(TIMEOUT)
					.await
					.expect("Timeout does not occur"),
				NetworkAction::WriteNotification(
					peer,
					PeerSet::Collation,
					WireMessage::ProtocolMessage(message_v1).encode(),
				)
			);
		}
		virtual_overseer
	});
}

#[test]
fn network_protocol_versioning_send() {
	test_harness(|test_harness| async move {
		let TestHarness { mut network_handle, mut virtual_overseer } = test_harness;

		let peer_ids: Vec<_> = (0..4).map(|_| PeerId::random()).collect();
		let peers = [
			(peer_ids[0], PeerSet::Validation, ValidationVersion::VStaging),
			(peer_ids[1], PeerSet::Collation, ValidationVersion::V1),
			(peer_ids[2], PeerSet::Validation, ValidationVersion::V1),
			(peer_ids[3], PeerSet::Collation, ValidationVersion::VStaging),
		];

		for &(peer_id, peer_set, version) in &peers {
			network_handle
				.connect_peer(peer_id, version, peer_set, ObservedRole::Full)
				.timeout(TIMEOUT)
				.await
				.expect("Timeout does not occur");
		}

		// send a validation protocol message.

		{
			let approval_distribution_message =
				protocol_vstaging::ApprovalDistributionMessage::Approvals(Vec::new());

			let msg = protocol_vstaging::ValidationProtocol::ApprovalDistribution(
				approval_distribution_message.clone(),
			);

			// Note that bridge doesn't ensure neither peer's protocol version
			// or peer set match the message.
			let receivers = vec![peer_ids[0], peer_ids[3]];
			virtual_overseer
				.send(FromOrchestra::Communication {
					msg: NetworkBridgeTxMessage::SendValidationMessage(
						receivers.clone(),
						Versioned::VStaging(msg.clone()),
					),
				})
				.timeout(TIMEOUT)
				.await
				.expect("Timeout does not occur");

			for peer in &receivers {
				assert_eq!(
					network_handle
						.next_network_action()
						.timeout(TIMEOUT)
						.await
						.expect("Timeout does not occur"),
					NetworkAction::WriteNotification(
						*peer,
						PeerSet::Validation,
						WireMessage::ProtocolMessage(msg.clone()).encode(),
					)
				);
			}
		}

		// send a collation protocol message.

		{
			let collator_protocol_message = protocol_vstaging::CollatorProtocolMessage::Declare(
				Sr25519Keyring::Alice.public().into(),
				0_u32.into(),
				dummy_collator_signature(),
			);

			let msg = protocol_vstaging::CollationProtocol::CollatorProtocol(
				collator_protocol_message.clone(),
			);

			let receivers = vec![peer_ids[1], peer_ids[2]];

			virtual_overseer
				.send(FromOrchestra::Communication {
					msg: NetworkBridgeTxMessage::SendCollationMessages(vec![(
						receivers.clone(),
						Versioned::VStaging(msg.clone()),
					)]),
				})
				.await;

			for peer in &receivers {
				assert_eq!(
					network_handle
						.next_network_action()
						.timeout(TIMEOUT)
						.await
						.expect("Timeout does not occur"),
					NetworkAction::WriteNotification(
						*peer,
						PeerSet::Collation,
						WireMessage::ProtocolMessage(msg.clone()).encode(),
					)
				);
			}
		}
		virtual_overseer
	});
}<|MERGE_RESOLUTION|>--- conflicted
+++ resolved
@@ -247,16 +247,7 @@
 		let peer = PeerId::random();
 
 		network_handle
-<<<<<<< HEAD
-			.connect_peer(
-				peer.clone(),
-				ValidationVersion::V1,
-				PeerSet::Validation,
-				ObservedRole::Full,
-			)
-=======
-			.connect_peer(peer, PeerSet::Validation, ObservedRole::Full)
->>>>>>> 56d45fe3
+			.connect_peer(peer, ValidationVersion::V1, PeerSet::Validation, ObservedRole::Full)
 			.timeout(TIMEOUT)
 			.await
 			.expect("Timeout does not occur");
@@ -265,16 +256,7 @@
 		// so the single item sink has to be free explicitly
 
 		network_handle
-<<<<<<< HEAD
-			.connect_peer(
-				peer.clone(),
-				ValidationVersion::V1,
-				PeerSet::Collation,
-				ObservedRole::Full,
-			)
-=======
-			.connect_peer(peer, PeerSet::Collation, ObservedRole::Full)
->>>>>>> 56d45fe3
+			.connect_peer(peer, ValidationVersion::V1, PeerSet::Collation, ObservedRole::Full)
 			.timeout(TIMEOUT)
 			.await
 			.expect("Timeout does not occur");
