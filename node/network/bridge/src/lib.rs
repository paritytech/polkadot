// Copyright 2020 Parity Technologies (UK) Ltd.
// This file is part of Polkadot.

// Polkadot is free software: you can redistribute it and/or modify
// it under the terms of the GNU General Public License as published by
// the Free Software Foundation, either version 3 of the License, or
// (at your option) any later version.

// Polkadot is distributed in the hope that it will be useful,
// but WITHOUT ANY WARRANTY; without even the implied warranty of
// MERCHANTABILITY or FITNESS FOR A PARTICULAR PURPOSE.  See the
// GNU General Public License for more details.

// You should have received a copy of the GNU General Public License
// along with Polkadot.  If not, see <http://www.gnu.org/licenses/>.

//! The Network Bridge Subsystem - protocol multiplexer for Polkadot.

#![deny(unused_crate_dependencies)]
#![warn(missing_docs)]


use parity_scale_codec::{Encode, Decode};
use parking_lot::Mutex;
use futures::prelude::*;
use futures::stream::BoxStream;
use polkadot_overseer::Overseer;
use sc_network::Event as NetworkEvent;
use sp_consensus::SyncOracle;

use polkadot_overseer::{AllMessages, OverseerSignal};
use polkadot_overseer::gen::{
	FromOverseer,
	SpawnedSubsystem,
	Subsystem, SubsystemContext, OverseerError,
	SubsystemSender,
};
use polkadot_subsystem::{
	errors::{SubsystemError, SubsystemResult},
	ActivatedLeaf, ActiveLeavesUpdate,
	messages::StatementDistributionMessage
};
use polkadot_subsystem::messages::{
	NetworkBridgeMessage, CollatorProtocolMessage, NetworkBridgeEvent,
};
use polkadot_primitives::v1::{Hash, BlockNumber};
use polkadot_node_network_protocol::{
	PeerId, peer_set::PeerSet, View, v1 as protocol_v1, OurView, UnifiedReputationChange as Rep,
	ObservedRole,
};
use polkadot_node_subsystem_util::metrics::{self, prometheus};

/// Peer set infos for network initialization.
///
/// To be added to [`NetworkConfiguration::extra_sets`].
pub use polkadot_node_network_protocol::peer_set::{peer_sets_info, IsAuthority};

use std::collections::{HashMap, hash_map, HashSet};
use std::sync::Arc;

mod validator_discovery;

/// Actual interfacing to the network based on the `Network` trait.
///
/// Defines the `Network` trait with an implementation for an `Arc<NetworkService>`.
mod network;
use network::{Network, send_message, get_peer_id_by_authority_id};

/// Request multiplexer for combining the multiple request sources into a single `Stream` of `AllMessages`.
mod multiplexer;
pub use multiplexer::RequestMultiplexer;

#[cfg(test)]
mod tests;

/// The maximum amount of heads a peer is allowed to have in their view at any time.
///
/// We use the same limit to compute the view sent to peers locally.
const MAX_VIEW_HEADS: usize = 5;


const MALFORMED_MESSAGE_COST: Rep = Rep::CostMajor("Malformed Network-bridge message");
const UNCONNECTED_PEERSET_COST: Rep = Rep::CostMinor("Message sent to un-connected peer-set");
const MALFORMED_VIEW_COST: Rep = Rep::CostMajor("Malformed view");
const EMPTY_VIEW_COST: Rep = Rep::CostMajor("Peer sent us an empty view");

// network bridge log target
const LOG_TARGET: &'static str = "parachain::network-bridge";

/// Metrics for the network bridge.
#[derive(Clone, Default)]
pub struct Metrics(Option<MetricsInner>);

impl Metrics {
	fn on_peer_connected(&self, peer_set: PeerSet) {
		self.0.as_ref().map(|metrics| metrics
			.connected_events
			.with_label_values(&[peer_set.get_protocol_name_static()])
			.inc()
		);
	}

	fn on_peer_disconnected(&self, peer_set: PeerSet) {
		self.0.as_ref().map(|metrics| metrics
			.disconnected_events
			.with_label_values(&[peer_set.get_protocol_name_static()])
			.inc()
		);
	}

	fn note_peer_count(&self, peer_set: PeerSet, count: usize) {
		self.0.as_ref().map(|metrics| metrics
			.peer_count
			.with_label_values(&[peer_set.get_protocol_name_static()])
			.set(count as u64)
		);
	}

	fn on_notification_received(&self, peer_set: PeerSet, size: usize) {
		if let Some(metrics) = self.0.as_ref() {
			metrics.notifications_received
				.with_label_values(&[peer_set.get_protocol_name_static()])
				.inc();

			metrics.bytes_received
				.with_label_values(&[peer_set.get_protocol_name_static()])
				.inc_by(size as u64);
		}
	}

	fn on_notification_sent(&self, peer_set: PeerSet, size: usize, to_peers: usize) {
		if let Some(metrics) = self.0.as_ref() {
			metrics.notifications_sent
				.with_label_values(&[peer_set.get_protocol_name_static()])
				.inc_by(to_peers as u64);

			metrics.bytes_sent
				.with_label_values(&[peer_set.get_protocol_name_static()])
				.inc_by((size * to_peers) as u64);
		}
	}

	fn note_desired_peer_count(&self, peer_set: PeerSet, size: usize) {
		self.0.as_ref().map(|metrics| metrics
			.desired_peer_count
			.with_label_values(&[peer_set.get_protocol_name_static()])
			.set(size as u64)
		);
	}
}

#[derive(Clone)]
struct MetricsInner {
	peer_count: prometheus::GaugeVec<prometheus::U64>,
	connected_events: prometheus::CounterVec<prometheus::U64>,
	disconnected_events: prometheus::CounterVec<prometheus::U64>,
	desired_peer_count: prometheus::GaugeVec<prometheus::U64>,

	notifications_received: prometheus::CounterVec<prometheus::U64>,
	notifications_sent: prometheus::CounterVec<prometheus::U64>,

	bytes_received: prometheus::CounterVec<prometheus::U64>,
	bytes_sent: prometheus::CounterVec<prometheus::U64>,
}

impl metrics::Metrics for Metrics {
	fn try_register(registry: &prometheus::Registry)
		-> std::result::Result<Self, prometheus::PrometheusError>
	{
		let metrics = MetricsInner {
			peer_count: prometheus::register(
				prometheus::GaugeVec::new(
					prometheus::Opts::new(
						"parachain_peer_count",
						"The number of peers on a parachain-related peer-set",
					),
					&["protocol"]
				)?,
				registry,
			)?,
			connected_events: prometheus::register(
				prometheus::CounterVec::new(
					prometheus::Opts::new(
						"parachain_peer_connect_events_total",
						"The number of peer connect events on a parachain notifications protocol",
					),
					&["protocol"]
				)?,
				registry,
			)?,
			disconnected_events: prometheus::register(
				prometheus::CounterVec::new(
					prometheus::Opts::new(
						"parachain_peer_disconnect_events_total",
						"The number of peer disconnect events on a parachain notifications protocol",
					),
					&["protocol"]
				)?,
				registry,
			)?,
			desired_peer_count: prometheus::register(
				prometheus::GaugeVec::new(
					prometheus::Opts::new(
						"parachain_desired_peer_count",
						"The number of peers that the local node is expected to connect to on a parachain-related peer-set",
					),
					&["protocol"]
				)?,
				registry,
			)?,
			notifications_received: prometheus::register(
				prometheus::CounterVec::new(
					prometheus::Opts::new(
						"parachain_notifications_received_total",
						"The number of notifications received on a parachain protocol",
					),
					&["protocol"]
				)?,
				registry,
			)?,
			notifications_sent: prometheus::register(
				prometheus::CounterVec::new(
					prometheus::Opts::new(
						"parachain_notifications_sent_total",
						"The number of notifications sent on a parachain protocol",
					),
					&["protocol"]
				)?,
				registry,
			)?,
			bytes_received: prometheus::register(
				prometheus::CounterVec::new(
					prometheus::Opts::new(
						"parachain_notification_bytes_received_total",
						"The number of bytes received on a parachain notification protocol",
					),
					&["protocol"]
				)?,
				registry,
			)?,
			bytes_sent: prometheus::register(
				prometheus::CounterVec::new(
					prometheus::Opts::new(
						"parachain_notification_bytes_sent_total",
						"The number of bytes sent on a parachain notification protocol",
					),
					&["protocol"]
				)?,
				registry,
			)?,
		};

		Ok(Metrics(Some(metrics)))
	}
}

/// Messages from and to the network.
///
/// As transmitted to and received from subsystems.
#[derive(Debug, Encode, Decode, Clone)]
pub enum WireMessage<M> {
	/// A message from a peer on a specific protocol.
	#[codec(index = 1)]
	ProtocolMessage(M),
	/// A view update from a peer.
	#[codec(index = 2)]
	ViewUpdate(View),
}

/// The network bridge subsystem.
pub struct NetworkBridge<N, AD> {
	/// `Network` trait implementing type.
	network_service: N,
	authority_discovery_service: AD,
	request_multiplexer: RequestMultiplexer,
	sync_oracle: Box<dyn SyncOracle + Send>,
	metrics: Metrics,
}

impl<N, AD> NetworkBridge<N, AD> {
	/// Create a new network bridge subsystem with underlying network service and authority discovery service.
	///
	/// This assumes that the network service has had the notifications protocol for the network
	/// bridge already registered. See [`peers_sets_info`](peers_sets_info).
	pub fn new(
		network_service: N,
		authority_discovery_service: AD,
		request_multiplexer: RequestMultiplexer,
		sync_oracle: Box<dyn SyncOracle + Send>,
		metrics: Metrics,
	) -> Self {
		NetworkBridge {
			network_service,
			authority_discovery_service,
			request_multiplexer,
			sync_oracle,
			metrics,
		}
	}
}

impl<Net, AD, Context> Subsystem<Context, SubsystemError> for NetworkBridge<Net, AD>
	where
		Net: Network + Sync,
		AD: validator_discovery::AuthorityDiscovery,
		Context: SubsystemContext<Message = NetworkBridgeMessage, Signal = OverseerSignal, AllMessages = AllMessages>,
{
	fn start(mut self, ctx: Context) -> SpawnedSubsystem<SubsystemError> {
		// The stream of networking events has to be created at initialization, otherwise the
		// networking might open connections before the stream of events has been grabbed.
		let network_stream = self.network_service.event_stream();

		// Swallow error because failure is fatal to the node and we log with more precision
		// within `run_network`.
		let future = run_network(self, ctx, network_stream)
			.map_err(|e| {
				SubsystemError::with_origin("network-bridge", e)
			})
			.boxed();
		SpawnedSubsystem {
			name: "network-bridge-subsystem",
			future,
		}
	}
}

struct PeerData {
	/// The Latest view sent by the peer.
	view: View,
}

#[derive(Debug)]
enum UnexpectedAbort {
	/// Received error from overseer:
	SubsystemError(SubsystemError),
	/// The stream of incoming events concluded.
	EventStreamConcluded,
	/// The stream of incoming requests concluded.
	RequestStreamConcluded,
}

impl From<SubsystemError> for UnexpectedAbort {
	fn from(e: SubsystemError) -> Self {
		UnexpectedAbort::SubsystemError(e)
	}
}

impl From<OverseerError> for UnexpectedAbort {
	fn from(e: OverseerError) -> Self {
		UnexpectedAbort::SubsystemError(SubsystemError::from(e))
	}
}

#[derive(Default, Clone)]
struct Shared(Arc<Mutex<SharedInner>>);

#[derive(Default)]
struct SharedInner {
	local_view: Option<View>,
	validation_peers: HashMap<PeerId, PeerData>,
	collation_peers: HashMap<PeerId, PeerData>,
}

enum Mode {
	Syncing(Box<dyn SyncOracle + Send>),
	Active,
}

async fn handle_subsystem_messages<Context, N, AD>(
	mut ctx: Context,
	mut network_service: N,
	mut authority_discovery_service: AD,
	shared: Shared,
	sync_oracle: Box<dyn SyncOracle + Send>,
	metrics: Metrics,
) -> Result<(), UnexpectedAbort>
where
	Context: SubsystemContext<Message = NetworkBridgeMessage, Signal = OverseerSignal, AllMessages = AllMessages>,
	N: Network,
	AD: validator_discovery::AuthorityDiscovery,
{
	// This is kept sorted, descending, by block number.
	let mut live_heads: Vec<ActivatedLeaf> = Vec::with_capacity(MAX_VIEW_HEADS);
	let mut finalized_number = 0;
	let mut validator_discovery = validator_discovery::Service::<N, AD>::new();

	let mut mode = Mode::Syncing(sync_oracle);

	loop {
		futures::select! {
			msg = ctx.recv().fuse() => match msg {
				Ok(FromOverseer::Signal(OverseerSignal::ActiveLeaves(active_leaves))) => {
					let ActiveLeavesUpdate { activated, deactivated } = active_leaves;
					tracing::trace!(
						target: LOG_TARGET,
						action = "ActiveLeaves",
						num_activated = %activated.len(),
						num_deactivated = %deactivated.len(),
					);

					for activated in activated {
						let pos = live_heads
							.binary_search_by(|probe| probe.number.cmp(&activated.number).reverse())
							.unwrap_or_else(|i| i);

						live_heads.insert(pos, activated);
					}
					live_heads.retain(|h| !deactivated.contains(&h.hash));

					// if we're done syncing, set the mode to `Mode::Active`.
					// Otherwise, we don't need to send view updates.
					{
						let is_done_syncing = match mode {
							Mode::Active => true,
							Mode::Syncing(ref mut sync_oracle) => !sync_oracle.is_major_syncing(),
						};

						if is_done_syncing {
							mode = Mode::Active;

							update_our_view(
								&mut network_service,
								&mut ctx,
								&live_heads,
								&shared,
								finalized_number,
								&metrics,
							);
						}
					}
				}
				Ok(FromOverseer::Signal(OverseerSignal::BlockFinalized(_hash, number))) => {
					tracing::trace!(
						target: LOG_TARGET,
						action = "BlockFinalized"
					);

					debug_assert!(finalized_number < number);

					// we don't send the view updates here, but delay them until the next `ActiveLeaves`
					// otherwise it might break assumptions of some of the subsystems
					// that we never send the same `ActiveLeavesUpdate`
					finalized_number = number;
				}
				Ok(FromOverseer::Signal(OverseerSignal::Conclude)) => {
					return Ok(());
				}
				Ok(FromOverseer::Communication { msg }) => match msg {
					NetworkBridgeMessage::ReportPeer(peer, rep) => {
						if !rep.is_benefit() {
							tracing::debug!(
								target: LOG_TARGET,
								?peer,
								?rep,
								action = "ReportPeer"
							);
						}
						network_service.report_peer(peer, rep);
					}
					NetworkBridgeMessage::DisconnectPeer(peer, peer_set) => {
						tracing::trace!(
							target: LOG_TARGET,
							action = "DisconnectPeer",
							?peer,
							peer_set = ?peer_set,
						);
						network_service.disconnect_peer(peer, peer_set);
					}
					NetworkBridgeMessage::SendValidationMessage(peers, msg) => {
						tracing::trace!(
							target: LOG_TARGET,
							action = "SendValidationMessages",
							num_messages = 1,
						);

						send_message(
							&mut network_service,
							peers,
							PeerSet::Validation,
							WireMessage::ProtocolMessage(msg),
							&metrics,
						);
					}
					NetworkBridgeMessage::SendValidationMessages(msgs) => {
						tracing::trace!(
							target: LOG_TARGET,
							action = "SendValidationMessages",
							num_messages = %msgs.len(),
						);

						for (peers, msg) in msgs {
							send_message(
								&mut network_service,
								peers,
								PeerSet::Validation,
								WireMessage::ProtocolMessage(msg),
								&metrics,
							);
						}
					}
					NetworkBridgeMessage::SendCollationMessage(peers, msg) => {
						tracing::trace!(
							target: LOG_TARGET,
							action = "SendCollationMessages",
							num_messages = 1,
						);

						send_message(
							&mut network_service,
							peers,
							PeerSet::Collation,
							WireMessage::ProtocolMessage(msg),
							&metrics,
						);
					}
					NetworkBridgeMessage::SendCollationMessages(msgs) => {
						tracing::trace!(
							target: LOG_TARGET,
							action = "SendCollationMessages",
							num_messages = %msgs.len(),
						);

						for (peers, msg) in msgs {
							send_message(
								&mut network_service,
								peers,
								PeerSet::Collation,
								WireMessage::ProtocolMessage(msg),
								&metrics,
							);
						}
					}
					NetworkBridgeMessage::SendRequests(reqs, if_disconnected) => {
						tracing::trace!(
							target: LOG_TARGET,
							action = "SendRequests",
							num_requests = %reqs.len(),
						);

						for req in reqs {
							network_service
								.start_request(&mut authority_discovery_service, req, if_disconnected)
								.await;
						}
					}
					NetworkBridgeMessage::ConnectToValidators {
						validator_ids,
						peer_set,
						failed,
					} => {
						tracing::trace!(
							target: LOG_TARGET,
							action = "ConnectToValidators",
							peer_set = ?peer_set,
							ids = ?validator_ids,
							"Received a validator connection request",
						);

						metrics.note_desired_peer_count(peer_set, validator_ids.len());

						let (ns, ads) = validator_discovery.on_request(
							validator_ids,
							peer_set,
							failed,
							network_service,
							authority_discovery_service,
						).await;

						network_service = ns;
						authority_discovery_service = ads;
					}
					NetworkBridgeMessage::NewGossipTopology {
						our_neighbors,
					} => {
						tracing::debug!(
							target: LOG_TARGET,
							action = "NewGossipTopology",
							neighbors = our_neighbors.len(),
							"Gossip topology has changed",
						);

						let ads = &mut authority_discovery_service;
						let mut gossip_peers = HashSet::with_capacity(our_neighbors.len());
						for authority in our_neighbors {
							let addr = get_peer_id_by_authority_id(
								ads,
								authority.clone(),
							).await;

							if let Some(peer_id) = addr {
								gossip_peers.insert(peer_id);
							}
						}

						dispatch_validation_event_to_all_unbounded(
							NetworkBridgeEvent::NewGossipTopology(gossip_peers),
							ctx.sender(),
						);
					}
				}
				Err(e) => return Err(e.into()),
			},
		}
	}
}

async fn handle_network_messages<AD: validator_discovery::AuthorityDiscovery>(
	mut sender: impl SubsystemSender<AllMessages>,
	mut network_service: impl Network,
	network_stream: BoxStream<'static, NetworkEvent>,
	mut authority_discovery_service: AD,
	mut request_multiplexer: RequestMultiplexer,
	metrics: Metrics,
	shared: Shared,
) -> Result<(), UnexpectedAbort> {
	let mut network_stream = network_stream.fuse();
	loop {
		futures::select! {
			network_event = network_stream.next() => match network_event {
				None => return Err(UnexpectedAbort::EventStreamConcluded),
				Some(NetworkEvent::Dht(_))
				| Some(NetworkEvent::SyncConnected { .. })
				| Some(NetworkEvent::SyncDisconnected { .. }) => {}
				Some(NetworkEvent::NotificationStreamOpened { remote: peer, protocol, role, .. }) => {
					let role = ObservedRole::from(role);
					let peer_set = match PeerSet::try_from_protocol_name(&protocol) {
						None => continue,
						Some(peer_set) => peer_set,
					};

					tracing::debug!(
						target: LOG_TARGET,
						action = "PeerConnected",
						peer_set = ?peer_set,
						peer = ?peer,
						role = ?role
					);

					let local_view = {
						let mut shared = shared.0.lock();
						let peer_map = match peer_set {
							PeerSet::Validation => &mut shared.validation_peers,
							PeerSet::Collation => &mut shared.collation_peers,
						};

						match peer_map.entry(peer.clone()) {
							hash_map::Entry::Occupied(_) => continue,
							hash_map::Entry::Vacant(vacant) => {
								vacant.insert(PeerData { view: View::default() });
							}
						}

						metrics.on_peer_connected(peer_set);
						metrics.note_peer_count(peer_set, peer_map.len());

						shared.local_view.clone().unwrap_or(View::default())
					};

					let maybe_authority =
						authority_discovery_service
							.get_authority_id_by_peer_id(peer).await;

					match peer_set {
						PeerSet::Validation => {
							dispatch_validation_events_to_all(
								vec![
									NetworkBridgeEvent::PeerConnected(peer.clone(), role, maybe_authority),
									NetworkBridgeEvent::PeerViewChange(
										peer.clone(),
										View::default(),
									),
								],
								&mut sender,
							).await;

							send_message(
								&mut network_service,
								vec![peer],
								PeerSet::Validation,
								WireMessage::<protocol_v1::ValidationProtocol>::ViewUpdate(
									local_view,
								),
								&metrics,
							);
						}
						PeerSet::Collation => {
							dispatch_collation_events_to_all(
								vec![
									NetworkBridgeEvent::PeerConnected(peer.clone(), role, maybe_authority),
									NetworkBridgeEvent::PeerViewChange(
										peer.clone(),
										View::default(),
									),
								],
								&mut sender,
							).await;

							send_message(
								&mut network_service,
								vec![peer],
								PeerSet::Collation,
								WireMessage::<protocol_v1::CollationProtocol>::ViewUpdate(
									local_view,
								),
								&metrics,
							);
						}
					}
				}
				Some(NetworkEvent::NotificationStreamClosed { remote: peer, protocol }) => {
					let peer_set = match PeerSet::try_from_protocol_name(&protocol) {
						None => continue,
						Some(peer_set) => peer_set,
					};

					tracing::debug!(
						target: LOG_TARGET,
						action = "PeerDisconnected",
						peer_set = ?peer_set,
						peer = ?peer
					);

					let was_connected = {
						let mut shared = shared.0.lock();
						let peer_map = match peer_set {
							PeerSet::Validation => &mut shared.validation_peers,
							PeerSet::Collation => &mut shared.collation_peers,
						};

						let w = peer_map.remove(&peer).is_some();

						metrics.on_peer_disconnected(peer_set);
						metrics.note_peer_count(peer_set, peer_map.len());

						w
					};

					if was_connected {
						match peer_set {
							PeerSet::Validation => dispatch_validation_event_to_all(
								NetworkBridgeEvent::PeerDisconnected(peer),
								&mut sender,
							).await,
							PeerSet::Collation => dispatch_collation_event_to_all(
								NetworkBridgeEvent::PeerDisconnected(peer),
								&mut sender,
							).await,
						}
					}
				}
				Some(NetworkEvent::NotificationsReceived { remote, messages }) => {
					let v_messages: Result<Vec<_>, _> = messages
						.iter()
						.filter(|(protocol, _)| {
							protocol == &PeerSet::Validation.into_protocol_name()
						})
						.map(|(_, msg_bytes)| {
							WireMessage::decode(&mut msg_bytes.as_ref())
								.map(|m| (m, msg_bytes.len()))
						})
						.collect();

					let v_messages = match v_messages {
						Err(_) => {
							tracing::debug!(
								target: LOG_TARGET,
								action = "ReportPeer"
							);

							network_service.report_peer(remote, MALFORMED_MESSAGE_COST);
							continue;
						}
						Ok(v) => v,
					};

					let c_messages: Result<Vec<_>, _> = messages
						.iter()
						.filter(|(protocol, _)| {
							protocol == &PeerSet::Collation.into_protocol_name()
						})
						.map(|(_, msg_bytes)| {
							WireMessage::decode(&mut msg_bytes.as_ref())
								.map(|m| (m, msg_bytes.len()))
						})
						.collect();

					match c_messages {
						Err(_) => {
							tracing::debug!(
								target: LOG_TARGET,
								action = "ReportPeer"
							);

							network_service.report_peer(remote, MALFORMED_MESSAGE_COST);
							continue;
						}
						Ok(c_messages) => {
							if v_messages.is_empty() && c_messages.is_empty() {
								continue;
							} else {
								tracing::trace!(
									target: LOG_TARGET,
									action = "PeerMessages",
									peer = ?remote,
									num_validation_messages = %v_messages.len(),
									num_collation_messages = %c_messages.len()
								);

								if !v_messages.is_empty() {
									let (events, reports) = handle_peer_messages(
										remote.clone(),
										PeerSet::Validation,
										&mut shared.0.lock().validation_peers,
										v_messages,
										&metrics,
									);

									for report in reports {
										network_service.report_peer(remote.clone(), report);
									}

									dispatch_validation_events_to_all(events, &mut sender).await;
								}

								if !c_messages.is_empty() {
									let (events, reports) = handle_peer_messages(
										remote.clone(),
										PeerSet::Collation,
										&mut shared.0.lock().collation_peers,
										c_messages,
										&metrics,
									);

									for report in reports {
										network_service.report_peer(remote.clone(), report);
									}


									dispatch_collation_events_to_all(events, &mut sender).await;
								}
							}
						}
					}
				}
			},
			req_res_event = request_multiplexer.next().fuse() => match req_res_event {
				None => return Err(UnexpectedAbort::RequestStreamConcluded),
				Some(Err(err)) => {
					network_service.report_peer(err.peer, MALFORMED_MESSAGE_COST);
				}
				Some(Ok(msg)) => {
					sender.send_message(msg).await;
				}
			},
		}
	}
}

/// Main driver, processing network events and messages from other subsystems.
///
/// THIS IS A HACK. We need to ensure we never hold the mutex across a `.await` boundary
/// and `parking_lot` currently does not provide `Send`, which helps us enforce that.
/// If this breaks, we need to find another way to protect ourselves.
///
/// ```compile_fail
/// #use parking_lot::MutexGuard;
/// #fn is_send<T: Send>();
/// #is_send::<parking_lot::MutexGuard<'static, ()>();
/// ```
async fn run_network<N, AD>(
	bridge: NetworkBridge<N, AD>,
	mut ctx: impl SubsystemContext<Message=NetworkBridgeMessage, Signal=OverseerSignal, AllMessages=AllMessages>,
	network_stream: BoxStream<'static, NetworkEvent>,
) -> SubsystemResult<()>
where
	N: Network,
	AD: validator_discovery::AuthorityDiscovery,
{
	let shared = Shared::default();

	let NetworkBridge {
		network_service,
		mut request_multiplexer,
		authority_discovery_service,
		metrics,
		sync_oracle,
	} = bridge;

	let statement_receiver = request_multiplexer
		.get_statement_fetching()
		.expect("Gets initialized, must be `Some` on startup. qed.");

	let (remote, network_event_handler) = handle_network_messages::<>(
		ctx.sender().clone(),
		network_service.clone(),
		network_stream,
		authority_discovery_service.clone(),
		request_multiplexer,
		metrics.clone(),
		shared.clone(),
	).remote_handle();

	ctx.spawn("network-bridge-network-worker", Box::pin(remote))?;

	ctx.send_message(
		AllMessages::from(StatementDistributionMessage::StatementFetchingReceiver(statement_receiver))
	).await;

	let subsystem_event_handler = handle_subsystem_messages(
		ctx,
		network_service,
		authority_discovery_service,
		shared,
		sync_oracle,
		metrics,
	);

	futures::pin_mut!(subsystem_event_handler);

	match futures::future::select(subsystem_event_handler, network_event_handler)
		.await
		.factor_first()
		.0
	{
		Ok(()) => Ok(()),
		Err(UnexpectedAbort::SubsystemError(err)) => {
			tracing::warn!(
				target: LOG_TARGET,
				err = ?err,
				"Shutting down Network Bridge due to error"
			);

			Err(SubsystemError::Context(format!(
				"Received SubsystemError from overseer: {:?}",
				err
			)))
		}
		Err(UnexpectedAbort::EventStreamConcluded) => {
			tracing::info!(
				target: LOG_TARGET,
				"Shutting down Network Bridge: underlying request stream concluded"
			);
			Err(SubsystemError::Context(
				"Incoming network event stream concluded.".to_string(),
			))
		}
		Err(UnexpectedAbort::RequestStreamConcluded) => {
			tracing::info!(
				target: LOG_TARGET,
				"Shutting down Network Bridge: underlying request stream concluded"
			);
			Err(SubsystemError::Context(
				"Incoming network request stream concluded".to_string(),
			))
		}
	}
}

fn construct_view(live_heads: impl DoubleEndedIterator<Item = Hash>, finalized_number: BlockNumber) -> View {
	View::new(
		live_heads.take(MAX_VIEW_HEADS),
		finalized_number,
	)
}

fn update_our_view(
	net: &mut impl Network,
	ctx: &mut impl SubsystemContext<Message=NetworkBridgeMessage, AllMessages=AllMessages>,
	live_heads: &[ActivatedLeaf],
	shared: &Shared,
	finalized_number: BlockNumber,
	metrics: &Metrics,
) {
	let new_view = construct_view(live_heads.iter().map(|v| v.hash), finalized_number);

	let (validation_peers, collation_peers) = {
		let mut shared = shared.0.lock();

		// We only want to send a view update when the heads changed.
		// A change in finalized block number only is _not_ sufficient.
		//
		// If this is the first view update since becoming active, but our view is empty,
		// there is no need to send anything.
		match shared.local_view {
			Some(ref v) if v.check_heads_eq(&new_view) => {
				return;
			}
			None if live_heads.is_empty() => {
				shared.local_view = Some(new_view);
				return;
			}
			_ => {
				shared.local_view = Some(new_view.clone());
			}

		}

		(
			shared.validation_peers.keys().cloned().collect::<Vec<_>>(),
			shared.collation_peers.keys().cloned().collect::<Vec<_>>(),
		)
	};

	send_validation_message(
		net,
		validation_peers,
		WireMessage::ViewUpdate(new_view.clone()),
		metrics,
	);

	send_collation_message(
		net,
		collation_peers,
		WireMessage::ViewUpdate(new_view),
		metrics,
	);

	let our_view = OurView::new(
		live_heads.iter().take(MAX_VIEW_HEADS).cloned().map(|a| (a.hash, a.span)),
		finalized_number,
	);

	dispatch_validation_event_to_all_unbounded(
		NetworkBridgeEvent::OurViewChange(our_view.clone()),
		ctx.sender(),
	);

	dispatch_collation_event_to_all_unbounded(
		NetworkBridgeEvent::OurViewChange(our_view),
		ctx.sender(),
	);
}

// Handle messages on a specific peer-set. The peer is expected to be connected on that
// peer-set.
fn handle_peer_messages<M>(
	peer: PeerId,
	peer_set: PeerSet,
	peers: &mut HashMap<PeerId, PeerData>,
	messages: Vec<(WireMessage<M>, usize)>,
	metrics: &Metrics,
) -> (Vec<NetworkBridgeEvent<M>>, Vec<Rep>) {
	let peer_data = match peers.get_mut(&peer) {
		None => {
			return (Vec::new(), vec![UNCONNECTED_PEERSET_COST]);
		},
		Some(d) => d,
	};

	let mut outgoing_messages = Vec::with_capacity(messages.len());
	let mut reports = Vec::new();

	for (message, size_bytes) in messages {
		metrics.on_notification_received(peer_set, size_bytes);

		outgoing_messages.push(match message {
			WireMessage::ViewUpdate(new_view) => {
				if new_view.len() > MAX_VIEW_HEADS ||
					new_view.finalized_number < peer_data.view.finalized_number
				{
					reports.push(MALFORMED_VIEW_COST);
					continue
				} else if new_view.is_empty() {
					reports.push(EMPTY_VIEW_COST);
					continue
				} else if new_view == peer_data.view {
					continue
				} else {
					peer_data.view = new_view;

					NetworkBridgeEvent::PeerViewChange(
						peer.clone(),
						peer_data.view.clone(),
					)
				}
			}
			WireMessage::ProtocolMessage(message) => {
				NetworkBridgeEvent::PeerMessage(peer.clone(), message)
			}
		})
	}

	(outgoing_messages, reports)
}

fn send_validation_message(
	net: &mut impl Network,
	peers: Vec<PeerId>,
	message: WireMessage<protocol_v1::ValidationProtocol>,
	metrics: &Metrics,
) {
	send_message(net, peers, PeerSet::Validation, message, metrics);
}

fn send_collation_message(
	net: &mut impl Network,
	peers: Vec<PeerId>,
	message: WireMessage<protocol_v1::CollationProtocol>,
	metrics: &Metrics,
) {
	send_message(net, peers, PeerSet::Collation, message, metrics)
}


async fn dispatch_validation_event_to_all(
	event: NetworkBridgeEvent<protocol_v1::ValidationProtocol>,
	ctx: &mut impl SubsystemSender<AllMessages>
) {
	dispatch_validation_events_to_all(std::iter::once(event), ctx).await
}

async fn dispatch_collation_event_to_all(
	event: NetworkBridgeEvent<protocol_v1::CollationProtocol>,
	ctx: &mut impl SubsystemSender<AllMessages>
) {
	dispatch_collation_events_to_all(std::iter::once(event), ctx).await
}

fn dispatch_validation_event_to_all_unbounded(
	event: NetworkBridgeEvent<protocol_v1::ValidationProtocol>,
	ctx: &mut impl SubsystemSender<AllMessages>
) {
	for msg in AllMessages::dispatch_iter(event) {
		ctx.send_unbounded_message(msg);
	}
}

fn dispatch_collation_event_to_all_unbounded(
	event: NetworkBridgeEvent<protocol_v1::CollationProtocol>,
	ctx: &mut impl SubsystemSender<AllMessages>
) {
	if let Some(msg) = event.focus().ok().map(CollatorProtocolMessage::NetworkBridgeUpdateV1) {
		ctx.send_unbounded_message(msg.into());
	}
}

async fn dispatch_validation_events_to_all<I>(
	events: I,
	ctx: &mut impl SubsystemSender<AllMessages>
)
	where
		I: IntoIterator<Item = NetworkBridgeEvent<protocol_v1::ValidationProtocol>>,
		I::IntoIter: Send,
{
	ctx.send_messages(events.into_iter().flat_map(AllMessages::dispatch_iter)).await
}

async fn dispatch_collation_events_to_all<I>(
	events: I,
	ctx: &mut impl SubsystemSender<AllMessages>
)
	where
		I: IntoIterator<Item = NetworkBridgeEvent<protocol_v1::CollationProtocol>>,
		I::IntoIter: Send,
{
	let messages_for = |event: NetworkBridgeEvent<protocol_v1::CollationProtocol>| {
		event.focus().ok().map(|m| AllMessages::CollatorProtocolMessage(
			CollatorProtocolMessage::NetworkBridgeUpdateV1(m)
		))
	};

	ctx.send_messages(events.into_iter().flat_map(messages_for)).await
<<<<<<< HEAD
}

#[cfg(test)]
mod tests;
=======
}
>>>>>>> 60341e12
<|MERGE_RESOLUTION|>--- conflicted
+++ resolved
@@ -1160,11 +1160,7 @@
 	};
 
 	ctx.send_messages(events.into_iter().flat_map(messages_for)).await
-<<<<<<< HEAD
 }
 
 #[cfg(test)]
-mod tests;
-=======
-}
->>>>>>> 60341e12
+mod tests;