--- conflicted
+++ resolved
@@ -28,15 +28,8 @@
 	SubsystemResult, jaeger,
 };
 use polkadot_subsystem::messages::{
-<<<<<<< HEAD
-	NetworkBridgeMessage, AllMessages, BitfieldDistributionMessage,
-	PoVDistributionMessage, StatementDistributionMessage,
-	CollatorProtocolMessage, ApprovalDistributionMessage, NetworkBridgeEvent,
-	AvailabilityRecoveryMessage,
-=======
 	NetworkBridgeMessage, AllMessages,
 	CollatorProtocolMessage, NetworkBridgeEvent,
->>>>>>> ee86a211
 };
 use polkadot_primitives::v1::{Hash, BlockNumber};
 use polkadot_node_network_protocol::{
@@ -573,35 +566,7 @@
 		I: IntoIterator<Item = NetworkBridgeEvent<protocol_v1::ValidationProtocol>>,
 		I::IntoIter: Send,
 {
-<<<<<<< HEAD
-	let messages_for = |event: NetworkBridgeEvent<protocol_v1::ValidationProtocol>| {
-		let b = std::iter::once(event.focus().ok().map(|m| AllMessages::BitfieldDistribution(
-			BitfieldDistributionMessage::NetworkBridgeUpdateV1(m)
-		)));
-
-		let p = std::iter::once(event.focus().ok().map(|m| AllMessages::PoVDistribution(
-			PoVDistributionMessage::NetworkBridgeUpdateV1(m)
-		)));
-
-		let s = std::iter::once(event.focus().ok().map(|m| AllMessages::StatementDistribution(
-			StatementDistributionMessage::NetworkBridgeUpdateV1(m)
-		)));
-
-		let ap = std::iter::once(event.focus().ok().map(|m| AllMessages::ApprovalDistribution(
-			ApprovalDistributionMessage::NetworkBridgeUpdateV1(m)
-		)));
-
-		let av_r = std::iter::once(event.focus().ok().map(|m| AllMessages::AvailabilityRecovery(
-			AvailabilityRecoveryMessage::NetworkBridgeUpdateV1(m)
-		)));
-
-		b.chain(p).chain(s).chain(ap).chain(av_r).filter_map(|x| x)
-	};
-
-	ctx.send_messages(events.into_iter().flat_map(messages_for)).await
-=======
 	ctx.send_messages(events.into_iter().flat_map(AllMessages::dispatch_iter)).await
->>>>>>> ee86a211
 }
 
 #[tracing::instrument(level = "trace", skip(events, ctx), fields(subsystem = LOG_TARGET))]
@@ -643,7 +608,6 @@
 
 	use polkadot_subsystem::{ActiveLeavesUpdate, FromOverseer, OverseerSignal};
 	use polkadot_subsystem::messages::{
-		AvailabilityDistributionMessage,
 		AvailabilityRecoveryMessage,
 		ApprovalDistributionMessage,
 		BitfieldDistributionMessage,
@@ -836,20 +800,8 @@
 		// in `AllMessages`.
 		assert_matches!(
 			virtual_overseer.recv().await,
-<<<<<<< HEAD
-			AllMessages::BitfieldDistribution(
-				BitfieldDistributionMessage::NetworkBridgeUpdateV1(e)
-=======
 			AllMessages::StatementDistribution(
 				StatementDistributionMessage::NetworkBridgeUpdateV1(e)
-			) if e == event.focus().expect("could not focus message")
-		);
-
-		assert_matches!(
-			virtual_overseer.recv().await,
-			AllMessages::AvailabilityDistribution(
-				AvailabilityDistributionMessage::NetworkBridgeUpdateV1(e)
->>>>>>> ee86a211
 			) if e == event.focus().expect("could not focus message")
 		);
 
@@ -1583,7 +1535,7 @@
 				AllMessages::ChainApi(_) => unreachable!("Not interested in network events"),
 				AllMessages::CollatorProtocol(_) => unreachable!("Not interested in network events"),
 				AllMessages::StatementDistribution(_) => { cnt += 1; }
-				AllMessages::AvailabilityDistribution(_) => { cnt += 1; }
+				AllMessages::AvailabilityDistribution(_) => unreachable!("Not interested in network events"),
 				AllMessages::AvailabilityRecovery(_) => { cnt += 1; }
 				AllMessages::BitfieldDistribution(_) => { cnt += 1; }
 				AllMessages::BitfieldSigning(_) => unreachable!("Not interested in network events"),
