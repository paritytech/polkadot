// Copyright 2020 Parity Technologies (UK) Ltd.
// This file is part of Polkadot.

// Polkadot is free software: you can redistribute it and/or modify
// it under the terms of the GNU General Public License as published by
// the Free Software Foundation, either version 3 of the License, or
// (at your option) any later version.

// Polkadot is distributed in the hope that it will be useful,
// but WITHOUT ANY WARRANTY; without even the implied warranty of
// MERCHANTABILITY or FITNESS FOR A PARTICULAR PURPOSE.  See the
// GNU General Public License for more details.

// You should have received a copy of the GNU General Public License
// along with Polkadot.  If not, see <http://www.gnu.org/licenses/>.

//! The Network Bridge Subsystem - protocol multiplexer for Polkadot.

#![deny(unused_crate_dependencies)]
#![warn(missing_docs)]

use bytes::Bytes;
use futures::{prelude::*, stream::BoxStream};
use parity_scale_codec::{Decode, DecodeAll, Encode};
use parking_lot::Mutex;
use sc_network::Event as NetworkEvent;
use sp_consensus::SyncOracle;

use polkadot_node_network_protocol::{
	peer_set::{PeerSet, PerPeerSet},
	v1 as protocol_v1, ObservedRole, OurView, PeerId, ProtocolVersion,
	UnifiedReputationChange as Rep, View,
};
use polkadot_node_subsystem_util::metrics::{self, prometheus};
use polkadot_overseer::gen::{OverseerError, Subsystem};
use polkadot_primitives::v2::{BlockNumber, Hash};
use polkadot_subsystem::{
	errors::{SubsystemError, SubsystemResult},
	messages::{AllMessages, CollatorProtocolMessage, NetworkBridgeEvent, NetworkBridgeMessage},
	overseer, ActivatedLeaf, ActiveLeavesUpdate, FromOverseer, OverseerSignal, SpawnedSubsystem,
	SubsystemContext, SubsystemSender,
};

/// Peer set info for network initialization.
///
/// To be added to [`NetworkConfiguration::extra_sets`].
pub use polkadot_node_network_protocol::peer_set::{peer_sets_info, IsAuthority};

use std::{
	collections::{hash_map, HashMap, HashSet},
	sync::Arc,
};

mod validator_discovery;

/// Actual interfacing to the network based on the `Network` trait.
///
/// Defines the `Network` trait with an implementation for an `Arc<NetworkService>`.
mod network;
use network::{send_message, Network};

use crate::network::get_peer_id_by_authority_id;

#[cfg(test)]
mod tests;

/// The maximum amount of heads a peer is allowed to have in their view at any time.
///
/// We use the same limit to compute the view sent to peers locally.
const MAX_VIEW_HEADS: usize = 5;

const MALFORMED_MESSAGE_COST: Rep = Rep::CostMajor("Malformed Network-bridge message");
const UNCONNECTED_PEERSET_COST: Rep = Rep::CostMinor("Message sent to un-connected peer-set");
const MALFORMED_VIEW_COST: Rep = Rep::CostMajor("Malformed view");
const EMPTY_VIEW_COST: Rep = Rep::CostMajor("Peer sent us an empty view");
const WRONG_VERSION_COST: Rep = Rep::CostMajor("Peer sent on intetionally wrong vesrion");

// network bridge log target
const LOG_TARGET: &'static str = "parachain::network-bridge";

/// Metrics for the network bridge.
#[derive(Clone, Default)]
pub struct Metrics(Option<MetricsInner>);

fn peer_set_label(peer_set: PeerSet, version: ProtocolVersion) -> &'static str {
	// Higher level code is meant to protect against this ever happening.
	peer_set.get_protocol_name_static(version).unwrap_or("<internal error>")
}

impl Metrics {
	fn on_peer_connected(&self, peer_set: PeerSet, version: ProtocolVersion) {
		self.0.as_ref().map(|metrics| {
			metrics
				.connected_events
				.with_label_values(&[peer_set_label(peer_set, version)])
				.inc()
		});
	}

	fn on_peer_disconnected(&self, peer_set: PeerSet, version: ProtocolVersion) {
		self.0.as_ref().map(|metrics| {
			metrics
				.disconnected_events
				.with_label_values(&[peer_set_label(peer_set, version)])
				.inc()
		});
	}

	fn note_peer_count(&self, peer_set: PeerSet, version: ProtocolVersion, count: usize) {
		self.0.as_ref().map(|metrics| {
			metrics
				.peer_count
				.with_label_values(&[peer_set_label(peer_set, version)])
				.set(count as u64)
		});
	}

	fn on_notification_received(&self, peer_set: PeerSet, version: ProtocolVersion, size: usize) {
		if let Some(metrics) = self.0.as_ref() {
			metrics
				.notifications_received
				.with_label_values(&[peer_set_label(peer_set, version)])
				.inc();

			metrics
				.bytes_received
				.with_label_values(&[peer_set_label(peer_set, version)])
				.inc_by(size as u64);
		}
	}

	fn on_notification_sent(
		&self,
		peer_set: PeerSet,
		version: ProtocolVersion,
		size: usize,
		to_peers: usize,
	) {
		if let Some(metrics) = self.0.as_ref() {
			metrics
				.notifications_sent
				.with_label_values(&[peer_set_label(peer_set, version)])
				.inc_by(to_peers as u64);

			metrics
				.bytes_sent
				.with_label_values(&[peer_set_label(peer_set, version)])
				.inc_by((size * to_peers) as u64);
		}
	}

	fn note_desired_peer_count(&self, peer_set: PeerSet, size: usize) {
		self.0.as_ref().map(|metrics| {
			metrics
				.desired_peer_count
				.with_label_values(&[peer_set.get_default_protocol_name()])
				.set(size as u64)
		});
	}

	fn on_report_event(&self) {
		if let Some(metrics) = self.0.as_ref() {
			metrics.report_events.inc()
		}
	}
}

#[derive(Clone)]
struct MetricsInner {
	peer_count: prometheus::GaugeVec<prometheus::U64>,
	connected_events: prometheus::CounterVec<prometheus::U64>,
	disconnected_events: prometheus::CounterVec<prometheus::U64>,
	desired_peer_count: prometheus::GaugeVec<prometheus::U64>,
	report_events: prometheus::Counter<prometheus::U64>,

	notifications_received: prometheus::CounterVec<prometheus::U64>,
	notifications_sent: prometheus::CounterVec<prometheus::U64>,

	bytes_received: prometheus::CounterVec<prometheus::U64>,
	bytes_sent: prometheus::CounterVec<prometheus::U64>,
}

impl metrics::Metrics for Metrics {
	fn try_register(
		registry: &prometheus::Registry,
	) -> std::result::Result<Self, prometheus::PrometheusError> {
		let metrics = MetricsInner {
			peer_count: prometheus::register(
				prometheus::GaugeVec::new(
					prometheus::Opts::new(
						"polkadot_parachain_peer_count",
						"The number of peers on a parachain-related peer-set",
					),
					&["protocol"]
				)?,
				registry,
			)?,
			connected_events: prometheus::register(
				prometheus::CounterVec::new(
					prometheus::Opts::new(
						"polkadot_parachain_peer_connect_events_total",
						"The number of peer connect events on a parachain notifications protocol",
					),
					&["protocol"]
				)?,
				registry,
			)?,
			disconnected_events: prometheus::register(
				prometheus::CounterVec::new(
					prometheus::Opts::new(
						"polkadot_parachain_peer_disconnect_events_total",
						"The number of peer disconnect events on a parachain notifications protocol",
					),
					&["protocol"]
				)?,
				registry,
			)?,
			desired_peer_count: prometheus::register(
				prometheus::GaugeVec::new(
					prometheus::Opts::new(
						"polkadot_parachain_desired_peer_count",
						"The number of peers that the local node is expected to connect to on a parachain-related peer-set (either including or not including unresolvable authorities, depending on whether `ConnectToValidators` or `ConnectToValidatorsResolved` was used.)",
					),
					&["protocol"]
				)?,
				registry,
			)?,
			report_events: prometheus::register(
				prometheus::Counter::new(
					"polkadot_parachain_network_report_events_total",
					"The amount of reputation changes issued by subsystems",
				)?,
				registry,
			)?,
			notifications_received: prometheus::register(
				prometheus::CounterVec::new(
					prometheus::Opts::new(
						"polkadot_parachain_notifications_received_total",
						"The number of notifications received on a parachain protocol",
					),
					&["protocol"]
				)?,
				registry,
			)?,
			notifications_sent: prometheus::register(
				prometheus::CounterVec::new(
					prometheus::Opts::new(
						"polkadot_parachain_notifications_sent_total",
						"The number of notifications sent on a parachain protocol",
					),
					&["protocol"]
				)?,
				registry,
			)?,
			bytes_received: prometheus::register(
				prometheus::CounterVec::new(
					prometheus::Opts::new(
						"polkadot_parachain_notification_bytes_received_total",
						"The number of bytes received on a parachain notification protocol",
					),
					&["protocol"]
				)?,
				registry,
			)?,
			bytes_sent: prometheus::register(
				prometheus::CounterVec::new(
					prometheus::Opts::new(
						"polkadot_parachain_notification_bytes_sent_total",
						"The number of bytes sent on a parachain notification protocol",
					),
					&["protocol"]
				)?,
				registry,
			)?,
		};

		Ok(Metrics(Some(metrics)))
	}
}

/// Messages from and to the network.
///
/// As transmitted to and received from subsystems.
#[derive(Debug, Encode, Decode, Clone)]
pub enum WireMessage<M> {
	/// A message from a peer on a specific protocol.
	#[codec(index = 1)]
	ProtocolMessage(M),
	/// A view update from a peer.
	#[codec(index = 2)]
	ViewUpdate(View),
}

/// The network bridge subsystem.
pub struct NetworkBridge<N, AD> {
	/// `Network` trait implementing type.
	network_service: N,
	authority_discovery_service: AD,
	sync_oracle: Box<dyn SyncOracle + Send>,
	metrics: Metrics,
}

impl<N, AD> NetworkBridge<N, AD> {
	/// Create a new network bridge subsystem with underlying network service and authority discovery service.
	///
	/// This assumes that the network service has had the notifications protocol for the network
	/// bridge already registered. See [`peers_sets_info`](peers_sets_info).
	pub fn new(
		network_service: N,
		authority_discovery_service: AD,
		sync_oracle: Box<dyn SyncOracle + Send>,
		metrics: Metrics,
	) -> Self {
		NetworkBridge { network_service, authority_discovery_service, sync_oracle, metrics }
	}
}

impl<Net, AD, Context> Subsystem<Context, SubsystemError> for NetworkBridge<Net, AD>
where
	Net: Network + Sync,
	AD: validator_discovery::AuthorityDiscovery + Clone,
	Context: SubsystemContext<Message = NetworkBridgeMessage>
		+ overseer::SubsystemContext<Message = NetworkBridgeMessage>,
{
	fn start(mut self, ctx: Context) -> SpawnedSubsystem {
		// The stream of networking events has to be created at initialization, otherwise the
		// networking might open connections before the stream of events has been grabbed.
		let network_stream = self.network_service.event_stream();

		// Swallow error because failure is fatal to the node and we log with more precision
		// within `run_network`.
		let future = run_network(self, ctx, network_stream)
			.map_err(|e| SubsystemError::with_origin("network-bridge", e))
			.boxed();
		SpawnedSubsystem { name: "network-bridge-subsystem", future }
	}
}

struct PeerData {
	/// The Latest view sent by the peer.
	view: View,
	version: ProtocolVersion,
}

#[derive(Debug)]
enum UnexpectedAbort {
	/// Received error from overseer:
	SubsystemError(SubsystemError),
	/// The stream of incoming events concluded.
	EventStreamConcluded,
}

impl From<SubsystemError> for UnexpectedAbort {
	fn from(e: SubsystemError) -> Self {
		UnexpectedAbort::SubsystemError(e)
	}
}

impl From<OverseerError> for UnexpectedAbort {
	fn from(e: OverseerError) -> Self {
		UnexpectedAbort::SubsystemError(SubsystemError::from(e))
	}
}

#[derive(Default, Clone)]
struct Shared(Arc<Mutex<SharedInner>>);

#[derive(Default)]
struct SharedInner {
	local_view: Option<View>,
	validation_peers: HashMap<PeerId, PeerData>,
	collation_peers: HashMap<PeerId, PeerData>,
}

enum Mode {
	Syncing(Box<dyn SyncOracle + Send>),
	Active,
}

async fn handle_subsystem_messages<Context, N, AD>(
	mut ctx: Context,
	mut network_service: N,
	mut authority_discovery_service: AD,
	shared: Shared,
	sync_oracle: Box<dyn SyncOracle + Send>,
	metrics: Metrics,
) -> Result<(), UnexpectedAbort>
where
	Context: SubsystemContext<Message = NetworkBridgeMessage>,
	Context: overseer::SubsystemContext<Message = NetworkBridgeMessage>,
	N: Network,
	AD: validator_discovery::AuthorityDiscovery + Clone,
{
	// This is kept sorted, descending, by block number.
	let mut live_heads: Vec<ActivatedLeaf> = Vec::with_capacity(MAX_VIEW_HEADS);
	let mut finalized_number = 0;
	let mut validator_discovery = validator_discovery::Service::<N, AD>::new();

	let mut mode = Mode::Syncing(sync_oracle);

	loop {
		futures::select! {
			msg = ctx.recv().fuse() => match msg {
				Ok(FromOverseer::Signal(OverseerSignal::ActiveLeaves(active_leaves))) => {
					let ActiveLeavesUpdate { activated, deactivated } = active_leaves;
					gum::trace!(
						target: LOG_TARGET,
						action = "ActiveLeaves",
						has_activated = activated.is_some(),
						num_deactivated = %deactivated.len(),
					);

					for activated in activated {
						let pos = live_heads
							.binary_search_by(|probe| probe.number.cmp(&activated.number).reverse())
							.unwrap_or_else(|i| i);

						live_heads.insert(pos, activated);
					}
					live_heads.retain(|h| !deactivated.contains(&h.hash));

					// if we're done syncing, set the mode to `Mode::Active`.
					// Otherwise, we don't need to send view updates.
					{
						let is_done_syncing = match mode {
							Mode::Active => true,
							Mode::Syncing(ref mut sync_oracle) => !sync_oracle.is_major_syncing(),
						};

						if is_done_syncing {
							mode = Mode::Active;

							update_our_view(
								&mut network_service,
								&mut ctx,
								&live_heads,
								&shared,
								finalized_number,
								&metrics,
							);
						}
					}
				}
				Ok(FromOverseer::Signal(OverseerSignal::BlockFinalized(_hash, number))) => {
					gum::trace!(
						target: LOG_TARGET,
						action = "BlockFinalized"
					);

					debug_assert!(finalized_number < number);

					// we don't send the view updates here, but delay them until the next `ActiveLeaves`
					// otherwise it might break assumptions of some of the subsystems
					// that we never send the same `ActiveLeavesUpdate`
					finalized_number = number;
				}
				Ok(FromOverseer::Signal(OverseerSignal::Conclude)) => {
					return Ok(());
				}
				Ok(FromOverseer::Communication { msg }) => match msg {
					NetworkBridgeMessage::ReportPeer(peer, rep) => {
						if !rep.is_benefit() {
							gum::debug!(
								target: LOG_TARGET,
								?peer,
								?rep,
								action = "ReportPeer"
							);
						}

						metrics.on_report_event();
						network_service.report_peer(peer, rep);
					}
					NetworkBridgeMessage::DisconnectPeer(peer, peer_set) => {
						gum::trace!(
							target: LOG_TARGET,
							action = "DisconnectPeer",
							?peer,
							peer_set = ?peer_set,
						);

						network_service.disconnect_peer(peer, peer_set);
					}
					NetworkBridgeMessage::SendValidationMessage(peers, msg) => {
						gum::trace!(
							target: LOG_TARGET,
							action = "SendValidationMessages",
							num_messages = 1usize,
						);

						send_message(
							&mut network_service,
							peers,
							PeerSet::Validation,
							1, // TODO [now]: constant / SendValidationMessageV1?
							WireMessage::ProtocolMessage(msg),
							&metrics,
						);
					}
					NetworkBridgeMessage::SendValidationMessages(msgs) => {
						gum::trace!(
							target: LOG_TARGET,
							action = "SendValidationMessages",
							num_messages = %msgs.len(),
						);

						for (peers, msg) in msgs {
							send_message(
								&mut network_service,
								peers,
								PeerSet::Validation,
								1, // TODO [now]
								WireMessage::ProtocolMessage(msg),
								&metrics,
							);
						}
					}
					NetworkBridgeMessage::SendCollationMessage(peers, msg) => {
						gum::trace!(
							target: LOG_TARGET,
							action = "SendCollationMessages",
							num_messages = 1usize,
						);

						send_message(
							&mut network_service,
							peers,
							PeerSet::Collation,
							1, // TODO [now]
							WireMessage::ProtocolMessage(msg),
							&metrics,
						);
					}
					NetworkBridgeMessage::SendCollationMessages(msgs) => {
						gum::trace!(
							target: LOG_TARGET,
							action = "SendCollationMessages",
							num_messages = %msgs.len(),
						);

						for (peers, msg) in msgs {
							send_message(
								&mut network_service,
								peers,
								PeerSet::Collation,
								1, // TODO [now]
								WireMessage::ProtocolMessage(msg),
								&metrics,
							);
						}
					}
					NetworkBridgeMessage::SendRequests(reqs, if_disconnected) => {
						gum::trace!(
							target: LOG_TARGET,
							action = "SendRequests",
							num_requests = %reqs.len(),
						);

						for req in reqs {
							network_service
								.start_request(&mut authority_discovery_service, req, if_disconnected)
								.await;
						}
					}
					NetworkBridgeMessage::ConnectToValidators {
						validator_ids,
						peer_set,
						failed,
					} => {
						gum::trace!(
							target: LOG_TARGET,
							action = "ConnectToValidators",
							peer_set = ?peer_set,
							ids = ?validator_ids,
							"Received a validator connection request",
						);

						metrics.note_desired_peer_count(peer_set, validator_ids.len());

						let (ns, ads) = validator_discovery.on_request(
							validator_ids,
							peer_set,
							failed,
							network_service,
							authority_discovery_service,
						).await;

						network_service = ns;
						authority_discovery_service = ads;
					}
					NetworkBridgeMessage::ConnectToResolvedValidators {
						validator_addrs,
						peer_set,
					} => {
						gum::trace!(
							target: LOG_TARGET,
							action = "ConnectToPeers",
							peer_set = ?peer_set,
							?validator_addrs,
							"Received a resolved validator connection request",
						);

						metrics.note_desired_peer_count(peer_set, validator_addrs.len());

						let all_addrs = validator_addrs.into_iter().flatten().collect();
						network_service = validator_discovery.on_resolved_request(
							all_addrs,
							peer_set,
							network_service,
						).await;
					}
					NetworkBridgeMessage::NewGossipTopology {
						our_neighbors,
					} => {
						gum::debug!(
							target: LOG_TARGET,
							action = "NewGossipTopology",
							neighbors = our_neighbors.len(),
							"Gossip topology has changed",
						);

						let ads = &mut authority_discovery_service;
						let mut gossip_peers = HashSet::with_capacity(our_neighbors.len());
						for authority in our_neighbors {
							let addr = get_peer_id_by_authority_id(
								ads,
								authority.clone(),
							).await;

							if let Some(peer_id) = addr {
								gossip_peers.insert(peer_id);
							}
						}

						dispatch_validation_event_to_all_unbounded(
							NetworkBridgeEvent::NewGossipTopology(gossip_peers),
							ctx.sender(),
						);
					}
				}
				Err(e) => return Err(e.into()),
			},
		}
	}
}

async fn handle_network_messages<AD: validator_discovery::AuthorityDiscovery>(
	mut sender: impl SubsystemSender,
	mut network_service: impl Network,
	network_stream: BoxStream<'static, NetworkEvent>,
	mut authority_discovery_service: AD,
	metrics: Metrics,
	shared: Shared,
) -> Result<(), UnexpectedAbort> {
	let mut network_stream = network_stream.fuse();
	loop {
		match network_stream.next().await {
			None => return Err(UnexpectedAbort::EventStreamConcluded),
			Some(NetworkEvent::Dht(_)) |
			Some(NetworkEvent::SyncConnected { .. }) |
			Some(NetworkEvent::SyncDisconnected { .. }) => {},
			Some(NetworkEvent::NotificationStreamOpened {
				remote: peer, protocol, role, negotiated_fallback,
			}) => {
				let role = ObservedRole::from(role);
				let (peer_set, version) = {
					let (peer_set, version) = match PeerSet::try_from_protocol_name(&protocol) {
						None => continue,
						Some(p) => p,
					};

					if let Some(fallback) = negotiated_fallback {
						match PeerSet::try_from_protocol_name(&fallback) {
							None => {
								tracing::debug!(
									target: LOG_TARGET,
									fallback = &*fallback,
									?peer,
									?peer_set,
									"Unknown fallback",
								);

								continue
							}
							Some((p2, v2)) => {
								if p2 != peer_set {
									tracing::debug!(
										target: LOG_TARGET,
										fallback = &*fallback,
										fallback_peerset = ?p2,
										protocol = &*protocol,
										peerset = ?peer_set,
										"Fallback mismatched peer-set",
									);

									continue
								}

								(p2, v2)
							}
						}
					} else {
						(peer_set, version)
					}
				};

				gum::debug!(
					target: LOG_TARGET,
					action = "PeerConnected",
					peer_set = ?peer_set,
					version,
					peer = ?peer,
					role = ?role
				);

				let local_view = {
					let mut shared = shared.0.lock();
					let peer_map = match peer_set {
						PeerSet::Validation => &mut shared.validation_peers,
						PeerSet::Collation => &mut shared.collation_peers,
					};

					match peer_map.entry(peer.clone()) {
						hash_map::Entry::Occupied(_) => continue,
						hash_map::Entry::Vacant(vacant) => {
							vacant.insert(PeerData { view: View::default(), version });
						},
					}

					metrics.on_peer_connected(peer_set, version);
					metrics.note_peer_count(peer_set, version, peer_map.len());

					shared.local_view.clone().unwrap_or(View::default())
				};

				let maybe_authority =
					authority_discovery_service.get_authority_ids_by_peer_id(peer).await;

				match peer_set {
					PeerSet::Validation => {
						dispatch_validation_events_to_all(
							vec![
								NetworkBridgeEvent::PeerConnected(
									peer.clone(),
									role,
									maybe_authority,
								),
								NetworkBridgeEvent::PeerViewChange(peer.clone(), View::default()),
							],
							&mut sender,
						)
						.await;

						send_message(
							&mut network_service,
							vec![peer],
							PeerSet::Validation,
							version,
							WireMessage::<protocol_v1::ValidationProtocol>::ViewUpdate(local_view),
							&metrics,
						);
					},
					PeerSet::Collation => {
						dispatch_collation_events_to_all(
							vec![
								NetworkBridgeEvent::PeerConnected(
									peer.clone(),
									role,
									maybe_authority,
								),
								NetworkBridgeEvent::PeerViewChange(peer.clone(), View::default()),
							],
							&mut sender,
						)
						.await;

						send_message(
							&mut network_service,
							vec![peer],
							PeerSet::Collation,
							version,
							WireMessage::<protocol_v1::CollationProtocol>::ViewUpdate(local_view),
							&metrics,
						);
					},
				}
			},
			Some(NetworkEvent::NotificationStreamClosed { remote: peer, protocol }) => {
				let (peer_set, version) = match PeerSet::try_from_protocol_name(&protocol) {
					None => continue,
					Some(peer_set) => peer_set,
				};

				gum::debug!(
					target: LOG_TARGET,
					action = "PeerDisconnected",
					peer_set = ?peer_set,
					peer = ?peer
				);

				let was_connected = {
					let mut shared = shared.0.lock();
					let peer_map = match peer_set {
						PeerSet::Validation => &mut shared.validation_peers,
						PeerSet::Collation => &mut shared.collation_peers,
					};

					let w = peer_map.remove(&peer).is_some();

					metrics.on_peer_disconnected(peer_set, version);
					metrics.note_peer_count(peer_set, version, peer_map.len());

					w
				};

				if was_connected && version == peer_set.get_default_version() {
					match peer_set {
						PeerSet::Validation =>
							dispatch_validation_event_to_all(
								NetworkBridgeEvent::PeerDisconnected(peer),
								&mut sender,
							)
							.await,
						PeerSet::Collation =>
							dispatch_collation_event_to_all(
								NetworkBridgeEvent::PeerDisconnected(peer),
								&mut sender,
							)
							.await,
					}
				}
			},
			Some(NetworkEvent::NotificationsReceived { remote, messages }) => {
				let expected_versions = {
					let mut versions = PerPeerSet::<Option<ProtocolVersion>>::default();
					let shared = shared.0.lock();
					if let Some(peer_data) = shared.validation_peers.get(&remote) {
						versions[PeerSet::Validation] = Some(peer_data.version);
					}

					if let Some(peer_data) = shared.collation_peers.get(&remote) {
						versions[PeerSet::Collation] = Some(peer_data.version);
					}

					versions
				};

				// non-decoded, but version-checked validation messages.
				let v_messages: Result<Vec<_>, _> = messages
					.iter()
					.filter_map(|(protocol, msg_bytes)| {
						let (peer_set, version) = PeerSet::try_from_protocol_name(protocol)?;
						if peer_set == PeerSet::Validation {
							if expected_versions[PeerSet::Validation].is_none() {
								return Some(Err(UNCONNECTED_PEERSET_COST))
							}

							if Some(version) != expected_versions[PeerSet::Validation] {
								return Some(Err(WRONG_VERSION_COST))
							}

							Some(Ok(msg_bytes.clone()))
						} else {
							None
						}
					})
					.collect();

				let v_messages = match v_messages {
<<<<<<< HEAD
					Err(rep) => {
						tracing::debug!(target: LOG_TARGET, action = "ReportPeer");
						network_service.report_peer(remote, rep);
=======
					Err(_) => {
						gum::debug!(target: LOG_TARGET, action = "ReportPeer");
>>>>>>> 3ff2b837

						continue
					},
					Ok(v) => v,
				};

				// non-decoded, but version-checked colldation messages.
				let c_messages: Result<Vec<_>, _> = messages
					.iter()
					.filter_map(|(protocol, msg_bytes)| {
						let (peer_set, version) = PeerSet::try_from_protocol_name(protocol)?;

						if peer_set == PeerSet::Collation {
							if expected_versions[PeerSet::Collation].is_none() {
								return Some(Err(UNCONNECTED_PEERSET_COST))
							}

							if Some(version) != expected_versions[PeerSet::Collation] {
								return Some(Err(WRONG_VERSION_COST))
							}
							Some(Ok(msg_bytes.clone()))
						} else {
							None
						}
					})
					.collect();

<<<<<<< HEAD
				let c_messages = match c_messages {
					Err(rep) => {
						tracing::debug!(target: LOG_TARGET, action = "ReportPeer");
						network_service.report_peer(remote, rep);
=======
				match c_messages {
					Err(_) => {
						gum::debug!(target: LOG_TARGET, action = "ReportPeer");
>>>>>>> 3ff2b837

						continue
					},
<<<<<<< HEAD
					Ok(v) => v,
				};
=======
					Ok(c_messages) =>
						if v_messages.is_empty() && c_messages.is_empty() {
							continue
						} else {
							gum::trace!(
								target: LOG_TARGET,
								action = "PeerMessages",
								peer = ?remote,
								num_validation_messages = %v_messages.len(),
								num_collation_messages = %c_messages.len()
							);
>>>>>>> 3ff2b837

				if v_messages.is_empty() && c_messages.is_empty() {
					continue
				}

				tracing::trace!(
					target: LOG_TARGET,
					action = "PeerMessages",
					peer = ?remote,
					num_validation_messages = %v_messages.len(),
					num_collation_messages = %c_messages.len()
				);

				if !v_messages.is_empty() {
					let (events, reports) = handle_v1_peer_messages(
						remote.clone(),
						PeerSet::Validation,
						&mut shared.0.lock().validation_peers,
						v_messages,
						&metrics,
					);

					for report in reports {
						network_service.report_peer(remote.clone(), report);
					}

					dispatch_validation_events_to_all(events, &mut sender).await;
				}

				if !c_messages.is_empty() {
					let (events, reports) = handle_v1_peer_messages(
						remote.clone(),
						PeerSet::Collation,
						&mut shared.0.lock().collation_peers,
						c_messages,
						&metrics,
					);

					for report in reports {
						network_service.report_peer(remote.clone(), report);
					}

					dispatch_collation_events_to_all(events, &mut sender).await;
				}
			},
		}
	}
}

/// Main driver, processing network events and messages from other subsystems.
///
/// THIS IS A HACK. We need to ensure we never hold the mutex across a `.await` boundary
/// and `parking_lot` currently does not provide `Send`, which helps us enforce that.
/// If this breaks, we need to find another way to protect ourselves.
///
/// ```compile_fail
/// #use parking_lot::MutexGuard;
/// #fn is_send<T: Send>();
/// #is_send::<parking_lot::MutexGuard<'static, ()>();
/// ```
async fn run_network<N, AD, Context>(
	bridge: NetworkBridge<N, AD>,
	mut ctx: Context,
	network_stream: BoxStream<'static, NetworkEvent>,
) -> SubsystemResult<()>
where
	N: Network,
	AD: validator_discovery::AuthorityDiscovery + Clone,
	Context: SubsystemContext<Message = NetworkBridgeMessage>
		+ overseer::SubsystemContext<Message = NetworkBridgeMessage>,
{
	let shared = Shared::default();

	let NetworkBridge { network_service, authority_discovery_service, metrics, sync_oracle } =
		bridge;

	let (remote, network_event_handler) = handle_network_messages(
		ctx.sender().clone(),
		network_service.clone(),
		network_stream,
		authority_discovery_service.clone(),
		metrics.clone(),
		shared.clone(),
	)
	.remote_handle();

	ctx.spawn("network-bridge-network-worker", Box::pin(remote))?;

	let subsystem_event_handler = handle_subsystem_messages(
		ctx,
		network_service,
		authority_discovery_service,
		shared,
		sync_oracle,
		metrics,
	);

	futures::pin_mut!(subsystem_event_handler);

	match futures::future::select(subsystem_event_handler, network_event_handler)
		.await
		.factor_first()
		.0
	{
		Ok(()) => Ok(()),
		Err(UnexpectedAbort::SubsystemError(err)) => {
			gum::warn!(
				target: LOG_TARGET,
				err = ?err,
				"Shutting down Network Bridge due to error"
			);

			Err(SubsystemError::Context(format!(
				"Received SubsystemError from overseer: {:?}",
				err
			)))
		},
		Err(UnexpectedAbort::EventStreamConcluded) => {
			gum::info!(
				target: LOG_TARGET,
				"Shutting down Network Bridge: underlying request stream concluded"
			);
			Err(SubsystemError::Context("Incoming network event stream concluded.".to_string()))
		},
	}
}

fn construct_view(
	live_heads: impl DoubleEndedIterator<Item = Hash>,
	finalized_number: BlockNumber,
) -> View {
	View::new(live_heads.take(MAX_VIEW_HEADS), finalized_number)
}

fn update_our_view(
	net: &mut impl Network,
	ctx: &mut impl SubsystemContext<Message = NetworkBridgeMessage, AllMessages = AllMessages>,
	live_heads: &[ActivatedLeaf],
	shared: &Shared,
	finalized_number: BlockNumber,
	metrics: &Metrics,
) {
	let new_view = construct_view(live_heads.iter().map(|v| v.hash), finalized_number);

	let (validation_peers, collation_peers) = {
		let mut shared = shared.0.lock();

		// We only want to send a view update when the heads changed.
		// A change in finalized block number only is _not_ sufficient.
		//
		// If this is the first view update since becoming active, but our view is empty,
		// there is no need to send anything.
		match shared.local_view {
			Some(ref v) if v.check_heads_eq(&new_view) => return,
			None if live_heads.is_empty() => {
				shared.local_view = Some(new_view);
				return
			},
			_ => {
				shared.local_view = Some(new_view.clone());
			},
		}

		(
			shared.validation_peers.keys().cloned().collect::<Vec<_>>(),
			shared.collation_peers.keys().cloned().collect::<Vec<_>>(),
		)
	};

	send_validation_message_v1(
		net,
		validation_peers,
		WireMessage::ViewUpdate(new_view.clone()),
		metrics,
	);

	send_collation_message_v1(net, collation_peers, WireMessage::ViewUpdate(new_view), metrics);

	let our_view = OurView::new(
		live_heads.iter().take(MAX_VIEW_HEADS).cloned().map(|a| (a.hash, a.span)),
		finalized_number,
	);

	dispatch_validation_event_to_all_unbounded(
		NetworkBridgeEvent::OurViewChange(our_view.clone()),
		ctx.sender(),
	);

	dispatch_collation_event_to_all_unbounded(
		NetworkBridgeEvent::OurViewChange(our_view),
		ctx.sender(),
	);
}

// Handle messages on a specific v1 peer-set. The peer is expected to be connected on that
// peer-set.
fn handle_v1_peer_messages<M: Decode>(
	peer: PeerId,
	peer_set: PeerSet,
	peers: &mut HashMap<PeerId, PeerData>,
	messages: Vec<Bytes>,
	metrics: &Metrics,
) -> (Vec<NetworkBridgeEvent<M>>, Vec<Rep>) {
	let peer_data = match peers.get_mut(&peer) {
		None => return (Vec::new(), vec![UNCONNECTED_PEERSET_COST]),
		Some(d) => d,
	};

	let mut outgoing_events = Vec::with_capacity(messages.len());
	let mut reports = Vec::new();

	for message in messages {
		metrics.on_notification_received(peer_set, peer_data.version, message.len());
		let message = match WireMessage::decode_all(&mut message.as_ref()) {
			Err(_) => {
				reports.push(MALFORMED_MESSAGE_COST);
				continue
			},
			Ok(m) => m,
		};

		outgoing_events.push(match message {
			WireMessage::ViewUpdate(new_view) => {
				if new_view.len() > MAX_VIEW_HEADS ||
					new_view.finalized_number < peer_data.view.finalized_number
				{
					reports.push(MALFORMED_VIEW_COST);
					continue
				} else if new_view.is_empty() {
					reports.push(EMPTY_VIEW_COST);
					continue
				} else if new_view == peer_data.view {
					continue
				} else {
					peer_data.view = new_view;

					NetworkBridgeEvent::PeerViewChange(peer.clone(), peer_data.view.clone())
				}
			},
			WireMessage::ProtocolMessage(message) =>
				NetworkBridgeEvent::PeerMessage(peer.clone(), message),
		})
	}

	(outgoing_events, reports)
}

fn send_validation_message_v1(
	net: &mut impl Network,
	peers: Vec<PeerId>,
	message: WireMessage<protocol_v1::ValidationProtocol>,
	metrics: &Metrics,
) {
	send_message(net, peers, PeerSet::Validation, 1, message, metrics);
}

fn send_collation_message_v1(
	net: &mut impl Network,
	peers: Vec<PeerId>,
	message: WireMessage<protocol_v1::CollationProtocol>,
	metrics: &Metrics,
) {
	send_message(net, peers, PeerSet::Collation, 1, message, metrics)
}

async fn dispatch_validation_event_to_all(
	event: NetworkBridgeEvent<protocol_v1::ValidationProtocol>,
	ctx: &mut impl SubsystemSender,
) {
	dispatch_validation_events_to_all(std::iter::once(event), ctx).await
}

async fn dispatch_collation_event_to_all(
	event: NetworkBridgeEvent<protocol_v1::CollationProtocol>,
	ctx: &mut impl SubsystemSender,
) {
	dispatch_collation_events_to_all(std::iter::once(event), ctx).await
}

fn dispatch_validation_event_to_all_unbounded(
	event: NetworkBridgeEvent<protocol_v1::ValidationProtocol>,
	ctx: &mut impl SubsystemSender,
) {
	for msg in AllMessages::dispatch_iter(event) {
		ctx.send_unbounded_message(msg);
	}
}

fn dispatch_collation_event_to_all_unbounded(
	event: NetworkBridgeEvent<protocol_v1::CollationProtocol>,
	ctx: &mut impl SubsystemSender,
) {
	if let Some(msg) = event.focus().ok().map(CollatorProtocolMessage::NetworkBridgeUpdate) {
		ctx.send_unbounded_message(msg.into());
	}
}

async fn dispatch_validation_events_to_all<I>(events: I, ctx: &mut impl SubsystemSender)
where
	I: IntoIterator<Item = NetworkBridgeEvent<protocol_v1::ValidationProtocol>>,
	I::IntoIter: Send,
{
	ctx.send_messages(events.into_iter().flat_map(AllMessages::dispatch_iter)).await
}

async fn dispatch_collation_events_to_all<I>(events: I, ctx: &mut impl SubsystemSender)
where
	I: IntoIterator<Item = NetworkBridgeEvent<protocol_v1::CollationProtocol>>,
	I::IntoIter: Send,
{
	let messages_for = |event: NetworkBridgeEvent<protocol_v1::CollationProtocol>| {
		event.focus().ok().map(|m| {
			AllMessages::CollatorProtocol(CollatorProtocolMessage::NetworkBridgeUpdate(m))
		})
	};

	ctx.send_messages(events.into_iter().flat_map(messages_for)).await
}<|MERGE_RESOLUTION|>--- conflicted
+++ resolved
@@ -672,7 +672,7 @@
 					if let Some(fallback) = negotiated_fallback {
 						match PeerSet::try_from_protocol_name(&fallback) {
 							None => {
-								tracing::debug!(
+								gum::debug!(
 									target: LOG_TARGET,
 									fallback = &*fallback,
 									?peer,
@@ -684,7 +684,7 @@
 							}
 							Some((p2, v2)) => {
 								if p2 != peer_set {
-									tracing::debug!(
+									gum::debug!(
 										target: LOG_TARGET,
 										fallback = &*fallback,
 										fallback_peerset = ?p2,
@@ -867,14 +867,9 @@
 					.collect();
 
 				let v_messages = match v_messages {
-<<<<<<< HEAD
 					Err(rep) => {
-						tracing::debug!(target: LOG_TARGET, action = "ReportPeer");
+						gum::debug!(target: LOG_TARGET, action = "ReportPeer");
 						network_service.report_peer(remote, rep);
-=======
-					Err(_) => {
-						gum::debug!(target: LOG_TARGET, action = "ReportPeer");
->>>>>>> 3ff2b837
 
 						continue
 					},
@@ -902,41 +897,21 @@
 					})
 					.collect();
 
-<<<<<<< HEAD
 				let c_messages = match c_messages {
 					Err(rep) => {
-						tracing::debug!(target: LOG_TARGET, action = "ReportPeer");
+						gum::debug!(target: LOG_TARGET, action = "ReportPeer");
 						network_service.report_peer(remote, rep);
-=======
-				match c_messages {
-					Err(_) => {
-						gum::debug!(target: LOG_TARGET, action = "ReportPeer");
->>>>>>> 3ff2b837
 
 						continue
 					},
-<<<<<<< HEAD
 					Ok(v) => v,
 				};
-=======
-					Ok(c_messages) =>
-						if v_messages.is_empty() && c_messages.is_empty() {
-							continue
-						} else {
-							gum::trace!(
-								target: LOG_TARGET,
-								action = "PeerMessages",
-								peer = ?remote,
-								num_validation_messages = %v_messages.len(),
-								num_collation_messages = %c_messages.len()
-							);
->>>>>>> 3ff2b837
 
 				if v_messages.is_empty() && c_messages.is_empty() {
 					continue
 				}
 
-				tracing::trace!(
+				gum::trace!(
 					target: LOG_TARGET,
 					action = "PeerMessages",
 					peer = ?remote,
