--- conflicted
+++ resolved
@@ -1163,13 +1163,8 @@
 		{
 			let collator_protocol_message = protocol_v1::CollatorProtocolMessage::Declare(
 				Sr25519Keyring::Alice.public().into(),
-<<<<<<< HEAD
-				Default::default(),
-				dummy_signature(),
-=======
 				0_u32.into(),
 				dummy_collator_signature(),
->>>>>>> 8c4a7dad
 			);
 
 			let message =
