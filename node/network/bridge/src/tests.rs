// Copyright 2020 Parity Technologies (UK) Ltd.
// This file is part of Polkadot.

// Polkadot is free software: you can redistribute it and/or modify
// it under the terms of the GNU General Public License as published by
// the Free Software Foundation, either version 3 of the License, or
// (at your option) any later version.

// Polkadot is distributed in the hope that it will be useful,
// but WITHOUT ANY WARRANTY; without even the implied warranty of
// MERCHANTABILITY or FITNESS FOR A PARTICULAR PURPOSE.  See the
// GNU General Public License for more details.

// You should have received a copy of the GNU General Public License
// along with Polkadot.  If not, see <http://www.gnu.org/licenses/>.

use super::*;
use futures::executor;
use futures::stream::BoxStream;
use futures::channel::oneshot;

use std::borrow::Cow;
use std::collections::HashSet;
use std::pin::Pin;
use std::sync::atomic::{AtomicBool, Ordering};
use async_trait::async_trait;
use parking_lot::Mutex;
use assert_matches::assert_matches;

use sc_network::{Event as NetworkEvent, IfDisconnected};

use polkadot_subsystem::{jaeger, ActiveLeavesUpdate, FromOverseer, OverseerSignal, LeafStatus};
use polkadot_subsystem::messages::{
	ApprovalDistributionMessage,
	BitfieldDistributionMessage,
	StatementDistributionMessage
};
use polkadot_node_subsystem_test_helpers::{
	SingleItemSink, SingleItemStream, TestSubsystemContextHandle,
};
use polkadot_node_subsystem_util::metered;
use polkadot_node_network_protocol::view;
use sc_network::Multiaddr;
use sc_network::config::RequestResponseConfig;
use sp_keyring::Sr25519Keyring;
use polkadot_primitives::v1::AuthorityDiscoveryId;
use polkadot_node_network_protocol::{ObservedRole, request_response::request::Requests};

use crate::network::{Network, NetworkAction};
use crate::validator_discovery::AuthorityDiscovery;

// The subsystem's view of the network - only supports a single call to `event_stream`.
#[derive(Clone)]
struct TestNetwork {
	net_events: Arc<Mutex<Option<SingleItemStream<NetworkEvent>>>>,
	action_tx: metered::UnboundedMeteredSender<NetworkAction>,
	_req_configs: Vec<RequestResponseConfig>,
}

#[derive(Clone)]
struct TestAuthorityDiscovery;

// The test's view of the network. This receives updates from the subsystem in the form
// of `NetworkAction`s.
struct TestNetworkHandle {
	action_rx: metered::UnboundedMeteredReceiver<NetworkAction>,
	net_tx: SingleItemSink<NetworkEvent>,
}

fn new_test_network(req_configs: Vec<RequestResponseConfig>) -> (
	TestNetwork,
	TestNetworkHandle,
	TestAuthorityDiscovery,
) {
	let (net_tx, net_rx) = polkadot_node_subsystem_test_helpers::single_item_sink();
	let (action_tx, action_rx) = metered::unbounded();

	(
		TestNetwork {
			net_events: Arc::new(Mutex::new(Some(net_rx))),
			action_tx,
			_req_configs: req_configs,
		},
		TestNetworkHandle {
			action_rx,
			net_tx,
		},
		TestAuthorityDiscovery,
	)
}

#[async_trait]
impl Network for TestNetwork {
	fn event_stream(&mut self) -> BoxStream<'static, NetworkEvent> {
		self.net_events.lock()
			.take()
			.expect("Subsystem made more than one call to `event_stream`")
			.boxed()
	}

	async fn add_to_peers_set(&mut self, _protocol: Cow<'static, str>, _: HashSet<Multiaddr>) -> Result<(), String> {
		Ok(())
	}

	async fn remove_from_peers_set(&mut self, _protocol: Cow<'static, str>, _: HashSet<Multiaddr>) -> Result<(), String> {
		Ok(())
	}

	fn action_sink<'a>(&'a mut self)
		-> Pin<Box<dyn Sink<NetworkAction, Error = SubsystemError> + Send + 'a>>
	{
		Box::pin((&mut self.action_tx).sink_map_err(Into::into))
	}

	async fn start_request<AD: AuthorityDiscovery>(&self, _: &mut AD, _: Requests, _: IfDisconnected) {
	}
}

#[async_trait]
impl validator_discovery::AuthorityDiscovery for TestAuthorityDiscovery {
	async fn get_addresses_by_authority_id(&mut self, _authority: AuthorityDiscoveryId) -> Option<Vec<Multiaddr>> {
		None
	}

	async fn get_authority_id_by_peer_id(&mut self, _peer_id: PeerId) -> Option<AuthorityDiscoveryId> {
		None
	}
}

impl TestNetworkHandle {
	// Get the next network action.
	async fn next_network_action(&mut self) -> NetworkAction {
		self.action_rx.next().await.expect("subsystem concluded early")
	}

	// Wait for the next N network actions.
	async fn next_network_actions(&mut self, n: usize) -> Vec<NetworkAction> {
		let mut v = Vec::with_capacity(n);
		for _ in 0..n {
			v.push(self.next_network_action().await);
		}

		v
	}

	async fn connect_peer(&mut self, peer: PeerId, peer_set: PeerSet, role: ObservedRole) {
		self.send_network_event(NetworkEvent::NotificationStreamOpened {
			remote: peer,
			protocol: peer_set.into_protocol_name(),
			negotiated_fallback: None,
			role: role.into(),
		}).await;
	}

	async fn disconnect_peer(&mut self, peer: PeerId, peer_set: PeerSet) {
		self.send_network_event(NetworkEvent::NotificationStreamClosed {
			remote: peer,
			protocol: peer_set.into_protocol_name(),
		}).await;
	}

	async fn peer_message(&mut self, peer: PeerId, peer_set: PeerSet, message: Vec<u8>) {
		self.send_network_event(NetworkEvent::NotificationsReceived {
			remote: peer,
			messages: vec![(peer_set.into_protocol_name(), message.into())],
		}).await;
	}

	async fn send_network_event(&mut self, event: NetworkEvent) {
		self.net_tx.send(event).await.expect("subsystem concluded early");
	}
}

/// Assert that the given actions contain the given `action`.
fn assert_network_actions_contains(actions: &[NetworkAction], action: &NetworkAction) {
	if !actions.iter().any(|x| x == action) {
		panic!("Could not find `{:?}` in `{:?}`", action, actions);
	}
}

#[derive(Clone)]
struct TestSyncOracle {
	flag: Arc<AtomicBool>,
	done_syncing_sender: Arc<Mutex<Option<oneshot::Sender<()>>>>,
}

struct TestSyncOracleHandle {
	done_syncing_receiver: oneshot::Receiver<()>,
	flag: Arc<AtomicBool>,
}

impl TestSyncOracleHandle {
	fn set_done(&self) {
		self.flag.store(false, Ordering::SeqCst);
	}

	async fn await_mode_switch(self) {
		let _ = self.done_syncing_receiver.await;
	}
}

impl SyncOracle for TestSyncOracle {
	fn is_major_syncing(&mut self) -> bool {
		let is_major_syncing = self.flag.load(Ordering::SeqCst);

		if !is_major_syncing {
			if let Some(sender) = self.done_syncing_sender.lock().take() {
				let _ = sender.send(());
			}
		}

		is_major_syncing
	}

	fn is_offline(&mut self) -> bool {
		unimplemented!("not used in network bridge")
	}
}

// val - result of `is_major_syncing`.
fn make_sync_oracle(val: bool) -> (TestSyncOracle, TestSyncOracleHandle) {
	let (tx, rx) = oneshot::channel();
	let flag = Arc::new(AtomicBool::new(val));

	(
		TestSyncOracle {
			flag: flag.clone(),
			done_syncing_sender: Arc::new(Mutex::new(Some(tx))),
		},
		TestSyncOracleHandle {
			flag,
			done_syncing_receiver: rx,
		}
	)
}

fn done_syncing_oracle() -> Box<dyn SyncOracle + Send> {
	let (oracle, _) = make_sync_oracle(false);
	Box::new(oracle)
}

type VirtualOverseer = TestSubsystemContextHandle<NetworkBridgeMessage>;

struct TestHarness {
	network_handle: TestNetworkHandle,
	virtual_overseer: VirtualOverseer,
}

fn test_harness<T: Future<Output=VirtualOverseer>>(
	sync_oracle: Box<dyn SyncOracle + Send>,
	test: impl FnOnce(TestHarness) -> T,
) {
	let pool = sp_core::testing::TaskExecutor::new();
	let (request_multiplexer, req_configs) = RequestMultiplexer::new();
	let (mut network, network_handle, discovery) = new_test_network(req_configs);
	let (context, virtual_overseer) = polkadot_node_subsystem_test_helpers::make_subsystem_context(pool);
	let network_stream = network.event_stream();

	let bridge = NetworkBridge {
		network_service: network,
		authority_discovery_service: discovery,
		request_multiplexer,
		metrics: Metrics(None),
		sync_oracle,
	};

	let network_bridge = run_network(
		bridge,
		context,
		network_stream,
	)
		.map_err(|_| panic!("subsystem execution failed"))
		.map(|_| ());

	let test_fut = test(TestHarness {
		network_handle,
		virtual_overseer,
	});

	futures::pin_mut!(test_fut);
	futures::pin_mut!(network_bridge);

	let _ = executor::block_on(future::join(async move {
		let mut virtual_overseer = test_fut.await;
		virtual_overseer.send(FromOverseer::Signal(OverseerSignal::Conclude)).await;
	}, network_bridge));
}

async fn assert_sends_validation_event_to_all(
	event: NetworkBridgeEvent<protocol_v1::ValidationProtocol>,
	virtual_overseer: &mut TestSubsystemContextHandle<NetworkBridgeMessage>,
) {
	// Ordering must match the enum variant order
	// in `AllMessages`.
	assert_matches!(
		virtual_overseer.recv().await,
		AllMessages::StatementDistribution(
			StatementDistributionMessage::NetworkBridgeUpdateV1(e)
		) if e == event.focus().expect("could not focus message")
	);

	assert_matches!(
		virtual_overseer.recv().await,
		AllMessages::BitfieldDistribution(
			BitfieldDistributionMessage::NetworkBridgeUpdateV1(e)
		) if e == event.focus().expect("could not focus message")
	);

	assert_matches!(
		virtual_overseer.recv().await,
		AllMessages::ApprovalDistribution(
			ApprovalDistributionMessage::NetworkBridgeUpdateV1(e)
		) if e == event.focus().expect("could not focus message")
	);
}

async fn assert_sends_collation_event_to_all(
	event: NetworkBridgeEvent<protocol_v1::CollationProtocol>,
	virtual_overseer: &mut TestSubsystemContextHandle<NetworkBridgeMessage>,
) {
	assert_matches!(
		virtual_overseer.recv().await,
		AllMessages::CollatorProtocol(
			CollatorProtocolMessage::NetworkBridgeUpdateV1(e)
		) if e == event.focus().expect("could not focus message")
	)
}

#[test]
fn send_our_view_upon_connection() {
	let (oracle, handle) = make_sync_oracle(false);
	test_harness(Box::new(oracle), |test_harness| async move {
		let TestHarness {
			mut network_handle,
			mut virtual_overseer,
		} = test_harness;

		let peer = PeerId::random();

		let head = Hash::repeat_byte(1);
		virtual_overseer.send(
			FromOverseer::Signal(OverseerSignal::ActiveLeaves(
				ActiveLeavesUpdate::start_work(ActivatedLeaf {
					hash: head,
					number: 1,
					status: LeafStatus::Fresh,
					span: Arc::new(jaeger::Span::Disabled),
				})
			))
		).await;

		handle.await_mode_switch().await;

		network_handle.connect_peer(peer.clone(), PeerSet::Validation, ObservedRole::Full).await;
		network_handle.connect_peer(peer.clone(), PeerSet::Collation, ObservedRole::Full).await;

		let view = view![head];
		let actions = network_handle.next_network_actions(2).await;
		assert_network_actions_contains(
			&actions,
			&NetworkAction::WriteNotification(
				peer.clone(),
				PeerSet::Validation,
				WireMessage::<protocol_v1::ValidationProtocol>::ViewUpdate(
					view.clone(),
				).encode(),
			),
		);
		assert_network_actions_contains(
			&actions,
			&NetworkAction::WriteNotification(
				peer.clone(),
				PeerSet::Collation,
				WireMessage::<protocol_v1::CollationProtocol>::ViewUpdate(
					view.clone(),
				).encode(),
			),
		);
		virtual_overseer
	});
}

#[test]
fn sends_view_updates_to_peers() {
	let (oracle, handle) = make_sync_oracle(false);
	test_harness(Box::new(oracle), |test_harness| async move {
		let TestHarness { mut network_handle, mut virtual_overseer } = test_harness;

		let peer_a = PeerId::random();
		let peer_b = PeerId::random();

		virtual_overseer.send(
			FromOverseer::Signal(OverseerSignal::ActiveLeaves(
				ActiveLeavesUpdate {
					activated: Default::default(),
					deactivated: Default::default(),
				}
			))
		).await;

		handle.await_mode_switch().await;

		network_handle.connect_peer(
			peer_a.clone(),
			PeerSet::Validation,
			ObservedRole::Full,
		).await;
		network_handle.connect_peer(
			peer_b.clone(),
			PeerSet::Collation,
			ObservedRole::Full,
		).await;

		let actions = network_handle.next_network_actions(2).await;
		let wire_message = WireMessage::<protocol_v1::ValidationProtocol>::ViewUpdate(
			View::default(),
		).encode();

		assert_network_actions_contains(
			&actions,
			&NetworkAction::WriteNotification(
				peer_a,
				PeerSet::Validation,
				wire_message.clone(),
			),
		);

		assert_network_actions_contains(
			&actions,
			&NetworkAction::WriteNotification(
				peer_b,
				PeerSet::Collation,
				wire_message.clone(),
			),
		);

		let hash_a = Hash::repeat_byte(1);

		virtual_overseer.send(
			FromOverseer::Signal(OverseerSignal::ActiveLeaves(
				ActiveLeavesUpdate::start_work(ActivatedLeaf {
					hash: hash_a,
					number: 1,
					status: LeafStatus::Fresh,
					span: Arc::new(jaeger::Span::Disabled),
				})
			))
		).await;

		let actions = network_handle.next_network_actions(2).await;
		let wire_message = WireMessage::<protocol_v1::ValidationProtocol>::ViewUpdate(
			view![hash_a]
		).encode();

		assert_network_actions_contains(
			&actions,
			&NetworkAction::WriteNotification(
				peer_a,
				PeerSet::Validation,
				wire_message.clone(),
			),
		);

		assert_network_actions_contains(
			&actions,
			&NetworkAction::WriteNotification(
				peer_b,
				PeerSet::Collation,
				wire_message.clone(),
			),
		);
		virtual_overseer
	});
}

#[test]
fn do_not_send_view_update_until_synced() {
	let (oracle, handle) = make_sync_oracle(true);
	test_harness(Box::new(oracle), |test_harness| async move {
		let TestHarness { mut network_handle, mut virtual_overseer } = test_harness;

		let peer_a = PeerId::random();
		let peer_b = PeerId::random();

		network_handle.connect_peer(
			peer_a.clone(),
			PeerSet::Validation,
			ObservedRole::Full,
		).await;
		network_handle.connect_peer(
			peer_b.clone(),
			PeerSet::Collation,
			ObservedRole::Full,
		).await;

		{
			let actions = network_handle.next_network_actions(2).await;
			let wire_message = WireMessage::<protocol_v1::ValidationProtocol>::ViewUpdate(
				View::default(),
			).encode();

			assert_network_actions_contains(
				&actions,
				&NetworkAction::WriteNotification(
					peer_a,
					PeerSet::Validation,
					wire_message.clone(),
				),
			);

			assert_network_actions_contains(
				&actions,
				&NetworkAction::WriteNotification(
					peer_b,
					PeerSet::Collation,
					wire_message.clone(),
				),
			);
		}

		let hash_a = Hash::repeat_byte(1);
		let hash_b = Hash::repeat_byte(1);

		virtual_overseer.send(
			FromOverseer::Signal(OverseerSignal::ActiveLeaves(
				ActiveLeavesUpdate::start_work(ActivatedLeaf {
					hash: hash_a,
					number: 1,
					status: LeafStatus::Fresh,
					span: Arc::new(jaeger::Span::Disabled),
				})
			))
		).await;

		// delay until the previous update has certainly been processed.
		futures_timer::Delay::new(std::time::Duration::from_millis(100)).await;

		handle.set_done();

		virtual_overseer.send(
			FromOverseer::Signal(OverseerSignal::ActiveLeaves(
				ActiveLeavesUpdate::start_work(ActivatedLeaf {
					hash: hash_b,
					number: 1,
					status: LeafStatus::Fresh,
					span: Arc::new(jaeger::Span::Disabled),
				})
			))
		).await;

		handle.await_mode_switch().await;

		// There should be a mode switch only for the second view update.
		{
			let actions = network_handle.next_network_actions(2).await;
			let wire_message = WireMessage::<protocol_v1::ValidationProtocol>::ViewUpdate(
				view![hash_a, hash_b]
			).encode();

			assert_network_actions_contains(
				&actions,
				&NetworkAction::WriteNotification(
					peer_a,
					PeerSet::Validation,
					wire_message.clone(),
				),
			);

			assert_network_actions_contains(
				&actions,
				&NetworkAction::WriteNotification(
					peer_b,
					PeerSet::Collation,
					wire_message.clone(),
				),
			);
		}
		virtual_overseer
	});
}

#[test]
fn do_not_send_view_update_when_only_finalized_block_changed() {
	test_harness(done_syncing_oracle(), |test_harness| async move {
		let TestHarness { mut network_handle, mut virtual_overseer } = test_harness;

		let peer_a = PeerId::random();
		let peer_b = PeerId::random();

		network_handle.connect_peer(
			peer_a.clone(),
			PeerSet::Validation,
			ObservedRole::Full,
		).await;
		network_handle.connect_peer(
			peer_b.clone(),
			PeerSet::Validation,
			ObservedRole::Full,
		).await;

		let hash_a = Hash::repeat_byte(1);

		virtual_overseer.send(FromOverseer::Signal(OverseerSignal::BlockFinalized(Hash::random(), 5))).await;

		// Send some empty active leaves update
		//
		// This should not trigger a view update to our peers.
		virtual_overseer.send(
			FromOverseer::Signal(OverseerSignal::ActiveLeaves(ActiveLeavesUpdate::default()))
		).await;

		// This should trigger the view update to our peers.
		virtual_overseer.send(
			FromOverseer::Signal(OverseerSignal::ActiveLeaves(
				ActiveLeavesUpdate::start_work(ActivatedLeaf {
					hash: hash_a,
					number: 1,
					status: LeafStatus::Fresh,
					span: Arc::new(jaeger::Span::Disabled),
				})
			))
		).await;

		let actions = network_handle.next_network_actions(4).await;
		let wire_message = WireMessage::<protocol_v1::ValidationProtocol>::ViewUpdate(
			View::new(vec![hash_a], 5)
		).encode();

		assert_network_actions_contains(
			&actions,
			&NetworkAction::WriteNotification(
				peer_a,
				PeerSet::Validation,
				wire_message.clone(),
			),
		);

		assert_network_actions_contains(
			&actions,
			&NetworkAction::WriteNotification(
				peer_b,
				PeerSet::Validation,
				wire_message.clone(),
			),
		);
		virtual_overseer
	});
}

#[test]
fn peer_view_updates_sent_via_overseer() {
	test_harness(done_syncing_oracle(), |test_harness| async move {
		let TestHarness {
			mut network_handle,
			mut virtual_overseer,
		} = test_harness;

		let peer = PeerId::random();

		network_handle.connect_peer(peer.clone(), PeerSet::Validation, ObservedRole::Full).await;

		let view = view![Hash::repeat_byte(1)];

		assert_matches!(
			virtual_overseer.recv().await,
			AllMessages::StatementDistribution(
				StatementDistributionMessage::StatementFetchingReceiver(_)
			)
		);

		// bridge will inform about all connected peers.
		{
			assert_sends_validation_event_to_all(
				NetworkBridgeEvent::PeerConnected(peer.clone(), ObservedRole::Full, None),
				&mut virtual_overseer,
			).await;

			assert_sends_validation_event_to_all(
				NetworkBridgeEvent::PeerViewChange(peer.clone(), View::default()),
				&mut virtual_overseer,
			).await;
		}

		network_handle.peer_message(
			peer.clone(),
			PeerSet::Validation,
			WireMessage::<protocol_v1::ValidationProtocol>::ViewUpdate(
				view.clone(),
			).encode(),
		).await;

		assert_sends_validation_event_to_all(
			NetworkBridgeEvent::PeerViewChange(peer.clone(), view),
			&mut virtual_overseer,
		).await;
		virtual_overseer
	});
}

#[test]
fn peer_messages_sent_via_overseer() {
	test_harness(done_syncing_oracle(), |test_harness| async move {
		let TestHarness {
			mut network_handle,
			mut virtual_overseer,
		} = test_harness;

		let peer = PeerId::random();

		network_handle.connect_peer(
			peer.clone(),
			PeerSet::Validation,
			ObservedRole::Full,
		).await;

		assert_matches!(
			virtual_overseer.recv().await,
			AllMessages::StatementDistribution(
				StatementDistributionMessage::StatementFetchingReceiver(_)
			)
		);

		// bridge will inform about all connected peers.
		{
			assert_sends_validation_event_to_all(
				NetworkBridgeEvent::PeerConnected(peer.clone(), ObservedRole::Full, None),
				&mut virtual_overseer,
			).await;

			assert_sends_validation_event_to_all(
				NetworkBridgeEvent::PeerViewChange(peer.clone(), View::default()),
				&mut virtual_overseer,
			).await;
		}

		let approval_distribution_message = protocol_v1::ApprovalDistributionMessage::Approvals(
			Vec::new()
		);

		let message = protocol_v1::ValidationProtocol::ApprovalDistribution(
			approval_distribution_message.clone(),
		);

		network_handle.peer_message(
			peer.clone(),
			PeerSet::Validation,
			WireMessage::ProtocolMessage(message.clone()).encode(),
		).await;

		network_handle.disconnect_peer(peer.clone(), PeerSet::Validation).await;

		// Approval distribution message comes first, and the message is only sent to that subsystem.
		// then a disconnection event arises that is sent to all validation networking subsystems.

		assert_matches!(
			virtual_overseer.recv().await,
			AllMessages::ApprovalDistribution(
				ApprovalDistributionMessage::NetworkBridgeUpdateV1(
					NetworkBridgeEvent::PeerMessage(p, m)
				)
			) => {
				assert_eq!(p, peer);
				assert_eq!(m, approval_distribution_message);
			}
		);

		assert_sends_validation_event_to_all(
			NetworkBridgeEvent::PeerDisconnected(peer),
			&mut virtual_overseer,
		).await;
		virtual_overseer
	});
}

#[test]
fn peer_disconnect_from_just_one_peerset() {
	test_harness(done_syncing_oracle(), |test_harness| async move {
		let TestHarness {
			mut network_handle,
			mut virtual_overseer,
		} = test_harness;

		let peer = PeerId::random();

		network_handle.connect_peer(peer.clone(), PeerSet::Validation, ObservedRole::Full).await;
		network_handle.connect_peer(peer.clone(), PeerSet::Collation, ObservedRole::Full).await;

		assert_matches!(
			virtual_overseer.recv().await,
			AllMessages::StatementDistribution(
				StatementDistributionMessage::StatementFetchingReceiver(_)
			)
		);

		// bridge will inform about all connected peers.
		{
			assert_sends_validation_event_to_all(
				NetworkBridgeEvent::PeerConnected(peer.clone(), ObservedRole::Full, None),
				&mut virtual_overseer,
			).await;

			assert_sends_validation_event_to_all(
				NetworkBridgeEvent::PeerViewChange(peer.clone(), View::default()),
				&mut virtual_overseer,
			).await;
		}

		{
			assert_sends_collation_event_to_all(
				NetworkBridgeEvent::PeerConnected(peer.clone(), ObservedRole::Full, None),
				&mut virtual_overseer,
			).await;

			assert_sends_collation_event_to_all(
				NetworkBridgeEvent::PeerViewChange(peer.clone(), View::default()),
				&mut virtual_overseer,
			).await;
		}

		network_handle.disconnect_peer(peer.clone(), PeerSet::Validation).await;

		assert_sends_validation_event_to_all(
			NetworkBridgeEvent::PeerDisconnected(peer.clone()),
			&mut virtual_overseer,
		).await;

		// to show that we're still connected on the collation protocol, send a view update.

		let hash_a = Hash::repeat_byte(1);

		virtual_overseer.send(
			FromOverseer::Signal(OverseerSignal::ActiveLeaves(
				ActiveLeavesUpdate::start_work(ActivatedLeaf {
					hash: hash_a,
					number: 1,
					status: LeafStatus::Fresh,
					span: Arc::new(jaeger::Span::Disabled),
				})
			))
		).await;

		let actions = network_handle.next_network_actions(3).await;
		let wire_message = WireMessage::<protocol_v1::ValidationProtocol>::ViewUpdate(
			view![hash_a]
		).encode();

		assert_network_actions_contains(
			&actions,
			&NetworkAction::WriteNotification(
				peer.clone(),
				PeerSet::Collation,
				wire_message.clone(),
			),
		);
		virtual_overseer
	});
}

#[test]
fn relays_collation_protocol_messages() {
	test_harness(done_syncing_oracle(), |test_harness| async move {
		let TestHarness {
			mut network_handle,
			mut virtual_overseer,
		} = test_harness;

		let peer_a = PeerId::random();
		let peer_b = PeerId::random();

		assert_matches!(
			virtual_overseer.recv().await,
			AllMessages::StatementDistribution(
				StatementDistributionMessage::StatementFetchingReceiver(_)
			)
		);

		network_handle.connect_peer(peer_a.clone(), PeerSet::Validation, ObservedRole::Full).await;
		network_handle.connect_peer(peer_b.clone(), PeerSet::Collation, ObservedRole::Full).await;

		// bridge will inform about all connected peers.
		{
			assert_sends_validation_event_to_all(
				NetworkBridgeEvent::PeerConnected(peer_a.clone(), ObservedRole::Full, None),
				&mut virtual_overseer,
			).await;

			assert_sends_validation_event_to_all(
				NetworkBridgeEvent::PeerViewChange(peer_a.clone(), View::default()),
				&mut virtual_overseer,
			).await;
		}

		{
			assert_sends_collation_event_to_all(
				NetworkBridgeEvent::PeerConnected(peer_b.clone(), ObservedRole::Full, None),
				&mut virtual_overseer,
			).await;

			assert_sends_collation_event_to_all(
				NetworkBridgeEvent::PeerViewChange(peer_b.clone(), View::default()),
				&mut virtual_overseer,
			).await;
		}

		// peer A gets reported for sending a collation message.

		let collator_protocol_message = protocol_v1::CollatorProtocolMessage::Declare(
			Sr25519Keyring::Alice.public().into(),
			Default::default(),
			Default::default(),
		);

		let message = protocol_v1::CollationProtocol::CollatorProtocol(
			collator_protocol_message.clone()
		);

		network_handle.peer_message(
			peer_a.clone(),
			PeerSet::Collation,
			WireMessage::ProtocolMessage(message.clone()).encode(),
		).await;

		let actions = network_handle.next_network_actions(3).await;
		assert_network_actions_contains(
			&actions,
			&NetworkAction::ReputationChange(
				peer_a.clone(),
				UNCONNECTED_PEERSET_COST,
			),
		);

		// peer B has the message relayed.

		network_handle.peer_message(
			peer_b.clone(),
			PeerSet::Collation,
			WireMessage::ProtocolMessage(message.clone()).encode(),
		).await;

		assert_matches!(
			virtual_overseer.recv().await,
			AllMessages::CollatorProtocol(
				CollatorProtocolMessage::NetworkBridgeUpdateV1(
					NetworkBridgeEvent::PeerMessage(p, m)
				)
			) => {
				assert_eq!(p, peer_b);
				assert_eq!(m, collator_protocol_message);
			}
		);
		virtual_overseer
	});
}

#[test]
fn different_views_on_different_peer_sets() {
	test_harness(done_syncing_oracle(), |test_harness| async move {
		let TestHarness {
			mut network_handle,
			mut virtual_overseer,
		} = test_harness;

		let peer = PeerId::random();

		network_handle.connect_peer(peer.clone(), PeerSet::Validation, ObservedRole::Full).await;
		network_handle.connect_peer(peer.clone(), PeerSet::Collation, ObservedRole::Full).await;

		assert_matches!(
			virtual_overseer.recv().await,
			AllMessages::StatementDistribution(
				StatementDistributionMessage::StatementFetchingReceiver(_)
			)
		);

		// bridge will inform about all connected peers.
		{
			assert_sends_validation_event_to_all(
				NetworkBridgeEvent::PeerConnected(peer.clone(), ObservedRole::Full, None),
				&mut virtual_overseer,
			).await;

			assert_sends_validation_event_to_all(
				NetworkBridgeEvent::PeerViewChange(peer.clone(), View::default()),
				&mut virtual_overseer,
			).await;
		}

		{
			assert_sends_collation_event_to_all(
				NetworkBridgeEvent::PeerConnected(peer.clone(), ObservedRole::Full, None),
				&mut virtual_overseer,
			).await;

			assert_sends_collation_event_to_all(
				NetworkBridgeEvent::PeerViewChange(peer.clone(), View::default()),
				&mut virtual_overseer,
			).await;
		}

		let view_a = view![Hash::repeat_byte(1)];
		let view_b = view![Hash::repeat_byte(2)];

		network_handle.peer_message(
			peer.clone(),
			PeerSet::Validation,
			WireMessage::<protocol_v1::ValidationProtocol>::ViewUpdate(view_a.clone()).encode(),
		).await;

		network_handle.peer_message(
			peer.clone(),
			PeerSet::Collation,
			WireMessage::<protocol_v1::CollationProtocol>::ViewUpdate(view_b.clone()).encode(),
		).await;

		assert_sends_validation_event_to_all(
			NetworkBridgeEvent::PeerViewChange(peer.clone(), view_a.clone()),
			&mut virtual_overseer,
		).await;

		assert_sends_collation_event_to_all(
			NetworkBridgeEvent::PeerViewChange(peer.clone(), view_b.clone()),
			&mut virtual_overseer,
		).await;
		virtual_overseer
	});
}

#[test]
fn sent_views_include_finalized_number_update() {
	test_harness(done_syncing_oracle(), |test_harness| async move {
		let TestHarness { mut network_handle, mut virtual_overseer } = test_harness;

		let peer_a = PeerId::random();

		network_handle.connect_peer(
			peer_a.clone(),
			PeerSet::Validation,
			ObservedRole::Full,
		).await;

		let hash_a = Hash::repeat_byte(1);
		let hash_b = Hash::repeat_byte(2);

		virtual_overseer.send(
			FromOverseer::Signal(OverseerSignal::BlockFinalized(hash_a, 1))
		).await;
		virtual_overseer.send(
			FromOverseer::Signal(OverseerSignal::ActiveLeaves(
				ActiveLeavesUpdate::start_work(ActivatedLeaf {
					hash: hash_b,
					number: 1,
					status: LeafStatus::Fresh,
					span: Arc::new(jaeger::Span::Disabled),
				})
			))
		).await;

		let actions = network_handle.next_network_actions(2).await;
		let wire_message = WireMessage::<protocol_v1::ValidationProtocol>::ViewUpdate(
			View::new(vec![hash_b], 1)
		).encode();

		assert_network_actions_contains(
			&actions,
			&NetworkAction::WriteNotification(
				peer_a.clone(),
				PeerSet::Validation,
				wire_message.clone(),
			),
		);
		virtual_overseer
	});
}

#[test]
fn view_finalized_number_can_not_go_down() {
	test_harness(done_syncing_oracle(), |test_harness| async move {
		let TestHarness { mut network_handle, virtual_overseer } = test_harness;

		let peer_a = PeerId::random();

		network_handle.connect_peer(
			peer_a.clone(),
			PeerSet::Validation,
			ObservedRole::Full,
		).await;

		network_handle.peer_message(
			peer_a.clone(),
			PeerSet::Validation,
			WireMessage::<protocol_v1::ValidationProtocol>::ViewUpdate(
				View::new(vec![Hash::repeat_byte(0x01)], 1),
			).encode(),
		).await;

		network_handle.peer_message(
			peer_a.clone(),
			PeerSet::Validation,
			WireMessage::<protocol_v1::ValidationProtocol>::ViewUpdate(
				View::new(vec![], 0),
			).encode(),
		).await;

		let actions = network_handle.next_network_actions(2).await;
		assert_network_actions_contains(
			&actions,
			&NetworkAction::ReputationChange(
				peer_a.clone(),
				MALFORMED_VIEW_COST,
			),
		);
		virtual_overseer
	});
}

#[test]
fn send_messages_to_peers() {
	test_harness(done_syncing_oracle(), |test_harness| async move {
		let TestHarness {
			mut network_handle,
			mut virtual_overseer,
		} = test_harness;

		let peer = PeerId::random();

		network_handle.connect_peer(peer.clone(), PeerSet::Validation, ObservedRole::Full).await;
		network_handle.connect_peer(peer.clone(), PeerSet::Collation, ObservedRole::Full).await;

		assert_matches!(
			virtual_overseer.recv().await,
			AllMessages::StatementDistribution(
				StatementDistributionMessage::StatementFetchingReceiver(_)
			)
		);

		// bridge will inform about all connected peers.
		{
			assert_sends_validation_event_to_all(
				NetworkBridgeEvent::PeerConnected(peer.clone(), ObservedRole::Full, None),
				&mut virtual_overseer,
			).await;

			assert_sends_validation_event_to_all(
				NetworkBridgeEvent::PeerViewChange(peer.clone(), View::default()),
				&mut virtual_overseer,
			).await;
		}

		{
			assert_sends_collation_event_to_all(
				NetworkBridgeEvent::PeerConnected(peer.clone(), ObservedRole::Full, None),
				&mut virtual_overseer,
			).await;

			assert_sends_collation_event_to_all(
				NetworkBridgeEvent::PeerViewChange(peer.clone(), View::default()),
				&mut virtual_overseer,
			).await;
		}

		// consume peer view changes
		{
			let _peer_view_changes = network_handle.next_network_actions(2).await;
		}

		// send a validation protocol message.

		{
			let approval_distribution_message = protocol_v1::ApprovalDistributionMessage::Approvals(
				Vec::new()
			);

			let message = protocol_v1::ValidationProtocol::ApprovalDistribution(
				approval_distribution_message.clone(),
			);

			virtual_overseer.send(FromOverseer::Communication {
				msg: NetworkBridgeMessage::SendValidationMessage(
					vec![peer.clone()],
					message.clone(),
				)
			}).await;

			assert_eq!(
				network_handle.next_network_action().await,
				NetworkAction::WriteNotification(
					peer.clone(),
					PeerSet::Validation,
					WireMessage::ProtocolMessage(message).encode(),
				)
			);
		}

		// send a collation protocol message.

		{
			let collator_protocol_message = protocol_v1::CollatorProtocolMessage::Declare(
				Sr25519Keyring::Alice.public().into(),
				Default::default(),
				Default::default(),
			);

			let message = protocol_v1::CollationProtocol::CollatorProtocol(
				collator_protocol_message.clone()
			);

			virtual_overseer.send(FromOverseer::Communication {
				msg: NetworkBridgeMessage::SendCollationMessage(
					vec![peer.clone()],
					message.clone(),
				)
			}).await;

			assert_eq!(
				network_handle.next_network_action().await,
				NetworkAction::WriteNotification(
					peer.clone(),
					PeerSet::Collation,
					WireMessage::ProtocolMessage(message).encode(),
				)
			);
		}
		virtual_overseer
	});
}

#[test]
fn spread_event_to_subsystems_is_up_to_date() {
<<<<<<< HEAD
    // Number of subsystems expected to be interested in a network event,
    // and hence the network event broadcasted to.
    const EXPECTED_COUNT: usize = 3;

    let mut cnt = 0_usize;
    for msg in AllMessages::dispatch_iter(NetworkBridgeEvent::PeerDisconnected(PeerId::random())) {
        match msg {
            AllMessages::CandidateValidation(_) => unreachable!("Not interested in network events"),
            AllMessages::CandidateBacking(_) => unreachable!("Not interested in network events"),
            AllMessages::ChainApi(_) => unreachable!("Not interested in network events"),
            AllMessages::CollatorProtocol(_) => unreachable!("Not interested in network events"),
            AllMessages::StatementDistribution(_) => { cnt += 1; }
            AllMessages::AvailabilityDistribution(_) => unreachable!("Not interested in network events"),
            AllMessages::AvailabilityRecovery(_) => unreachable!("Not interested in network events"),
            AllMessages::BitfieldDistribution(_) => { cnt += 1; }
            AllMessages::BitfieldSigning(_) => unreachable!("Not interested in network events"),
            AllMessages::Provisioner(_) => unreachable!("Not interested in network events"),
            AllMessages::RuntimeApi(_) => unreachable!("Not interested in network events"),
            AllMessages::AvailabilityStore(_) => unreachable!("Not interested in network events"),
            AllMessages::NetworkBridge(_) => unreachable!("Not interested in network events"),
            AllMessages::CollationGeneration(_) => unreachable!("Not interested in network events"),
            AllMessages::ApprovalVoting(_) => unreachable!("Not interested in network events"),
            AllMessages::ApprovalDistribution(_) => { cnt += 1; }
            AllMessages::GossipSupport(_) => unreachable!("Not interested in network events"),
			AllMessages::DisputeCoordinator(_) => unreachable!("Not interested in network events"),
            // Add variants here as needed, `{ cnt += 1; }` for those that need to be
            // notified, `unreachable!()` for those that should not.
        }
    }
    assert_eq!(cnt, EXPECTED_COUNT);
=======
	// Number of subsystems expected to be interested in a network event,
	// and hence the network event broadcasted to.
	const EXPECTED_COUNT: usize = 3;

	let mut cnt = 0_usize;
	for msg in AllMessages::dispatch_iter(NetworkBridgeEvent::PeerDisconnected(PeerId::random())) {
		match msg {
			AllMessages::CandidateValidation(_) => unreachable!("Not interested in network events"),
			AllMessages::CandidateBacking(_) => unreachable!("Not interested in network events"),
			AllMessages::ChainApi(_) => unreachable!("Not interested in network events"),
			AllMessages::CollatorProtocol(_) => unreachable!("Not interested in network events"),
			AllMessages::StatementDistribution(_) => { cnt += 1; }
			AllMessages::AvailabilityDistribution(_) => unreachable!("Not interested in network events"),
			AllMessages::AvailabilityRecovery(_) => unreachable!("Not interested in network events"),
			AllMessages::BitfieldDistribution(_) => { cnt += 1; }
			AllMessages::BitfieldSigning(_) => unreachable!("Not interested in network events"),
			AllMessages::Provisioner(_) => unreachable!("Not interested in network events"),
			AllMessages::RuntimeApi(_) => unreachable!("Not interested in network events"),
			AllMessages::AvailabilityStore(_) => unreachable!("Not interested in network events"),
			AllMessages::NetworkBridge(_) => unreachable!("Not interested in network events"),
			AllMessages::CollationGeneration(_) => unreachable!("Not interested in network events"),
			AllMessages::ApprovalVoting(_) => unreachable!("Not interested in network events"),
			AllMessages::ApprovalDistribution(_) => { cnt += 1; }
			AllMessages::GossipSupport(_) => unreachable!("Not interested in network events"),
			// Add variants here as needed, `{ cnt += 1; }` for those that need to be
			// notified, `unreachable!()` for those that should not.
		}
	}
	assert_eq!(cnt, EXPECTED_COUNT);
>>>>>>> 8d894185
}

#[test]
fn our_view_updates_decreasing_order_and_limited_to_max() {
	test_harness(done_syncing_oracle(), |test_harness| async move {
		let TestHarness {
			mut virtual_overseer,
			..
		} = test_harness;


		// to show that we're still connected on the collation protocol, send a view update.

		let hashes = (0..MAX_VIEW_HEADS * 3).map(|i| Hash::repeat_byte(i as u8));

		virtual_overseer.send(
			FromOverseer::Signal(OverseerSignal::ActiveLeaves(
				// These are in reverse order, so the subsystem must sort internally to
				// get the correct view.
				ActiveLeavesUpdate {
					activated: hashes.enumerate().map(|(i, h)| ActivatedLeaf {
						hash: h,
						number: i as _,
						status: LeafStatus::Fresh,
						span: Arc::new(jaeger::Span::Disabled),
					}).rev().collect(),
					deactivated: Default::default(),
				}
			))
		).await;

		let view_heads = (MAX_VIEW_HEADS * 2 .. MAX_VIEW_HEADS * 3).rev()
			.map(|i| (Hash::repeat_byte(i as u8), Arc::new(jaeger::Span::Disabled)) );

		let our_view = OurView::new(
			view_heads,
			0,
		);

		assert_matches!(
			virtual_overseer.recv().await,
			AllMessages::StatementDistribution(
				StatementDistributionMessage::StatementFetchingReceiver(_)
			)
		);

		assert_sends_validation_event_to_all(
			NetworkBridgeEvent::OurViewChange(our_view.clone()),
			&mut virtual_overseer,
		).await;

		assert_sends_collation_event_to_all(
			NetworkBridgeEvent::OurViewChange(our_view),
			&mut virtual_overseer,
		).await;
		virtual_overseer
	});
}<|MERGE_RESOLUTION|>--- conflicted
+++ resolved
@@ -1226,38 +1226,6 @@
 
 #[test]
 fn spread_event_to_subsystems_is_up_to_date() {
-<<<<<<< HEAD
-    // Number of subsystems expected to be interested in a network event,
-    // and hence the network event broadcasted to.
-    const EXPECTED_COUNT: usize = 3;
-
-    let mut cnt = 0_usize;
-    for msg in AllMessages::dispatch_iter(NetworkBridgeEvent::PeerDisconnected(PeerId::random())) {
-        match msg {
-            AllMessages::CandidateValidation(_) => unreachable!("Not interested in network events"),
-            AllMessages::CandidateBacking(_) => unreachable!("Not interested in network events"),
-            AllMessages::ChainApi(_) => unreachable!("Not interested in network events"),
-            AllMessages::CollatorProtocol(_) => unreachable!("Not interested in network events"),
-            AllMessages::StatementDistribution(_) => { cnt += 1; }
-            AllMessages::AvailabilityDistribution(_) => unreachable!("Not interested in network events"),
-            AllMessages::AvailabilityRecovery(_) => unreachable!("Not interested in network events"),
-            AllMessages::BitfieldDistribution(_) => { cnt += 1; }
-            AllMessages::BitfieldSigning(_) => unreachable!("Not interested in network events"),
-            AllMessages::Provisioner(_) => unreachable!("Not interested in network events"),
-            AllMessages::RuntimeApi(_) => unreachable!("Not interested in network events"),
-            AllMessages::AvailabilityStore(_) => unreachable!("Not interested in network events"),
-            AllMessages::NetworkBridge(_) => unreachable!("Not interested in network events"),
-            AllMessages::CollationGeneration(_) => unreachable!("Not interested in network events"),
-            AllMessages::ApprovalVoting(_) => unreachable!("Not interested in network events"),
-            AllMessages::ApprovalDistribution(_) => { cnt += 1; }
-            AllMessages::GossipSupport(_) => unreachable!("Not interested in network events"),
-			AllMessages::DisputeCoordinator(_) => unreachable!("Not interested in network events"),
-            // Add variants here as needed, `{ cnt += 1; }` for those that need to be
-            // notified, `unreachable!()` for those that should not.
-        }
-    }
-    assert_eq!(cnt, EXPECTED_COUNT);
-=======
 	// Number of subsystems expected to be interested in a network event,
 	// and hence the network event broadcasted to.
 	const EXPECTED_COUNT: usize = 3;
@@ -1282,12 +1250,12 @@
 			AllMessages::ApprovalVoting(_) => unreachable!("Not interested in network events"),
 			AllMessages::ApprovalDistribution(_) => { cnt += 1; }
 			AllMessages::GossipSupport(_) => unreachable!("Not interested in network events"),
+			AllMessages::DisputeCoordinator(_) => unreachable!("Not interested in network events"),
 			// Add variants here as needed, `{ cnt += 1; }` for those that need to be
 			// notified, `unreachable!()` for those that should not.
 		}
 	}
 	assert_eq!(cnt, EXPECTED_COUNT);
->>>>>>> 8d894185
 }
 
 #[test]
