--- conflicted
+++ resolved
@@ -18,10 +18,5 @@
 
 [dev-dependencies]
 parking_lot = "0.10.0"
-<<<<<<< HEAD
 assert_matches = "1.3.0"
-=======
-subsystem-test = { package = "polkadot-subsystem-test-helpers", path = "../../test-helpers/subsystem" }
-assert_matches = "1.3.0"
-sp-core = { git = "https://github.com/paritytech/substrate", branch = "master" }
->>>>>>> 5d7142f1
+sp-core = { git = "https://github.com/paritytech/substrate", branch = "master" }