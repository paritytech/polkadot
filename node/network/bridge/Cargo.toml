--- conflicted
+++ resolved
@@ -1,10 +1,6 @@
 [package]
 name = "polkadot-network-bridge"
-<<<<<<< HEAD
-version = "0.9.28"
-=======
 version = "0.9.29"
->>>>>>> fa54983d
 authors = ["Parity Technologies <admin@parity.io>"]
 edition = "2021"
 
@@ -15,9 +11,9 @@
 gum = { package = "tracing-gum", path = "../../gum" }
 polkadot-primitives = { path = "../../../primitives" }
 parity-scale-codec = { version = "3.1.5", default-features = false, features = ["derive"] }
-sc-network = { git = "https://github.com/paritytech/substrate", branch = "polkadot-v0.9.28" }
-sc-network-common = { git = "https://github.com/paritytech/substrate", branch = "polkadot-v0.9.28" }
-sp-consensus = { git = "https://github.com/paritytech/substrate", branch = "polkadot-v0.9.28" }
+sc-network = { git = "https://github.com/paritytech/substrate", branch = "master" }
+sc-network-common = { git = "https://github.com/paritytech/substrate", branch = "master" }
+sp-consensus = { git = "https://github.com/paritytech/substrate", branch = "master" }
 polkadot-node-subsystem = {path = "../../subsystem" }
 polkadot-overseer = { path = "../../overseer" }
 polkadot-node-network-protocol = { path = "../protocol" }
@@ -30,7 +26,7 @@
 [dev-dependencies]
 assert_matches = "1.4.0"
 polkadot-node-subsystem-test-helpers = { path = "../../subsystem-test-helpers" }
-sp-core = { git = "https://github.com/paritytech/substrate", branch = "polkadot-v0.9.28" }
-sp-keyring = { git = "https://github.com/paritytech/substrate", branch = "polkadot-v0.9.28" }
+sp-core = { git = "https://github.com/paritytech/substrate", branch = "master" }
+sp-keyring = { git = "https://github.com/paritytech/substrate", branch = "master" }
 futures-timer = "3"
 polkadot-primitives-test-helpers = { path = "../../../primitives/test-helpers" }