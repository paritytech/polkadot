[package]
name = "polkadot-network-bridge"
<<<<<<< HEAD
version = "0.9.30"
=======
version = "0.9.31"
>>>>>>> 32dd0c9c
authors = ["Parity Technologies <admin@parity.io>"]
edition = "2021"

[dependencies]
always-assert = "0.1"
async-trait = "0.1.57"
futures = "0.3.21"
gum = { package = "tracing-gum", path = "../../gum" }
polkadot-primitives = { path = "../../../primitives" }
parity-scale-codec = { version = "3.1.5", default-features = false, features = ["derive"] }
<<<<<<< HEAD
sc-network = { git = "https://github.com/paritytech/substrate", branch = "polkadot-v0.9.30" }
sc-network-common = { git = "https://github.com/paritytech/substrate", branch = "polkadot-v0.9.30" }
sp-consensus = { git = "https://github.com/paritytech/substrate", branch = "polkadot-v0.9.30" }
=======
sc-network = { git = "https://github.com/paritytech/substrate", branch = "polkadot-v0.9.31" }
sc-network-common = { git = "https://github.com/paritytech/substrate", branch = "polkadot-v0.9.31" }
sp-consensus = { git = "https://github.com/paritytech/substrate", branch = "polkadot-v0.9.31" }
>>>>>>> 32dd0c9c
polkadot-node-subsystem = {path = "../../subsystem" }
polkadot-overseer = { path = "../../overseer" }
polkadot-node-network-protocol = { path = "../protocol" }
polkadot-node-subsystem-util = { path = "../../subsystem-util"}
parking_lot = "0.12.0"
bytes = "1"
fatality = "0.0.6"
thiserror = "1"

[dev-dependencies]
assert_matches = "1.4.0"
polkadot-node-subsystem-test-helpers = { path = "../../subsystem-test-helpers" }
<<<<<<< HEAD
sp-core = { git = "https://github.com/paritytech/substrate", branch = "polkadot-v0.9.30" }
sp-keyring = { git = "https://github.com/paritytech/substrate", branch = "polkadot-v0.9.30" }
=======
sp-core = { git = "https://github.com/paritytech/substrate", branch = "polkadot-v0.9.31" }
sp-keyring = { git = "https://github.com/paritytech/substrate", branch = "polkadot-v0.9.31" }
>>>>>>> 32dd0c9c
futures-timer = "3"
polkadot-primitives-test-helpers = { path = "../../../primitives/test-helpers" }<|MERGE_RESOLUTION|>--- conflicted
+++ resolved
@@ -1,10 +1,6 @@
 [package]
 name = "polkadot-network-bridge"
-<<<<<<< HEAD
-version = "0.9.30"
-=======
 version = "0.9.31"
->>>>>>> 32dd0c9c
 authors = ["Parity Technologies <admin@parity.io>"]
 edition = "2021"
 
@@ -15,15 +11,9 @@
 gum = { package = "tracing-gum", path = "../../gum" }
 polkadot-primitives = { path = "../../../primitives" }
 parity-scale-codec = { version = "3.1.5", default-features = false, features = ["derive"] }
-<<<<<<< HEAD
-sc-network = { git = "https://github.com/paritytech/substrate", branch = "polkadot-v0.9.30" }
-sc-network-common = { git = "https://github.com/paritytech/substrate", branch = "polkadot-v0.9.30" }
-sp-consensus = { git = "https://github.com/paritytech/substrate", branch = "polkadot-v0.9.30" }
-=======
 sc-network = { git = "https://github.com/paritytech/substrate", branch = "polkadot-v0.9.31" }
 sc-network-common = { git = "https://github.com/paritytech/substrate", branch = "polkadot-v0.9.31" }
 sp-consensus = { git = "https://github.com/paritytech/substrate", branch = "polkadot-v0.9.31" }
->>>>>>> 32dd0c9c
 polkadot-node-subsystem = {path = "../../subsystem" }
 polkadot-overseer = { path = "../../overseer" }
 polkadot-node-network-protocol = { path = "../protocol" }
@@ -36,12 +26,7 @@
 [dev-dependencies]
 assert_matches = "1.4.0"
 polkadot-node-subsystem-test-helpers = { path = "../../subsystem-test-helpers" }
-<<<<<<< HEAD
-sp-core = { git = "https://github.com/paritytech/substrate", branch = "polkadot-v0.9.30" }
-sp-keyring = { git = "https://github.com/paritytech/substrate", branch = "polkadot-v0.9.30" }
-=======
 sp-core = { git = "https://github.com/paritytech/substrate", branch = "polkadot-v0.9.31" }
 sp-keyring = { git = "https://github.com/paritytech/substrate", branch = "polkadot-v0.9.31" }
->>>>>>> 32dd0c9c
 futures-timer = "3"
 polkadot-primitives-test-helpers = { path = "../../../primitives/test-helpers" }