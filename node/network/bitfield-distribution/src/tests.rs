// Copyright (C) Parity Technologies (UK) Ltd.
// This file is part of Polkadot.

// Polkadot is free software: you can redistribute it and/or modify
// it under the terms of the GNU General Public License as published by
// the Free Software Foundation, either version 3 of the License, or
// (at your option) any later version.

// Polkadot is distributed in the hope that it will be useful,
// but WITHOUT ANY WARRANTY; without even the implied warranty of
// MERCHANTABILITY or FITNESS FOR A PARTICULAR PURPOSE.  See the
// GNU General Public License for more details.

// You should have received a copy of the GNU General Public License
// along with Polkadot.  If not, see <http://www.gnu.org/licenses/>.

use super::*;
use assert_matches::assert_matches;
use bitvec::bitvec;
use futures::executor;
use maplit::hashmap;
use polkadot_node_network_protocol::{
	grid_topology::{SessionBoundGridTopologyStorage, SessionGridTopology, TopologyPeerInfo},
	our_view,
	peer_set::ValidationVersion,
	view, ObservedRole,
};
use polkadot_node_subsystem::{
	jaeger,
	jaeger::{PerLeafSpan, Span},
	messages::ReportPeerMessage,
};
use polkadot_node_subsystem_test_helpers::make_subsystem_context;
use polkadot_node_subsystem_util::TimeoutExt;
use polkadot_primitives::{AvailabilityBitfield, Signed, ValidatorIndex};
use rand_chacha::ChaCha12Rng;
use sp_application_crypto::AppCrypto;
use sp_authority_discovery::AuthorityPair as AuthorityDiscoveryPair;
use sp_core::Pair as PairT;
use sp_keyring::Sr25519Keyring;
use sp_keystore::{testing::MemoryKeystore, Keystore, KeystorePtr};

use std::{iter::FromIterator as _, sync::Arc, time::Duration};

const TIMEOUT: Duration = Duration::from_millis(50);
macro_rules! launch {
	($fut:expr) => {
		$fut.timeout(TIMEOUT).await.unwrap_or_else(|| {
			panic!("{}ms is more than enough for sending messages.", TIMEOUT.as_millis())
		});
	};
}

/// Pre-seeded `crypto` random numbers generator for testing purposes
fn dummy_rng() -> ChaCha12Rng {
	rand_chacha::ChaCha12Rng::seed_from_u64(12345)
}

fn peer_data_v1(view: View) -> PeerData {
	PeerData { view, version: ValidationVersion::V1.into() }
}

/// A very limited state, only interested in the relay parent of the
/// given message, which must be signed by `validator` and a set of peers
/// which are also only interested in that relay parent.
fn prewarmed_state(
	validator: ValidatorId,
	signing_context: SigningContext,
	known_message: BitfieldGossipMessage,
	peers: Vec<PeerId>,
) -> ProtocolState {
	let relay_parent = known_message.relay_parent;
	let mut topologies = SessionBoundGridTopologyStorage::default();
	topologies.update_topology(0_u32, SessionGridTopology::new(Vec::new(), Vec::new()), None);
	topologies.get_current_topology_mut().local_grid_neighbors_mut().peers_x =
		peers.iter().cloned().collect();

	ProtocolState {
		per_relay_parent: hashmap! {
			relay_parent =>
				PerRelayParentData {
					signing_context,
					validator_set: vec![validator.clone()],
					one_per_validator: hashmap! {
						validator.clone() => known_message.clone(),
					},
					message_received_from_peer: hashmap!{},
					message_sent_to_peer: hashmap!{},
					span: PerLeafSpan::new(Arc::new(jaeger::Span::Disabled), "test"),
				},
		},
<<<<<<< HEAD
		peer_entries: peers
			.iter()
			.cloned()
			.map(|peer| {
				(
					peer,
					PeerEntry { view: view!(relay_parent), version: ValidationVersion::V1.into() },
				)
			})
=======
		peer_data: peers
			.iter()
			.cloned()
			.map(|peer| (peer, peer_data_v1(view![relay_parent])))
>>>>>>> aba8beef
			.collect(),
		topologies,
		view: our_view!(relay_parent),
		reputation: ReputationAggregator::new(|_| true),
	}
}

fn state_with_view(
	view: OurView,
	relay_parent: Hash,
	reputation: ReputationAggregator,
) -> (ProtocolState, SigningContext, KeystorePtr, ValidatorId) {
	let mut state = ProtocolState { reputation, ..Default::default() };

	let signing_context = SigningContext { session_index: 1, parent_hash: relay_parent };

	let keystore: KeystorePtr = Arc::new(MemoryKeystore::new());
	let validator = Keystore::sr25519_generate_new(&*keystore, ValidatorId::ID, None)
		.expect("generating sr25519 key not to fail");

	state.per_relay_parent = view
		.iter()
		.map(|relay_parent| {
			(
				*relay_parent,
				PerRelayParentData {
					signing_context: signing_context.clone(),
					validator_set: vec![validator.into()],
					one_per_validator: hashmap! {},
					message_received_from_peer: hashmap! {},
					message_sent_to_peer: hashmap! {},
					span: PerLeafSpan::new(Arc::new(jaeger::Span::Disabled), "test"),
				},
			)
		})
		.collect();

	state.view = view;

	(state, signing_context, keystore, validator.into())
}

#[test]
fn receive_invalid_signature() {
	let _ = env_logger::builder()
		.filter(None, log::LevelFilter::Trace)
		.is_test(true)
		.try_init();

	let hash_a: Hash = [0; 32].into();

	let peer_a = PeerId::random();
	let peer_b = PeerId::random();
	assert_ne!(peer_a, peer_b);

	let signing_context = SigningContext { session_index: 1, parent_hash: hash_a };

	// another validator not part of the validatorset
	let keystore: KeystorePtr = Arc::new(MemoryKeystore::new());
	let malicious = Keystore::sr25519_generate_new(&*keystore, ValidatorId::ID, None)
		.expect("Malicious key created");
	let validator_0 =
		Keystore::sr25519_generate_new(&*keystore, ValidatorId::ID, None).expect("key created");
	let validator_1 =
		Keystore::sr25519_generate_new(&*keystore, ValidatorId::ID, None).expect("key created");

	let payload = AvailabilityBitfield(bitvec![u8, bitvec::order::Lsb0; 1u8; 32]);
	let invalid_signed = Signed::<AvailabilityBitfield>::sign(
		&keystore,
		payload.clone(),
		&signing_context,
		ValidatorIndex(0),
		&malicious.into(),
	)
	.ok()
	.flatten()
	.expect("should be signed");
	let invalid_signed_2 = Signed::<AvailabilityBitfield>::sign(
		&keystore,
		payload.clone(),
		&signing_context,
		ValidatorIndex(1),
		&malicious.into(),
	)
	.ok()
	.flatten()
	.expect("should be signed");

	let valid_signed = Signed::<AvailabilityBitfield>::sign(
		&keystore,
		payload,
		&signing_context,
		ValidatorIndex(0),
		&validator_0.into(),
	)
	.ok()
	.flatten()
	.expect("should be signed");

	let invalid_msg =
		BitfieldGossipMessage { relay_parent: hash_a, signed_availability: invalid_signed.clone() };
	let invalid_msg_2 = BitfieldGossipMessage {
		relay_parent: hash_a,
		signed_availability: invalid_signed_2.clone(),
	};
	let valid_msg =
		BitfieldGossipMessage { relay_parent: hash_a, signed_availability: valid_signed.clone() };

	let pool = sp_core::testing::TaskExecutor::new();
	let (mut ctx, mut handle) = make_subsystem_context::<BitfieldDistributionMessage, _>(pool);

	let mut state =
		prewarmed_state(validator_0.into(), signing_context.clone(), valid_msg, vec![peer_b]);
	state
		.per_relay_parent
		.get_mut(&hash_a)
		.unwrap()
		.validator_set
		.push(validator_1.into());
	let mut rng = dummy_rng();

	executor::block_on(async move {
		launch!(handle_network_msg(
			&mut ctx,
			&mut state,
			&Default::default(),
			NetworkBridgeEvent::PeerMessage(
<<<<<<< HEAD
				peer_b.clone(),
=======
				peer_b,
>>>>>>> aba8beef
				invalid_msg.into_network_message(ValidationVersion::V1.into())
			),
			&mut rng,
		));

		// reputation doesn't change due to one_job_per_validator check
		assert!(handle.recv().timeout(TIMEOUT).await.is_none());

		launch!(handle_network_msg(
			&mut ctx,
			&mut state,
			&Default::default(),
			NetworkBridgeEvent::PeerMessage(
<<<<<<< HEAD
				peer_b.clone(),
=======
				peer_b,
>>>>>>> aba8beef
				invalid_msg_2.into_network_message(ValidationVersion::V1.into())
			),
			&mut rng,
		));
		// reputation change due to invalid signature
		assert_matches!(
			handle.recv().await,
			AllMessages::NetworkBridgeTx(
				NetworkBridgeTxMessage::ReportPeer(ReportPeerMessage::Single(peer, rep))
			) => {
				assert_eq!(peer, peer_b);
				assert_eq!(rep.value, COST_SIGNATURE_INVALID.cost_or_benefit())
			}
		);
	});
}

#[test]
fn receive_invalid_validator_index() {
	let _ = env_logger::builder()
		.filter(None, log::LevelFilter::Trace)
		.is_test(true)
		.try_init();

	let hash_a: Hash = [0; 32].into();
	let hash_b: Hash = [1; 32].into(); // other

	let peer_a = PeerId::random();
	let peer_b = PeerId::random();
	assert_ne!(peer_a, peer_b);

	// validator 0 key pair
	let (mut state, signing_context, keystore, validator) =
		state_with_view(our_view![hash_a, hash_b], hash_a, ReputationAggregator::new(|_| true));

<<<<<<< HEAD
	state.peer_entries.insert(
		peer_b.clone(),
		PeerEntry { view: view![hash_a], version: ValidationVersion::V1.into() },
	);
=======
	state.peer_data.insert(peer_b, peer_data_v1(view![hash_a]));
>>>>>>> aba8beef

	let payload = AvailabilityBitfield(bitvec![u8, bitvec::order::Lsb0; 1u8; 32]);
	let signed = Signed::<AvailabilityBitfield>::sign(
		&keystore,
		payload,
		&signing_context,
		ValidatorIndex(42),
		&validator,
	)
	.ok()
	.flatten()
	.expect("should be signed");

	let msg = BitfieldGossipMessage { relay_parent: hash_a, signed_availability: signed.clone() };

	let pool = sp_core::testing::TaskExecutor::new();
	let (mut ctx, mut handle) = make_subsystem_context::<BitfieldDistributionMessage, _>(pool);
	let mut rng = dummy_rng();

	executor::block_on(async move {
		launch!(handle_network_msg(
			&mut ctx,
			&mut state,
			&Default::default(),
			NetworkBridgeEvent::PeerMessage(
<<<<<<< HEAD
				peer_b.clone(),
=======
				peer_b,
>>>>>>> aba8beef
				msg.into_network_message(ValidationVersion::V1.into())
			),
			&mut rng,
		));

		// reputation change due to invalid validator index
		assert_matches!(
			handle.recv().await,
			AllMessages::NetworkBridgeTx(
				NetworkBridgeTxMessage::ReportPeer(ReportPeerMessage::Single(peer, rep))
			) => {
				assert_eq!(peer, peer_b);
				assert_eq!(rep.value, COST_VALIDATOR_INDEX_INVALID.cost_or_benefit())
			}
		);
	});
}

#[test]
fn receive_duplicate_messages() {
	let _ = env_logger::builder()
		.filter(None, log::LevelFilter::Trace)
		.is_test(true)
		.try_init();

	let hash_a: Hash = [0; 32].into();
	let hash_b: Hash = [1; 32].into();

	let peer_a = PeerId::random();
	let peer_b = PeerId::random();
	assert_ne!(peer_a, peer_b);

	// validator 0 key pair
	let (mut state, signing_context, keystore, validator) =
		state_with_view(our_view![hash_a, hash_b], hash_a, ReputationAggregator::new(|_| true));

	// create a signed message by validator 0
	let payload = AvailabilityBitfield(bitvec![u8, bitvec::order::Lsb0; 1u8; 32]);
	let signed_bitfield = Signed::<AvailabilityBitfield>::sign(
		&keystore,
		payload,
		&signing_context,
		ValidatorIndex(0),
		&validator,
	)
	.ok()
	.flatten()
	.expect("should be signed");

	let msg = BitfieldGossipMessage {
		relay_parent: hash_a,
		signed_availability: signed_bitfield.clone(),
	};

	let pool = sp_core::testing::TaskExecutor::new();
	let (mut ctx, mut handle) = make_subsystem_context::<BitfieldDistributionMessage, _>(pool);
	let mut rng = dummy_rng();

	executor::block_on(async move {
		// send a first message
		launch!(handle_network_msg(
			&mut ctx,
			&mut state,
			&Default::default(),
			NetworkBridgeEvent::PeerMessage(
<<<<<<< HEAD
				peer_b.clone(),
=======
				peer_b,
>>>>>>> aba8beef
				msg.clone().into_network_message(ValidationVersion::V1.into()),
			),
			&mut rng,
		));

		// none of our peers has any interest in any messages
		// so we do not receive a network send type message here
		// but only the one for the next subsystem
		assert_matches!(
			handle.recv().await,
			AllMessages::Provisioner(ProvisionerMessage::ProvisionableData(
				_,
				ProvisionableData::Bitfield(hash, signed)
			)) => {
				assert_eq!(hash, hash_a);
				assert_eq!(signed, signed_bitfield)
			}
		);

		assert_matches!(
			handle.recv().await,
			AllMessages::NetworkBridgeTx(
				NetworkBridgeTxMessage::ReportPeer(ReportPeerMessage::Single(peer, rep))
			) => {
				assert_eq!(peer, peer_b);
				assert_eq!(rep.value, BENEFIT_VALID_MESSAGE_FIRST.cost_or_benefit())
			}
		);

		// let peer A send the same message again
		launch!(handle_network_msg(
			&mut ctx,
			&mut state,
			&Default::default(),
			NetworkBridgeEvent::PeerMessage(
<<<<<<< HEAD
				peer_a.clone(),
=======
				peer_a,
>>>>>>> aba8beef
				msg.clone().into_network_message(ValidationVersion::V1.into()),
			),
			&mut rng,
		));

		assert_matches!(
			handle.recv().await,
			AllMessages::NetworkBridgeTx(
				NetworkBridgeTxMessage::ReportPeer(ReportPeerMessage::Single(peer, rep))
			) => {
				assert_eq!(peer, peer_a);
				assert_eq!(rep.value, BENEFIT_VALID_MESSAGE.cost_or_benefit())
			}
		);

		// let peer B send the initial message again
		launch!(handle_network_msg(
			&mut ctx,
			&mut state,
			&Default::default(),
			NetworkBridgeEvent::PeerMessage(
<<<<<<< HEAD
				peer_b.clone(),
=======
				peer_b,
>>>>>>> aba8beef
				msg.clone().into_network_message(ValidationVersion::V1.into()),
			),
			&mut rng,
		));

		assert_matches!(
			handle.recv().await,
			AllMessages::NetworkBridgeTx(
				NetworkBridgeTxMessage::ReportPeer(ReportPeerMessage::Single(peer, rep))
			) => {
				assert_eq!(peer, peer_b);
				assert_eq!(rep.value, COST_PEER_DUPLICATE_MESSAGE.cost_or_benefit())
			}
		);
	});
}

#[test]
fn delay_reputation_change() {
	use polkadot_node_subsystem_util::reputation::add_reputation;

	let _ = env_logger::builder()
		.filter(None, log::LevelFilter::Trace)
		.is_test(true)
		.try_init();

	let hash_a: Hash = [0; 32].into();
	let hash_b: Hash = [1; 32].into();

	let peer = PeerId::random();

	// validator 0 key pair
	let (mut state, signing_context, keystore, validator) =
		state_with_view(our_view![hash_a, hash_b], hash_a, ReputationAggregator::new(|_| false));

	// create a signed message by validator 0
	let payload = AvailabilityBitfield(bitvec![u8, bitvec::order::Lsb0; 1u8; 32]);
	let signed_bitfield = Signed::<AvailabilityBitfield>::sign(
		&keystore,
		payload,
		&signing_context,
		ValidatorIndex(0),
		&validator,
	)
	.ok()
	.flatten()
	.expect("should be signed");

	let msg = BitfieldGossipMessage {
		relay_parent: hash_a,
		signed_availability: signed_bitfield.clone(),
	};

	let pool = sp_core::testing::TaskExecutor::new();
	let (ctx, mut handle) = make_subsystem_context::<BitfieldDistributionMessage, _>(pool);
	let mut rng = dummy_rng();
	let reputation_interval = Duration::from_millis(100);

	let bg = async move {
		let subsystem = BitfieldDistribution::new(Default::default());
		subsystem.run_inner(ctx, &mut state, reputation_interval, &mut rng).await;
	};

	let test_fut = async move {
		// send a first message
		handle
			.send(FromOrchestra::Communication {
				msg: BitfieldDistributionMessage::NetworkBridgeUpdate(
					NetworkBridgeEvent::PeerMessage(
<<<<<<< HEAD
						peer.clone(),
=======
						peer,
>>>>>>> aba8beef
						msg.clone().into_network_message(ValidationVersion::V1.into()),
					),
				),
			})
			.await;

		// none of our peers has any interest in any messages
		// so we do not receive a network send type message here
		// but only the one for the next subsystem
		assert_matches!(
			handle.recv().await,
			AllMessages::Provisioner(ProvisionerMessage::ProvisionableData(
				_,
				ProvisionableData::Bitfield(hash, signed)
			)) => {
				assert_eq!(hash, hash_a);
				assert_eq!(signed, signed_bitfield)
			}
		);

		// let peer send the initial message again
		handle
			.send(FromOrchestra::Communication {
				msg: BitfieldDistributionMessage::NetworkBridgeUpdate(
					NetworkBridgeEvent::PeerMessage(
<<<<<<< HEAD
						peer.clone(),
=======
						peer,
>>>>>>> aba8beef
						msg.clone().into_network_message(ValidationVersion::V1.into()),
					),
				),
			})
			.await;

		// Wait enough to fire reputation delay
		futures_timer::Delay::new(reputation_interval).await;

		assert_matches!(
			handle.recv().await,
			AllMessages::NetworkBridgeTx(
				NetworkBridgeTxMessage::ReportPeer(ReportPeerMessage::Batch(v))
			) => {
				let mut expected_change = HashMap::new();
				for rep in vec![BENEFIT_VALID_MESSAGE_FIRST, COST_PEER_DUPLICATE_MESSAGE] {
					add_reputation(&mut expected_change, peer, rep)
				}
				assert_eq!(v, expected_change)
			}
		);

		handle.send(FromOrchestra::Signal(OverseerSignal::Conclude)).await;
	};

	futures::pin_mut!(bg);
	futures::pin_mut!(test_fut);

	executor::block_on(futures::future::join(bg, test_fut));
}

#[test]
fn do_not_relay_message_twice() {
	let _ = env_logger::builder()
		.filter(None, log::LevelFilter::Trace)
		.is_test(true)
		.try_init();

	let hash = Hash::random();

	let peer_a = PeerId::random();
	let peer_b = PeerId::random();
	assert_ne!(peer_a, peer_b);

	// validator 0 key pair
	let (mut state, signing_context, keystore, validator) =
		state_with_view(our_view![hash], hash, ReputationAggregator::new(|_| true));

	// create a signed message by validator 0
	let payload = AvailabilityBitfield(bitvec![u8, bitvec::order::Lsb0; 1u8; 32]);
	let signed_bitfield = Signed::<AvailabilityBitfield>::sign(
		&keystore,
		payload,
		&signing_context,
		ValidatorIndex(0),
		&validator,
	)
	.ok()
	.flatten()
	.expect("should be signed");

<<<<<<< HEAD
	state.peer_entries.insert(
		peer_b.clone(),
		PeerEntry { view: view![hash], version: ValidationVersion::V1.into() },
	);
	state.peer_entries.insert(
		peer_a.clone(),
		PeerEntry { view: view![hash], version: ValidationVersion::V1.into() },
	);
=======
	state.peer_data.insert(peer_b, peer_data_v1(view![hash]));
	state.peer_data.insert(peer_a, peer_data_v1(view![hash]));
>>>>>>> aba8beef

	let msg =
		BitfieldGossipMessage { relay_parent: hash, signed_availability: signed_bitfield.clone() };

	let pool = sp_core::testing::TaskExecutor::new();
	let (mut ctx, mut handle) = make_subsystem_context::<BitfieldDistributionMessage, _>(pool);
	let mut rng = dummy_rng();

	executor::block_on(async move {
		let mut gossip_peers = GridNeighbors::empty();
		gossip_peers.peers_x = HashSet::from_iter(vec![peer_a, peer_b].into_iter());

		relay_message(
			&mut ctx,
			state.per_relay_parent.get_mut(&hash).unwrap(),
			&gossip_peers,
<<<<<<< HEAD
			&mut state.peer_entries,
=======
			&mut state.peer_data,
>>>>>>> aba8beef
			validator.clone(),
			msg.clone(),
			RequiredRouting::GridXY,
			&mut rng,
		)
		.await;

		assert_matches!(
			handle.recv().await,
			AllMessages::Provisioner(ProvisionerMessage::ProvisionableData(
				_,
				ProvisionableData::Bitfield(h, signed)
			)) => {
				assert_eq!(h, hash);
				assert_eq!(signed, signed_bitfield)
			}
		);

		assert_matches!(
			handle.recv().await,
			AllMessages::NetworkBridgeTx(
				NetworkBridgeTxMessage::SendValidationMessage(peers, send_msg),
			) => {
				assert_eq!(2, peers.len());
				assert!(peers.contains(&peer_a));
				assert!(peers.contains(&peer_b));
				assert_eq!(send_msg, msg.clone().into_validation_protocol(ValidationVersion::V1.into()));
			}
		);

		// Relaying the message a second time shouldn't work.
		relay_message(
			&mut ctx,
			state.per_relay_parent.get_mut(&hash).unwrap(),
			&gossip_peers,
<<<<<<< HEAD
			&mut state.peer_entries,
=======
			&mut state.peer_data,
>>>>>>> aba8beef
			validator.clone(),
			msg.clone(),
			RequiredRouting::GridXY,
			&mut rng,
		)
		.await;

		assert_matches!(
			handle.recv().await,
			AllMessages::Provisioner(ProvisionerMessage::ProvisionableData(
				_,
				ProvisionableData::Bitfield(h, signed)
			)) => {
				assert_eq!(h, hash);
				assert_eq!(signed, signed_bitfield)
			}
		);

		// There shouldn't be any other message
		assert!(handle.recv().timeout(TIMEOUT).await.is_none());
	});
}

#[test]
fn changing_view() {
	let _ = env_logger::builder()
		.filter(None, log::LevelFilter::Trace)
		.is_test(true)
		.try_init();

	let hash_a: Hash = [0; 32].into();
	let hash_b: Hash = [1; 32].into();

	let peer_a = PeerId::random();
	let peer_b = PeerId::random();
	assert_ne!(peer_a, peer_b);

	// validator 0 key pair
	let (mut state, signing_context, keystore, validator) =
		state_with_view(our_view![hash_a, hash_b], hash_a, ReputationAggregator::new(|_| true));

	// create a signed message by validator 0
	let payload = AvailabilityBitfield(bitvec![u8, bitvec::order::Lsb0; 1u8; 32]);
	let signed_bitfield = Signed::<AvailabilityBitfield>::sign(
		&keystore,
		payload,
		&signing_context,
		ValidatorIndex(0),
		&validator,
	)
	.ok()
	.flatten()
	.expect("should be signed");

	let msg = BitfieldGossipMessage {
		relay_parent: hash_a,
		signed_availability: signed_bitfield.clone(),
	};

	let pool = sp_core::testing::TaskExecutor::new();
	let (mut ctx, mut handle) = make_subsystem_context::<BitfieldDistributionMessage, _>(pool);
	let mut rng = dummy_rng();

	executor::block_on(async move {
		launch!(handle_network_msg(
			&mut ctx,
			&mut state,
			&Default::default(),
			NetworkBridgeEvent::PeerConnected(
				peer_b,
				ObservedRole::Full,
				ValidationVersion::V1.into(),
				None
			),
			&mut rng,
		));

		// make peer b interested
		launch!(handle_network_msg(
			&mut ctx,
			&mut state,
			&Default::default(),
			NetworkBridgeEvent::PeerViewChange(peer_b, view![hash_a, hash_b]),
			&mut rng,
		));

<<<<<<< HEAD
		assert!(state.peer_entries.contains_key(&peer_b));
=======
		assert!(state.peer_data.contains_key(&peer_b));
>>>>>>> aba8beef

		// recv a first message from the network
		launch!(handle_network_msg(
			&mut ctx,
			&mut state,
			&Default::default(),
			NetworkBridgeEvent::PeerMessage(
<<<<<<< HEAD
				peer_b.clone(),
=======
				peer_b,
>>>>>>> aba8beef
				msg.clone().into_network_message(ValidationVersion::V1.into()),
			),
			&mut rng,
		));

		// gossip to the overseer
		assert_matches!(
			handle.recv().await,
			AllMessages::Provisioner(ProvisionerMessage::ProvisionableData(
				_,
				ProvisionableData::Bitfield(hash, signed)
			)) => {
				assert_eq!(hash, hash_a);
				assert_eq!(signed, signed_bitfield)
			}
		);

		// reputation change for peer B
		assert_matches!(
			handle.recv().await,
			AllMessages::NetworkBridgeTx(
				NetworkBridgeTxMessage::ReportPeer(ReportPeerMessage::Single(peer, rep))
			) => {
				assert_eq!(peer, peer_b);
				assert_eq!(rep.value, BENEFIT_VALID_MESSAGE_FIRST.cost_or_benefit())
			}
		);

		launch!(handle_network_msg(
			&mut ctx,
			&mut state,
			&Default::default(),
			NetworkBridgeEvent::PeerViewChange(peer_b, view![]),
			&mut rng,
		));

<<<<<<< HEAD
		assert!(state.peer_entries.contains_key(&peer_b));
		assert_eq!(
			state.peer_entries.get(&peer_b).expect("Must contain value for peer B"),
			&PeerEntry { view: view![], version: ValidationVersion::V1.into() }
=======
		assert!(state.peer_data.contains_key(&peer_b));
		assert_eq!(
			&state.peer_data.get(&peer_b).expect("Must contain value for peer B").view,
			&view![]
>>>>>>> aba8beef
		);

		// on rx of the same message, since we are not interested,
		// should give penalty
		launch!(handle_network_msg(
			&mut ctx,
			&mut state,
			&Default::default(),
			NetworkBridgeEvent::PeerMessage(
<<<<<<< HEAD
				peer_b.clone(),
=======
				peer_b,
>>>>>>> aba8beef
				msg.clone().into_network_message(ValidationVersion::V1.into()),
			),
			&mut rng,
		));

		// reputation change for peer B
		assert_matches!(
			handle.recv().await,
			AllMessages::NetworkBridgeTx(
				NetworkBridgeTxMessage::ReportPeer(ReportPeerMessage::Single(peer, rep))
			) => {
				assert_eq!(peer, peer_b);
				assert_eq!(rep.value, COST_PEER_DUPLICATE_MESSAGE.cost_or_benefit())
			}
		);

		launch!(handle_network_msg(
			&mut ctx,
			&mut state,
			&Default::default(),
			NetworkBridgeEvent::PeerDisconnected(peer_b),
			&mut rng,
		));

		// we are not interested in any peers at all anymore
		state.view = our_view![];

		// on rx of the same message, since we are not interested,
		// should give penalty
		launch!(handle_network_msg(
			&mut ctx,
			&mut state,
			&Default::default(),
			NetworkBridgeEvent::PeerMessage(
<<<<<<< HEAD
				peer_a.clone(),
=======
				peer_a,
>>>>>>> aba8beef
				msg.clone().into_network_message(ValidationVersion::V1.into()),
			),
			&mut rng,
		));

		// reputation change for peer B
		assert_matches!(
			handle.recv().await,
			AllMessages::NetworkBridgeTx(
				NetworkBridgeTxMessage::ReportPeer(ReportPeerMessage::Single(peer, rep))
			) => {
				assert_eq!(peer, peer_a);
				assert_eq!(rep.value, COST_NOT_IN_VIEW.cost_or_benefit())
			}
		);
	});
}

#[test]
fn do_not_send_message_back_to_origin() {
	let _ = env_logger::builder()
		.filter(None, log::LevelFilter::Trace)
		.is_test(true)
		.try_init();

	let hash: Hash = [0; 32].into();

	let peer_a = PeerId::random();
	let peer_b = PeerId::random();
	assert_ne!(peer_a, peer_b);

	// validator 0 key pair
	let (mut state, signing_context, keystore, validator) =
		state_with_view(our_view![hash], hash, ReputationAggregator::new(|_| true));

	// create a signed message by validator 0
	let payload = AvailabilityBitfield(bitvec![u8, bitvec::order::Lsb0; 1u8; 32]);
	let signed_bitfield = Signed::<AvailabilityBitfield>::sign(
		&keystore,
		payload,
		&signing_context,
		ValidatorIndex(0),
		&validator,
	)
	.ok()
	.flatten()
	.expect("should be signed");

<<<<<<< HEAD
	state.peer_entries.insert(
		peer_b.clone(),
		PeerEntry { view: view![hash], version: ValidationVersion::V1.into() },
	);
	state.peer_entries.insert(
		peer_a.clone(),
		PeerEntry { view: view![hash], version: ValidationVersion::V1.into() },
	);
=======
	state.peer_data.insert(peer_b, peer_data_v1(view![hash]));
	state.peer_data.insert(peer_a, peer_data_v1(view![hash]));
>>>>>>> aba8beef

	let msg =
		BitfieldGossipMessage { relay_parent: hash, signed_availability: signed_bitfield.clone() };

	let pool = sp_core::testing::TaskExecutor::new();
	let (mut ctx, mut handle) = make_subsystem_context::<BitfieldDistributionMessage, _>(pool);
	let mut rng = dummy_rng();

	executor::block_on(async move {
		// send a first message
		launch!(handle_network_msg(
			&mut ctx,
			&mut state,
			&Default::default(),
			NetworkBridgeEvent::PeerMessage(
<<<<<<< HEAD
				peer_b.clone(),
=======
				peer_b,
>>>>>>> aba8beef
				msg.clone().into_network_message(ValidationVersion::V1.into()),
			),
			&mut rng,
		));

		assert_matches!(
			handle.recv().await,
			AllMessages::Provisioner(ProvisionerMessage::ProvisionableData(
				_,
				ProvisionableData::Bitfield(hash, signed)
			)) => {
				assert_eq!(hash, hash);
				assert_eq!(signed, signed_bitfield)
			}
		);

		assert_matches!(
			handle.recv().await,
			AllMessages::NetworkBridgeTx(
				NetworkBridgeTxMessage::SendValidationMessage(peers, send_msg),
			) => {
				assert_eq!(1, peers.len());
				assert!(peers.contains(&peer_a));
				assert_eq!(send_msg, msg.clone().into_validation_protocol(ValidationVersion::V1.into()));
			}
		);

		assert_matches!(
			handle.recv().await,
			AllMessages::NetworkBridgeTx(
				NetworkBridgeTxMessage::ReportPeer(ReportPeerMessage::Single(peer, rep))
			) => {
				assert_eq!(peer, peer_b);
				assert_eq!(rep.value, BENEFIT_VALID_MESSAGE_FIRST.cost_or_benefit())
			}
		);
	});
}

#[test]
fn topology_test() {
	let _ = env_logger::builder()
		.filter(None, log::LevelFilter::Trace)
		.is_test(true)
		.try_init();

	let hash: Hash = [0; 32].into();

	// validator 0 key pair
	let (mut state, signing_context, keystore, validator) =
		state_with_view(our_view![hash], hash, ReputationAggregator::new(|_| true));

	// Create a simple grid without any shuffling. We occupy position 1.
	let topology_peer_info: Vec<_> = (0..49)
		.map(|i| TopologyPeerInfo {
			peer_ids: vec![PeerId::random()],
			validator_index: ValidatorIndex(i as _),
			discovery_id: AuthorityDiscoveryPair::generate().0.public(),
		})
		.collect();

	let topology = SessionGridTopology::new((0usize..49).collect(), topology_peer_info.clone());
	state.topologies.update_topology(0_u32, topology, Some(ValidatorIndex(1)));

	let peers_x: Vec<_> = [0, 2, 3, 4, 5, 6]
		.iter()
		.cloned()
		.map(|i| topology_peer_info[i].peer_ids[0])
		.collect();

	let peers_y: Vec<_> = [8, 15, 22, 29, 36, 43]
		.iter()
		.cloned()
		.map(|i| topology_peer_info[i].peer_ids[0])
		.collect();

	{
		let t = state.topologies.get_current_topology().local_grid_neighbors();
		for p_x in &peers_x {
			assert!(t.peers_x.contains(p_x));
		}
		for p_y in &peers_y {
			assert!(t.peers_y.contains(p_y));
		}
	}

	// create a signed message by validator 0
	let payload = AvailabilityBitfield(bitvec![u8, bitvec::order::Lsb0; 1u8; 32]);
	let signed_bitfield = Signed::<AvailabilityBitfield>::sign(
		&keystore,
		payload,
		&signing_context,
		ValidatorIndex(0),
		&validator,
	)
	.ok()
	.flatten()
	.expect("should be signed");

	peers_x.iter().chain(peers_y.iter()).for_each(|peer| {
<<<<<<< HEAD
		state.peer_entries.insert(
			peer.clone(),
			PeerEntry { view: view![hash], version: ValidationVersion::V1.into() },
		);
=======
		state.peer_data.insert(*peer, peer_data_v1(view![hash]));
>>>>>>> aba8beef
	});

	let msg =
		BitfieldGossipMessage { relay_parent: hash, signed_availability: signed_bitfield.clone() };

	let pool = sp_core::testing::TaskExecutor::new();
	let (mut ctx, mut handle) = make_subsystem_context::<BitfieldDistributionMessage, _>(pool);
	let mut rng = dummy_rng();

	executor::block_on(async move {
		// send a first message
		launch!(handle_network_msg(
			&mut ctx,
			&mut state,
			&Default::default(),
			NetworkBridgeEvent::PeerMessage(
<<<<<<< HEAD
				peers_x[0].clone(),
=======
				peers_x[0],
>>>>>>> aba8beef
				msg.clone().into_network_message(ValidationVersion::V1.into()),
			),
			&mut rng,
		));

		assert_matches!(
			handle.recv().await,
			AllMessages::Provisioner(ProvisionerMessage::ProvisionableData(
				_,
				ProvisionableData::Bitfield(hash, signed)
			)) => {
				assert_eq!(hash, hash);
				assert_eq!(signed, signed_bitfield)
			}
		);

		assert_matches!(
			handle.recv().await,
			AllMessages::NetworkBridgeTx(
				NetworkBridgeTxMessage::SendValidationMessage(peers, send_msg),
			) => {
				let topology = state.topologies.get_current_topology().local_grid_neighbors();
				// It should send message to all peers in y direction and to 4 random peers in x direction
				assert_eq!(peers_y.len() + 4, peers.len());
				assert!(topology.peers_y.iter().all(|peer| peers.contains(&peer)));
				assert!(topology.peers_x.iter().filter(|peer| peers.contains(&peer)).count() == 4);
				// Must never include originator
				assert!(!peers.contains(&peers_x[0]));
				assert_eq!(send_msg, msg.clone().into_validation_protocol(ValidationVersion::V1.into()));
			}
		);

		assert_matches!(
			handle.recv().await,
			AllMessages::NetworkBridgeTx(
				NetworkBridgeTxMessage::ReportPeer(ReportPeerMessage::Single(peer, rep))
			) => {
				assert_eq!(peer, peers_x[0]);
				assert_eq!(rep.value, BENEFIT_VALID_MESSAGE_FIRST.cost_or_benefit())
			}
		);
	});
}

#[test]
fn need_message_works() {
	let validators = vec![Sr25519Keyring::Alice.pair(), Sr25519Keyring::Bob.pair()];

	let validator_set = Vec::from_iter(validators.iter().map(|k| ValidatorId::from(k.public())));

	let signing_context = SigningContext { session_index: 1, parent_hash: Hash::repeat_byte(0x00) };
	let mut state = PerRelayParentData::new(
		signing_context,
		validator_set.clone(),
		PerLeafSpan::new(Arc::new(Span::Disabled), "foo"),
	);

	let peer_a = PeerId::random();
	let peer_b = PeerId::random();
	assert_ne!(peer_a, peer_b);

	let pretend_send =
		|state: &mut PerRelayParentData, dest_peer: PeerId, signed_by: &ValidatorId| -> bool {
			if state.message_from_validator_needed_by_peer(&dest_peer, signed_by) {
				state
					.message_sent_to_peer
					.entry(dest_peer)
					.or_default()
					.insert(signed_by.clone());
				true
			} else {
				false
			}
		};

	let pretend_receive =
		|state: &mut PerRelayParentData, source_peer: PeerId, signed_by: &ValidatorId| {
			state
				.message_received_from_peer
				.entry(source_peer)
				.or_default()
				.insert(signed_by.clone());
		};

	assert!(pretend_send(&mut state, peer_a, &validator_set[0]));
	assert!(pretend_send(&mut state, peer_b, &validator_set[1]));
	// sending the same thing must not be allowed
	assert!(!pretend_send(&mut state, peer_a, &validator_set[0]));

	// receive by Alice
	pretend_receive(&mut state, peer_a, &validator_set[0]);
	// must be marked as not needed by Alice, so attempt to send to Alice must be false
	assert!(!pretend_send(&mut state, peer_a, &validator_set[0]));
	// but ok for Bob
	assert!(!pretend_send(&mut state, peer_b, &validator_set[1]));

	// receive by Bob
	pretend_receive(&mut state, peer_a, &validator_set[0]);
	// not ok for Alice
	assert!(!pretend_send(&mut state, peer_a, &validator_set[0]));
	// also not ok for Bob
	assert!(!pretend_send(&mut state, peer_b, &validator_set[1]));
}

#[test]
fn network_protocol_versioning() {
	let hash_a: Hash = [0; 32].into();
	let hash_b: Hash = [1; 32].into();

	let peer_a = PeerId::random();
	let peer_b = PeerId::random();
	let peer_c = PeerId::random();

	let peers = [
		(peer_a, ValidationVersion::VStaging),
		(peer_b, ValidationVersion::V1),
		(peer_c, ValidationVersion::VStaging),
	];

	// validator 0 key pair
	let (mut state, signing_context, keystore, validator) =
		state_with_view(our_view![hash_a, hash_b], hash_a, ReputationAggregator::new(|_| true));

	let pool = sp_core::testing::TaskExecutor::new();
	let (mut ctx, mut handle) = make_subsystem_context::<BitfieldDistributionMessage, _>(pool);
	let mut rng = dummy_rng();

	executor::block_on(async move {
		// create a signed message by validator 0
		let payload = AvailabilityBitfield(bitvec![u8, bitvec::order::Lsb0; 1u8; 32]);
		let signed_bitfield = Signed::<AvailabilityBitfield>::sign(
			&keystore,
			payload,
			&signing_context,
			ValidatorIndex(0),
			&validator,
		)
		.ok()
		.flatten()
		.expect("should be signed");
		let msg = BitfieldGossipMessage {
			relay_parent: hash_a,
			signed_availability: signed_bitfield.clone(),
		};

		for (peer, protocol_version) in peers {
			launch!(handle_network_msg(
				&mut ctx,
				&mut state,
				&Default::default(),
				NetworkBridgeEvent::PeerConnected(
					peer,
					ObservedRole::Full,
					protocol_version.into(),
					None
				),
				&mut rng,
			));

			launch!(handle_network_msg(
				&mut ctx,
				&mut state,
				&Default::default(),
				NetworkBridgeEvent::PeerViewChange(peer, view![hash_a, hash_b]),
				&mut rng,
			));

			assert!(state.peer_data.contains_key(&peer));
		}

		launch!(handle_network_msg(
			&mut ctx,
			&mut state,
			&Default::default(),
			NetworkBridgeEvent::PeerMessage(
				peer_a,
				msg.clone().into_network_message(ValidationVersion::VStaging.into()),
			),
			&mut rng,
		));

		// gossip to the overseer
		assert_matches!(
			handle.recv().await,
			AllMessages::Provisioner(ProvisionerMessage::ProvisionableData(
				_,
				ProvisionableData::Bitfield(hash, signed)
			)) => {
				assert_eq!(hash, hash_a);
				assert_eq!(signed, signed_bitfield)
			}
		);

		// v1 gossip
		assert_matches!(
			handle.recv().await,
			AllMessages::NetworkBridgeTx(
				NetworkBridgeTxMessage::SendValidationMessage(peers, send_msg),
			) => {
				assert_eq!(peers, vec![peer_b]);
				assert_eq!(send_msg, msg.clone().into_validation_protocol(ValidationVersion::V1.into()));
			}
		);

		// vstaging gossip
		assert_matches!(
			handle.recv().await,
			AllMessages::NetworkBridgeTx(
				NetworkBridgeTxMessage::SendValidationMessage(peers, send_msg),
			) => {
				assert_eq!(peers, vec![peer_c]);
				assert_eq!(send_msg, msg.clone().into_validation_protocol(ValidationVersion::VStaging.into()));
			}
		);

		// reputation change
		assert_matches!(
			handle.recv().await,
			AllMessages::NetworkBridgeTx(
				NetworkBridgeTxMessage::ReportPeer(ReportPeerMessage::Single(peer, rep))
			) => {
				assert_eq!(peer, peer_a);
				assert_eq!(rep, BENEFIT_VALID_MESSAGE_FIRST.into())
			}
		);
	});
}<|MERGE_RESOLUTION|>--- conflicted
+++ resolved
@@ -89,22 +89,10 @@
 					span: PerLeafSpan::new(Arc::new(jaeger::Span::Disabled), "test"),
 				},
 		},
-<<<<<<< HEAD
-		peer_entries: peers
-			.iter()
-			.cloned()
-			.map(|peer| {
-				(
-					peer,
-					PeerEntry { view: view!(relay_parent), version: ValidationVersion::V1.into() },
-				)
-			})
-=======
 		peer_data: peers
 			.iter()
 			.cloned()
 			.map(|peer| (peer, peer_data_v1(view![relay_parent])))
->>>>>>> aba8beef
 			.collect(),
 		topologies,
 		view: our_view!(relay_parent),
@@ -232,11 +220,7 @@
 			&mut state,
 			&Default::default(),
 			NetworkBridgeEvent::PeerMessage(
-<<<<<<< HEAD
-				peer_b.clone(),
-=======
 				peer_b,
->>>>>>> aba8beef
 				invalid_msg.into_network_message(ValidationVersion::V1.into())
 			),
 			&mut rng,
@@ -250,11 +234,7 @@
 			&mut state,
 			&Default::default(),
 			NetworkBridgeEvent::PeerMessage(
-<<<<<<< HEAD
-				peer_b.clone(),
-=======
 				peer_b,
->>>>>>> aba8beef
 				invalid_msg_2.into_network_message(ValidationVersion::V1.into())
 			),
 			&mut rng,
@@ -290,14 +270,7 @@
 	let (mut state, signing_context, keystore, validator) =
 		state_with_view(our_view![hash_a, hash_b], hash_a, ReputationAggregator::new(|_| true));
 
-<<<<<<< HEAD
-	state.peer_entries.insert(
-		peer_b.clone(),
-		PeerEntry { view: view![hash_a], version: ValidationVersion::V1.into() },
-	);
-=======
 	state.peer_data.insert(peer_b, peer_data_v1(view![hash_a]));
->>>>>>> aba8beef
 
 	let payload = AvailabilityBitfield(bitvec![u8, bitvec::order::Lsb0; 1u8; 32]);
 	let signed = Signed::<AvailabilityBitfield>::sign(
@@ -323,11 +296,7 @@
 			&mut state,
 			&Default::default(),
 			NetworkBridgeEvent::PeerMessage(
-<<<<<<< HEAD
-				peer_b.clone(),
-=======
 				peer_b,
->>>>>>> aba8beef
 				msg.into_network_message(ValidationVersion::V1.into())
 			),
 			&mut rng,
@@ -393,11 +362,7 @@
 			&mut state,
 			&Default::default(),
 			NetworkBridgeEvent::PeerMessage(
-<<<<<<< HEAD
-				peer_b.clone(),
-=======
 				peer_b,
->>>>>>> aba8beef
 				msg.clone().into_network_message(ValidationVersion::V1.into()),
 			),
 			&mut rng,
@@ -433,11 +398,7 @@
 			&mut state,
 			&Default::default(),
 			NetworkBridgeEvent::PeerMessage(
-<<<<<<< HEAD
-				peer_a.clone(),
-=======
 				peer_a,
->>>>>>> aba8beef
 				msg.clone().into_network_message(ValidationVersion::V1.into()),
 			),
 			&mut rng,
@@ -459,11 +420,7 @@
 			&mut state,
 			&Default::default(),
 			NetworkBridgeEvent::PeerMessage(
-<<<<<<< HEAD
-				peer_b.clone(),
-=======
 				peer_b,
->>>>>>> aba8beef
 				msg.clone().into_network_message(ValidationVersion::V1.into()),
 			),
 			&mut rng,
@@ -533,11 +490,7 @@
 			.send(FromOrchestra::Communication {
 				msg: BitfieldDistributionMessage::NetworkBridgeUpdate(
 					NetworkBridgeEvent::PeerMessage(
-<<<<<<< HEAD
-						peer.clone(),
-=======
 						peer,
->>>>>>> aba8beef
 						msg.clone().into_network_message(ValidationVersion::V1.into()),
 					),
 				),
@@ -563,11 +516,7 @@
 			.send(FromOrchestra::Communication {
 				msg: BitfieldDistributionMessage::NetworkBridgeUpdate(
 					NetworkBridgeEvent::PeerMessage(
-<<<<<<< HEAD
-						peer.clone(),
-=======
 						peer,
->>>>>>> aba8beef
 						msg.clone().into_network_message(ValidationVersion::V1.into()),
 					),
 				),
@@ -629,19 +578,8 @@
 	.flatten()
 	.expect("should be signed");
 
-<<<<<<< HEAD
-	state.peer_entries.insert(
-		peer_b.clone(),
-		PeerEntry { view: view![hash], version: ValidationVersion::V1.into() },
-	);
-	state.peer_entries.insert(
-		peer_a.clone(),
-		PeerEntry { view: view![hash], version: ValidationVersion::V1.into() },
-	);
-=======
 	state.peer_data.insert(peer_b, peer_data_v1(view![hash]));
 	state.peer_data.insert(peer_a, peer_data_v1(view![hash]));
->>>>>>> aba8beef
 
 	let msg =
 		BitfieldGossipMessage { relay_parent: hash, signed_availability: signed_bitfield.clone() };
@@ -658,11 +596,7 @@
 			&mut ctx,
 			state.per_relay_parent.get_mut(&hash).unwrap(),
 			&gossip_peers,
-<<<<<<< HEAD
-			&mut state.peer_entries,
-=======
 			&mut state.peer_data,
->>>>>>> aba8beef
 			validator.clone(),
 			msg.clone(),
 			RequiredRouting::GridXY,
@@ -698,11 +632,7 @@
 			&mut ctx,
 			state.per_relay_parent.get_mut(&hash).unwrap(),
 			&gossip_peers,
-<<<<<<< HEAD
-			&mut state.peer_entries,
-=======
 			&mut state.peer_data,
->>>>>>> aba8beef
 			validator.clone(),
 			msg.clone(),
 			RequiredRouting::GridXY,
@@ -789,11 +719,7 @@
 			&mut rng,
 		));
 
-<<<<<<< HEAD
-		assert!(state.peer_entries.contains_key(&peer_b));
-=======
 		assert!(state.peer_data.contains_key(&peer_b));
->>>>>>> aba8beef
 
 		// recv a first message from the network
 		launch!(handle_network_msg(
@@ -801,11 +727,7 @@
 			&mut state,
 			&Default::default(),
 			NetworkBridgeEvent::PeerMessage(
-<<<<<<< HEAD
-				peer_b.clone(),
-=======
 				peer_b,
->>>>>>> aba8beef
 				msg.clone().into_network_message(ValidationVersion::V1.into()),
 			),
 			&mut rng,
@@ -842,17 +764,10 @@
 			&mut rng,
 		));
 
-<<<<<<< HEAD
-		assert!(state.peer_entries.contains_key(&peer_b));
-		assert_eq!(
-			state.peer_entries.get(&peer_b).expect("Must contain value for peer B"),
-			&PeerEntry { view: view![], version: ValidationVersion::V1.into() }
-=======
 		assert!(state.peer_data.contains_key(&peer_b));
 		assert_eq!(
 			&state.peer_data.get(&peer_b).expect("Must contain value for peer B").view,
 			&view![]
->>>>>>> aba8beef
 		);
 
 		// on rx of the same message, since we are not interested,
@@ -862,11 +777,7 @@
 			&mut state,
 			&Default::default(),
 			NetworkBridgeEvent::PeerMessage(
-<<<<<<< HEAD
-				peer_b.clone(),
-=======
 				peer_b,
->>>>>>> aba8beef
 				msg.clone().into_network_message(ValidationVersion::V1.into()),
 			),
 			&mut rng,
@@ -901,11 +812,7 @@
 			&mut state,
 			&Default::default(),
 			NetworkBridgeEvent::PeerMessage(
-<<<<<<< HEAD
-				peer_a.clone(),
-=======
 				peer_a,
->>>>>>> aba8beef
 				msg.clone().into_network_message(ValidationVersion::V1.into()),
 			),
 			&mut rng,
@@ -954,19 +861,8 @@
 	.flatten()
 	.expect("should be signed");
 
-<<<<<<< HEAD
-	state.peer_entries.insert(
-		peer_b.clone(),
-		PeerEntry { view: view![hash], version: ValidationVersion::V1.into() },
-	);
-	state.peer_entries.insert(
-		peer_a.clone(),
-		PeerEntry { view: view![hash], version: ValidationVersion::V1.into() },
-	);
-=======
 	state.peer_data.insert(peer_b, peer_data_v1(view![hash]));
 	state.peer_data.insert(peer_a, peer_data_v1(view![hash]));
->>>>>>> aba8beef
 
 	let msg =
 		BitfieldGossipMessage { relay_parent: hash, signed_availability: signed_bitfield.clone() };
@@ -982,11 +878,7 @@
 			&mut state,
 			&Default::default(),
 			NetworkBridgeEvent::PeerMessage(
-<<<<<<< HEAD
-				peer_b.clone(),
-=======
 				peer_b,
->>>>>>> aba8beef
 				msg.clone().into_network_message(ValidationVersion::V1.into()),
 			),
 			&mut rng,
@@ -1087,14 +979,7 @@
 	.expect("should be signed");
 
 	peers_x.iter().chain(peers_y.iter()).for_each(|peer| {
-<<<<<<< HEAD
-		state.peer_entries.insert(
-			peer.clone(),
-			PeerEntry { view: view![hash], version: ValidationVersion::V1.into() },
-		);
-=======
 		state.peer_data.insert(*peer, peer_data_v1(view![hash]));
->>>>>>> aba8beef
 	});
 
 	let msg =
@@ -1111,11 +996,7 @@
 			&mut state,
 			&Default::default(),
 			NetworkBridgeEvent::PeerMessage(
-<<<<<<< HEAD
-				peers_x[0].clone(),
-=======
 				peers_x[0],
->>>>>>> aba8beef
 				msg.clone().into_network_message(ValidationVersion::V1.into()),
 			),
 			&mut rng,
