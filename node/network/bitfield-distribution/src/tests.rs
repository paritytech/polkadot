// Copyright (C) Parity Technologies (UK) Ltd.
// This file is part of Polkadot.

// Polkadot is free software: you can redistribute it and/or modify
// it under the terms of the GNU General Public License as published by
// the Free Software Foundation, either version 3 of the License, or
// (at your option) any later version.

// Polkadot is distributed in the hope that it will be useful,
// but WITHOUT ANY WARRANTY; without even the implied warranty of
// MERCHANTABILITY or FITNESS FOR A PARTICULAR PURPOSE.  See the
// GNU General Public License for more details.

// You should have received a copy of the GNU General Public License
// along with Polkadot.  If not, see <http://www.gnu.org/licenses/>.

use super::*;
use assert_matches::assert_matches;
use bitvec::bitvec;
use futures::executor;
use maplit::hashmap;
use polkadot_node_network_protocol::{
	grid_topology::{SessionBoundGridTopologyStorage, SessionGridTopology, TopologyPeerInfo},
	our_view,
	peer_set::ValidationVersion,
	view, ObservedRole,
};
use polkadot_node_subsystem::{
	jaeger,
	jaeger::{PerLeafSpan, Span},
	messages::ReportPeerMessage,
};
use polkadot_node_subsystem_test_helpers::make_subsystem_context;
use polkadot_node_subsystem_util::TimeoutExt;
use polkadot_primitives::{AvailabilityBitfield, Signed, ValidatorIndex};
use rand_chacha::ChaCha12Rng;
use sp_application_crypto::AppCrypto;
use sp_authority_discovery::AuthorityPair as AuthorityDiscoveryPair;
use sp_core::Pair as PairT;
use sp_keyring::Sr25519Keyring;
use sp_keystore::{testing::MemoryKeystore, Keystore, KeystorePtr};

use std::{iter::FromIterator as _, sync::Arc, time::Duration};

const TIMEOUT: Duration = Duration::from_millis(50);
macro_rules! launch {
	($fut:expr) => {
		$fut.timeout(TIMEOUT).await.unwrap_or_else(|| {
			panic!("{}ms is more than enough for sending messages.", TIMEOUT.as_millis())
		});
	};
}

/// Pre-seeded `crypto` random numbers generator for testing purposes
fn dummy_rng() -> ChaCha12Rng {
	rand_chacha::ChaCha12Rng::seed_from_u64(12345)
}

fn peer_data_v1(view: View) -> PeerData {
	PeerData { view, version: ValidationVersion::V1.into() }
}

/// A very limited state, only interested in the relay parent of the
/// given message, which must be signed by `validator` and a set of peers
/// which are also only interested in that relay parent.
fn prewarmed_state(
	validator: ValidatorId,
	signing_context: SigningContext,
	known_message: BitfieldGossipMessage,
	peers: Vec<PeerId>,
) -> ProtocolState {
	let relay_parent = known_message.relay_parent;
	let mut topologies = SessionBoundGridTopologyStorage::default();
	topologies.update_topology(0_u32, SessionGridTopology::new(Vec::new(), Vec::new()), None);
	topologies.get_current_topology_mut().local_grid_neighbors_mut().peers_x =
		peers.iter().cloned().collect();

	ProtocolState {
		per_relay_parent: hashmap! {
			relay_parent =>
				PerRelayParentData {
					signing_context,
					validator_set: vec![validator.clone()],
					one_per_validator: hashmap! {
						validator.clone() => known_message.clone(),
					},
					message_received_from_peer: hashmap!{},
					message_sent_to_peer: hashmap!{},
					span: PerLeafSpan::new(Arc::new(jaeger::Span::Disabled), "test"),
				},
		},
		peer_data: peers
			.iter()
			.cloned()
			.map(|peer| (peer, peer_data_v1(view![relay_parent])))
			.collect(),
		topologies,
		view: our_view!(relay_parent),
		reputation: ReputationAggregator::new(|_| true),
	}
}

fn state_with_view(
	view: OurView,
	relay_parent: Hash,
	reputation: ReputationAggregator,
) -> (ProtocolState, SigningContext, KeystorePtr, ValidatorId) {
	let mut state = ProtocolState { reputation, ..Default::default() };

	let signing_context = SigningContext { session_index: 1, parent_hash: relay_parent };

	let keystore: KeystorePtr = Arc::new(MemoryKeystore::new());
	let validator = Keystore::sr25519_generate_new(&*keystore, ValidatorId::ID, None)
		.expect("generating sr25519 key not to fail");

	state.per_relay_parent = view
		.iter()
		.map(|relay_parent| {
			(
				*relay_parent,
				PerRelayParentData {
					signing_context: signing_context.clone(),
					validator_set: vec![validator.into()],
					one_per_validator: hashmap! {},
					message_received_from_peer: hashmap! {},
					message_sent_to_peer: hashmap! {},
					span: PerLeafSpan::new(Arc::new(jaeger::Span::Disabled), "test"),
				},
			)
		})
		.collect();

	state.view = view;

	(state, signing_context, keystore, validator.into())
}

#[test]
fn receive_invalid_signature() {
	let _ = env_logger::builder()
		.filter(None, log::LevelFilter::Trace)
		.is_test(true)
		.try_init();

	let hash_a: Hash = [0; 32].into();

	let peer_a = PeerId::random();
	let peer_b = PeerId::random();
	assert_ne!(peer_a, peer_b);

	let signing_context = SigningContext { session_index: 1, parent_hash: hash_a };

	// another validator not part of the validatorset
	let keystore: KeystorePtr = Arc::new(MemoryKeystore::new());
	let malicious = Keystore::sr25519_generate_new(&*keystore, ValidatorId::ID, None)
		.expect("Malicious key created");
	let validator_0 =
		Keystore::sr25519_generate_new(&*keystore, ValidatorId::ID, None).expect("key created");
	let validator_1 =
		Keystore::sr25519_generate_new(&*keystore, ValidatorId::ID, None).expect("key created");

	let payload = AvailabilityBitfield(bitvec![u8, bitvec::order::Lsb0; 1u8; 32]);
	let invalid_signed = Signed::<AvailabilityBitfield>::sign(
		&keystore,
		payload.clone(),
		&signing_context,
		ValidatorIndex(0),
		&malicious.into(),
	)
	.ok()
	.flatten()
	.expect("should be signed");
	let invalid_signed_2 = Signed::<AvailabilityBitfield>::sign(
		&keystore,
		payload.clone(),
		&signing_context,
		ValidatorIndex(1),
		&malicious.into(),
	)
	.ok()
	.flatten()
	.expect("should be signed");

	let valid_signed = Signed::<AvailabilityBitfield>::sign(
		&keystore,
		payload,
		&signing_context,
		ValidatorIndex(0),
		&validator_0.into(),
	)
	.ok()
	.flatten()
	.expect("should be signed");

	let invalid_msg =
		BitfieldGossipMessage { relay_parent: hash_a, signed_availability: invalid_signed.clone() };
	let invalid_msg_2 = BitfieldGossipMessage {
		relay_parent: hash_a,
		signed_availability: invalid_signed_2.clone(),
	};
	let valid_msg =
		BitfieldGossipMessage { relay_parent: hash_a, signed_availability: valid_signed.clone() };

	let pool = sp_core::testing::TaskExecutor::new();
	let (mut ctx, mut handle) = make_subsystem_context::<BitfieldDistributionMessage, _>(pool);

	let mut state =
		prewarmed_state(validator_0.into(), signing_context.clone(), valid_msg, vec![peer_b]);
	state
		.per_relay_parent
		.get_mut(&hash_a)
		.unwrap()
		.validator_set
		.push(validator_1.into());
	let mut rng = dummy_rng();

	executor::block_on(async move {
		launch!(handle_network_msg(
			&mut ctx,
			&mut state,
			&Default::default(),
<<<<<<< HEAD
			NetworkBridgeEvent::PeerMessage(
				peer_b.clone(),
				invalid_msg.into_network_message(ValidationVersion::V1.into())
			),
=======
			NetworkBridgeEvent::PeerMessage(peer_b, invalid_msg.into_network_message()),
>>>>>>> 56d45fe3
			&mut rng,
		));

		// reputation doesn't change due to one_job_per_validator check
		assert!(handle.recv().timeout(TIMEOUT).await.is_none());

		launch!(handle_network_msg(
			&mut ctx,
			&mut state,
			&Default::default(),
<<<<<<< HEAD
			NetworkBridgeEvent::PeerMessage(
				peer_b.clone(),
				invalid_msg_2.into_network_message(ValidationVersion::V1.into())
			),
=======
			NetworkBridgeEvent::PeerMessage(peer_b, invalid_msg_2.into_network_message()),
>>>>>>> 56d45fe3
			&mut rng,
		));
		// reputation change due to invalid signature
		assert_matches!(
			handle.recv().await,
			AllMessages::NetworkBridgeTx(
				NetworkBridgeTxMessage::ReportPeer(ReportPeerMessage::Single(peer, rep))
			) => {
				assert_eq!(peer, peer_b);
				assert_eq!(rep.value, COST_SIGNATURE_INVALID.cost_or_benefit())
			}
		);
	});
}

#[test]
fn receive_invalid_validator_index() {
	let _ = env_logger::builder()
		.filter(None, log::LevelFilter::Trace)
		.is_test(true)
		.try_init();

	let hash_a: Hash = [0; 32].into();
	let hash_b: Hash = [1; 32].into(); // other

	let peer_a = PeerId::random();
	let peer_b = PeerId::random();
	assert_ne!(peer_a, peer_b);

	// validator 0 key pair
	let (mut state, signing_context, keystore, validator) =
		state_with_view(our_view![hash_a, hash_b], hash_a, ReputationAggregator::new(|_| true));

<<<<<<< HEAD
	state.peer_data.insert(peer_b.clone(), peer_data_v1(view![hash_a]));
=======
	state.peer_views.insert(peer_b, view![hash_a]);
>>>>>>> 56d45fe3

	let payload = AvailabilityBitfield(bitvec![u8, bitvec::order::Lsb0; 1u8; 32]);
	let signed = Signed::<AvailabilityBitfield>::sign(
		&keystore,
		payload,
		&signing_context,
		ValidatorIndex(42),
		&validator,
	)
	.ok()
	.flatten()
	.expect("should be signed");

	let msg = BitfieldGossipMessage { relay_parent: hash_a, signed_availability: signed.clone() };

	let pool = sp_core::testing::TaskExecutor::new();
	let (mut ctx, mut handle) = make_subsystem_context::<BitfieldDistributionMessage, _>(pool);
	let mut rng = dummy_rng();

	executor::block_on(async move {
		launch!(handle_network_msg(
			&mut ctx,
			&mut state,
			&Default::default(),
<<<<<<< HEAD
			NetworkBridgeEvent::PeerMessage(
				peer_b.clone(),
				msg.into_network_message(ValidationVersion::V1.into())
			),
=======
			NetworkBridgeEvent::PeerMessage(peer_b, msg.into_network_message()),
>>>>>>> 56d45fe3
			&mut rng,
		));

		// reputation change due to invalid validator index
		assert_matches!(
			handle.recv().await,
			AllMessages::NetworkBridgeTx(
				NetworkBridgeTxMessage::ReportPeer(ReportPeerMessage::Single(peer, rep))
			) => {
				assert_eq!(peer, peer_b);
				assert_eq!(rep.value, COST_VALIDATOR_INDEX_INVALID.cost_or_benefit())
			}
		);
	});
}

#[test]
fn receive_duplicate_messages() {
	let _ = env_logger::builder()
		.filter(None, log::LevelFilter::Trace)
		.is_test(true)
		.try_init();

	let hash_a: Hash = [0; 32].into();
	let hash_b: Hash = [1; 32].into();

	let peer_a = PeerId::random();
	let peer_b = PeerId::random();
	assert_ne!(peer_a, peer_b);

	// validator 0 key pair
	let (mut state, signing_context, keystore, validator) =
		state_with_view(our_view![hash_a, hash_b], hash_a, ReputationAggregator::new(|_| true));

	// create a signed message by validator 0
	let payload = AvailabilityBitfield(bitvec![u8, bitvec::order::Lsb0; 1u8; 32]);
	let signed_bitfield = Signed::<AvailabilityBitfield>::sign(
		&keystore,
		payload,
		&signing_context,
		ValidatorIndex(0),
		&validator,
	)
	.ok()
	.flatten()
	.expect("should be signed");

	let msg = BitfieldGossipMessage {
		relay_parent: hash_a,
		signed_availability: signed_bitfield.clone(),
	};

	let pool = sp_core::testing::TaskExecutor::new();
	let (mut ctx, mut handle) = make_subsystem_context::<BitfieldDistributionMessage, _>(pool);
	let mut rng = dummy_rng();

	executor::block_on(async move {
		// send a first message
		launch!(handle_network_msg(
			&mut ctx,
			&mut state,
			&Default::default(),
<<<<<<< HEAD
			NetworkBridgeEvent::PeerMessage(
				peer_b.clone(),
				msg.clone().into_network_message(ValidationVersion::V1.into()),
			),
=======
			NetworkBridgeEvent::PeerMessage(peer_b, msg.clone().into_network_message(),),
>>>>>>> 56d45fe3
			&mut rng,
		));

		// none of our peers has any interest in any messages
		// so we do not receive a network send type message here
		// but only the one for the next subsystem
		assert_matches!(
			handle.recv().await,
			AllMessages::Provisioner(ProvisionerMessage::ProvisionableData(
				_,
				ProvisionableData::Bitfield(hash, signed)
			)) => {
				assert_eq!(hash, hash_a);
				assert_eq!(signed, signed_bitfield)
			}
		);

		assert_matches!(
			handle.recv().await,
			AllMessages::NetworkBridgeTx(
				NetworkBridgeTxMessage::ReportPeer(ReportPeerMessage::Single(peer, rep))
			) => {
				assert_eq!(peer, peer_b);
				assert_eq!(rep.value, BENEFIT_VALID_MESSAGE_FIRST.cost_or_benefit())
			}
		);

		// let peer A send the same message again
		launch!(handle_network_msg(
			&mut ctx,
			&mut state,
			&Default::default(),
<<<<<<< HEAD
			NetworkBridgeEvent::PeerMessage(
				peer_a.clone(),
				msg.clone().into_network_message(ValidationVersion::V1.into()),
			),
=======
			NetworkBridgeEvent::PeerMessage(peer_a, msg.clone().into_network_message(),),
>>>>>>> 56d45fe3
			&mut rng,
		));

		assert_matches!(
			handle.recv().await,
			AllMessages::NetworkBridgeTx(
				NetworkBridgeTxMessage::ReportPeer(ReportPeerMessage::Single(peer, rep))
			) => {
				assert_eq!(peer, peer_a);
				assert_eq!(rep.value, BENEFIT_VALID_MESSAGE.cost_or_benefit())
			}
		);

		// let peer B send the initial message again
		launch!(handle_network_msg(
			&mut ctx,
			&mut state,
			&Default::default(),
<<<<<<< HEAD
			NetworkBridgeEvent::PeerMessage(
				peer_b.clone(),
				msg.clone().into_network_message(ValidationVersion::V1.into()),
			),
=======
			NetworkBridgeEvent::PeerMessage(peer_b, msg.clone().into_network_message(),),
>>>>>>> 56d45fe3
			&mut rng,
		));

		assert_matches!(
			handle.recv().await,
			AllMessages::NetworkBridgeTx(
				NetworkBridgeTxMessage::ReportPeer(ReportPeerMessage::Single(peer, rep))
			) => {
				assert_eq!(peer, peer_b);
				assert_eq!(rep.value, COST_PEER_DUPLICATE_MESSAGE.cost_or_benefit())
			}
		);
	});
}

#[test]
fn delay_reputation_change() {
	use polkadot_node_subsystem_util::reputation::add_reputation;

	let _ = env_logger::builder()
		.filter(None, log::LevelFilter::Trace)
		.is_test(true)
		.try_init();

	let hash_a: Hash = [0; 32].into();
	let hash_b: Hash = [1; 32].into();

	let peer = PeerId::random();

	// validator 0 key pair
	let (mut state, signing_context, keystore, validator) =
		state_with_view(our_view![hash_a, hash_b], hash_a, ReputationAggregator::new(|_| false));

	// create a signed message by validator 0
	let payload = AvailabilityBitfield(bitvec![u8, bitvec::order::Lsb0; 1u8; 32]);
	let signed_bitfield = Signed::<AvailabilityBitfield>::sign(
		&keystore,
		payload,
		&signing_context,
		ValidatorIndex(0),
		&validator,
	)
	.ok()
	.flatten()
	.expect("should be signed");

	let msg = BitfieldGossipMessage {
		relay_parent: hash_a,
		signed_availability: signed_bitfield.clone(),
	};

	let pool = sp_core::testing::TaskExecutor::new();
	let (ctx, mut handle) = make_subsystem_context::<BitfieldDistributionMessage, _>(pool);
	let mut rng = dummy_rng();
	let reputation_interval = Duration::from_millis(100);

	let bg = async move {
		let subsystem = BitfieldDistribution::new(Default::default());
		subsystem.run_inner(ctx, &mut state, reputation_interval, &mut rng).await;
	};

	let test_fut = async move {
		// send a first message
		handle
			.send(FromOrchestra::Communication {
				msg: BitfieldDistributionMessage::NetworkBridgeUpdate(
<<<<<<< HEAD
					NetworkBridgeEvent::PeerMessage(
						peer.clone(),
						msg.clone().into_network_message(ValidationVersion::V1.into()),
					),
=======
					NetworkBridgeEvent::PeerMessage(peer, msg.clone().into_network_message()),
>>>>>>> 56d45fe3
				),
			})
			.await;

		// none of our peers has any interest in any messages
		// so we do not receive a network send type message here
		// but only the one for the next subsystem
		assert_matches!(
			handle.recv().await,
			AllMessages::Provisioner(ProvisionerMessage::ProvisionableData(
				_,
				ProvisionableData::Bitfield(hash, signed)
			)) => {
				assert_eq!(hash, hash_a);
				assert_eq!(signed, signed_bitfield)
			}
		);

		// let peer send the initial message again
		handle
			.send(FromOrchestra::Communication {
				msg: BitfieldDistributionMessage::NetworkBridgeUpdate(
<<<<<<< HEAD
					NetworkBridgeEvent::PeerMessage(
						peer.clone(),
						msg.clone().into_network_message(ValidationVersion::V1.into()),
					),
=======
					NetworkBridgeEvent::PeerMessage(peer, msg.clone().into_network_message()),
>>>>>>> 56d45fe3
				),
			})
			.await;

		// Wait enough to fire reputation delay
		futures_timer::Delay::new(reputation_interval).await;

		assert_matches!(
			handle.recv().await,
			AllMessages::NetworkBridgeTx(
				NetworkBridgeTxMessage::ReportPeer(ReportPeerMessage::Batch(v))
			) => {
				let mut expected_change = HashMap::new();
				for rep in vec![BENEFIT_VALID_MESSAGE_FIRST, COST_PEER_DUPLICATE_MESSAGE] {
					add_reputation(&mut expected_change, peer, rep)
				}
				assert_eq!(v, expected_change)
			}
		);

		handle.send(FromOrchestra::Signal(OverseerSignal::Conclude)).await;
	};

	futures::pin_mut!(bg);
	futures::pin_mut!(test_fut);

	executor::block_on(futures::future::join(bg, test_fut));
}

#[test]
fn do_not_relay_message_twice() {
	let _ = env_logger::builder()
		.filter(None, log::LevelFilter::Trace)
		.is_test(true)
		.try_init();

	let hash = Hash::random();

	let peer_a = PeerId::random();
	let peer_b = PeerId::random();
	assert_ne!(peer_a, peer_b);

	// validator 0 key pair
	let (mut state, signing_context, keystore, validator) =
		state_with_view(our_view![hash], hash, ReputationAggregator::new(|_| true));

	// create a signed message by validator 0
	let payload = AvailabilityBitfield(bitvec![u8, bitvec::order::Lsb0; 1u8; 32]);
	let signed_bitfield = Signed::<AvailabilityBitfield>::sign(
		&keystore,
		payload,
		&signing_context,
		ValidatorIndex(0),
		&validator,
	)
	.ok()
	.flatten()
	.expect("should be signed");

<<<<<<< HEAD
	state.peer_data.insert(peer_b.clone(), peer_data_v1(view![hash]));
	state.peer_data.insert(peer_a.clone(), peer_data_v1(view![hash]));
=======
	state.peer_views.insert(peer_b, view![hash]);
	state.peer_views.insert(peer_a, view![hash]);
>>>>>>> 56d45fe3

	let msg =
		BitfieldGossipMessage { relay_parent: hash, signed_availability: signed_bitfield.clone() };

	let pool = sp_core::testing::TaskExecutor::new();
	let (mut ctx, mut handle) = make_subsystem_context::<BitfieldDistributionMessage, _>(pool);
	let mut rng = dummy_rng();

	executor::block_on(async move {
		let mut gossip_peers = GridNeighbors::empty();
		gossip_peers.peers_x = HashSet::from_iter(vec![peer_a, peer_b].into_iter());

		relay_message(
			&mut ctx,
			state.per_relay_parent.get_mut(&hash).unwrap(),
			&gossip_peers,
			&mut state.peer_data,
			validator.clone(),
			msg.clone(),
			RequiredRouting::GridXY,
			&mut rng,
		)
		.await;

		assert_matches!(
			handle.recv().await,
			AllMessages::Provisioner(ProvisionerMessage::ProvisionableData(
				_,
				ProvisionableData::Bitfield(h, signed)
			)) => {
				assert_eq!(h, hash);
				assert_eq!(signed, signed_bitfield)
			}
		);

		assert_matches!(
			handle.recv().await,
			AllMessages::NetworkBridgeTx(
				NetworkBridgeTxMessage::SendValidationMessage(peers, send_msg),
			) => {
				assert_eq!(2, peers.len());
				assert!(peers.contains(&peer_a));
				assert!(peers.contains(&peer_b));
				assert_eq!(send_msg, msg.clone().into_validation_protocol(ValidationVersion::V1.into()));
			}
		);

		// Relaying the message a second time shouldn't work.
		relay_message(
			&mut ctx,
			state.per_relay_parent.get_mut(&hash).unwrap(),
			&gossip_peers,
			&mut state.peer_data,
			validator.clone(),
			msg.clone(),
			RequiredRouting::GridXY,
			&mut rng,
		)
		.await;

		assert_matches!(
			handle.recv().await,
			AllMessages::Provisioner(ProvisionerMessage::ProvisionableData(
				_,
				ProvisionableData::Bitfield(h, signed)
			)) => {
				assert_eq!(h, hash);
				assert_eq!(signed, signed_bitfield)
			}
		);

		// There shouldn't be any other message
		assert!(handle.recv().timeout(TIMEOUT).await.is_none());
	});
}

#[test]
fn changing_view() {
	let _ = env_logger::builder()
		.filter(None, log::LevelFilter::Trace)
		.is_test(true)
		.try_init();

	let hash_a: Hash = [0; 32].into();
	let hash_b: Hash = [1; 32].into();

	let peer_a = PeerId::random();
	let peer_b = PeerId::random();
	assert_ne!(peer_a, peer_b);

	// validator 0 key pair
	let (mut state, signing_context, keystore, validator) =
		state_with_view(our_view![hash_a, hash_b], hash_a, ReputationAggregator::new(|_| true));

	// create a signed message by validator 0
	let payload = AvailabilityBitfield(bitvec![u8, bitvec::order::Lsb0; 1u8; 32]);
	let signed_bitfield = Signed::<AvailabilityBitfield>::sign(
		&keystore,
		payload,
		&signing_context,
		ValidatorIndex(0),
		&validator,
	)
	.ok()
	.flatten()
	.expect("should be signed");

	let msg = BitfieldGossipMessage {
		relay_parent: hash_a,
		signed_availability: signed_bitfield.clone(),
	};

	let pool = sp_core::testing::TaskExecutor::new();
	let (mut ctx, mut handle) = make_subsystem_context::<BitfieldDistributionMessage, _>(pool);
	let mut rng = dummy_rng();

	executor::block_on(async move {
		launch!(handle_network_msg(
			&mut ctx,
			&mut state,
			&Default::default(),
			NetworkBridgeEvent::PeerConnected(
				peer_b,
				ObservedRole::Full,
				ValidationVersion::V1.into(),
				None
			),
			&mut rng,
		));

		// make peer b interested
		launch!(handle_network_msg(
			&mut ctx,
			&mut state,
			&Default::default(),
			NetworkBridgeEvent::PeerViewChange(peer_b, view![hash_a, hash_b]),
			&mut rng,
		));

		assert!(state.peer_data.contains_key(&peer_b));

		// recv a first message from the network
		launch!(handle_network_msg(
			&mut ctx,
			&mut state,
			&Default::default(),
<<<<<<< HEAD
			NetworkBridgeEvent::PeerMessage(
				peer_b.clone(),
				msg.clone().into_network_message(ValidationVersion::V1.into()),
			),
=======
			NetworkBridgeEvent::PeerMessage(peer_b, msg.clone().into_network_message(),),
>>>>>>> 56d45fe3
			&mut rng,
		));

		// gossip to the overseer
		assert_matches!(
			handle.recv().await,
			AllMessages::Provisioner(ProvisionerMessage::ProvisionableData(
				_,
				ProvisionableData::Bitfield(hash, signed)
			)) => {
				assert_eq!(hash, hash_a);
				assert_eq!(signed, signed_bitfield)
			}
		);

		// reputation change for peer B
		assert_matches!(
			handle.recv().await,
			AllMessages::NetworkBridgeTx(
				NetworkBridgeTxMessage::ReportPeer(ReportPeerMessage::Single(peer, rep))
			) => {
				assert_eq!(peer, peer_b);
				assert_eq!(rep.value, BENEFIT_VALID_MESSAGE_FIRST.cost_or_benefit())
			}
		);

		launch!(handle_network_msg(
			&mut ctx,
			&mut state,
			&Default::default(),
			NetworkBridgeEvent::PeerViewChange(peer_b, view![]),
			&mut rng,
		));

		assert!(state.peer_data.contains_key(&peer_b));
		assert_eq!(
			&state.peer_data.get(&peer_b).expect("Must contain value for peer B").view,
			&view![]
		);

		// on rx of the same message, since we are not interested,
		// should give penalty
		launch!(handle_network_msg(
			&mut ctx,
			&mut state,
			&Default::default(),
<<<<<<< HEAD
			NetworkBridgeEvent::PeerMessage(
				peer_b.clone(),
				msg.clone().into_network_message(ValidationVersion::V1.into()),
			),
=======
			NetworkBridgeEvent::PeerMessage(peer_b, msg.clone().into_network_message(),),
>>>>>>> 56d45fe3
			&mut rng,
		));

		// reputation change for peer B
		assert_matches!(
			handle.recv().await,
			AllMessages::NetworkBridgeTx(
				NetworkBridgeTxMessage::ReportPeer(ReportPeerMessage::Single(peer, rep))
			) => {
				assert_eq!(peer, peer_b);
				assert_eq!(rep.value, COST_PEER_DUPLICATE_MESSAGE.cost_or_benefit())
			}
		);

		launch!(handle_network_msg(
			&mut ctx,
			&mut state,
			&Default::default(),
			NetworkBridgeEvent::PeerDisconnected(peer_b),
			&mut rng,
		));

		// we are not interested in any peers at all anymore
		state.view = our_view![];

		// on rx of the same message, since we are not interested,
		// should give penalty
		launch!(handle_network_msg(
			&mut ctx,
			&mut state,
			&Default::default(),
<<<<<<< HEAD
			NetworkBridgeEvent::PeerMessage(
				peer_a.clone(),
				msg.clone().into_network_message(ValidationVersion::V1.into()),
			),
=======
			NetworkBridgeEvent::PeerMessage(peer_a, msg.clone().into_network_message(),),
>>>>>>> 56d45fe3
			&mut rng,
		));

		// reputation change for peer B
		assert_matches!(
			handle.recv().await,
			AllMessages::NetworkBridgeTx(
				NetworkBridgeTxMessage::ReportPeer(ReportPeerMessage::Single(peer, rep))
			) => {
				assert_eq!(peer, peer_a);
				assert_eq!(rep.value, COST_NOT_IN_VIEW.cost_or_benefit())
			}
		);
	});
}

#[test]
fn do_not_send_message_back_to_origin() {
	let _ = env_logger::builder()
		.filter(None, log::LevelFilter::Trace)
		.is_test(true)
		.try_init();

	let hash: Hash = [0; 32].into();

	let peer_a = PeerId::random();
	let peer_b = PeerId::random();
	assert_ne!(peer_a, peer_b);

	// validator 0 key pair
	let (mut state, signing_context, keystore, validator) =
		state_with_view(our_view![hash], hash, ReputationAggregator::new(|_| true));

	// create a signed message by validator 0
	let payload = AvailabilityBitfield(bitvec![u8, bitvec::order::Lsb0; 1u8; 32]);
	let signed_bitfield = Signed::<AvailabilityBitfield>::sign(
		&keystore,
		payload,
		&signing_context,
		ValidatorIndex(0),
		&validator,
	)
	.ok()
	.flatten()
	.expect("should be signed");

<<<<<<< HEAD
	state.peer_data.insert(peer_b.clone(), peer_data_v1(view![hash]));
	state.peer_data.insert(peer_a.clone(), peer_data_v1(view![hash]));
=======
	state.peer_views.insert(peer_b, view![hash]);
	state.peer_views.insert(peer_a, view![hash]);
>>>>>>> 56d45fe3

	let msg =
		BitfieldGossipMessage { relay_parent: hash, signed_availability: signed_bitfield.clone() };

	let pool = sp_core::testing::TaskExecutor::new();
	let (mut ctx, mut handle) = make_subsystem_context::<BitfieldDistributionMessage, _>(pool);
	let mut rng = dummy_rng();

	executor::block_on(async move {
		// send a first message
		launch!(handle_network_msg(
			&mut ctx,
			&mut state,
			&Default::default(),
<<<<<<< HEAD
			NetworkBridgeEvent::PeerMessage(
				peer_b.clone(),
				msg.clone().into_network_message(ValidationVersion::V1.into()),
			),
=======
			NetworkBridgeEvent::PeerMessage(peer_b, msg.clone().into_network_message(),),
>>>>>>> 56d45fe3
			&mut rng,
		));

		assert_matches!(
			handle.recv().await,
			AllMessages::Provisioner(ProvisionerMessage::ProvisionableData(
				_,
				ProvisionableData::Bitfield(hash, signed)
			)) => {
				assert_eq!(hash, hash);
				assert_eq!(signed, signed_bitfield)
			}
		);

		assert_matches!(
			handle.recv().await,
			AllMessages::NetworkBridgeTx(
				NetworkBridgeTxMessage::SendValidationMessage(peers, send_msg),
			) => {
				assert_eq!(1, peers.len());
				assert!(peers.contains(&peer_a));
				assert_eq!(send_msg, msg.clone().into_validation_protocol(ValidationVersion::V1.into()));
			}
		);

		assert_matches!(
			handle.recv().await,
			AllMessages::NetworkBridgeTx(
				NetworkBridgeTxMessage::ReportPeer(ReportPeerMessage::Single(peer, rep))
			) => {
				assert_eq!(peer, peer_b);
				assert_eq!(rep.value, BENEFIT_VALID_MESSAGE_FIRST.cost_or_benefit())
			}
		);
	});
}

#[test]
fn topology_test() {
	let _ = env_logger::builder()
		.filter(None, log::LevelFilter::Trace)
		.is_test(true)
		.try_init();

	let hash: Hash = [0; 32].into();

	// validator 0 key pair
	let (mut state, signing_context, keystore, validator) =
		state_with_view(our_view![hash], hash, ReputationAggregator::new(|_| true));

	// Create a simple grid without any shuffling. We occupy position 1.
	let topology_peer_info: Vec<_> = (0..49)
		.map(|i| TopologyPeerInfo {
			peer_ids: vec![PeerId::random()],
			validator_index: ValidatorIndex(i as _),
			discovery_id: AuthorityDiscoveryPair::generate().0.public(),
		})
		.collect();

	let topology = SessionGridTopology::new((0usize..49).collect(), topology_peer_info.clone());
	state.topologies.update_topology(0_u32, topology, Some(ValidatorIndex(1)));

	let peers_x: Vec<_> = [0, 2, 3, 4, 5, 6]
		.iter()
		.cloned()
		.map(|i| topology_peer_info[i].peer_ids[0])
		.collect();

	let peers_y: Vec<_> = [8, 15, 22, 29, 36, 43]
		.iter()
		.cloned()
		.map(|i| topology_peer_info[i].peer_ids[0])
		.collect();

	{
		let t = state.topologies.get_current_topology().local_grid_neighbors();
		for p_x in &peers_x {
			assert!(t.peers_x.contains(p_x));
		}
		for p_y in &peers_y {
			assert!(t.peers_y.contains(p_y));
		}
	}

	// create a signed message by validator 0
	let payload = AvailabilityBitfield(bitvec![u8, bitvec::order::Lsb0; 1u8; 32]);
	let signed_bitfield = Signed::<AvailabilityBitfield>::sign(
		&keystore,
		payload,
		&signing_context,
		ValidatorIndex(0),
		&validator,
	)
	.ok()
	.flatten()
	.expect("should be signed");

	peers_x.iter().chain(peers_y.iter()).for_each(|peer| {
<<<<<<< HEAD
		state.peer_data.insert(peer.clone(), peer_data_v1(view![hash]));
=======
		state.peer_views.insert(*peer, view![hash]);
>>>>>>> 56d45fe3
	});

	let msg =
		BitfieldGossipMessage { relay_parent: hash, signed_availability: signed_bitfield.clone() };

	let pool = sp_core::testing::TaskExecutor::new();
	let (mut ctx, mut handle) = make_subsystem_context::<BitfieldDistributionMessage, _>(pool);
	let mut rng = dummy_rng();

	executor::block_on(async move {
		// send a first message
		launch!(handle_network_msg(
			&mut ctx,
			&mut state,
			&Default::default(),
<<<<<<< HEAD
			NetworkBridgeEvent::PeerMessage(
				peers_x[0].clone(),
				msg.clone().into_network_message(ValidationVersion::V1.into()),
			),
=======
			NetworkBridgeEvent::PeerMessage(peers_x[0], msg.clone().into_network_message(),),
>>>>>>> 56d45fe3
			&mut rng,
		));

		assert_matches!(
			handle.recv().await,
			AllMessages::Provisioner(ProvisionerMessage::ProvisionableData(
				_,
				ProvisionableData::Bitfield(hash, signed)
			)) => {
				assert_eq!(hash, hash);
				assert_eq!(signed, signed_bitfield)
			}
		);

		assert_matches!(
			handle.recv().await,
			AllMessages::NetworkBridgeTx(
				NetworkBridgeTxMessage::SendValidationMessage(peers, send_msg),
			) => {
				let topology = state.topologies.get_current_topology().local_grid_neighbors();
				// It should send message to all peers in y direction and to 4 random peers in x direction
				assert_eq!(peers_y.len() + 4, peers.len());
				assert!(topology.peers_y.iter().all(|peer| peers.contains(&peer)));
				assert!(topology.peers_x.iter().filter(|peer| peers.contains(&peer)).count() == 4);
				// Must never include originator
				assert!(!peers.contains(&peers_x[0]));
				assert_eq!(send_msg, msg.clone().into_validation_protocol(ValidationVersion::V1.into()));
			}
		);

		assert_matches!(
			handle.recv().await,
			AllMessages::NetworkBridgeTx(
				NetworkBridgeTxMessage::ReportPeer(ReportPeerMessage::Single(peer, rep))
			) => {
				assert_eq!(peer, peers_x[0]);
				assert_eq!(rep.value, BENEFIT_VALID_MESSAGE_FIRST.cost_or_benefit())
			}
		);
	});
}

#[test]
fn need_message_works() {
	let validators = vec![Sr25519Keyring::Alice.pair(), Sr25519Keyring::Bob.pair()];

	let validator_set = Vec::from_iter(validators.iter().map(|k| ValidatorId::from(k.public())));

	let signing_context = SigningContext { session_index: 1, parent_hash: Hash::repeat_byte(0x00) };
	let mut state = PerRelayParentData::new(
		signing_context,
		validator_set.clone(),
		PerLeafSpan::new(Arc::new(Span::Disabled), "foo"),
	);

	let peer_a = PeerId::random();
	let peer_b = PeerId::random();
	assert_ne!(peer_a, peer_b);

	let pretend_send =
		|state: &mut PerRelayParentData, dest_peer: PeerId, signed_by: &ValidatorId| -> bool {
			if state.message_from_validator_needed_by_peer(&dest_peer, signed_by) {
				state
					.message_sent_to_peer
					.entry(dest_peer)
					.or_default()
					.insert(signed_by.clone());
				true
			} else {
				false
			}
		};

	let pretend_receive =
		|state: &mut PerRelayParentData, source_peer: PeerId, signed_by: &ValidatorId| {
			state
				.message_received_from_peer
				.entry(source_peer)
				.or_default()
				.insert(signed_by.clone());
		};

	assert!(pretend_send(&mut state, peer_a, &validator_set[0]));
	assert!(pretend_send(&mut state, peer_b, &validator_set[1]));
	// sending the same thing must not be allowed
	assert!(!pretend_send(&mut state, peer_a, &validator_set[0]));

	// receive by Alice
	pretend_receive(&mut state, peer_a, &validator_set[0]);
	// must be marked as not needed by Alice, so attempt to send to Alice must be false
	assert!(!pretend_send(&mut state, peer_a, &validator_set[0]));
	// but ok for Bob
	assert!(!pretend_send(&mut state, peer_b, &validator_set[1]));

	// receive by Bob
	pretend_receive(&mut state, peer_a, &validator_set[0]);
	// not ok for Alice
	assert!(!pretend_send(&mut state, peer_a, &validator_set[0]));
	// also not ok for Bob
<<<<<<< HEAD
	assert!(false == pretend_send(&mut state, peer_b, &validator_set[1]));
}

#[test]
fn network_protocol_versioning() {
	let hash_a: Hash = [0; 32].into();
	let hash_b: Hash = [1; 32].into();

	let peer_a = PeerId::random();
	let peer_b = PeerId::random();
	let peer_c = PeerId::random();

	let peers = [
		(peer_a, ValidationVersion::VStaging),
		(peer_b, ValidationVersion::V1),
		(peer_c, ValidationVersion::VStaging),
	];

	// validator 0 key pair
	let (mut state, signing_context, keystore, validator) =
		state_with_view(our_view![hash_a, hash_b], hash_a, ReputationAggregator::new(|_| true));

	let pool = sp_core::testing::TaskExecutor::new();
	let (mut ctx, mut handle) = make_subsystem_context::<BitfieldDistributionMessage, _>(pool);
	let mut rng = dummy_rng();

	executor::block_on(async move {
		// create a signed message by validator 0
		let payload = AvailabilityBitfield(bitvec![u8, bitvec::order::Lsb0; 1u8; 32]);
		let signed_bitfield = Signed::<AvailabilityBitfield>::sign(
			&keystore,
			payload,
			&signing_context,
			ValidatorIndex(0),
			&validator,
		)
		.ok()
		.flatten()
		.expect("should be signed");
		let msg = BitfieldGossipMessage {
			relay_parent: hash_a,
			signed_availability: signed_bitfield.clone(),
		};

		for (peer, protocol_version) in peers {
			launch!(handle_network_msg(
				&mut ctx,
				&mut state,
				&Default::default(),
				NetworkBridgeEvent::PeerConnected(
					peer,
					ObservedRole::Full,
					protocol_version.into(),
					None
				),
				&mut rng,
			));

			launch!(handle_network_msg(
				&mut ctx,
				&mut state,
				&Default::default(),
				NetworkBridgeEvent::PeerViewChange(peer, view![hash_a, hash_b]),
				&mut rng,
			));

			assert!(state.peer_data.contains_key(&peer));
		}

		launch!(handle_network_msg(
			&mut ctx,
			&mut state,
			&Default::default(),
			NetworkBridgeEvent::PeerMessage(
				peer_a,
				msg.clone().into_network_message(ValidationVersion::VStaging.into()),
			),
			&mut rng,
		));

		// gossip to the overseer
		assert_matches!(
			handle.recv().await,
			AllMessages::Provisioner(ProvisionerMessage::ProvisionableData(
				_,
				ProvisionableData::Bitfield(hash, signed)
			)) => {
				assert_eq!(hash, hash_a);
				assert_eq!(signed, signed_bitfield)
			}
		);

		// v1 gossip
		assert_matches!(
			handle.recv().await,
			AllMessages::NetworkBridgeTx(
				NetworkBridgeTxMessage::SendValidationMessage(peers, send_msg),
			) => {
				assert_eq!(peers, vec![peer_b]);
				assert_eq!(send_msg, msg.clone().into_validation_protocol(ValidationVersion::V1.into()));
			}
		);

		// vstaging gossip
		assert_matches!(
			handle.recv().await,
			AllMessages::NetworkBridgeTx(
				NetworkBridgeTxMessage::SendValidationMessage(peers, send_msg),
			) => {
				assert_eq!(peers, vec![peer_c]);
				assert_eq!(send_msg, msg.clone().into_validation_protocol(ValidationVersion::VStaging.into()));
			}
		);

		// reputation change
		assert_matches!(
			handle.recv().await,
			AllMessages::NetworkBridgeTx(
				NetworkBridgeTxMessage::ReportPeer(ReportPeerMessage::Single(peer, rep))
			) => {
				assert_eq!(peer, peer_a);
				assert_eq!(rep, BENEFIT_VALID_MESSAGE_FIRST.into())
			}
		);
	});
=======
	assert!(!pretend_send(&mut state, peer_b, &validator_set[1]));
>>>>>>> 56d45fe3
}<|MERGE_RESOLUTION|>--- conflicted
+++ resolved
@@ -219,14 +219,10 @@
 			&mut ctx,
 			&mut state,
 			&Default::default(),
-<<<<<<< HEAD
 			NetworkBridgeEvent::PeerMessage(
-				peer_b.clone(),
+				peer_b,
 				invalid_msg.into_network_message(ValidationVersion::V1.into())
 			),
-=======
-			NetworkBridgeEvent::PeerMessage(peer_b, invalid_msg.into_network_message()),
->>>>>>> 56d45fe3
 			&mut rng,
 		));
 
@@ -237,14 +233,10 @@
 			&mut ctx,
 			&mut state,
 			&Default::default(),
-<<<<<<< HEAD
 			NetworkBridgeEvent::PeerMessage(
-				peer_b.clone(),
+				peer_b,
 				invalid_msg_2.into_network_message(ValidationVersion::V1.into())
 			),
-=======
-			NetworkBridgeEvent::PeerMessage(peer_b, invalid_msg_2.into_network_message()),
->>>>>>> 56d45fe3
 			&mut rng,
 		));
 		// reputation change due to invalid signature
@@ -278,11 +270,7 @@
 	let (mut state, signing_context, keystore, validator) =
 		state_with_view(our_view![hash_a, hash_b], hash_a, ReputationAggregator::new(|_| true));
 
-<<<<<<< HEAD
-	state.peer_data.insert(peer_b.clone(), peer_data_v1(view![hash_a]));
-=======
-	state.peer_views.insert(peer_b, view![hash_a]);
->>>>>>> 56d45fe3
+	state.peer_data.insert(peer_b, peer_data_v1(view![hash_a]));
 
 	let payload = AvailabilityBitfield(bitvec![u8, bitvec::order::Lsb0; 1u8; 32]);
 	let signed = Signed::<AvailabilityBitfield>::sign(
@@ -307,14 +295,10 @@
 			&mut ctx,
 			&mut state,
 			&Default::default(),
-<<<<<<< HEAD
 			NetworkBridgeEvent::PeerMessage(
-				peer_b.clone(),
+				peer_b,
 				msg.into_network_message(ValidationVersion::V1.into())
 			),
-=======
-			NetworkBridgeEvent::PeerMessage(peer_b, msg.into_network_message()),
->>>>>>> 56d45fe3
 			&mut rng,
 		));
 
@@ -377,14 +361,10 @@
 			&mut ctx,
 			&mut state,
 			&Default::default(),
-<<<<<<< HEAD
 			NetworkBridgeEvent::PeerMessage(
-				peer_b.clone(),
+				peer_b,
 				msg.clone().into_network_message(ValidationVersion::V1.into()),
 			),
-=======
-			NetworkBridgeEvent::PeerMessage(peer_b, msg.clone().into_network_message(),),
->>>>>>> 56d45fe3
 			&mut rng,
 		));
 
@@ -417,14 +397,10 @@
 			&mut ctx,
 			&mut state,
 			&Default::default(),
-<<<<<<< HEAD
 			NetworkBridgeEvent::PeerMessage(
-				peer_a.clone(),
+				peer_a,
 				msg.clone().into_network_message(ValidationVersion::V1.into()),
 			),
-=======
-			NetworkBridgeEvent::PeerMessage(peer_a, msg.clone().into_network_message(),),
->>>>>>> 56d45fe3
 			&mut rng,
 		));
 
@@ -443,14 +419,10 @@
 			&mut ctx,
 			&mut state,
 			&Default::default(),
-<<<<<<< HEAD
 			NetworkBridgeEvent::PeerMessage(
-				peer_b.clone(),
+				peer_b,
 				msg.clone().into_network_message(ValidationVersion::V1.into()),
 			),
-=======
-			NetworkBridgeEvent::PeerMessage(peer_b, msg.clone().into_network_message(),),
->>>>>>> 56d45fe3
 			&mut rng,
 		));
 
@@ -517,14 +489,10 @@
 		handle
 			.send(FromOrchestra::Communication {
 				msg: BitfieldDistributionMessage::NetworkBridgeUpdate(
-<<<<<<< HEAD
 					NetworkBridgeEvent::PeerMessage(
-						peer.clone(),
+						peer,
 						msg.clone().into_network_message(ValidationVersion::V1.into()),
 					),
-=======
-					NetworkBridgeEvent::PeerMessage(peer, msg.clone().into_network_message()),
->>>>>>> 56d45fe3
 				),
 			})
 			.await;
@@ -547,14 +515,10 @@
 		handle
 			.send(FromOrchestra::Communication {
 				msg: BitfieldDistributionMessage::NetworkBridgeUpdate(
-<<<<<<< HEAD
 					NetworkBridgeEvent::PeerMessage(
-						peer.clone(),
+						peer,
 						msg.clone().into_network_message(ValidationVersion::V1.into()),
 					),
-=======
-					NetworkBridgeEvent::PeerMessage(peer, msg.clone().into_network_message()),
->>>>>>> 56d45fe3
 				),
 			})
 			.await;
@@ -614,13 +578,8 @@
 	.flatten()
 	.expect("should be signed");
 
-<<<<<<< HEAD
-	state.peer_data.insert(peer_b.clone(), peer_data_v1(view![hash]));
-	state.peer_data.insert(peer_a.clone(), peer_data_v1(view![hash]));
-=======
-	state.peer_views.insert(peer_b, view![hash]);
-	state.peer_views.insert(peer_a, view![hash]);
->>>>>>> 56d45fe3
+	state.peer_data.insert(peer_b, peer_data_v1(view![hash]));
+	state.peer_data.insert(peer_a, peer_data_v1(view![hash]));
 
 	let msg =
 		BitfieldGossipMessage { relay_parent: hash, signed_availability: signed_bitfield.clone() };
@@ -767,14 +726,10 @@
 			&mut ctx,
 			&mut state,
 			&Default::default(),
-<<<<<<< HEAD
 			NetworkBridgeEvent::PeerMessage(
-				peer_b.clone(),
+				peer_b,
 				msg.clone().into_network_message(ValidationVersion::V1.into()),
 			),
-=======
-			NetworkBridgeEvent::PeerMessage(peer_b, msg.clone().into_network_message(),),
->>>>>>> 56d45fe3
 			&mut rng,
 		));
 
@@ -821,14 +776,10 @@
 			&mut ctx,
 			&mut state,
 			&Default::default(),
-<<<<<<< HEAD
 			NetworkBridgeEvent::PeerMessage(
-				peer_b.clone(),
+				peer_b,
 				msg.clone().into_network_message(ValidationVersion::V1.into()),
 			),
-=======
-			NetworkBridgeEvent::PeerMessage(peer_b, msg.clone().into_network_message(),),
->>>>>>> 56d45fe3
 			&mut rng,
 		));
 
@@ -860,14 +811,10 @@
 			&mut ctx,
 			&mut state,
 			&Default::default(),
-<<<<<<< HEAD
 			NetworkBridgeEvent::PeerMessage(
-				peer_a.clone(),
+				peer_a,
 				msg.clone().into_network_message(ValidationVersion::V1.into()),
 			),
-=======
-			NetworkBridgeEvent::PeerMessage(peer_a, msg.clone().into_network_message(),),
->>>>>>> 56d45fe3
 			&mut rng,
 		));
 
@@ -914,13 +861,8 @@
 	.flatten()
 	.expect("should be signed");
 
-<<<<<<< HEAD
-	state.peer_data.insert(peer_b.clone(), peer_data_v1(view![hash]));
-	state.peer_data.insert(peer_a.clone(), peer_data_v1(view![hash]));
-=======
-	state.peer_views.insert(peer_b, view![hash]);
-	state.peer_views.insert(peer_a, view![hash]);
->>>>>>> 56d45fe3
+	state.peer_data.insert(peer_b, peer_data_v1(view![hash]));
+	state.peer_data.insert(peer_a, peer_data_v1(view![hash]));
 
 	let msg =
 		BitfieldGossipMessage { relay_parent: hash, signed_availability: signed_bitfield.clone() };
@@ -935,14 +877,10 @@
 			&mut ctx,
 			&mut state,
 			&Default::default(),
-<<<<<<< HEAD
 			NetworkBridgeEvent::PeerMessage(
-				peer_b.clone(),
+				peer_b,
 				msg.clone().into_network_message(ValidationVersion::V1.into()),
 			),
-=======
-			NetworkBridgeEvent::PeerMessage(peer_b, msg.clone().into_network_message(),),
->>>>>>> 56d45fe3
 			&mut rng,
 		));
 
@@ -1041,11 +979,7 @@
 	.expect("should be signed");
 
 	peers_x.iter().chain(peers_y.iter()).for_each(|peer| {
-<<<<<<< HEAD
-		state.peer_data.insert(peer.clone(), peer_data_v1(view![hash]));
-=======
-		state.peer_views.insert(*peer, view![hash]);
->>>>>>> 56d45fe3
+		state.peer_data.insert(*peer, peer_data_v1(view![hash]));
 	});
 
 	let msg =
@@ -1061,14 +995,10 @@
 			&mut ctx,
 			&mut state,
 			&Default::default(),
-<<<<<<< HEAD
 			NetworkBridgeEvent::PeerMessage(
-				peers_x[0].clone(),
+				peers_x[0],
 				msg.clone().into_network_message(ValidationVersion::V1.into()),
 			),
-=======
-			NetworkBridgeEvent::PeerMessage(peers_x[0], msg.clone().into_network_message(),),
->>>>>>> 56d45fe3
 			&mut rng,
 		));
 
@@ -1168,8 +1098,7 @@
 	// not ok for Alice
 	assert!(!pretend_send(&mut state, peer_a, &validator_set[0]));
 	// also not ok for Bob
-<<<<<<< HEAD
-	assert!(false == pretend_send(&mut state, peer_b, &validator_set[1]));
+	assert!(!pretend_send(&mut state, peer_b, &validator_set[1]));
 }
 
 #[test]
@@ -1294,7 +1223,4 @@
 			}
 		);
 	});
-=======
-	assert!(!pretend_send(&mut state, peer_b, &validator_set[1]));
->>>>>>> 56d45fe3
 }