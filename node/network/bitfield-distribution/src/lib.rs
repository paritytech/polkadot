--- conflicted
+++ resolved
@@ -399,24 +399,12 @@
 		return;
 	};
 
-<<<<<<< HEAD
-	let mut _span = {
-		let mut span = job_data.span.child("msg-received");
-		span.add_string_tag("peer-id", &origin.to_base58());
-		span.add_string_tag(
-			"claimed-validator",
-			&message.signed_availability.validator_index().0.to_string(),
-		);
-		span
-	};
-=======
 	let mut _span = job_data.span
 			.child_builder("msg-received")
 			.with_peer_id(&origin)
 			.with_claimed_validator_index(message.signed_availability.validator_index())
 			.with_stage(jaeger::Stage::BitfieldDistribution)
 			.build();
->>>>>>> f9186eb2
 
 	let validator_set = &job_data.validator_set;
 	if validator_set.is_empty() {
