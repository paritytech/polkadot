// Copyright 2020 Parity Technologies (UK) Ltd.
// This file is part of Polkadot.

// Polkadot is free software: you can redistribute it and/or modify
// it under the terms of the GNU General Public License as published by
// the Free Software Foundation, either version 3 of the License, or
// (at your option) any later version.

// Polkadot is distributed in the hope that it will be useful,
// but WITHOUT ANY WARRANTY; without even the implied warranty of
// MERCHANTABILITY or FITNESS FOR A PARTICULAR PURPOSE.  See the
// GNU General Public License for more details.

// You should have received a copy of the GNU General Public License
// along with Polkadot.  If not, see <http://www.gnu.org/licenses/>.

use std::{collections::{HashMap, HashSet}, sync::Arc, task::Poll};

use futures::{FutureExt, channel::oneshot, future::{Fuse, FusedFuture, BoxFuture}};
use always_assert::never;

use polkadot_primitives::v1::{
	Id as ParaId, CandidateReceipt, CollatorId, Hash, PoV,
};
use polkadot_subsystem::{
	jaeger, PerLeafSpan,
	FromOverseer, OverseerSignal, SubsystemContext,
	messages::{
		AllMessages, CandidateSelectionMessage, CollatorProtocolMessage, NetworkBridgeMessage,
		NetworkBridgeEvent, IfDisconnected,
	},
};
use polkadot_node_network_protocol::{
	OurView, PeerId, UnifiedReputationChange as Rep, View,
	request_response::{OutgoingRequest, Requests, request::{Recipient, RequestError}}, v1 as protocol_v1
};
use polkadot_node_network_protocol::request_response::v1::{CollationFetchingRequest, CollationFetchingResponse};
use polkadot_node_network_protocol::request_response as req_res;
use polkadot_node_subsystem_util::metrics::{self, prometheus};
use polkadot_node_primitives::{Statement, SignedFullStatement};

use super::{modify_reputation, LOG_TARGET, Result};

const COST_UNEXPECTED_MESSAGE: Rep = Rep::CostMinor("An unexpected message");
/// Message could not be decoded properly.
const COST_CORRUPTED_MESSAGE: Rep = Rep::CostMinor("Message was corrupt");
/// Network errors that originated at the remote host should have same cost as timeout.
const COST_NETWORK_ERROR: Rep = Rep::CostMinor("Some network error");
const COST_REQUEST_TIMED_OUT: Rep = Rep::CostMinor("A collation request has timed out");
const COST_REPORT_BAD: Rep = Rep::CostMajor("A collator was reported by another subsystem");
const BENEFIT_NOTIFY_GOOD: Rep = Rep::BenefitMinor("A collator was noted good by another subsystem");

#[derive(Clone, Default)]
pub struct Metrics(Option<MetricsInner>);


impl Metrics {
	fn on_request(&self, succeeded: std::result::Result<(), ()>) {
		if let Some(metrics) = &self.0 {
			match succeeded {
				Ok(()) => metrics.collation_requests.with_label_values(&["succeeded"]).inc(),
				Err(()) => metrics.collation_requests.with_label_values(&["failed"]).inc(),
			}
		}
	}

	/// Provide a timer for `process_msg` which observes on drop.
	fn time_process_msg(&self) -> Option<metrics::prometheus::prometheus::HistogramTimer> {
		self.0.as_ref().map(|metrics| metrics.process_msg.start_timer())
	}

	/// Provide a timer for `handle_collation_request_result` which observes on drop.
	fn time_handle_collation_request_result(&self) -> Option<metrics::prometheus::prometheus::HistogramTimer> {
		self.0.as_ref().map(|metrics| metrics.handle_collation_request_result.start_timer())
	}
}

#[derive(Clone)]
struct MetricsInner {
	collation_requests: prometheus::CounterVec<prometheus::U64>,
	process_msg: prometheus::Histogram,
	handle_collation_request_result: prometheus::Histogram,
}

impl metrics::Metrics for Metrics {
	fn try_register(registry: &prometheus::Registry)
		-> std::result::Result<Self, prometheus::PrometheusError>
	{
		let metrics = MetricsInner {
			collation_requests: prometheus::register(
				prometheus::CounterVec::new(
					prometheus::Opts::new(
						"parachain_collation_requests_total",
						"Number of collations requested from Collators.",
					),
					&["success"],
				)?,
				registry,
			)?,
			process_msg: prometheus::register(
				prometheus::Histogram::with_opts(
					prometheus::HistogramOpts::new(
						"parachain_collator_protocol_validator_process_msg",
						"Time spent within `collator_protocol_validator::process_msg`",
					)
				)?,
				registry,
			)?,
			handle_collation_request_result: prometheus::register(
				prometheus::Histogram::with_opts(
					prometheus::HistogramOpts::new(
						"parachain_collator_protocol_validator_handle_collation_request_result",
						"Time spent within `collator_protocol_validator::handle_collation_request_result`",
					)
				)?,
				registry,
			)?,
		};

		Ok(Metrics(Some(metrics)))
	}
}

<<<<<<< HEAD
=======
#[derive(Debug)]
enum CollationRequestResult {
	Received(RequestId),
	Timeout(RequestId),
}

/// A Future representing an ongoing collation request.
/// It may timeout or end in a graceful fashion if a requested
/// collation has been received sucessfully or chain has moved on.
struct CollationRequest {
	// The response for this request has been received successfully or
	// chain has moved forward and this request is no longer relevant.
	received: oneshot::Receiver<()>,

	// The timeout of this request.
	timeout: Duration,

	// The id of this request.
	request_id: RequestId,

	// A jaeger span corresponding to the lifetime of the request.
	span: Option<jaeger::Span>,
}

impl CollationRequest {
	async fn wait(self) -> CollationRequestResult {
		use CollationRequestResult::*;

		let CollationRequest {
			received,
			timeout,
			request_id,
			mut span,
		} = self;

		match received.timeout(timeout).await {
			None => {
				span.as_mut().map(|s| s.add_string_tag("success", "false"));
				Timeout(request_id)
			}
			Some(_) => {
				span.as_mut().map(|s| s.add_string_tag("success", "true"));
				Received(request_id)
			}
		}
	}
}

>>>>>>> fb3c6c88
struct PerRequest {
	/// Responses from collator.
	from_collator: Fuse<BoxFuture<'static, req_res::OutgoingResult<CollationFetchingResponse>>>,
	/// Sender to forward to initial requester.
	to_requester: oneshot::Sender<(CandidateReceipt, PoV)>,
}

/// All state relevant for the validator side of the protocol lives here.
#[derive(Default)]
struct State {
	/// Our own view.
	view: OurView,

	/// Track all active collators and their views.
	peer_views: HashMap<PeerId, View>,

	/// Peers that have declared themselves as collators.
	known_collators: HashMap<PeerId, CollatorId>,

	/// Advertisements received from collators. We accept one advertisement
	/// per collator per source per relay-parent.
	advertisements: HashMap<PeerId, HashSet<(ParaId, Hash)>>,

	/// The collations we have requested by relay parent and para id.
	///
	/// For each relay parent and para id we may be connected to a number
	/// of collators each of those may have advertised a different collation.
	/// So we group such cases here.
	requested_collations: HashMap<(Hash, ParaId, PeerId), PerRequest>,

	/// Metrics.
	metrics: Metrics,

	/// Span per relay parent.
	span_per_relay_parent: HashMap<Hash, PerLeafSpan>,
}

/// Another subsystem has requested to fetch collations on a particular leaf for some para.
#[tracing::instrument(level = "trace", skip(ctx, state, tx), fields(subsystem = LOG_TARGET))]
async fn fetch_collation<Context>(
	ctx: &mut Context,
	state: &mut State,
	relay_parent: Hash,
	collator_id: CollatorId,
	para_id: ParaId,
	tx: oneshot::Sender<(CandidateReceipt, PoV)>
)
where
	Context: SubsystemContext<Message = CollatorProtocolMessage>
{
	let relevant_advertiser = state.advertisements.iter().find_map(|(k, v)| {
		if v.contains(&(para_id, relay_parent)) && state.known_collators.get(k) == Some(&collator_id) {
			Some(k.clone())
		} else {
			None
		}
	});

	// Request the collation.
	// Assume it is `request_collation`'s job to check and ignore duplicate requests.
	if let Some(relevant_advertiser) = relevant_advertiser {
		request_collation(ctx, state, relay_parent, para_id, relevant_advertiser, tx).await;
	}
}

/// Report a collator for some malicious actions.
#[tracing::instrument(level = "trace", skip(ctx, state), fields(subsystem = LOG_TARGET))]
async fn report_collator<Context>(
	ctx: &mut Context,
	state: &mut State,
	id: CollatorId,
)
where
	Context: SubsystemContext<Message = CollatorProtocolMessage>
{
	// Since we have a one way map of PeerId -> CollatorId we have to
	// iterate here. Since a huge amount of peers is not expected this
	// is a tolerable thing to do.
	for (k, _) in state.known_collators.iter().filter(|d| *d.1 == id) {
		modify_reputation(ctx, k.clone(), COST_REPORT_BAD).await;
	}
}

/// Some other subsystem has reported a collator as a good one, bump reputation.
#[tracing::instrument(level = "trace", skip(ctx, state), fields(subsystem = LOG_TARGET))]
async fn note_good_collation<Context>(
	ctx: &mut Context,
	state: &mut State,
	id: CollatorId,
)
where
	Context: SubsystemContext<Message = CollatorProtocolMessage>
{
	for (peer_id, _) in state.known_collators.iter().filter(|d| *d.1 == id) {
		modify_reputation(ctx, peer_id.clone(), BENEFIT_NOTIFY_GOOD).await;
	}
}

/// Notify a collator that its collation got seconded.
#[tracing::instrument(level = "trace", skip(ctx, state), fields(subsystem = LOG_TARGET))]
async fn notify_collation_seconded(
	ctx: &mut impl SubsystemContext<Message = CollatorProtocolMessage>,
	state: &mut State,
	id: CollatorId,
	statement: SignedFullStatement,
) {
	if !matches!(statement.payload(), Statement::Seconded(_)) {
		tracing::error!(
			target: LOG_TARGET,
			statement = ?statement,
			"Notify collation seconded called with a wrong statement.",
		);
		return;
	}

	let peer_ids = state.known_collators.iter()
		.filter_map(|(p, c)| if *c == id { Some(p.clone()) } else { None })
		.collect::<Vec<_>>();

	if !peer_ids.is_empty() {
		let wire_message = protocol_v1::CollatorProtocolMessage::CollationSeconded(statement);

		ctx.send_message(AllMessages::NetworkBridge(
			NetworkBridgeMessage::SendCollationMessage(
				peer_ids,
				protocol_v1::CollationProtocol::CollatorProtocol(wire_message),
			)
		)).await;
	}
}

/// A peer's view has changed. A number of things should be done:
///  - Ongoing collation requests have to be cancelled.
///  - Advertisements by this peer that are no longer relevant have to be removed.
#[tracing::instrument(level = "trace", skip(state), fields(subsystem = LOG_TARGET))]
async fn handle_peer_view_change(
	state: &mut State,
	peer_id: PeerId,
	view: View,
) -> Result<()> {
	let current = state.peer_views.entry(peer_id.clone()).or_default();

	let removed: Vec<_> = current.difference(&view).cloned().collect();

	*current = view;

	if let Some(advertisements) = state.advertisements.get_mut(&peer_id) {
		advertisements.retain(|(_, relay_parent)| !removed.contains(relay_parent));
	}

	for removed in removed.into_iter() {
		state.requested_collations.retain(|k, _| k.0 != removed);
	}

	Ok(())
}

/// Request a collation from the network.
/// This function will
///  - Check for duplicate requests.
///  - Check if the requested collation is in our view.
///  - Update PerRequest records with the `result` field if necessary.
/// And as such invocations of this function may rely on that.
#[tracing::instrument(level = "trace", skip(ctx, state, result), fields(subsystem = LOG_TARGET))]
async fn request_collation<Context>(
	ctx: &mut Context,
	state: &mut State,
	relay_parent: Hash,
	para_id: ParaId,
	peer_id: PeerId,
	result: oneshot::Sender<(CandidateReceipt, PoV)>,
)
where
	Context: SubsystemContext<Message = CollatorProtocolMessage>
{
	if !state.view.contains(&relay_parent) {
		tracing::trace!(
			target: LOG_TARGET,
			peer_id = %peer_id,
			para_id = %para_id,
			relay_parent = %relay_parent,
			"collation is no longer in view",
		);
		return;
	}

	if state.requested_collations.contains_key(&(relay_parent, para_id.clone(), peer_id.clone())) {
		tracing::warn!(
			target: LOG_TARGET,
			peer_id = %peer_id,
			%para_id,
			?relay_parent,
			"collation has already been requested",
		);
		return;
	}

	let (full_request, response_recv) =
		OutgoingRequest::new(Recipient::Peer(peer_id), CollationFetchingRequest {
			relay_parent,
			para_id,
		});
	let requests = Requests::CollationFetching(full_request);

	let per_request = PerRequest {
<<<<<<< HEAD
		from_collator: response_recv.boxed().fuse(),
		to_requester: result,
=======
		received: tx,
		result,
	};

	let request = CollationRequest {
		received: rx,
		timeout: state.request_timeout,
		request_id,
		span: state.span_per_relay_parent.get(&relay_parent).map(|s| {
			s.child_builder("collation-request")
				.with_para_id(para_id)
				.build()
		}),
>>>>>>> fb3c6c88
	};

	state.requested_collations.insert((relay_parent, para_id.clone(), peer_id.clone()), per_request);

	tracing::debug!(
		target: LOG_TARGET,
		peer_id = %peer_id,
		%para_id,
		?relay_parent,
		"Requesting collation",
	);

	ctx.send_message(AllMessages::NetworkBridge(
		NetworkBridgeMessage::SendRequests(vec![requests], IfDisconnected::ImmediateError))
	).await;
}

/// Notify `CandidateSelectionSubsystem` that a collation has been advertised.
#[tracing::instrument(level = "trace", skip(ctx), fields(subsystem = LOG_TARGET))]
async fn notify_candidate_selection<Context>(
	ctx: &mut Context,
	collator: CollatorId,
	relay_parent: Hash,
	para_id: ParaId,
)
where
	Context: SubsystemContext<Message = CollatorProtocolMessage>
{
	ctx.send_message(AllMessages::CandidateSelection(
		CandidateSelectionMessage::Collation(
			relay_parent,
			para_id,
			collator,
		)
	)).await;
}

/// Networking message has been received.
#[tracing::instrument(level = "trace", skip(ctx, state), fields(subsystem = LOG_TARGET))]
async fn process_incoming_peer_message<Context>(
	ctx: &mut Context,
	state: &mut State,
	origin: PeerId,
	msg: protocol_v1::CollatorProtocolMessage,
)
where
	Context: SubsystemContext<Message = CollatorProtocolMessage>
{
	use protocol_v1::CollatorProtocolMessage::*;

	match msg {
		Declare(id) => {
			state.known_collators.insert(origin.clone(), id);
			state.peer_views.entry(origin).or_default();
		}
		AdvertiseCollation(relay_parent, para_id) => {
			let _span = state.span_per_relay_parent.get(&relay_parent).map(|s| s.child("advertise-collation"));
			state.advertisements.entry(origin.clone()).or_default().insert((para_id, relay_parent));

			if let Some(collator) = state.known_collators.get(&origin) {
				notify_candidate_selection(ctx, collator.clone(), relay_parent, para_id).await;
			} else {
				tracing::debug!(
					target: LOG_TARGET,
					peer_id = ?origin,
					"advertise collation received from an unknown collator",
				);
			}
		}
		CollationSeconded(_) => {
			tracing::warn!(
				target: LOG_TARGET,
				peer_id = ?origin,
				"Unexpected `CollationSeconded` message, decreasing reputation",
				);
			modify_reputation(ctx, origin, COST_UNEXPECTED_MESSAGE).await;
		}
	}
}

/// A leaf has become inactive so we want to
///   - Cancel all ongoing collation requests that are on top of that leaf.
///   - Remove all stored collations relevant to that leaf.
#[tracing::instrument(level = "trace", skip(state), fields(subsystem = LOG_TARGET))]
async fn remove_relay_parent(
	state: &mut State,
	relay_parent: Hash,
) -> Result<()> {
	state.requested_collations.retain(|k, _| {
		k.0 != relay_parent
	});
	Ok(())
}

/// Our view has changed.
#[tracing::instrument(level = "trace", skip(state), fields(subsystem = LOG_TARGET))]
async fn handle_our_view_change(
	state: &mut State,
	view: OurView,
) -> Result<()> {
	let old_view = std::mem::replace(&mut state.view, view);

	let added: HashMap<Hash, Arc<jaeger::Span>> = state.view
		.span_per_head()
		.iter()
		.filter(|v| !old_view.contains(&v.0))
		.map(|v| (v.0.clone(), v.1.clone()))
		.collect();
	added.into_iter().for_each(|(h, s)| {
		state.span_per_relay_parent.insert(h, PerLeafSpan::new(s, "validator-side"));
	});

	let removed = old_view
		.difference(&state.view)
		.cloned()
		.collect::<Vec<_>>();

	for removed in removed.into_iter() {
		remove_relay_parent(state, removed).await?;
		state.span_per_relay_parent.remove(&removed);
	}

	Ok(())
}

/// Bridge event switch.
#[tracing::instrument(level = "trace", skip(ctx, state), fields(subsystem = LOG_TARGET))]
async fn handle_network_msg<Context>(
	ctx: &mut Context,
	state: &mut State,
	bridge_message: NetworkBridgeEvent<protocol_v1::CollatorProtocolMessage>,
) -> Result<()>
where
	Context: SubsystemContext<Message = CollatorProtocolMessage>
{
	use NetworkBridgeEvent::*;

	match bridge_message {
		PeerConnected(_id, _role) => {
			// A peer has connected. Until it issues a `Declare` message we do not
			// want to track it's view or take any other actions.
		},
		PeerDisconnected(peer_id) => {
			state.known_collators.remove(&peer_id);
			state.peer_views.remove(&peer_id);
		},
		PeerViewChange(peer_id, view) => {
			handle_peer_view_change(state, peer_id, view).await?;
		},
		OurViewChange(view) => {
			handle_our_view_change(state, view).await?;
		},
		PeerMessage(remote, msg) => {
			process_incoming_peer_message(ctx, state, remote, msg).await;
		}
	}

	Ok(())
}

/// The main message receiver switch.
#[tracing::instrument(level = "trace", skip(ctx, state), fields(subsystem = LOG_TARGET))]
async fn process_msg<Context>(
	ctx: &mut Context,
	msg: CollatorProtocolMessage,
	state: &mut State,
)
where
	Context: SubsystemContext<Message = CollatorProtocolMessage>
{
	use CollatorProtocolMessage::*;

	let _timer = state.metrics.time_process_msg();

	match msg {
		CollateOn(id) => {
			tracing::warn!(
				target: LOG_TARGET,
				para_id = %id,
				"CollateOn message is not expected on the validator side of the protocol",
			);
		}
		DistributeCollation(_, _, _) => {
			tracing::warn!(
				target: LOG_TARGET,
				"DistributeCollation message is not expected on the validator side of the protocol",
			);
		}
		FetchCollation(relay_parent, collator_id, para_id, tx) => {
			let _span = state.span_per_relay_parent.get(&relay_parent).map(|s| s.child("fetch-collation"));
			fetch_collation(ctx, state, relay_parent, collator_id, para_id, tx).await;
		}
		ReportCollator(id) => {
			report_collator(ctx, state, id).await;
		}
		NoteGoodCollation(id) => {
			note_good_collation(ctx, state, id).await;
		}
		NotifyCollationSeconded(id, statement) => {
			notify_collation_seconded(ctx, state, id, statement).await;
		}
		NetworkBridgeUpdateV1(event) => {
			if let Err(e) = handle_network_msg(
				ctx,
				state,
				event,
			).await {
				tracing::warn!(
					target: LOG_TARGET,
					err = ?e,
					"Failed to handle incoming network message",
				);
			}
		}
		CollationFetchingRequest(_) => {
			tracing::warn!(
				target: LOG_TARGET,
				"CollationFetchingRequest message is not expected on the validator side of the protocol",
			);
		}
	}
}

/// The main run loop.
#[tracing::instrument(skip(ctx, metrics), fields(subsystem = LOG_TARGET))]
pub(crate) async fn run<Context>(
	mut ctx: Context,
	metrics: Metrics,
	) -> Result<()>
where
	Context: SubsystemContext<Message = CollatorProtocolMessage>
{
	use FromOverseer::*;
	use OverseerSignal::*;

	let mut state = State {
		metrics,
		..Default::default()
	};

	loop {
		if let Poll::Ready(msg) = futures::poll!(ctx.recv()) {
			let msg = msg?;
			tracing::trace!(target: LOG_TARGET, msg = ?msg, "received a message");

			match msg {
				Communication { msg } => process_msg(&mut ctx, msg, &mut state).await,
				Signal(BlockFinalized(..)) => {}
				Signal(ActiveLeaves(_)) => {}
				Signal(Conclude) => { break }
			}
			continue;
		}

		let mut retained_requested = HashSet::new();
		for ((hash, para_id, peer_id), per_req) in state.requested_collations.iter_mut() {
			// Despite the await, this won't block:
			let finished = poll_collation_response(
				&mut ctx, &state.metrics, &state.span_per_relay_parent,
				hash, para_id, peer_id, per_req
			).await;
			if !finished {
				retained_requested.insert((*hash, *para_id, *peer_id));
			}
		}
		state.requested_collations.retain(|k, _| retained_requested.contains(k));
		futures::pending!();
	}
	Ok(())
}

/// Poll collation response, return immediately if there is none.
///
/// Ready responses are handled, by logging and decreasing peer's reputation on error and by
/// forwarding proper responses to the requester.
///
/// Returns: `true` if `from_collator` future was ready.
async fn poll_collation_response<Context>(
	ctx: &mut Context,
	metrics: &Metrics,
	spans: &HashMap<Hash, PerLeafSpan>,
	hash: &Hash,
	para_id: &ParaId,
	peer_id: &PeerId,
	per_req: &mut PerRequest
)
-> bool
where
	Context: SubsystemContext
{
	if never!(per_req.from_collator.is_terminated()) {
		tracing::error!(
			target: LOG_TARGET,
			"We remove pending responses once received, this should not happen."
			);
		return true
	}

	if let Poll::Ready(response) = futures::poll!(&mut per_req.from_collator) {
		let _span = spans.get(&hash)
				.map(|s| s.child("received-collation"));
		let _timer = metrics.time_handle_collation_request_result();

		let mut metrics_result = Err(());

		match response {
			Err(RequestError::InvalidResponse(err)) => {
				tracing::warn!(
					target: LOG_TARGET,
					hash = ?hash,
					para_id = ?para_id,
					peer_id = ?peer_id,
					err = ?err,
					"Collator provided response that could not be decoded"
					);
				modify_reputation(ctx, *peer_id, COST_CORRUPTED_MESSAGE).await;
			}
			Err(RequestError::NetworkError(err)) => {
				tracing::warn!(
					target: LOG_TARGET,
					hash = ?hash,
					para_id = ?para_id,
					peer_id = ?peer_id,
					err = ?err,
					"Fetching collation failed due to network error"
					);
				// A minor decrease in reputation for any network failure seems
				// sensbile. In theory this could be exploited, by DoSing this node,
				// which would result in reduced reputation for proper nodes, but the
				// same can happen for penalities on timeouts, which we also have.
				modify_reputation(ctx, *peer_id, COST_NETWORK_ERROR).await;
			}
			Err(RequestError::Canceled(_)) => {
				tracing::warn!(
					target: LOG_TARGET,
					hash = ?hash,
					para_id = ?para_id,
					peer_id = ?peer_id,
					"Request timed out"
					);
				// A minor decrease in reputation for any network failure seems
				// sensbile. In theory this could be exploited, by DoSing this node,
				// which would result in reduced reputation for proper nodes, but the
				// same can happen for penalities on timeouts, which we also have.
				modify_reputation(ctx, *peer_id, COST_REQUEST_TIMED_OUT).await;
			}
			Ok(CollationFetchingResponse::Collation(receipt, compressed_pov)) => {
				match compressed_pov.decompress() {
					Ok(pov) => {
						tracing::debug!(
							target: LOG_TARGET,
							para_id = ?para_id,
							hash = ?hash,
							candidate_hash = ?receipt.hash(),
							"Received collation",
							);

						// Actual sending:
						let _span = jaeger::pov_span(&pov, "received-collation");
						let (mut tx, _) = oneshot::channel();
						std::mem::swap(&mut tx, &mut (per_req.to_requester));
						let result = tx.send((receipt, pov));

						if let Err(_) = result  {
							tracing::warn!(
								target: LOG_TARGET,
								hash = ?hash,
								para_id = ?para_id,
								peer_id = ?peer_id,
								"Sending response back to requester failed (receiving side closed)"
								);
						} else {
							metrics_result = Ok(());
						}

					}
					Err(error) => {
						tracing::warn!(
							target: LOG_TARGET,
							hash = ?hash,
							para_id = ?para_id,
							peer_id = ?peer_id,
							?error,
							"Failed to extract PoV",
							);
						modify_reputation(ctx, *peer_id, COST_CORRUPTED_MESSAGE).await;
					}
				};
			}
		};
		metrics.on_request(metrics_result);
		true
	} else {
		false
	}
}

#[cfg(test)]
mod tests {
	use super::*;
	use std::{iter, time::Duration};
	use futures::{executor, future, Future};
	use polkadot_node_subsystem_util::TimeoutExt;
	use sp_core::{crypto::Pair, Encode};
	use assert_matches::assert_matches;

	use polkadot_primitives::v1::{BlockData, CollatorPair, CompressedPoV};
	use polkadot_subsystem_testhelpers as test_helpers;
	use polkadot_node_network_protocol::{our_view,
		request_response::Requests
	};

	#[derive(Clone)]
	struct TestState {
		chain_ids: Vec<ParaId>,
		relay_parent: Hash,
		collators: Vec<CollatorPair>,
	}

	impl Default for TestState {
		fn default() -> Self {
			let chain_a = ParaId::from(1);
			let chain_b = ParaId::from(2);

			let chain_ids = vec![chain_a, chain_b];
			let relay_parent = Hash::repeat_byte(0x05);
			let collators = iter::repeat(())
				.map(|_| CollatorPair::generate().0)
				.take(4)
				.collect();

			Self {
				chain_ids,
				relay_parent,
				collators,
			}
		}
	}

	struct TestHarness {
		virtual_overseer: test_helpers::TestSubsystemContextHandle<CollatorProtocolMessage>,
	}

	fn test_harness<T: Future<Output = ()>>(test: impl FnOnce(TestHarness) -> T) {
		let _ = env_logger::builder()
			.is_test(true)
			.filter(
				Some("polkadot_collator_protocol"),
				log::LevelFilter::Trace,
			)
			.filter(
				Some(LOG_TARGET),
				log::LevelFilter::Trace,
			)
			.try_init();

		let pool = sp_core::testing::TaskExecutor::new();

		let (context, virtual_overseer) = test_helpers::make_subsystem_context(pool.clone());

		let subsystem = run(context, Metrics::default());

		let test_fut = test(TestHarness { virtual_overseer });

		futures::pin_mut!(test_fut);
		futures::pin_mut!(subsystem);

		executor::block_on(future::select(test_fut, subsystem));
	}

	const TIMEOUT: Duration = Duration::from_millis(100);

	async fn overseer_send(
		overseer: &mut test_helpers::TestSubsystemContextHandle<CollatorProtocolMessage>,
		msg: CollatorProtocolMessage,
	) {
		tracing::trace!("Sending message:\n{:?}", &msg);
		overseer
			.send(FromOverseer::Communication { msg })
			.timeout(TIMEOUT)
			.await
			.expect(&format!("{:?} is enough for sending messages.", TIMEOUT));
	}

	async fn overseer_recv(
		overseer: &mut test_helpers::TestSubsystemContextHandle<CollatorProtocolMessage>,
	) -> AllMessages {
		let msg = overseer_recv_with_timeout(overseer, TIMEOUT)
			.await
			.expect(&format!("{:?} is enough to receive messages.", TIMEOUT));

		tracing::trace!("Received message:\n{:?}", &msg);

		msg
	}

	async fn overseer_recv_with_timeout(
		overseer: &mut test_helpers::TestSubsystemContextHandle<CollatorProtocolMessage>,
		timeout: Duration,
	) -> Option<AllMessages> {
		tracing::trace!("Waiting for message...");
		overseer
			.recv()
			.timeout(timeout)
			.await
	}

	// As we receive a relevant advertisement act on it and issue a collation request.
	#[test]
	fn act_on_advertisement() {
		let test_state = TestState::default();

		test_harness(|test_harness| async move {
			let TestHarness {
				mut virtual_overseer,
			} = test_harness;

			let pair = CollatorPair::generate().0;
			tracing::trace!("activating");

			overseer_send(
				&mut virtual_overseer,
				CollatorProtocolMessage::NetworkBridgeUpdateV1(
					NetworkBridgeEvent::OurViewChange(our_view![test_state.relay_parent])
				)
			).await;


			let peer_b = PeerId::random();

			overseer_send(
				&mut virtual_overseer,
				CollatorProtocolMessage::NetworkBridgeUpdateV1(
					NetworkBridgeEvent::PeerMessage(
						peer_b.clone(),
						protocol_v1::CollatorProtocolMessage::Declare(pair.public()),
					)
				)
			).await;

			overseer_send(
				&mut virtual_overseer,
				CollatorProtocolMessage::NetworkBridgeUpdateV1(
					NetworkBridgeEvent::PeerMessage(
						peer_b.clone(),
						protocol_v1::CollatorProtocolMessage::AdvertiseCollation(
							test_state.relay_parent,
							test_state.chain_ids[0],
						)
					)
				)
			).await;

			assert_matches!(
				overseer_recv(&mut virtual_overseer).await,
				AllMessages::CandidateSelection(CandidateSelectionMessage::Collation(
					relay_parent,
					para_id,
					collator,
				)
			) => {
				assert_eq!(relay_parent, test_state.relay_parent);
				assert_eq!(para_id, test_state.chain_ids[0]);
				assert_eq!(collator, pair.public());
			});
		});
	}

	// Test that other subsystems may modify collators' reputations.
	#[test]
	fn collator_reporting_works() {
		let test_state = TestState::default();

		test_harness(|test_harness| async move {
			let TestHarness {
				mut virtual_overseer,
			} = test_harness;

			overseer_send(
				&mut virtual_overseer,
				CollatorProtocolMessage::NetworkBridgeUpdateV1(
					NetworkBridgeEvent::OurViewChange(our_view![test_state.relay_parent])
				)
			).await;

			let peer_b = PeerId::random();
			let peer_c = PeerId::random();

			overseer_send(
				&mut virtual_overseer,
				CollatorProtocolMessage::NetworkBridgeUpdateV1(
					NetworkBridgeEvent::PeerMessage(
						peer_b.clone(),
						protocol_v1::CollatorProtocolMessage::Declare(
							test_state.collators[0].public(),
						),
					)
				)
			).await;

			overseer_send(
				&mut virtual_overseer,
				CollatorProtocolMessage::NetworkBridgeUpdateV1(
					NetworkBridgeEvent::PeerMessage(
						peer_c.clone(),
						protocol_v1::CollatorProtocolMessage::Declare(
							test_state.collators[1].public(),
						),
					)
				)
			).await;

			overseer_send(
				&mut virtual_overseer,
				CollatorProtocolMessage::ReportCollator(test_state.collators[0].public()),
			).await;

			assert_matches!(
				overseer_recv(&mut virtual_overseer).await,
				AllMessages::NetworkBridge(
					NetworkBridgeMessage::ReportPeer(peer, rep),
				) => {
					assert_eq!(peer, peer_b);
					assert_eq!(rep, COST_REPORT_BAD);
				}
			);

			overseer_send(
				&mut virtual_overseer,
				CollatorProtocolMessage::NoteGoodCollation(test_state.collators[1].public()),
			).await;

			assert_matches!(
				overseer_recv(&mut virtual_overseer).await,
				AllMessages::NetworkBridge(
					NetworkBridgeMessage::ReportPeer(peer, rep),
				) => {
					assert_eq!(peer, peer_c);
					assert_eq!(rep, BENEFIT_NOTIFY_GOOD);
				}
			);
		});
	}

	// A test scenario that takes the following steps
	//  - Two collators connect, declare themselves and advertise a collation relevant to
	//    our view.
	//  - This results subsystem acting upon these advertisements and issuing two messages to
	//    the CandidateBacking subsystem.
	//  - CandidateBacking requests both of the collations.
	//  - Collation protocol requests these collations.
	//  - The collations are sent to it.
	//  - Collations are fetched correctly.
	#[test]
	fn fetch_collations_works() {
		let test_state = TestState::default();

		test_harness(|test_harness| async move {
			let TestHarness {
				mut virtual_overseer,
			} = test_harness;

			overseer_send(
				&mut virtual_overseer,
				CollatorProtocolMessage::NetworkBridgeUpdateV1(
					NetworkBridgeEvent::OurViewChange(our_view![test_state.relay_parent])
				),
			).await;

			let peer_b = PeerId::random();
			let peer_c = PeerId::random();

			overseer_send(
				&mut virtual_overseer,
				CollatorProtocolMessage::NetworkBridgeUpdateV1(
					NetworkBridgeEvent::PeerMessage(
						peer_b.clone(),
						protocol_v1::CollatorProtocolMessage::Declare(
							test_state.collators[0].public(),
						)
					)
				)
			).await;

			overseer_send(
				&mut virtual_overseer,
				CollatorProtocolMessage::NetworkBridgeUpdateV1(
					NetworkBridgeEvent::PeerMessage(
						peer_c.clone(),
						protocol_v1::CollatorProtocolMessage::Declare(
							test_state.collators[1].public(),
						)
					)
				)
			).await;

			overseer_send(
				&mut virtual_overseer,
				CollatorProtocolMessage::NetworkBridgeUpdateV1(
					NetworkBridgeEvent::PeerMessage(
						peer_b.clone(),
						protocol_v1::CollatorProtocolMessage::AdvertiseCollation(
							test_state.relay_parent,
							test_state.chain_ids[0],
						)
					)
				)
			).await;

			assert_matches!(
				overseer_recv(&mut virtual_overseer).await,
				AllMessages::CandidateSelection(CandidateSelectionMessage::Collation(
					relay_parent,
					para_id,
					collator,
				)
			) => {
				assert_eq!(relay_parent, test_state.relay_parent);
				assert_eq!(para_id, test_state.chain_ids[0]);
				assert_eq!(collator, test_state.collators[0].public());
			});

			overseer_send(
				&mut virtual_overseer,
				CollatorProtocolMessage::NetworkBridgeUpdateV1(
					NetworkBridgeEvent::PeerMessage(
						peer_c.clone(),
						protocol_v1::CollatorProtocolMessage::AdvertiseCollation(
							test_state.relay_parent,
							test_state.chain_ids[0],
						)
					)
				)
			).await;

			assert_matches!(
				overseer_recv(&mut virtual_overseer).await,
				AllMessages::CandidateSelection(CandidateSelectionMessage::Collation(
					relay_parent,
					para_id,
					collator,
				)
			) => {
				assert_eq!(relay_parent, test_state.relay_parent);
				assert_eq!(para_id, test_state.chain_ids[0]);
				assert_eq!(collator, test_state.collators[1].public());
			});

			let (tx_0, rx_0) = oneshot::channel();

			overseer_send(
				&mut virtual_overseer,
				CollatorProtocolMessage::FetchCollation(
					test_state.relay_parent,
					test_state.collators[0].public(),
					test_state.chain_ids[0],
					tx_0,
				)
			).await;

			let (tx_1, rx_1) = oneshot::channel();

			overseer_send(
				&mut virtual_overseer,
				CollatorProtocolMessage::FetchCollation(
					test_state.relay_parent,
					test_state.collators[1].public(),
					test_state.chain_ids[0],
					tx_1,
				)
			).await;

			let response_channel = assert_matches!(
				overseer_recv(&mut virtual_overseer).await,
				AllMessages::NetworkBridge(NetworkBridgeMessage::SendRequests(reqs, IfDisconnected::ImmediateError)
			) => {
				let req = reqs.into_iter().next()
					.expect("There should be exactly one request");	
				match req {
					Requests::CollationFetching(req) => {
						let payload = req.payload;
						assert_eq!(payload.relay_parent, test_state.relay_parent);
						assert_eq!(payload.para_id, test_state.chain_ids[0]);
						req.pending_response
					}
					_ => panic!("Unexpected request"),
				}
			});

			let mut candidate_a = CandidateReceipt::default();
			candidate_a.descriptor.para_id = test_state.chain_ids[0];
			candidate_a.descriptor.relay_parent = test_state.relay_parent;
			response_channel.send(Ok(
				CollationFetchingResponse::Collation(
					candidate_a.clone(),
					CompressedPoV::compress(&PoV {
						block_data: BlockData(vec![]),
					}).unwrap(),
				).encode()
			)).expect("Sending response should succeed");

			let response_channel = assert_matches!(
				overseer_recv(&mut virtual_overseer).await,
				AllMessages::NetworkBridge(NetworkBridgeMessage::SendRequests(reqs, IfDisconnected::ImmediateError)
			) => {
				let req = reqs.into_iter().next()
					.expect("There should be exactly one request");	
				match req {
					Requests::CollationFetching(req) => {
						let payload = req.payload;
						assert_eq!(payload.relay_parent, test_state.relay_parent);
						assert_eq!(payload.para_id, test_state.chain_ids[0]);
						req.pending_response
					}
					_ => panic!("Unexpected request"),
				}
			});

			let mut candidate_b = CandidateReceipt::default();
			candidate_b.descriptor.para_id = test_state.chain_ids[0];
			candidate_b.descriptor.relay_parent = test_state.relay_parent;

			response_channel.send(Ok(
				CollationFetchingResponse::Collation(
					candidate_b.clone(),
					CompressedPoV::compress(&PoV {
						block_data: BlockData(vec![1, 2, 3]),
					}).unwrap(),
				).encode()
			)).expect("Sending response should succeed");

			let collation_0 = rx_0.await.unwrap();
			let collation_1 = rx_1.await.unwrap();

			assert_eq!(collation_0.0, candidate_a);
			assert_eq!(collation_1.0, candidate_b);
		});
	}
}<|MERGE_RESOLUTION|>--- conflicted
+++ resolved
@@ -121,62 +121,13 @@
 	}
 }
 
-<<<<<<< HEAD
-=======
-#[derive(Debug)]
-enum CollationRequestResult {
-	Received(RequestId),
-	Timeout(RequestId),
-}
-
-/// A Future representing an ongoing collation request.
-/// It may timeout or end in a graceful fashion if a requested
-/// collation has been received sucessfully or chain has moved on.
-struct CollationRequest {
-	// The response for this request has been received successfully or
-	// chain has moved forward and this request is no longer relevant.
-	received: oneshot::Receiver<()>,
-
-	// The timeout of this request.
-	timeout: Duration,
-
-	// The id of this request.
-	request_id: RequestId,
-
-	// A jaeger span corresponding to the lifetime of the request.
-	span: Option<jaeger::Span>,
-}
-
-impl CollationRequest {
-	async fn wait(self) -> CollationRequestResult {
-		use CollationRequestResult::*;
-
-		let CollationRequest {
-			received,
-			timeout,
-			request_id,
-			mut span,
-		} = self;
-
-		match received.timeout(timeout).await {
-			None => {
-				span.as_mut().map(|s| s.add_string_tag("success", "false"));
-				Timeout(request_id)
-			}
-			Some(_) => {
-				span.as_mut().map(|s| s.add_string_tag("success", "true"));
-				Received(request_id)
-			}
-		}
-	}
-}
-
->>>>>>> fb3c6c88
 struct PerRequest {
 	/// Responses from collator.
 	from_collator: Fuse<BoxFuture<'static, req_res::OutgoingResult<CollationFetchingResponse>>>,
 	/// Sender to forward to initial requester.
 	to_requester: oneshot::Sender<(CandidateReceipt, PoV)>,
+	/// A jaeger span corresponding to the lifetime of the request.
+	span: Option<jaeger::Span>,
 }
 
 /// All state relevant for the validator side of the protocol lives here.
@@ -377,24 +328,14 @@
 	let requests = Requests::CollationFetching(full_request);
 
 	let per_request = PerRequest {
-<<<<<<< HEAD
 		from_collator: response_recv.boxed().fuse(),
 		to_requester: result,
-=======
-		received: tx,
-		result,
-	};
-
-	let request = CollationRequest {
-		received: rx,
-		timeout: state.request_timeout,
-		request_id,
 		span: state.span_per_relay_parent.get(&relay_parent).map(|s| {
 			s.child_builder("collation-request")
 				.with_para_id(para_id)
 				.build()
 		}),
->>>>>>> fb3c6c88
+
 	};
 
 	state.requested_collations.insert((relay_parent, para_id.clone(), peer_id.clone()), per_request);
@@ -699,6 +640,7 @@
 		let _timer = metrics.time_handle_collation_request_result();
 
 		let mut metrics_result = Err(());
+		let mut success = "false";
 
 		match response {
 			Err(RequestError::InvalidResponse(err)) => {
@@ -768,6 +710,7 @@
 								);
 						} else {
 							metrics_result = Ok(());
+							success = "true";
 						}
 
 					}
@@ -786,6 +729,7 @@
 			}
 		};
 		metrics.on_request(metrics_result);
+		per_req.span.as_mut().map(|s| s.add_string_tag("success", success));
 		true
 	} else {
 		false
