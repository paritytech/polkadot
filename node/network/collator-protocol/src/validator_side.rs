--- conflicted
+++ resolved
@@ -1406,7 +1406,6 @@
 			.await
 	}
 
-<<<<<<< HEAD
 	async fn overseer_signal(
 		overseer: &mut VirtualOverseer,
 		signal: OverseerSignal,
@@ -1416,7 +1415,8 @@
 			.timeout(TIMEOUT)
 			.await
 			.expect(&format!("{:?} is more than enough for sending signals.", TIMEOUT));
-=======
+	}
+
 	async fn respond_to_core_info_queries(
 		virtual_overseer: &mut VirtualOverseer,
 		test_state: &TestState,
@@ -1453,7 +1453,6 @@
 				let _ = tx.send(Ok(test_state.cores.clone()));
 			}
 		);
->>>>>>> fadde846
 	}
 
 	// As we receive a relevant advertisement act on it and issue a collation request.
