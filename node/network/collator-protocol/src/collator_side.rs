--- conflicted
+++ resolved
@@ -22,14 +22,8 @@
 use sp_core::Pair;
 
 use polkadot_primitives::v1::{
-<<<<<<< HEAD
-	CandidateHash, CandidateReceipt, CollatorPair, CoreIndex, CoreState, Hash, Id as ParaId, PoV,
-	ValidatorId,
-=======
-	CandidateHash, CandidateReceipt, CollatorId, CompressedPoV, CoreIndex,
-	CoreState, Hash, Id as ParaId,
-	PoV, ValidatorId
->>>>>>> f589b6fb
+	CandidateHash, CandidateReceipt, CollatorPair, CompressedPoV, CoreIndex, CoreState, Hash,
+	Id as ParaId, PoV, ValidatorId
 };
 use polkadot_subsystem::{
 	jaeger, PerLeafSpan,
@@ -889,7 +883,11 @@
 	use sp_keyring::Sr25519Keyring;
 	use sp_runtime::traits::AppVerify;
 
-	use polkadot_node_network_protocol::{our_view, view};
+	use polkadot_node_network_protocol::{
+		our_view,
+		view,
+		request_response::request::IncomingRequest,
+	};
 	use polkadot_node_subsystem_util::TimeoutExt;
 	use polkadot_primitives::v1::{
 		AuthorityDiscoveryId, BlockData, CandidateDescriptor, CollatorPair, GroupRotationInfo,
@@ -901,14 +899,6 @@
 		ActiveLeavesUpdate,
 	};
 	use polkadot_subsystem_testhelpers as test_helpers;
-<<<<<<< HEAD
-=======
-	use polkadot_node_network_protocol::{
-		our_view,
-		view,
-		request_response::request::IncomingRequest,
-	};
->>>>>>> f589b6fb
 
 	#[derive(Default)]
 	struct TestCandidateBuilder {
