// Copyright 2020 Parity Technologies (UK) Ltd.
// This file is part of Polkadot.

// Polkadot is free software: you can redistribute it and/or modify
// it under the terms of the GNU General Public License as published by
// the Free Software Foundation, either version 3 of the License, or
// (at your option) any later version.

// Polkadot is distributed in the hope that it will be useful,
// but WITHOUT ANY WARRANTY; without even the implied warranty of
// MERCHANTABILITY or FITNESS FOR A PARTICULAR PURPOSE.  See the
// GNU General Public License for more details.

// You should have received a copy of the GNU General Public License
// along with Polkadot.  If not, see <http://www.gnu.org/licenses/>.

use std::{collections::{HashMap, HashSet}, pin::Pin};

use super::{LOG_TARGET,  Result};

<<<<<<< HEAD
use futures::{StreamExt, task::{Poll, Context}, Future, select, FutureExt};
use log::warn;
=======
use futures::{StreamExt, task::Poll};
>>>>>>> e655654e

use polkadot_primitives::v1::{
	CollatorId, CoreIndex, CoreState, Hash, Id as ParaId, CandidateReceipt, PoV, ValidatorId,
};
use polkadot_subsystem::{
	FromOverseer, OverseerSignal, SubsystemContext,
	messages::{
		AllMessages, CollatorProtocolMessage,
		NetworkBridgeMessage,
	},
};
use polkadot_node_network_protocol::{
	v1 as protocol_v1, View, PeerId, NetworkBridgeEvent, RequestId,
};
use polkadot_node_subsystem_util::{
	validator_discovery,
	request_validators_ctx,
	request_validator_groups_ctx,
	request_availability_cores_ctx,
	metrics::{self, prometheus},
};

#[derive(Clone, Default)]
pub struct Metrics(Option<MetricsInner>);

impl Metrics {
	fn on_advertisment_made(&self) {
		if let Some(metrics) = &self.0 {
			metrics.advertisements_made.inc();
		}
	}

	fn on_collation_sent(&self) {
		if let Some(metrics) = &self.0 {
			metrics.collations_sent.inc();
		}
	}

	/// Provide a timer for handling `ConnectionRequest` which observes on drop.
	fn time_handle_connection_request(&self) -> Option<metrics::prometheus::prometheus::HistogramTimer> {
		self.0.as_ref().map(|metrics| metrics.handle_connection_request.start_timer())
	}

	/// Provide a timer for `process_msg` which observes on drop.
	fn time_process_msg(&self) -> Option<metrics::prometheus::prometheus::HistogramTimer> {
		self.0.as_ref().map(|metrics| metrics.process_msg.start_timer())
	}
}

#[derive(Clone)]
struct MetricsInner {
	advertisements_made: prometheus::Counter<prometheus::U64>,
	collations_sent: prometheus::Counter<prometheus::U64>,
	handle_connection_request: prometheus::Histogram,
	process_msg: prometheus::Histogram,
}

impl metrics::Metrics for Metrics {
	fn try_register(registry: &prometheus::Registry)
		-> std::result::Result<Self, prometheus::PrometheusError>
	{
		let metrics = MetricsInner {
			advertisements_made: prometheus::register(
				prometheus::Counter::new(
					"parachain_collation_advertisements_made_total",
					"A number of collation advertisements sent to validators.",
				)?,
				registry,
			)?,
			collations_sent: prometheus::register(
				prometheus::Counter::new(
					"parachain_collations_sent_total",
					"A number of collations sent to validators.",
				)?,
				registry,
			)?,
			handle_connection_request: prometheus::register(
				prometheus::Histogram::with_opts(
					prometheus::HistogramOpts::new(
						"parachain_collator_protocol_collator_handle_connection_request",
						"Time spent within `collator_protocol_collator::handle_connection_request`",
					)
				)?,
				registry,
			)?,
			process_msg: prometheus::register(
				prometheus::Histogram::with_opts(
					prometheus::HistogramOpts::new(
						"parachain_collator_protocol_collator_process_msg",
						"Time spent within `collator_protocol_collator::process_msg`",
					)
				)?,
				registry,
			)?,
		};

		Ok(Metrics(Some(metrics)))
	}
}

/// The group of validators that is assigned to our para at a given point of time.
///
/// This structure is responsible for keeping track of which validators belong to a certain group for a para. It also
/// stores a mapping from [`PeerId`] to [`ValidatorId`] as we learn about it over the lifetime of this object. Besides
/// that it also keeps track to which validators we advertised our collation.
struct ValidatorGroup {
	/// All [`ValidatorId`]'s that are assigned to us in this group.
	validator_ids: HashSet<ValidatorId>,
	/// The mapping from [`PeerId`] to [`ValidatorId`]. This is filled over time as we learn the [`PeerId`]'s from the
	/// authority discovery. It is not ensured that this will contain *all* validators of this group.
	peer_ids: HashMap<PeerId, ValidatorId>,
	/// All [`ValidatorId`]'s of the current group to that we advertised our collation.
	advertised_to: HashSet<ValidatorId>,
}

impl ValidatorGroup {
	/// Returns `true` if we should advertise our collation to the given peer.
	fn should_advertise_to(&self, peer: &PeerId) -> bool {
		match self.peer_ids.get(peer) {
			Some(validator_id) => !self.advertised_to.contains(validator_id),
			None => false,
		}
	}

	/// Should be called after we advertised our collation to the given `peer` to keep track of it.
	fn advertised_to_peer(&mut self, peer: &PeerId) {
		if let Some(validator_id) = self.peer_ids.get(peer) {
			self.advertised_to.insert(validator_id.clone());
		}
	}

	/// Add a [`PeerId`] that belongs to the given [`ValidatorId`].
	///
	/// This returns `true` if the given validator belongs to this group and we could insert its [`PeerId`].
	fn add_peer_id_for_validator(&mut self, peer_id: &PeerId, validator_id: &ValidatorId) -> bool {
		if !self.validator_ids.contains(validator_id) {
			false
		} else {
			self.peer_ids.insert(peer_id.clone(), validator_id.clone());
			true
		}
	}
}

impl From<HashSet<ValidatorId>> for ValidatorGroup {
	fn from(validator_ids: HashSet<ValidatorId>) -> Self {
		Self {
			validator_ids,
			peer_ids: HashMap::new(),
			advertised_to: HashSet::new(),
		}
	}
}

/// Wrapper around the connection requests per relay parent.
///
/// Implements [`Future`] to check if any of the internal requests returned a result to propagate it to the calling
/// context. It is safe to call this future multiple times, if there are no requests or none of them returned a result
/// (because they returned either [`Poll::Pending`]/`None`) it just returns [`Poll::Pending`].
#[derive(Default)]
struct ConnectionRequests {
	requests: HashMap<Hash, validator_discovery::ConnectionRequest>,
}

impl ConnectionRequests {
	/// Insert a new connection request.
	fn put(&mut self, relay_parent: Hash, request: validator_discovery::ConnectionRequest) {
		self.requests.insert(relay_parent, request);
	}

	/// Remove a connection request for the given `relay_parent`.
	fn remove(&mut self, relay_parent: &Hash) {
		self.requests.remove(&relay_parent);
	}
}

impl Future for ConnectionRequests {
	type Output = (Hash, ValidatorId, PeerId);

	fn poll(mut self: Pin<&mut Self>, cx: &mut Context) -> Poll<Self::Output> {
		for (relay_parent, request) in self.requests.iter_mut() {
			if let Poll::Ready(Some(res)) = request.poll_next_unpin(cx) {
				return Poll::Ready((*relay_parent, res.0, res.1))
			}
		}

		Poll::Pending
	}
}

#[derive(Default)]
struct State {
	/// Our id.
	our_id: CollatorId,

	/// The para this collator is collating on.
	/// Starts as `None` and is updated with every `CollateOn` message.
	collating_on: Option<ParaId>,

	/// Track all active peers and their views
	/// to determine what is relevant to them.
	peer_views: HashMap<PeerId, View>,

	/// Our own view.
	view: View,

	/// Possessed collations.
	///
	/// We will keep up to one local collation per relay-parent.
	collations: HashMap<Hash, (CandidateReceipt, PoV)>,

	/// Our validator groups per active leaf.
	our_validators_groups: HashMap<Hash, ValidatorGroup>,

	/// List of peers where we declared ourself as a collator.
	declared_at: HashSet<PeerId>,

	/// The connection requests to validators per relay parent.
	connection_requests: ConnectionRequests,

	/// Metrics.
	metrics: Metrics,
}

impl State {
	/// Returns `true` if the given `peer` is interested in the leaf that is represented by `relay_parent`.
	fn peer_interested_in_leaf(&self, peer: &PeerId, relay_parent: &Hash) -> bool {
		self.peer_views.get(peer).map(|v| v.contains(relay_parent)).unwrap_or(false)
	}
}

/// Distribute a collation.
///
/// Figure out the core our para is assigned to and the relevant validators.
/// Issue a connection request to these validators.
/// If the para is not scheduled or next up on any core, at the relay-parent,
/// or the relay-parent isn't in the active-leaves set, we ignore the message
/// as it must be invalid in that case - although this indicates a logic error
/// elsewhere in the node.
<<<<<<< HEAD
async fn distribute_collation(
	ctx: &mut impl SubsystemContext<Message = CollatorProtocolMessage>,
=======
#[tracing::instrument(level = "trace", skip(ctx, state, pov), fields(subsystem = LOG_TARGET))]
async fn distribute_collation<Context>(
	ctx: &mut Context,
>>>>>>> e655654e
	state: &mut State,
	id: ParaId,
	receipt: CandidateReceipt,
	pov: PoV,
) -> Result<()> {
	let relay_parent = receipt.descriptor.relay_parent;

	// This collation is not in the active-leaves set.
	if !state.view.contains(&relay_parent) {
		tracing::warn!(
			target: LOG_TARGET,
			relay_parent = %relay_parent,
			"distribute collation message parent is outside of our view",
		);

		return Ok(());
	}

	// We have already seen collation for this relay parent.
	if state.collations.contains_key(&relay_parent) {
		return Ok(());
	}

	// Determine which core the para collated-on is assigned to.
	// If it is not scheduled then ignore the message.
	let (our_core, num_cores) = match determine_core(ctx, id, relay_parent).await? {
		Some(core) => core,
		None => {
			tracing::warn!(
				target: LOG_TARGET,
				para_id = %id,
				relay_parent = %relay_parent,
				"looks like no core is assigned to {} at {}", id, relay_parent,
			);

			return Ok(())
		}
	};

	// Determine the group on that core and the next group on that core.
<<<<<<< HEAD
	let (current_validators, next_validators) = determine_our_validators(ctx, our_core, num_cores, relay_parent).await?;
=======
	let our_validators = match determine_our_validators(ctx, our_core, num_cores, relay_parent).await? {
		Some(validators) => validators,
		None => {
			tracing::warn!(
				target: LOG_TARGET,
				core = ?our_core,
				"there are no validators assigned to core",
			);
>>>>>>> e655654e

	if current_validators.is_empty() && next_validators.is_empty() {
		warn!(
			target: LOG_TARGET,
			"There are no validators assigned to {:?} core in the group or next group.",
			our_core,
		);

		return Ok(())
	}

	// Issue a discovery request for the validators of the current group and the next group.
	connect_to_validators(ctx, relay_parent, state, current_validators.union(&next_validators).cloned().collect()).await?;

	state.our_validators_groups.insert(relay_parent, current_validators.into());

	state.collations.insert(relay_parent, (receipt, pov));

	Ok(())
}

/// Get the Id of the Core that is assigned to the para being collated on if any
/// and the total number of cores.
<<<<<<< HEAD
async fn determine_core(
	ctx: &mut impl SubsystemContext<Message = CollatorProtocolMessage>,
=======
#[tracing::instrument(level = "trace", skip(ctx), fields(subsystem = LOG_TARGET))]
async fn determine_core<Context>(
	ctx: &mut Context,
>>>>>>> e655654e
	para_id: ParaId,
	relay_parent: Hash,
) -> Result<Option<(CoreIndex, usize)>> {
	let cores = request_availability_cores_ctx(relay_parent, ctx).await?.await??;

	for (idx, core) in cores.iter().enumerate() {
		if let CoreState::Scheduled(occupied) = core {
			if occupied.para_id == para_id {
				return Ok(Some(((idx as u32).into(), cores.len())));
			}
		}
	}

	Ok(None)
}

/// Figure out current and next group of validators assigned to the para being collated on.
///
<<<<<<< HEAD
/// Returns [`ValidatorId`]'s of current and next group as determined based on the `relay_parent`.
async fn determine_our_validators(
	ctx: &mut impl SubsystemContext<Message = CollatorProtocolMessage>,
=======
/// This returns validators for the current group and the next group.
#[tracing::instrument(level = "trace", skip(ctx), fields(subsystem = LOG_TARGET))]
async fn determine_our_validators<Context>(
	ctx: &mut Context,
>>>>>>> e655654e
	core_index: CoreIndex,
	cores: usize,
	relay_parent: Hash,
) -> Result<(HashSet<ValidatorId>, HashSet<ValidatorId>)> {
	let groups = request_validator_groups_ctx(relay_parent, ctx).await?;

	let groups = groups.await??;

	let current_group_index = groups.1.group_for_core(core_index, cores);
	let current_validators = groups.0.get(current_group_index.0 as usize).map(|v| v.as_slice()).unwrap_or_default();

	let next_group_idx = (current_group_index.0 as usize + 1) % groups.0.len();
	let next_validators = groups.0.get(next_group_idx).map(|v| v.as_slice()).unwrap_or_default();

	let validators = request_validators_ctx(relay_parent, ctx).await?.await??;

	let current_validators = current_validators.iter().map(|i| validators[*i as usize].clone()).collect();
	let next_validators = next_validators.iter().map(|i| validators[*i as usize].clone()).collect();

	Ok((current_validators, next_validators))
}

<<<<<<< HEAD
/// Issue a `Declare` collation message to the given `peer`.
async fn declare(
	ctx: &mut impl SubsystemContext<Message = CollatorProtocolMessage>,
=======
/// Issue a `Declare` collation message to a set of peers.
#[tracing::instrument(level = "trace", skip(ctx, state), fields(subsystem = LOG_TARGET))]
async fn declare<Context>(
	ctx: &mut Context,
>>>>>>> e655654e
	state: &mut State,
	peer: PeerId,
) -> Result<()> {
	let wire_message = protocol_v1::CollatorProtocolMessage::Declare(state.our_id.clone());

	ctx.send_message(AllMessages::NetworkBridge(
		NetworkBridgeMessage::SendCollationMessage(
			vec![peer],
			protocol_v1::CollationProtocol::CollatorProtocol(wire_message),
		)
	)).await?;

	Ok(())
}

/// Issue a connection request to a set of validators and
/// revoke the previous connection request.
<<<<<<< HEAD
async fn connect_to_validators(
	ctx: &mut impl SubsystemContext<Message = CollatorProtocolMessage>,
=======
#[tracing::instrument(level = "trace", skip(ctx, state), fields(subsystem = LOG_TARGET))]
async fn connect_to_validators<Context>(
	ctx: &mut Context,
>>>>>>> e655654e
	relay_parent: Hash,
	state: &mut State,
	validators: Vec<ValidatorId>,
) -> Result<()> {
	let request = validator_discovery::connect_to_validators(
		ctx,
		relay_parent,
		validators,
	).await?;

	state.connection_requests.put(relay_parent, request);

	Ok(())
}

<<<<<<< HEAD
/// Advertise collation to the given `peer`.
///
/// This will only advertise a collation if there exists one for the given `relay_parent` and the given `peer` is
/// set as validator for our para at the given `relay_parent`.
async fn advertise_collation(
	ctx: &mut impl SubsystemContext<Message = CollatorProtocolMessage>,
=======
/// Advertise collation to a set of relay chain validators.
#[tracing::instrument(level = "trace", skip(ctx, state), fields(subsystem = LOG_TARGET))]
async fn advertise_collation<Context>(
	ctx: &mut Context,
>>>>>>> e655654e
	state: &mut State,
	relay_parent: Hash,
	peer: PeerId,
) -> Result<()> {
	let collating_on = match state.collating_on {
		Some(collating_on) => collating_on,
		None => {
			return Ok(());
		}
	};

	let should_advertise = state.our_validators_groups
		.get(&relay_parent)
		.map(|g| g.should_advertise_to(&peer))
		.unwrap_or(false);

	if !state.collations.contains_key(&relay_parent) || !should_advertise {
		return Ok(())
	}

	let wire_message = protocol_v1::CollatorProtocolMessage::AdvertiseCollation(relay_parent, collating_on);

	ctx.send_message(AllMessages::NetworkBridge(
		NetworkBridgeMessage::SendCollationMessage(
			vec![peer.clone()],
			protocol_v1::CollationProtocol::CollatorProtocol(wire_message),
		)
	)).await?;

	if let Some(validators) = state.our_validators_groups.get_mut(&relay_parent) {
		validators.advertised_to_peer(&peer);
	}

	state.metrics.on_advertisment_made();

	Ok(())
}

/// The main incoming message dispatching switch.
<<<<<<< HEAD
async fn process_msg(
	ctx: &mut impl SubsystemContext<Message = CollatorProtocolMessage>,
=======
#[tracing::instrument(level = "trace", skip(ctx, state), fields(subsystem = LOG_TARGET))]
async fn process_msg<Context>(
	ctx: &mut Context,
>>>>>>> e655654e
	state: &mut State,
	msg: CollatorProtocolMessage,
) -> Result<()> {
	use CollatorProtocolMessage::*;

	let _timer = state.metrics.time_process_msg();

	match msg {
		CollateOn(id) => {
			state.collating_on = Some(id);
		}
		DistributeCollation(receipt, pov) => {
			match state.collating_on {
				Some(id) if receipt.descriptor.para_id != id => {
					// If the ParaId of a collation requested to be distributed does not match
					// the one we expect, we ignore the message.
					tracing::warn!(
						target: LOG_TARGET,
						para_id = %receipt.descriptor.para_id,
						collating_on = %id,
						"DistributeCollation for unexpected para_id",
					);
				}
				Some(id) => {
					distribute_collation(ctx, state, id, receipt, pov).await?;
				}
				None => {
					tracing::warn!(
						target: LOG_TARGET,
						para_id = %receipt.descriptor.para_id,
						"DistributeCollation message while not collating on any",
					);
				}
			}
		}
		FetchCollation(_, _, _, _) => {
			tracing::warn!(
				target: LOG_TARGET,
				"FetchCollation message is not expected on the collator side of the protocol",
			);
		}
		ReportCollator(_) => {
			tracing::warn!(
				target: LOG_TARGET,
				"ReportCollator message is not expected on the collator side of the protocol",
			);
		}
		NoteGoodCollation(_) => {
			tracing::warn!(
				target: LOG_TARGET,
				"NoteGoodCollation message is not expected on the collator side of the protocol",
			);
		}
		NetworkBridgeUpdateV1(event) => {
			if let Err(e) = handle_network_msg(
				ctx,
				state,
				event,
			).await {
				tracing::warn!(
					target: LOG_TARGET,
					err = ?e,
					"Failed to handle incoming network message",
				);
			}
		},
	}

	Ok(())
}

/// Issue a response to a previously requested collation.
<<<<<<< HEAD
async fn send_collation(
	ctx: &mut impl SubsystemContext<Message = CollatorProtocolMessage>,
=======
#[tracing::instrument(level = "trace", skip(ctx, state, pov), fields(subsystem = LOG_TARGET))]
async fn send_collation<Context>(
	ctx: &mut Context,
>>>>>>> e655654e
	state: &mut State,
	request_id: RequestId,
	origin: PeerId,
	receipt: CandidateReceipt,
	pov: PoV,
) -> Result<()> {
	let wire_message = protocol_v1::CollatorProtocolMessage::Collation(
		request_id,
		receipt,
		pov,
	);

	ctx.send_message(AllMessages::NetworkBridge(
		NetworkBridgeMessage::SendCollationMessage(
			vec![origin],
			protocol_v1::CollationProtocol::CollatorProtocol(wire_message),
		)
	)).await?;

	state.metrics.on_collation_sent();

	Ok(())
}

/// A networking messages switch.
<<<<<<< HEAD
async fn handle_incoming_peer_message(
	ctx: &mut impl SubsystemContext<Message = CollatorProtocolMessage>,
=======
#[tracing::instrument(level = "trace", skip(ctx, state), fields(subsystem = LOG_TARGET))]
async fn handle_incoming_peer_message<Context>(
	ctx: &mut Context,
>>>>>>> e655654e
	state: &mut State,
	origin: PeerId,
	msg: protocol_v1::CollatorProtocolMessage,
) -> Result<()> {
	use protocol_v1::CollatorProtocolMessage::*;

	match msg {
		Declare(_) => {
			tracing::warn!(
				target: LOG_TARGET,
				"Declare message is not expected on the collator side of the protocol",
			);
		}
		AdvertiseCollation(_, _) => {
			tracing::warn!(
				target: LOG_TARGET,
				"AdvertiseCollation message is not expected on the collator side of the protocol",
			);
		}
		RequestCollation(request_id, relay_parent, para_id) => {
			match state.collating_on {
				Some(our_para_id) => {
					if our_para_id == para_id {
						if let Some(collation) = state.collations.get(&relay_parent).cloned() {
							send_collation(ctx, state, request_id, origin, collation.0, collation.1).await?;
						}
					} else {
						tracing::warn!(
							target: LOG_TARGET,
							for_para_id = %para_id,
							our_para_id = %our_para_id,
							"received a RequestCollation for unexpected para_id",
						);
					}
				}
				None => {
					tracing::warn!(
						target: LOG_TARGET,
						for_para_id = %para_id,
						"received a RequestCollation while not collating on any para",
					);
				}
			}
		}
		Collation(_, _, _) => {
			tracing::warn!(
				target: LOG_TARGET,
				"Collation message is not expected on the collator side of the protocol",
			);
		}
	}

	Ok(())
}

/// Our view has changed.
<<<<<<< HEAD
async fn handle_peer_view_change(
	ctx: &mut impl SubsystemContext<Message = CollatorProtocolMessage>,
=======
#[tracing::instrument(level = "trace", skip(ctx, state), fields(subsystem = LOG_TARGET))]
async fn handle_peer_view_change<Context>(
	ctx: &mut Context,
>>>>>>> e655654e
	state: &mut State,
	peer_id: PeerId,
	view: View,
) -> Result<()> {
	let current = state.peer_views.entry(peer_id.clone()).or_default();

	let added: Vec<Hash> = view.difference(&*current).cloned().collect();

	*current = view;

	for added in added.into_iter() {
		advertise_collation(ctx, state, added, peer_id.clone()).await?;
	}

	Ok(())
}

/// A validator is connected.
///
/// `Declare` that we are a collator with a given `CollatorId`.
<<<<<<< HEAD
async fn handle_validator_connected(
	ctx: &mut impl SubsystemContext<Message = CollatorProtocolMessage>,
=======
#[tracing::instrument(level = "trace", skip(ctx, state), fields(subsystem = LOG_TARGET))]
async fn handle_validator_connected<Context>(
	ctx: &mut Context,
>>>>>>> e655654e
	state: &mut State,
	peer_id: PeerId,
	validator_id: ValidatorId,
	relay_parent: Hash,
) -> Result<()> {
	let not_declared = state.declared_at.insert(peer_id.clone());

	if not_declared {
		declare(ctx, state, peer_id.clone()).await?;
	}

	// Store the PeerId and find out if we should advertise to this peer.
	//
	// If this peer does not belong to the para validators, we also don't need to try to advertise our collation.
	let advertise = if let Some(validators) = state.our_validators_groups.get_mut(&relay_parent) {
		validators.add_peer_id_for_validator(&peer_id, &validator_id)
	} else {
		false
	};

	if advertise && state.peer_interested_in_leaf(&peer_id, &relay_parent) {
		advertise_collation(ctx, state, relay_parent, peer_id).await?;
	}

	Ok(())
}

/// Bridge messages switch.
<<<<<<< HEAD
async fn handle_network_msg(
	ctx: &mut impl SubsystemContext<Message = CollatorProtocolMessage>,
=======
#[tracing::instrument(level = "trace", skip(ctx, state), fields(subsystem = LOG_TARGET))]
async fn handle_network_msg<Context>(
	ctx: &mut Context,
>>>>>>> e655654e
	state: &mut State,
	bridge_message: NetworkBridgeEvent<protocol_v1::CollatorProtocolMessage>,
) -> Result<()> {
	use NetworkBridgeEvent::*;

	match bridge_message {
		PeerConnected(_peer_id, _observed_role) => {
			// If it is possible that a disconnected validator would attempt a reconnect
			// it should be handled here.
		}
		PeerViewChange(peer_id, view) => {
			handle_peer_view_change(ctx, state, peer_id, view).await?;
		}
		PeerDisconnected(peer_id) => {
			state.peer_views.remove(&peer_id);
			state.declared_at.remove(&peer_id);
		}
		OurViewChange(view) => {
			handle_our_view_change(state, view).await?;
		}
		PeerMessage(remote, msg) => {
			handle_incoming_peer_message(ctx, state, remote, msg).await?;
		}
	}

	Ok(())
}

/// Handles our view changes.
#[tracing::instrument(level = "trace", skip(state), fields(subsystem = LOG_TARGET))]
async fn handle_our_view_change(
	state: &mut State,
	view: View,
) -> Result<()> {
	for removed in state.view.difference(&view) {
		state.collations.remove(removed);
		state.our_validators_groups.remove(removed);
		state.connection_requests.remove(removed);
	}

	state.view = view;

	Ok(())
}

/// The collator protocol collator side main loop.
<<<<<<< HEAD
pub(crate) async fn run(
	mut ctx: impl SubsystemContext<Message = CollatorProtocolMessage>,
=======
#[tracing::instrument(skip(ctx, metrics), fields(subsystem = LOG_TARGET))]
pub(crate) async fn run<Context>(
	mut ctx: Context,
>>>>>>> e655654e
	our_id: CollatorId,
	metrics: Metrics,
) -> Result<()> {
	use FromOverseer::*;
	use OverseerSignal::*;

	let mut state = State {
		metrics,
		our_id,
		..Default::default()
	};

	loop {
<<<<<<< HEAD
		select! {
			(relay_parent, validator_id, peer_id) = (&mut state.connection_requests).fuse() => {
				if let Err(err) = handle_validator_connected(
					&mut ctx,
					&mut state,
					peer_id,
					validator_id,
					relay_parent,
				).await {
					warn!(
=======
		if let Some(mut request) = state.last_connection_request.take() {
			let _timer = state.metrics.time_handle_connection_request();

			while let Poll::Ready(Some((validator_id, peer_id))) = futures::poll!(request.next()) {
				if let Err(err) = handle_validator_connected(&mut ctx, &mut state, peer_id, validator_id).await {
					tracing::warn!(
>>>>>>> e655654e
						target: LOG_TARGET,
						err = ?err,
						"Failed to declare our collator id",
					);
				}
			},
			msg = ctx.recv().fuse() => match msg? {
				Communication { msg } => {
					if let Err(e) = process_msg(&mut ctx, &mut state, msg).await {
						tracing::warn!(target: LOG_TARGET, err = ?e, "Failed to process message");
					}
				},
				Signal(ActiveLeaves(_update)) => {}
				Signal(BlockFinalized(_)) => {}
				Signal(Conclude) => return Ok(()),
			}
		}
	}
}

#[cfg(test)]
mod tests {
	use super::*;

	use std::time::Duration;

	use assert_matches::assert_matches;
<<<<<<< HEAD
	use futures::{executor, future, Future, channel::mpsc};
	use log::trace;
=======
	use futures::{executor, future, Future};
>>>>>>> e655654e
	use smallvec::smallvec;

	use sp_core::crypto::Pair;
	use sp_keyring::Sr25519Keyring;

	use polkadot_primitives::v1::{
		BlockData, CandidateDescriptor, CollatorPair, ScheduledCore,
		ValidatorIndex, GroupRotationInfo, AuthorityDiscoveryId,
	};
	use polkadot_subsystem::{ActiveLeavesUpdate, messages::{RuntimeApiMessage, RuntimeApiRequest}};
	use polkadot_node_subsystem_util::TimeoutExt;
	use polkadot_subsystem_testhelpers as test_helpers;

	#[derive(Default)]
	struct TestCandidateBuilder {
		para_id: ParaId,
		pov_hash: Hash,
		relay_parent: Hash,
		commitments_hash: Hash,
	}

	impl TestCandidateBuilder {
		fn build(self) -> CandidateReceipt {
			CandidateReceipt {
				descriptor: CandidateDescriptor {
					para_id: self.para_id,
					pov_hash: self.pov_hash,
					relay_parent: self.relay_parent,
					..Default::default()
				},
				commitments_hash: self.commitments_hash,
			}
		}
	}

	#[derive(Clone)]
	struct TestState {
		para_id: ParaId,
		validators: Vec<Sr25519Keyring>,
		validator_public: Vec<ValidatorId>,
		validator_authority_id: Vec<AuthorityDiscoveryId>,
		validator_peer_id: Vec<PeerId>,
		validator_groups: (Vec<Vec<ValidatorIndex>>, GroupRotationInfo),
		relay_parent: Hash,
		availability_core: CoreState,
		our_collator_pair: CollatorPair,
	}

	fn validator_pubkeys(val_ids: &[Sr25519Keyring]) -> Vec<ValidatorId> {
		val_ids.iter().map(|v| v.public().into()).collect()
	}

	fn validator_authority_id(val_ids: &[Sr25519Keyring]) -> Vec<AuthorityDiscoveryId> {
		val_ids.iter().map(|v| v.public().into()).collect()
	}

	impl Default for TestState {
		fn default() -> Self {
			let para_id = ParaId::from(1);

			let validators = vec![
				Sr25519Keyring::Alice,
				Sr25519Keyring::Bob,
				Sr25519Keyring::Charlie,
				Sr25519Keyring::Dave,
				Sr25519Keyring::Ferdie,
			];

			let validator_public = validator_pubkeys(&validators);
			let validator_authority_id = validator_authority_id(&validators);

			let validator_peer_id = std::iter::repeat_with(|| PeerId::random())
				.take(validator_public.len())
				.collect();

			let validator_groups = vec![vec![2, 0, 4], vec![3, 2, 4]];
			let group_rotation_info = GroupRotationInfo {
				session_start_block: 0,
				group_rotation_frequency: 100,
				now: 1,
			};
			let validator_groups = (validator_groups, group_rotation_info);

			let availability_core = CoreState::Scheduled(ScheduledCore {
				para_id,
				collator: None,
			});

			let relay_parent = Hash::random();

			let our_collator_pair = CollatorPair::generate().0;

			Self {
				para_id,
				validators,
				validator_public,
				validator_authority_id,
				validator_peer_id,
				validator_groups,
				relay_parent,
				availability_core,
				our_collator_pair,
			}
		}
	}

	impl TestState {
		fn current_group_validator_indices(&self) -> &[ValidatorIndex] {
			&self.validator_groups.0[0]
		}

		fn current_group_validator_peer_ids(&self) -> Vec<PeerId> {
			self.current_group_validator_indices().iter().map(|i| self.validator_peer_id[*i as usize].clone()).collect()
		}

		fn current_group_validator_authority_ids(&self) -> Vec<AuthorityDiscoveryId> {
			self.current_group_validator_indices()
				.iter()
				.map(|i| self.validator_authority_id[*i as usize].clone())
				.collect()
		}

		fn current_group_validator_ids(&self) -> Vec<ValidatorId> {
			self.current_group_validator_indices()
				.iter()
				.map(|i| self.validator_public[*i as usize].clone())
				.collect()
		}

		fn next_group_validator_indices(&self) -> &[ValidatorIndex] {
			&self.validator_groups.0[1]
		}

		fn next_group_validator_authority_ids(&self) -> Vec<AuthorityDiscoveryId> {
			self.next_group_validator_indices()
				.iter()
				.map(|i| self.validator_authority_id[*i as usize].clone())
				.collect()
		}

		fn next_group_validator_ids(&self) -> Vec<ValidatorId> {
			self.next_group_validator_indices()
				.iter()
				.map(|i| self.validator_public[*i as usize].clone())
				.collect()
		}

		/// Returns the unique count of validators in the current and next group.
		fn current_and_next_group_unique_validator_count(&self) -> usize {
			let mut indices = self.next_group_validator_indices().iter().collect::<HashSet<_>>();
			indices.extend(self.current_group_validator_indices());
			indices.len()
		}

		/// Generate a new relay parent and inform the subsystem about the new view.
		///
		/// If `merge_views == true` it means the subsystem will be informed that we working on the old `relay_parent`
		/// and the new one.
		async fn advance_to_new_round(&mut self, virtual_overseer: &mut VirtualOverseer, merge_views: bool) {
			let old_relay_parent = self.relay_parent;

			while self.relay_parent == old_relay_parent {
				self.relay_parent.randomize();
			}

			let hashes = if merge_views {
				vec![old_relay_parent, self.relay_parent]
			} else {
				vec![self.relay_parent]
			};

			overseer_send(
				virtual_overseer,
				CollatorProtocolMessage::NetworkBridgeUpdateV1(
					NetworkBridgeEvent::OurViewChange(View(hashes)),
				),
			).await;
		}
	}

	type VirtualOverseer = test_helpers::TestSubsystemContextHandle<CollatorProtocolMessage>;

	struct TestHarness {
		virtual_overseer: VirtualOverseer,
	}

	fn test_harness<T: Future<Output = ()>>(
		collator_id: CollatorId,
		test: impl FnOnce(TestHarness) -> T,
	) {
		let _ = env_logger::builder()
			.is_test(true)
			.filter(
				Some("polkadot_collator_protocol"),
				log::LevelFilter::Trace,
			)
			.filter(
				Some(LOG_TARGET),
				log::LevelFilter::Trace,
			)
			.try_init();

		let pool = sp_core::testing::TaskExecutor::new();

		let (context, virtual_overseer) = test_helpers::make_subsystem_context(pool.clone());

		let subsystem = run(context, collator_id, Metrics::default());

		let test_fut = test(TestHarness { virtual_overseer });

		futures::pin_mut!(test_fut);
		futures::pin_mut!(subsystem);

		executor::block_on(future::select(test_fut, subsystem));
	}

	const TIMEOUT: Duration = Duration::from_millis(100);

	async fn overseer_send(
		overseer: &mut test_helpers::TestSubsystemContextHandle<CollatorProtocolMessage>,
		msg: CollatorProtocolMessage,
	) {
		tracing::trace!(msg = ?msg, "sending message");
		overseer
			.send(FromOverseer::Communication { msg })
			.timeout(TIMEOUT)
			.await
			.expect(&format!("{:?} is more than enough for sending messages.", TIMEOUT));
	}

	async fn overseer_recv(
		overseer: &mut test_helpers::TestSubsystemContextHandle<CollatorProtocolMessage>,
	) -> AllMessages {
		let msg = overseer_recv_with_timeout(overseer, TIMEOUT)
			.await
			.expect(&format!("{:?} is more than enough to receive messages", TIMEOUT));

		tracing::trace!(msg = ?msg, "received message");

		msg
	}

	async fn overseer_recv_with_timeout(
		overseer: &mut test_helpers::TestSubsystemContextHandle<CollatorProtocolMessage>,
		timeout: Duration,
	) -> Option<AllMessages> {
		tracing::trace!("waiting for message...");
		overseer
			.recv()
			.timeout(timeout)
			.await
	}

	async fn overseer_signal(
		overseer: &mut test_helpers::TestSubsystemContextHandle<CollatorProtocolMessage>,
		signal: OverseerSignal,
	) {
		overseer
			.send(FromOverseer::Signal(signal))
			.timeout(TIMEOUT)
			.await
			.expect(&format!("{:?} is more than enough for sending signals.", TIMEOUT));
	}

	// Setup the system by sending the `CollateOn`, `ActiveLeaves` and `OurViewChange` messages.
	async fn setup_system(virtual_overseer: &mut VirtualOverseer, test_state: &TestState) {
		overseer_send(
			virtual_overseer,
			CollatorProtocolMessage::CollateOn(test_state.para_id),
		).await;

		overseer_signal(
			virtual_overseer,
			OverseerSignal::ActiveLeaves(ActiveLeavesUpdate {
				activated: smallvec![test_state.relay_parent],
				deactivated: smallvec![],
			}),
		).await;

		overseer_send(
			virtual_overseer,
			CollatorProtocolMessage::NetworkBridgeUpdateV1(
				NetworkBridgeEvent::OurViewChange(View(vec![test_state.relay_parent])),
			),
		).await;
	}

	/// Result of [`distribute_collation`]
	struct DistributeCollation {
		/// Should be used to inform the subsystem about connected validators.
		connected: mpsc::Sender<(AuthorityDiscoveryId, PeerId)>,
		candidate: CandidateReceipt,
		pov_block: PoV,
	}

	/// Create some PoV and distribute it.
	async fn distribute_collation(
		virtual_overseer: &mut VirtualOverseer,
		test_state: &TestState,
	) -> DistributeCollation {
		// Now we want to distribute a PoVBlock
		let pov_block = PoV {
			block_data: BlockData(vec![42, 43, 44]),
		};

		let pov_hash = pov_block.hash();

		let candidate = TestCandidateBuilder {
			para_id: test_state.para_id,
			relay_parent: test_state.relay_parent,
			pov_hash,
			..Default::default()
		}.build();

		overseer_send(
			virtual_overseer,
			CollatorProtocolMessage::DistributeCollation(candidate.clone(), pov_block.clone()),
		).await;

		// obtain the availability cores.
		assert_matches!(
			overseer_recv(virtual_overseer).await,
			AllMessages::RuntimeApi(RuntimeApiMessage::Request(
				relay_parent,
				RuntimeApiRequest::AvailabilityCores(tx)
			)) => {
				assert_eq!(relay_parent, test_state.relay_parent);
				tx.send(Ok(vec![test_state.availability_core.clone()])).unwrap();
			}
		);

		// Obtain the validator groups
		assert_matches!(
			overseer_recv(virtual_overseer).await,
			AllMessages::RuntimeApi(RuntimeApiMessage::Request(
				relay_parent,
				RuntimeApiRequest::ValidatorGroups(tx)
			)) => {
				assert_eq!(relay_parent, test_state.relay_parent);
				tx.send(Ok(test_state.validator_groups.clone())).unwrap();
			}
		);

		// obtain the validators per relay parent
		assert_matches!(
			overseer_recv(virtual_overseer).await,
			AllMessages::RuntimeApi(RuntimeApiMessage::Request(
				relay_parent,
				RuntimeApiRequest::Validators(tx),
			)) => {
				assert_eq!(relay_parent, test_state.relay_parent);
				tx.send(Ok(test_state.validator_public.clone())).unwrap();
			}
		);

		// obtain the validator_id to authority_id mapping
		assert_matches!(
			overseer_recv(virtual_overseer).await,
			AllMessages::RuntimeApi(RuntimeApiMessage::Request(
				relay_parent,
				RuntimeApiRequest::ValidatorDiscovery(validators, tx),
			)) => {
				assert_eq!(relay_parent, test_state.relay_parent);
				assert_eq!(validators.len(), test_state.current_and_next_group_unique_validator_count());

				let current_validators = test_state.current_group_validator_ids();
				let next_validators = test_state.next_group_validator_ids();

				assert!(validators.iter().all(|v| current_validators.contains(&v) || next_validators.contains(&v)));

				let current_validators = test_state.current_group_validator_authority_ids();
				let next_validators = test_state.next_group_validator_authority_ids();

				tx.send(Ok(current_validators.into_iter().chain(next_validators).map(Some).collect())).unwrap();
			}
		);

		assert_matches!(
			overseer_recv(virtual_overseer).await,
			AllMessages::NetworkBridge(
				NetworkBridgeMessage::ConnectToValidators {
					connected,
					..
				}
			) => {
				DistributeCollation {
					connected,
					candidate,
					pov_block,
				}
			}
		)
	}

	/// Connect a peer
	async fn connect_peer(virtual_overseer: &mut VirtualOverseer, peer: PeerId) {
		overseer_send(
			virtual_overseer,
			CollatorProtocolMessage::NetworkBridgeUpdateV1(
				NetworkBridgeEvent::PeerConnected(
					peer.clone(),
					polkadot_node_network_protocol::ObservedRole::Authority,
				),
			),
		).await;

		overseer_send(
			virtual_overseer,
			CollatorProtocolMessage::NetworkBridgeUpdateV1(
				NetworkBridgeEvent::PeerViewChange(peer, View(Default::default())),
			),
		).await;
	}

	/// Disconnect a peer
	async fn disconnect_peer(virtual_overseer: &mut VirtualOverseer, peer: PeerId) {
		overseer_send(
			virtual_overseer,
			CollatorProtocolMessage::NetworkBridgeUpdateV1(NetworkBridgeEvent::PeerDisconnected(peer)),
		).await;
	}

	/// Check that the next received message is a `Declare` message.
	async fn expect_declare_msg(virtual_overseer: &mut VirtualOverseer, test_state: &TestState, peer: &PeerId) {
		assert_matches!(
			overseer_recv(virtual_overseer).await,
			AllMessages::NetworkBridge(
				NetworkBridgeMessage::SendCollationMessage(
					to,
					protocol_v1::CollationProtocol::CollatorProtocol(wire_message),
				)
			) => {
				assert_eq!(to[0], *peer);
				assert_matches!(
					wire_message,
					protocol_v1::CollatorProtocolMessage::Declare(collator_id) => {
						assert_eq!(collator_id, test_state.our_collator_pair.public());
					}
				);
			}
		);
	}

	/// Check that the next received message is a collation advertisment message.
	async fn expect_advertise_collation_msg(
		virtual_overseer: &mut VirtualOverseer,
		test_state: &TestState,
		peer: &PeerId,
		expected_relay_parent: Hash,
	) {
		assert_matches!(
			overseer_recv(virtual_overseer).await,
			AllMessages::NetworkBridge(
				NetworkBridgeMessage::SendCollationMessage(
					to,
					protocol_v1::CollationProtocol::CollatorProtocol(wire_message),
				)
			) => {
				assert_eq!(to[0], *peer);
				assert_matches!(
					wire_message,
					protocol_v1::CollatorProtocolMessage::AdvertiseCollation(
						relay_parent,
						collating_on,
					) => {
						assert_eq!(relay_parent, expected_relay_parent);
						assert_eq!(collating_on, test_state.para_id);
					}
				);
			}
		);
	}

	/// Send a message that the given peer's view changed.
	async fn send_peer_view_change(virtual_overseer: &mut VirtualOverseer, peer: &PeerId, hashes: Vec<Hash>) {
		overseer_send(
			virtual_overseer,
			CollatorProtocolMessage::NetworkBridgeUpdateV1(
				NetworkBridgeEvent::PeerViewChange(peer.clone(), View(hashes)),
			),
		).await;
	}

	#[test]
	fn advertise_and_send_collation() {
		let mut test_state = TestState::default();

		test_harness(test_state.our_collator_pair.public(), |test_harness| async move {
			let mut virtual_overseer = test_harness.virtual_overseer;

			setup_system(&mut virtual_overseer, &test_state).await;

			let DistributeCollation { mut connected, candidate, pov_block } =
				distribute_collation(&mut virtual_overseer, &test_state).await;
			test_state.current_group_validator_authority_ids()
				.into_iter()
				.zip(test_state.current_group_validator_peer_ids())
				.for_each(|r| connected.try_send(r).unwrap());

			// We declare to the connected validators that we are a collator.
			// We need to catch all `Declare` messages to the validators we've
			// previosly connected to.
			for peer_id in test_state.current_group_validator_peer_ids() {
				expect_declare_msg(&mut virtual_overseer, &test_state, &peer_id).await;
			}

			let peer = test_state.current_group_validator_peer_ids()[0].clone();

			// Send info about peer's view.
			send_peer_view_change(&mut virtual_overseer, &peer, vec![test_state.relay_parent]).await;

			// The peer is interested in a leaf that we have a collation for;
			// advertise it.
			expect_advertise_collation_msg(&mut virtual_overseer, &test_state, &peer, test_state.relay_parent).await;

			let request_id = 42;

			// Request a collation.
			overseer_send(
				&mut virtual_overseer,
				CollatorProtocolMessage::NetworkBridgeUpdateV1(
					NetworkBridgeEvent::PeerMessage(
						peer.clone(),
						protocol_v1::CollatorProtocolMessage::RequestCollation(
							request_id,
							test_state.relay_parent,
							test_state.para_id,
						)
					)
				)
			).await;

			// Wait for the reply.
			assert_matches!(
				overseer_recv(&mut virtual_overseer).await,
				AllMessages::NetworkBridge(
					NetworkBridgeMessage::SendCollationMessage(
						to,
						protocol_v1::CollationProtocol::CollatorProtocol(wire_message),
					)
				) => {
					assert_eq!(to, vec![peer]);
					assert_matches!(
						wire_message,
						protocol_v1::CollatorProtocolMessage::Collation(req_id, receipt, pov) => {
							assert_eq!(req_id, request_id);
							assert_eq!(receipt, candidate);
							assert_eq!(pov, pov_block);
						}
					);
				}
			);

			let old_relay_parent = test_state.relay_parent;
			test_state.advance_to_new_round(&mut virtual_overseer, false).await;

			let peer = test_state.validator_peer_id[2].clone();

			// Re-request a collation.
			overseer_send(
				&mut virtual_overseer,
				CollatorProtocolMessage::NetworkBridgeUpdateV1(
					NetworkBridgeEvent::PeerMessage(
						peer.clone(),
						protocol_v1::CollatorProtocolMessage::RequestCollation(
							43,
							old_relay_parent,
							test_state.para_id,
						)
					)
				)
			).await;

			assert!(overseer_recv_with_timeout(&mut virtual_overseer, TIMEOUT).await.is_none());

			let DistributeCollation { mut connected, .. } =
				distribute_collation(&mut virtual_overseer, &test_state).await;
			test_state.current_group_validator_authority_ids()
				.into_iter()
				.zip(test_state.current_group_validator_peer_ids())
				.for_each(|r| connected.try_send(r).unwrap());

			// Send info about peer's view.
			overseer_send(
				&mut virtual_overseer,
				CollatorProtocolMessage::NetworkBridgeUpdateV1(
					NetworkBridgeEvent::PeerViewChange(
						peer.clone(),
						View(vec![test_state.relay_parent]),
					)
				)
			).await;

			expect_advertise_collation_msg(&mut virtual_overseer, &test_state, &peer, test_state.relay_parent).await;
		});
	}

	/// This test ensures that we declare a collator at a validator by sending the `Declare` message as soon as the
	/// collator is aware of the validator being connected.
	#[test]
	fn collators_are_registered_correctly_at_validators() {
		let test_state = TestState::default();

		test_harness(test_state.our_collator_pair.public(), |test_harness| async move {
			let mut virtual_overseer = test_harness.virtual_overseer;

			let peer = test_state.validator_peer_id[0].clone();
			let validator_id = test_state.validator_authority_id[0].clone();

			setup_system(&mut virtual_overseer, &test_state).await;

			// A validator connected to us
			connect_peer(&mut virtual_overseer, peer.clone()).await;

			let mut connected = distribute_collation(&mut virtual_overseer, &test_state).await.connected;
			connected.try_send((validator_id, peer.clone())).unwrap();

			expect_declare_msg(&mut virtual_overseer, &test_state, &peer).await;
		})
	}

	#[test]
	fn collations_are_only_advertised_to_validators_with_correct_view() {
		let test_state = TestState::default();

		test_harness(test_state.our_collator_pair.public(), |test_harness| async move {
			let mut virtual_overseer = test_harness.virtual_overseer;

			let peer = test_state.current_group_validator_peer_ids()[0].clone();
			let validator_id = test_state.current_group_validator_authority_ids()[0].clone();

			let peer2 = test_state.current_group_validator_peer_ids()[1].clone();
			let validator_id2 = test_state.current_group_validator_authority_ids()[1].clone();

			setup_system(&mut virtual_overseer, &test_state).await;

			// A validator connected to us
			connect_peer(&mut virtual_overseer, peer.clone()).await;

			// Connect the second validator
			connect_peer(&mut virtual_overseer, peer2.clone()).await;

			// And let it tell us that it is has the same view.
			send_peer_view_change(&mut virtual_overseer, &peer2, vec![test_state.relay_parent]).await;

			let mut connected = distribute_collation(&mut virtual_overseer, &test_state).await.connected;
			connected.try_send((validator_id, peer.clone())).unwrap();
			connected.try_send((validator_id2, peer2.clone())).unwrap();

			expect_declare_msg(&mut virtual_overseer, &test_state, &peer).await;
			expect_declare_msg(&mut virtual_overseer, &test_state, &peer2).await;

			expect_advertise_collation_msg(&mut virtual_overseer, &test_state, &peer2, test_state.relay_parent).await;

			// The other validator announces that it changed its view.
			send_peer_view_change(&mut virtual_overseer, &peer, vec![test_state.relay_parent]).await;

			// After changing the view we should receive the advertisement
			expect_advertise_collation_msg(&mut virtual_overseer, &test_state, &peer, test_state.relay_parent).await;
		})
	}

	#[test]
	fn collate_on_two_different_relay_chain_blocks() {
		let mut test_state = TestState::default();

		test_harness(test_state.our_collator_pair.public(), |test_harness| async move {
			let mut virtual_overseer = test_harness.virtual_overseer;

			let peer = test_state.current_group_validator_peer_ids()[0].clone();
			let validator_id = test_state.current_group_validator_authority_ids()[0].clone();

			let peer2 = test_state.current_group_validator_peer_ids()[1].clone();
			let validator_id2 = test_state.current_group_validator_authority_ids()[1].clone();

			setup_system(&mut virtual_overseer, &test_state).await;

			// A validator connected to us
			connect_peer(&mut virtual_overseer, peer.clone()).await;

			// Connect the second validator
			connect_peer(&mut virtual_overseer, peer2.clone()).await;

			let mut connected = distribute_collation(&mut virtual_overseer, &test_state).await.connected;
			connected.try_send((validator_id.clone(), peer.clone())).unwrap();
			connected.try_send((validator_id2.clone(), peer2.clone())).unwrap();

			expect_declare_msg(&mut virtual_overseer, &test_state, &peer).await;
			expect_declare_msg(&mut virtual_overseer, &test_state, &peer2).await;

			let old_relay_parent = test_state.relay_parent;

			// Advance to a new round, while informing the subsystem that the old and the new relay parent are active.
			test_state.advance_to_new_round(&mut virtual_overseer, true).await;

			let mut connected = distribute_collation(&mut virtual_overseer, &test_state).await.connected;
			connected.try_send((validator_id, peer.clone())).unwrap();
			connected.try_send((validator_id2, peer2.clone())).unwrap();

			send_peer_view_change(&mut virtual_overseer, &peer, vec![old_relay_parent]).await;
			expect_advertise_collation_msg(&mut virtual_overseer, &test_state, &peer, old_relay_parent).await;

			send_peer_view_change(&mut virtual_overseer, &peer2, vec![test_state.relay_parent]).await;
			expect_advertise_collation_msg(&mut virtual_overseer, &test_state, &peer2, test_state.relay_parent).await;
		})
	}

	#[test]
	fn validator_reconnect_does_not_advertise_a_second_time() {
		let test_state = TestState::default();

		test_harness(test_state.our_collator_pair.public(), |test_harness| async move {
			let mut virtual_overseer = test_harness.virtual_overseer;

			let peer = test_state.current_group_validator_peer_ids()[0].clone();
			let validator_id = test_state.current_group_validator_authority_ids()[0].clone();

			setup_system(&mut virtual_overseer, &test_state).await;

			// A validator connected to us
			connect_peer(&mut virtual_overseer, peer.clone()).await;

			let mut connected = distribute_collation(&mut virtual_overseer, &test_state).await.connected;
			connected.try_send((validator_id.clone(), peer.clone())).unwrap();

			expect_declare_msg(&mut virtual_overseer, &test_state, &peer).await;
			send_peer_view_change(&mut virtual_overseer, &peer, vec![test_state.relay_parent]).await;
			expect_advertise_collation_msg(&mut virtual_overseer, &test_state, &peer, test_state.relay_parent).await;

			// Disconnect and reconnect directly
			disconnect_peer(&mut virtual_overseer, peer.clone()).await;
			connect_peer(&mut virtual_overseer, peer.clone()).await;
			send_peer_view_change(&mut virtual_overseer, &peer, vec![test_state.relay_parent]).await;

			assert!(overseer_recv_with_timeout(&mut virtual_overseer, TIMEOUT).await.is_none());
		})
	}
}<|MERGE_RESOLUTION|>--- conflicted
+++ resolved
@@ -18,12 +18,7 @@
 
 use super::{LOG_TARGET,  Result};
 
-<<<<<<< HEAD
 use futures::{StreamExt, task::{Poll, Context}, Future, select, FutureExt};
-use log::warn;
-=======
-use futures::{StreamExt, task::Poll};
->>>>>>> e655654e
 
 use polkadot_primitives::v1::{
 	CollatorId, CoreIndex, CoreState, Hash, Id as ParaId, CandidateReceipt, PoV, ValidatorId,
@@ -263,14 +258,9 @@
 /// or the relay-parent isn't in the active-leaves set, we ignore the message
 /// as it must be invalid in that case - although this indicates a logic error
 /// elsewhere in the node.
-<<<<<<< HEAD
+#[tracing::instrument(level = "trace", skip(ctx, state, pov), fields(subsystem = LOG_TARGET))]
 async fn distribute_collation(
 	ctx: &mut impl SubsystemContext<Message = CollatorProtocolMessage>,
-=======
-#[tracing::instrument(level = "trace", skip(ctx, state, pov), fields(subsystem = LOG_TARGET))]
-async fn distribute_collation<Context>(
-	ctx: &mut Context,
->>>>>>> e655654e
 	state: &mut State,
 	id: ParaId,
 	receipt: CandidateReceipt,
@@ -311,24 +301,13 @@
 	};
 
 	// Determine the group on that core and the next group on that core.
-<<<<<<< HEAD
 	let (current_validators, next_validators) = determine_our_validators(ctx, our_core, num_cores, relay_parent).await?;
-=======
-	let our_validators = match determine_our_validators(ctx, our_core, num_cores, relay_parent).await? {
-		Some(validators) => validators,
-		None => {
-			tracing::warn!(
-				target: LOG_TARGET,
-				core = ?our_core,
-				"there are no validators assigned to core",
-			);
->>>>>>> e655654e
 
 	if current_validators.is_empty() && next_validators.is_empty() {
-		warn!(
+		tracing::warn!(
 			target: LOG_TARGET,
-			"There are no validators assigned to {:?} core in the group or next group.",
-			our_core,
+			core = ?our_core,
+			"there are no validators assigned to core",
 		);
 
 		return Ok(())
@@ -346,14 +325,9 @@
 
 /// Get the Id of the Core that is assigned to the para being collated on if any
 /// and the total number of cores.
-<<<<<<< HEAD
+#[tracing::instrument(level = "trace", skip(ctx), fields(subsystem = LOG_TARGET))]
 async fn determine_core(
 	ctx: &mut impl SubsystemContext<Message = CollatorProtocolMessage>,
-=======
-#[tracing::instrument(level = "trace", skip(ctx), fields(subsystem = LOG_TARGET))]
-async fn determine_core<Context>(
-	ctx: &mut Context,
->>>>>>> e655654e
 	para_id: ParaId,
 	relay_parent: Hash,
 ) -> Result<Option<(CoreIndex, usize)>> {
@@ -372,16 +346,10 @@
 
 /// Figure out current and next group of validators assigned to the para being collated on.
 ///
-<<<<<<< HEAD
 /// Returns [`ValidatorId`]'s of current and next group as determined based on the `relay_parent`.
+#[tracing::instrument(level = "trace", skip(ctx), fields(subsystem = LOG_TARGET))]
 async fn determine_our_validators(
 	ctx: &mut impl SubsystemContext<Message = CollatorProtocolMessage>,
-=======
-/// This returns validators for the current group and the next group.
-#[tracing::instrument(level = "trace", skip(ctx), fields(subsystem = LOG_TARGET))]
-async fn determine_our_validators<Context>(
-	ctx: &mut Context,
->>>>>>> e655654e
 	core_index: CoreIndex,
 	cores: usize,
 	relay_parent: Hash,
@@ -404,16 +372,10 @@
 	Ok((current_validators, next_validators))
 }
 
-<<<<<<< HEAD
 /// Issue a `Declare` collation message to the given `peer`.
+#[tracing::instrument(level = "trace", skip(ctx, state), fields(subsystem = LOG_TARGET))]
 async fn declare(
 	ctx: &mut impl SubsystemContext<Message = CollatorProtocolMessage>,
-=======
-/// Issue a `Declare` collation message to a set of peers.
-#[tracing::instrument(level = "trace", skip(ctx, state), fields(subsystem = LOG_TARGET))]
-async fn declare<Context>(
-	ctx: &mut Context,
->>>>>>> e655654e
 	state: &mut State,
 	peer: PeerId,
 ) -> Result<()> {
@@ -431,14 +393,9 @@
 
 /// Issue a connection request to a set of validators and
 /// revoke the previous connection request.
-<<<<<<< HEAD
+#[tracing::instrument(level = "trace", skip(ctx, state), fields(subsystem = LOG_TARGET))]
 async fn connect_to_validators(
 	ctx: &mut impl SubsystemContext<Message = CollatorProtocolMessage>,
-=======
-#[tracing::instrument(level = "trace", skip(ctx, state), fields(subsystem = LOG_TARGET))]
-async fn connect_to_validators<Context>(
-	ctx: &mut Context,
->>>>>>> e655654e
 	relay_parent: Hash,
 	state: &mut State,
 	validators: Vec<ValidatorId>,
@@ -454,19 +411,13 @@
 	Ok(())
 }
 
-<<<<<<< HEAD
 /// Advertise collation to the given `peer`.
 ///
 /// This will only advertise a collation if there exists one for the given `relay_parent` and the given `peer` is
 /// set as validator for our para at the given `relay_parent`.
+#[tracing::instrument(level = "trace", skip(ctx, state), fields(subsystem = LOG_TARGET))]
 async fn advertise_collation(
 	ctx: &mut impl SubsystemContext<Message = CollatorProtocolMessage>,
-=======
-/// Advertise collation to a set of relay chain validators.
-#[tracing::instrument(level = "trace", skip(ctx, state), fields(subsystem = LOG_TARGET))]
-async fn advertise_collation<Context>(
-	ctx: &mut Context,
->>>>>>> e655654e
 	state: &mut State,
 	relay_parent: Hash,
 	peer: PeerId,
@@ -506,14 +457,9 @@
 }
 
 /// The main incoming message dispatching switch.
-<<<<<<< HEAD
+#[tracing::instrument(level = "trace", skip(ctx, state), fields(subsystem = LOG_TARGET))]
 async fn process_msg(
 	ctx: &mut impl SubsystemContext<Message = CollatorProtocolMessage>,
-=======
-#[tracing::instrument(level = "trace", skip(ctx, state), fields(subsystem = LOG_TARGET))]
-async fn process_msg<Context>(
-	ctx: &mut Context,
->>>>>>> e655654e
 	state: &mut State,
 	msg: CollatorProtocolMessage,
 ) -> Result<()> {
@@ -586,14 +532,9 @@
 }
 
 /// Issue a response to a previously requested collation.
-<<<<<<< HEAD
+#[tracing::instrument(level = "trace", skip(ctx, state, pov), fields(subsystem = LOG_TARGET))]
 async fn send_collation(
 	ctx: &mut impl SubsystemContext<Message = CollatorProtocolMessage>,
-=======
-#[tracing::instrument(level = "trace", skip(ctx, state, pov), fields(subsystem = LOG_TARGET))]
-async fn send_collation<Context>(
-	ctx: &mut Context,
->>>>>>> e655654e
 	state: &mut State,
 	request_id: RequestId,
 	origin: PeerId,
@@ -619,14 +560,9 @@
 }
 
 /// A networking messages switch.
-<<<<<<< HEAD
+#[tracing::instrument(level = "trace", skip(ctx, state), fields(subsystem = LOG_TARGET))]
 async fn handle_incoming_peer_message(
 	ctx: &mut impl SubsystemContext<Message = CollatorProtocolMessage>,
-=======
-#[tracing::instrument(level = "trace", skip(ctx, state), fields(subsystem = LOG_TARGET))]
-async fn handle_incoming_peer_message<Context>(
-	ctx: &mut Context,
->>>>>>> e655654e
 	state: &mut State,
 	origin: PeerId,
 	msg: protocol_v1::CollatorProtocolMessage,
@@ -683,14 +619,9 @@
 }
 
 /// Our view has changed.
-<<<<<<< HEAD
+#[tracing::instrument(level = "trace", skip(ctx, state), fields(subsystem = LOG_TARGET))]
 async fn handle_peer_view_change(
 	ctx: &mut impl SubsystemContext<Message = CollatorProtocolMessage>,
-=======
-#[tracing::instrument(level = "trace", skip(ctx, state), fields(subsystem = LOG_TARGET))]
-async fn handle_peer_view_change<Context>(
-	ctx: &mut Context,
->>>>>>> e655654e
 	state: &mut State,
 	peer_id: PeerId,
 	view: View,
@@ -711,14 +642,9 @@
 /// A validator is connected.
 ///
 /// `Declare` that we are a collator with a given `CollatorId`.
-<<<<<<< HEAD
+#[tracing::instrument(level = "trace", skip(ctx, state), fields(subsystem = LOG_TARGET))]
 async fn handle_validator_connected(
 	ctx: &mut impl SubsystemContext<Message = CollatorProtocolMessage>,
-=======
-#[tracing::instrument(level = "trace", skip(ctx, state), fields(subsystem = LOG_TARGET))]
-async fn handle_validator_connected<Context>(
-	ctx: &mut Context,
->>>>>>> e655654e
 	state: &mut State,
 	peer_id: PeerId,
 	validator_id: ValidatorId,
@@ -747,14 +673,9 @@
 }
 
 /// Bridge messages switch.
-<<<<<<< HEAD
+#[tracing::instrument(level = "trace", skip(ctx, state), fields(subsystem = LOG_TARGET))]
 async fn handle_network_msg(
 	ctx: &mut impl SubsystemContext<Message = CollatorProtocolMessage>,
-=======
-#[tracing::instrument(level = "trace", skip(ctx, state), fields(subsystem = LOG_TARGET))]
-async fn handle_network_msg<Context>(
-	ctx: &mut Context,
->>>>>>> e655654e
 	state: &mut State,
 	bridge_message: NetworkBridgeEvent<protocol_v1::CollatorProtocolMessage>,
 ) -> Result<()> {
@@ -801,14 +722,9 @@
 }
 
 /// The collator protocol collator side main loop.
-<<<<<<< HEAD
+#[tracing::instrument(skip(ctx, metrics), fields(subsystem = LOG_TARGET))]
 pub(crate) async fn run(
 	mut ctx: impl SubsystemContext<Message = CollatorProtocolMessage>,
-=======
-#[tracing::instrument(skip(ctx, metrics), fields(subsystem = LOG_TARGET))]
-pub(crate) async fn run<Context>(
-	mut ctx: Context,
->>>>>>> e655654e
 	our_id: CollatorId,
 	metrics: Metrics,
 ) -> Result<()> {
@@ -822,9 +738,10 @@
 	};
 
 	loop {
-<<<<<<< HEAD
 		select! {
 			(relay_parent, validator_id, peer_id) = (&mut state.connection_requests).fuse() => {
+				let _timer = state.metrics.time_handle_connection_request();
+
 				if let Err(err) = handle_validator_connected(
 					&mut ctx,
 					&mut state,
@@ -832,15 +749,7 @@
 					validator_id,
 					relay_parent,
 				).await {
-					warn!(
-=======
-		if let Some(mut request) = state.last_connection_request.take() {
-			let _timer = state.metrics.time_handle_connection_request();
-
-			while let Poll::Ready(Some((validator_id, peer_id))) = futures::poll!(request.next()) {
-				if let Err(err) = handle_validator_connected(&mut ctx, &mut state, peer_id, validator_id).await {
 					tracing::warn!(
->>>>>>> e655654e
 						target: LOG_TARGET,
 						err = ?err,
 						"Failed to declare our collator id",
@@ -868,12 +777,7 @@
 	use std::time::Duration;
 
 	use assert_matches::assert_matches;
-<<<<<<< HEAD
 	use futures::{executor, future, Future, channel::mpsc};
-	use log::trace;
-=======
-	use futures::{executor, future, Future};
->>>>>>> e655654e
 	use smallvec::smallvec;
 
 	use sp_core::crypto::Pair;
