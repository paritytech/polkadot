// Copyright 2020 Parity Technologies (UK) Ltd.
// This file is part of Polkadot.

// Polkadot is free software: you can redistribute it and/or modify
// it under the terms of the GNU General Public License as published by
// the Free Software Foundation, either version 3 of the License, or
// (at your option) any later version.

// Polkadot is distributed in the hope that it will be useful,
// but WITHOUT ANY WARRANTY; without even the implied warranty of
// MERCHANTABILITY or FITNESS FOR A PARTICULAR PURPOSE.  See the
// GNU General Public License for more details.

// You should have received a copy of the GNU General Public License
// along with Polkadot.  If not, see <http://www.gnu.org/licenses/>.

use std::collections::HashMap;

use super::{TARGET,  Result};

use futures::channel::oneshot;
use futures::stream::StreamExt as _;
use futures::task::Poll;
use log::warn;

use polkadot_primitives::v1::{
	CollatorId, CoreIndex, CoreState, Hash, Id as ParaId, CandidateReceipt,
	PoV, ValidatorId,
};
use polkadot_subsystem::{
	FromOverseer, OverseerSignal, SubsystemContext,
	messages::{
		AllMessages, CollatorProtocolMessage, RuntimeApiMessage, RuntimeApiRequest,
		NetworkBridgeMessage,
	},
};
use polkadot_node_network_protocol::{
	v1 as protocol_v1, View, PeerId, NetworkBridgeEvent, RequestId,
};
use polkadot_node_subsystem_util::{
	validator_discovery,
	request_validators_ctx,
	request_validator_groups_ctx,
	metrics::{self, prometheus},
};

#[derive(Clone, Default)]
pub(super) struct Metrics(Option<MetricsInner>);

impl Metrics {
	fn on_advertisment_made(&self) {
		if let Some(metrics) = &self.0 {
			metrics.advertisments_made.inc();
		}
	}

	fn on_collation_sent(&self) {
		if let Some(metrics) = &self.0 {
			metrics.collations_sent.inc();
		}
	}
}

#[derive(Clone)]
struct MetricsInner {
	advertisments_made: prometheus::Counter<prometheus::U64>,
	collations_sent: prometheus::Counter<prometheus::U64>,
}

impl metrics::Metrics for Metrics {
	fn try_register(registry: &prometheus::Registry)
		-> std::result::Result<Self, prometheus::PrometheusError>
	{
		let metrics = MetricsInner {
			advertisments_made: prometheus::register(
				prometheus::Counter::new(
					"parachain_advertisments_made_total",
					"A number of advertisments sent to validators.",
				)?,
				registry,
			)?,
			collations_sent: prometheus::register(
				prometheus::Counter::new(
					"parachain_collations_sent_total",
					"A number of collations sent to validators.",
				)?,
				registry,
			)?,
		};

		Ok(Metrics(Some(metrics)))
	}
}

#[derive(Default)]
struct State {
	/// Our id.
	our_id: CollatorId,

	/// The para this collator is collating on.
	/// Starts as `None` and is updated with every `CollateOn` message.
	collating_on: Option<ParaId>,

	/// Track all active peers and their views
	/// to determine what is relevant to them.
	peer_views: HashMap<PeerId, View>,

	/// Our own view.
	view: View,

	/// Possessed collations.
	///
	/// We will keep up to one local collation per relay-parent.
	collations: HashMap<Hash, (CandidateReceipt, PoV)>,

	/// Our validator groups active leafs.
	our_validators_groups: HashMap<Hash, Vec<ValidatorId>>,

	/// Validators we know about via `ConnectToValidators` message.
	///
	/// These are the only validators we are interested in talking to and as such
	/// all actions from peers not in this map will be ignored.
	/// Entries in this map will be cleared as validator groups in `our_validator_groups`
	/// go out of scope with their respective deactivated leafs.
	known_validators: HashMap<PeerId, ValidatorId>,

	/// Use to await for the next validator connection and revoke the request.
	last_connection_request: Option<validator_discovery::ConnectionRequest>,

	/// Metrics.
	metrics: Metrics,
}

/// Distribute a collation.
///
/// Figure out the core our para is assigned to and the relevant validators.
/// Issue a connection request to these validators.
/// If the para is not scheduled or next up on any core, at the relay-parent,
/// or the relay-parent isn't in the active-leaves set, we ignore the message
/// as it must be invalid in that case - although this indicates a logic error
/// elsewhere in the node.
async fn distribute_collation<Context>(
	ctx: &mut Context,
	state: &mut State,
	id: ParaId,
	receipt: CandidateReceipt,
	pov: PoV,
) -> Result<()>
where
	Context: SubsystemContext<Message = CollatorProtocolMessage>
{
	let relay_parent = receipt.descriptor.relay_parent;

	// This collation is not in the active-leaves set.
	if !state.view.contains(&relay_parent) {
		warn!(
			target: TARGET,
			"Distribute collation message parent {:?} is outside of our view",
			relay_parent,
		);

		return Ok(());
	}

	// We have already seen collation for this relay parent.
	if state.collations.contains_key(&relay_parent) {
		return Ok(());
	}

	// Determine which core the para collated-on is assigned to.
	// If it is not scheduled then ignore the message.
	let (our_core, num_cores) = match determine_core(ctx, id, relay_parent).await? {
		Some(core) => core,
		None => {
			warn!(
				target: TARGET,
				"Looks like no core is assigned to {:?} at {:?}", id, relay_parent,
			);
			return Ok(());
		}
	};

	// Determine the group on that core and the next group on that core.
	let our_validators = match determine_our_validators(ctx, our_core, num_cores, relay_parent).await? {
		Some(validators) => validators,
		None => {
			warn!(
				target: TARGET,
				"There are no validators assigned to {:?} core", our_core,
			);

			return Ok(());
		}
	};

	state.our_validators_groups.insert(relay_parent, our_validators.clone());

	// Issue a discovery request for the validators of the current group and the next group.
	connect_to_validators(ctx, relay_parent, state, our_validators).await?;

	state.collations.insert(relay_parent, (receipt, pov));

	Ok(())
}

/// Get the Id of the Core that is assigned to the para being collated on if any
/// and the total number of cores.
async fn determine_core<Context>(
	ctx: &mut Context,
	para_id: ParaId,
	relay_parent: Hash,
) -> Result<Option<(CoreIndex, usize)>>
where
	Context: SubsystemContext<Message = CollatorProtocolMessage>
{
	let (tx, rx) = oneshot::channel();

	ctx.send_message(AllMessages::RuntimeApi(
		RuntimeApiMessage::Request(
			relay_parent,
			RuntimeApiRequest::AvailabilityCores(tx),
		)
	)).await?;

	let cores = rx.await??;

	for (idx, core) in cores.iter().enumerate() {
		if let CoreState::Scheduled(occupied) = core {
			if occupied.para_id == para_id {
				return Ok(Some(((idx as u32).into(), cores.len())));
			}
		}
	}

	Ok(None)
}

/// Figure out a group of validators assigned to the para being collated on.
///
/// This returns validators for the current group and the next group.
async fn determine_our_validators<Context>(
	ctx: &mut Context,
	core_index: CoreIndex,
	cores: usize,
	relay_parent: Hash,
) -> Result<Option<Vec<ValidatorId>>>
where
	Context: SubsystemContext<Message = CollatorProtocolMessage>
{
	let groups = request_validator_groups_ctx(relay_parent, ctx).await?;

	let groups = groups.await??;

	let current_group_index = groups.1.group_for_core(core_index, cores);

	let mut connect_to_validators = match groups.0.get(current_group_index.0 as usize) {
		Some(group) => group.clone(),
		None => return Ok(None),
	};

	let next_group_idx = (current_group_index.0 as usize + 1) % groups.0.len();

	if let Some(next_group) = groups.0.get(next_group_idx) {
		connect_to_validators.extend_from_slice(&next_group);
	}

	let validators = request_validators_ctx(relay_parent, ctx).await?;

	let validators = validators.await??;

	let validators = connect_to_validators
		.into_iter()
		.map(|idx| validators[idx as usize].clone())
		.collect();

	Ok(Some(validators))
}

/// Issue a `Declare` collation message to a set of peers.
async fn declare<Context>(
	ctx: &mut Context,
	state: &mut State,
	to: Vec<PeerId>,
) -> Result<()>
where
	Context: SubsystemContext<Message = CollatorProtocolMessage>
{
	let wire_message = protocol_v1::CollatorProtocolMessage::Declare(state.our_id.clone());

	ctx.send_message(AllMessages::NetworkBridge(
		NetworkBridgeMessage::SendCollationMessage(
			to,
			protocol_v1::CollationProtocol::CollatorProtocol(wire_message),
		)
	)).await?;

	Ok(())
}

/// Issue a connection request to a set of validators and
/// revoke the previous connection request.
async fn connect_to_validators<Context>(
	ctx: &mut Context,
	relay_parent: Hash,
	state: &mut State,
	validators: Vec<ValidatorId>,
) -> Result<()>
where
	Context: SubsystemContext<Message = CollatorProtocolMessage>
{
	if let Some(request) = state.last_connection_request.take() {
		request.revoke();
	}

	let request = validator_discovery::connect_to_validators(
		ctx,
		relay_parent,
		validators,
	).await?;

	state.last_connection_request = Some(request);

	Ok(())
}

/// Advertise collation to a set of relay chain validators.
async fn advertise_collation<Context>(
	ctx: &mut Context,
	state: &mut State,
	relay_parent: Hash,
	to: Vec<PeerId>,
) -> Result<()>
where
	Context: SubsystemContext<Message = CollatorProtocolMessage>
{
	let collating_on = match state.collating_on {
		Some(collating_on) => collating_on,
		None => {
			return Ok(());
		}
	};

	let wire_message = protocol_v1::CollatorProtocolMessage::AdvertiseCollation(relay_parent, collating_on);

	ctx.send_message(AllMessages::NetworkBridge(
		NetworkBridgeMessage::SendCollationMessage(
			to,
			protocol_v1::CollationProtocol::CollatorProtocol(wire_message),
		)
	)).await?;

	state.metrics.on_advertisment_made();

	Ok(())
}

/// The main incoming message dispatching switch.
async fn process_msg<Context>(
	ctx: &mut Context,
	state: &mut State,
	msg: CollatorProtocolMessage,
) -> Result<()>
where
	Context: SubsystemContext<Message = CollatorProtocolMessage>
{
	use CollatorProtocolMessage::*;

	match msg {
		CollateOn(id) => {
			state.collating_on = Some(id);
		}
		DistributeCollation(receipt, pov) => {
			match state.collating_on {
				Some(id) if receipt.descriptor.para_id != id => {
					// If the ParaId of a collation requested to be distributed does not match
					// the one we expect, we ignore the message.
					warn!(
						target: TARGET,
						"DistributeCollation message for para {:?} while collating on {:?}",
						receipt.descriptor.para_id,
						id,
					);
				}
				Some(id) => {
					distribute_collation(ctx, state, id, receipt, pov).await?;
				}
				None => {
					warn!(
						target: TARGET,
						"DistributeCollation message for para {:?} while not collating on any",
						receipt.descriptor.para_id,
					);
				}
			}
		}
		FetchCollation(_, _, _, _) => {
			warn!(
				target: TARGET,
				"FetchCollation message is not expected on the collator side of the protocol",
			);
		}
		ReportCollator(_) => {
			warn!(
				target: TARGET,
				"ReportCollator message is not expected on the collator side of the protocol",
			);
		}
		NoteGoodCollation(_) => {
			warn!(
				target: TARGET,
				"NoteGoodCollation message is not expected on the collator side of the protocol",
			);
		}
		NetworkBridgeUpdateV1(event) => {
			if let Err(e) = handle_network_msg(
				ctx,
				state,
				event,
			).await {
				warn!(
					target: TARGET,
					"Failed to handle incoming network message: {:?}", e,
				);
			}
		},
	}

	Ok(())
}

/// Issue a response to a previously requested collation.
async fn send_collation<Context>(
	ctx: &mut Context,
	state: &mut State,
	request_id: RequestId,
	origin: PeerId,
	receipt: CandidateReceipt,
	pov: PoV,
) -> Result<()>
where
	Context: SubsystemContext<Message = CollatorProtocolMessage>
{
	let wire_message = protocol_v1::CollatorProtocolMessage::Collation(
		request_id,
		receipt,
		pov,
	);

	ctx.send_message(AllMessages::NetworkBridge(
		NetworkBridgeMessage::SendCollationMessage(
			vec![origin],
			protocol_v1::CollationProtocol::CollatorProtocol(wire_message),
		)
	)).await?;

	state.metrics.on_collation_sent();

	Ok(())
}

/// A networking messages switch.
async fn handle_incoming_peer_message<Context>(
	ctx: &mut Context,
	state: &mut State,
	origin: PeerId,
	msg: protocol_v1::CollatorProtocolMessage,
) -> Result<()>
where
	Context: SubsystemContext<Message = CollatorProtocolMessage>
{
	use protocol_v1::CollatorProtocolMessage::*;

	match msg {
		Declare(_) => {
			warn!(
				target: TARGET,
				"Declare message is not expected on the collator side of the protocol",
			);
		}
		AdvertiseCollation(_, _) => {
			warn!(
				target: TARGET,
				"AdvertiseCollation message is not expected on the collator side of the protocol",
			);
		}
		RequestCollation(request_id, relay_parent, para_id) => {
			match state.collating_on {
				Some(our_para_id) => {
					if our_para_id == para_id {
						if let Some(collation) = state.collations.get(&relay_parent).cloned() {
							send_collation(ctx, state, request_id, origin, collation.0, collation.1).await?;
						}
					} else {
						warn!(
							target: TARGET,
							"Received a RequestCollation for {:?} while collating on {:?}",
							para_id, our_para_id,
						);
					}
				}
				None => {
					warn!(
						target: TARGET,
						"Received a RequestCollation for {:?} while not collating on any para",
						para_id,
					);
				}
			}
		}
		Collation(_, _, _) => {
			warn!(
				target: TARGET,
				"Collation message is not expected on the collator side of the protocol",
			);
		}
	}

	Ok(())
}

/// Our view has changed.
async fn handle_peer_view_change<Context>(
	ctx: &mut Context,
	state: &mut State,
	peer_id: PeerId,
	view: View,
) -> Result<()>
where
	Context: SubsystemContext<Message = CollatorProtocolMessage>
{
	let current = state.peer_views.entry(peer_id.clone()).or_default();

	let added: Vec<Hash> = view.difference(&*current).cloned().collect();

	*current = view;

	for added in added.into_iter() {
		if state.collations.contains_key(&added) {
			advertise_collation(ctx, state, added.clone(), vec![peer_id.clone()]).await?;
		}
	}

	Ok(())
}

/// A validator is connected.
///
/// `Declare` that we are a collator with a given `CollatorId`.
async fn handle_validator_connected<Context>(
	ctx: &mut Context,
	state: &mut State,
	peer_id: PeerId,
) -> Result<()>
where
	Context: SubsystemContext<Message = CollatorProtocolMessage>
{
	state.peer_views.entry(peer_id.clone()).or_default();

	declare(ctx, state, vec![peer_id]).await?;

	Ok(())
}

/// Bridge messages switch.
async fn handle_network_msg<Context>(
	ctx: &mut Context,
	state: &mut State,
	bridge_message: NetworkBridgeEvent<protocol_v1::CollatorProtocolMessage>,
) -> Result<()>
where
	Context: SubsystemContext<Message = CollatorProtocolMessage>
{
	use NetworkBridgeEvent::*;

	match bridge_message {
<<<<<<< HEAD
		PeerConnected(_peer_id, _observed_role) => {
			// validators first connection is handled by `handle_validator_connected`
=======
		PeerConnected(peer_id, _observed_role) => {
			handle_peer_connected(ctx, state, peer_id).await?;
>>>>>>> ce0fa3ad
		}
		PeerViewChange(peer_id, view) => {
			handle_peer_view_change(ctx, state, peer_id, view).await?;
		}
		PeerDisconnected(peer_id) => {
			state.peer_views.remove(&peer_id);
		}
		OurViewChange(view) => {
			handle_our_view_change(state, view).await?;
		}
		PeerMessage(remote, msg) => {
			handle_incoming_peer_message(ctx, state, remote, msg).await?;
		}
	}

	Ok(())
}

/// Handles our view changes.
async fn handle_our_view_change(
	state: &mut State,
	view: View,
) -> Result<()> {
	let old_view = std::mem::replace(&mut (state.view), view);

	let view = state.view.clone();

	let removed = old_view.difference(&view).collect::<Vec<_>>();

	for removed in removed.into_iter() {
		state.collations.remove(removed);
		if let Some(group) = state.our_validators_groups.remove(removed) {
			state.known_validators.retain(|_, v| !group.contains(v));
		}
	}

	Ok(())
}

/// The collator protocol collator side main loop.
pub(crate) async fn run<Context>(
	mut ctx: Context,
	our_id: CollatorId,
	metrics: Metrics,
) -> Result<()>
where
	Context: SubsystemContext<Message = CollatorProtocolMessage>
{
	use FromOverseer::*;
	use OverseerSignal::*;

	let mut state = State {
		metrics,
		..Default::default()
	};

	state.our_id = our_id;

	loop {
		if let Some(mut request) = state.last_connection_request.take() {
			while let Poll::Ready(Some((validator_id, peer_id))) = futures::poll!(request.next()) {
				state.known_validators.insert(peer_id.clone(), validator_id);
				if let Err(err) = handle_validator_connected(&mut ctx, &mut state, peer_id).await {
					warn!(
						target: TARGET,
						"Failed to declare our collator id: {:?}",
						err,
					);
				}
			}
			// put it back
			state.last_connection_request = Some(request);
		}

		while let Poll::Ready(msg) = futures::poll!(ctx.recv()) {
			match msg? {
				Communication { msg } => process_msg(&mut ctx, &mut state, msg).await?,
				Signal(ActiveLeaves(_update)) => {}
				Signal(BlockFinalized(_)) => {}
				Signal(Conclude) => return Ok(()),
			}
		}

		futures::pending!()
	}
}

#[cfg(test)]
mod tests {
	use super::*;

	use std::time::Duration;

	use assert_matches::assert_matches;
	use futures::{executor, future, Future};
	use log::trace;
	use smallvec::smallvec;

	use sp_core::crypto::Pair;
	use sp_keyring::Sr25519Keyring;

	use polkadot_primitives::v1::{
		BlockData, CandidateDescriptor, CollatorPair, ScheduledCore,
		ValidatorIndex, GroupRotationInfo, AuthorityDiscoveryId,
	};
	use polkadot_subsystem::ActiveLeavesUpdate;
	use polkadot_node_subsystem_util::TimeoutExt;
	use polkadot_subsystem_testhelpers as test_helpers;

	#[derive(Default)]
	struct TestCandidateBuilder {
		para_id: ParaId,
		pov_hash: Hash,
		relay_parent: Hash,
		commitments_hash: Hash,
	}

	impl TestCandidateBuilder {
		fn build(self) -> CandidateReceipt {
			CandidateReceipt {
				descriptor: CandidateDescriptor {
					para_id: self.para_id,
					pov_hash: self.pov_hash,
					relay_parent: self.relay_parent,
					..Default::default()
				},
				commitments_hash: self.commitments_hash,
			}
		}
	}

	#[derive(Clone)]
	struct TestState {
		chain_ids: Vec<ParaId>,
		validators: Vec<Sr25519Keyring>,
		validator_public: Vec<ValidatorId>,
		validator_authority_id: Vec<AuthorityDiscoveryId>,
		validator_peer_id: Vec<PeerId>,
		validator_groups: (Vec<Vec<ValidatorIndex>>, GroupRotationInfo),
		relay_parent: Hash,
		availability_cores: Vec<CoreState>,
		our_collator_pair: CollatorPair,
	}

	fn validator_pubkeys(val_ids: &[Sr25519Keyring]) -> Vec<ValidatorId> {
		val_ids.iter().map(|v| v.public().into()).collect()
	}

	fn validator_authority_id(val_ids: &[Sr25519Keyring]) -> Vec<AuthorityDiscoveryId> {
		val_ids.iter().map(|v| v.public().into()).collect()
	}

	impl Default for TestState {
		fn default() -> Self {
			let chain_a = ParaId::from(1);
			let chain_b = ParaId::from(2);

			let chain_ids = vec![chain_a, chain_b];

			let validators = vec![
				Sr25519Keyring::Alice,
				Sr25519Keyring::Bob,
				Sr25519Keyring::Charlie,
				Sr25519Keyring::Dave,
				Sr25519Keyring::Ferdie,
			];

			let validator_public = validator_pubkeys(&validators);
			let validator_authority_id = validator_authority_id(&validators);

			let validator_peer_id = std::iter::repeat_with(|| PeerId::random())
				.take(validator_public.len())
				.collect();

			let validator_groups = vec![vec![2, 0, 4], vec![1], vec![3]];
			let group_rotation_info = GroupRotationInfo {
				session_start_block: 0,
				group_rotation_frequency: 100,
				now: 1,
			};
			let validator_groups = (validator_groups, group_rotation_info);

			let availability_cores = vec![
				CoreState::Scheduled(ScheduledCore {
					para_id: chain_ids[0],
					collator: None,
				}),
				CoreState::Scheduled(ScheduledCore {
					para_id: chain_ids[1],
					collator: None,
				}),
			];

			let relay_parent = Hash::repeat_byte(0x05);

			let our_collator_pair = CollatorPair::generate().0;

			Self {
				chain_ids,
				validators,
				validator_public,
				validator_authority_id,
				validator_peer_id,
				validator_groups,
				relay_parent,
				availability_cores,
				our_collator_pair,
			}
		}
	}

	struct TestHarness {
		virtual_overseer: test_helpers::TestSubsystemContextHandle<CollatorProtocolMessage>,
	}

	fn test_harness<T: Future<Output = ()>>(
		collator_id: CollatorId,
		test: impl FnOnce(TestHarness) -> T,
	) {
		let _ = env_logger::builder()
			.is_test(true)
			.filter(
				Some("polkadot_collator_protocol"),
				log::LevelFilter::Trace,
			)
			.filter(
				Some(TARGET),
				log::LevelFilter::Trace,
			)
			.try_init();

		let pool = sp_core::testing::TaskExecutor::new();

		let (context, virtual_overseer) = test_helpers::make_subsystem_context(pool.clone());

		let subsystem = run(context, collator_id, Metrics::default());

		let test_fut = test(TestHarness { virtual_overseer });

		futures::pin_mut!(test_fut);
		futures::pin_mut!(subsystem);

		executor::block_on(future::select(test_fut, subsystem));
	}

	const TIMEOUT: Duration = Duration::from_millis(100);

	async fn overseer_send(
		overseer: &mut test_helpers::TestSubsystemContextHandle<CollatorProtocolMessage>,
		msg: CollatorProtocolMessage,
	) {
		trace!("Sending message:\n{:?}", &msg);
		overseer
			.send(FromOverseer::Communication { msg })
			.timeout(TIMEOUT)
			.await
			.expect(&format!("{:?} is more than enough for sending messages.", TIMEOUT));
	}

	async fn overseer_recv(
		overseer: &mut test_helpers::TestSubsystemContextHandle<CollatorProtocolMessage>,
	) -> AllMessages {
		let msg = overseer_recv_with_timeout(overseer, TIMEOUT)
			.await
			.expect(&format!("{:?} is more than enough to receive messages", TIMEOUT));

		trace!("Received message:\n{:?}", &msg);

		msg
	}

	async fn overseer_recv_with_timeout(
		overseer: &mut test_helpers::TestSubsystemContextHandle<CollatorProtocolMessage>,
		timeout: Duration,
	) -> Option<AllMessages> {
		trace!("Waiting for message...");
		overseer
			.recv()
			.timeout(timeout)
			.await
	}

	async fn overseer_signal(
		overseer: &mut test_helpers::TestSubsystemContextHandle<CollatorProtocolMessage>,
		signal: OverseerSignal,
	) {
		overseer
			.send(FromOverseer::Signal(signal))
			.timeout(TIMEOUT)
			.await
			.expect(&format!("{:?} is more than enough for sending signals.", TIMEOUT));
	}

	#[test]
	fn advertise_and_send_collation() {
		let test_state = TestState::default();

		test_harness(test_state.our_collator_pair.public(), |test_harness| async move {
			let current = test_state.relay_parent;
			let TestHarness {
				mut virtual_overseer,
			} = test_harness;

			let pov_block = PoV {
				block_data: BlockData(vec![42, 43, 44]),
			};

			let pov_hash = pov_block.hash();

			let candidate = TestCandidateBuilder {
				para_id: test_state.chain_ids[0],
				relay_parent: test_state.relay_parent,
				pov_hash,
				..Default::default()
			}.build();

			overseer_send(
				&mut virtual_overseer,
				CollatorProtocolMessage::CollateOn(test_state.chain_ids[0])
			).await;

			overseer_signal(
				&mut virtual_overseer,
				OverseerSignal::ActiveLeaves(ActiveLeavesUpdate {
					activated: smallvec![current.clone()],
					deactivated: smallvec![],
				}),
			).await;

			overseer_send(
				&mut virtual_overseer,
				CollatorProtocolMessage::NetworkBridgeUpdateV1(
					NetworkBridgeEvent::OurViewChange(View(vec![current])),
				),
			).await;

			overseer_send(
				&mut virtual_overseer,
				CollatorProtocolMessage::DistributeCollation(candidate.clone(), pov_block.clone()),
			).await;

			// obtain the availability cores.
			assert_matches!(
				overseer_recv(&mut virtual_overseer).await,
				AllMessages::RuntimeApi(RuntimeApiMessage::Request(
					relay_parent,
					RuntimeApiRequest::AvailabilityCores(tx)
				)) => {
					assert_eq!(relay_parent, current);
					tx.send(Ok(test_state.availability_cores.clone())).unwrap();
				}
			);

			// Obtain the validator groups
			assert_matches!(
				overseer_recv(&mut virtual_overseer).await,
				AllMessages::RuntimeApi(RuntimeApiMessage::Request(
					relay_parent,
					RuntimeApiRequest::ValidatorGroups(tx)
				)) => {
					assert_eq!(relay_parent, current);
					tx.send(Ok(test_state.validator_groups.clone())).unwrap();
				}
			);

			// obtain the validators per relay parent
			assert_matches!(
				overseer_recv(&mut virtual_overseer).await,
				AllMessages::RuntimeApi(RuntimeApiMessage::Request(
					relay_parent,
					RuntimeApiRequest::Validators(tx),
				)) => {
					assert_eq!(relay_parent, current);
					tx.send(Ok(test_state.validator_public.clone())).unwrap();
				}
			);

			// obtain the validator_id to authority_id mapping
			assert_matches!(
				overseer_recv(&mut virtual_overseer).await,
				AllMessages::RuntimeApi(RuntimeApiMessage::Request(
					relay_parent,
					RuntimeApiRequest::ValidatorDiscovery(validators, tx),
				)) => {
					assert_eq!(relay_parent, current);
					assert_eq!(validators.len(), 4);
					assert!(validators.contains(&test_state.validator_public[2]));
					assert!(validators.contains(&test_state.validator_public[0]));
					assert!(validators.contains(&test_state.validator_public[4]));
					assert!(validators.contains(&test_state.validator_public[1]));

					let result = vec![
						Some(test_state.validator_authority_id[2].clone()),
						Some(test_state.validator_authority_id[0].clone()),
						Some(test_state.validator_authority_id[4].clone()),
						Some(test_state.validator_authority_id[1].clone()),
					];
					tx.send(Ok(result)).unwrap();
				}
			);

			// We now should connect to our validator group.
			assert_matches!(
				overseer_recv(&mut virtual_overseer).await,
				AllMessages::NetworkBridge(
					NetworkBridgeMessage::ConnectToValidators {
						validator_ids,
						mut connected,
						..
					}
				) => {
					assert_eq!(validator_ids.len(), 4);
					assert!(validator_ids.contains(&test_state.validator_authority_id[2]));
					assert!(validator_ids.contains(&test_state.validator_authority_id[0]));
					assert!(validator_ids.contains(&test_state.validator_authority_id[4]));
					assert!(validator_ids.contains(&test_state.validator_authority_id[1]));

					let result = vec![
						(test_state.validator_authority_id[2].clone(), test_state.validator_peer_id[2].clone()),
						(test_state.validator_authority_id[0].clone(), test_state.validator_peer_id[0].clone()),
						(test_state.validator_authority_id[4].clone(), test_state.validator_peer_id[4].clone()),
						(test_state.validator_authority_id[1].clone(), test_state.validator_peer_id[1].clone()),
					];

					for (id, peer_id) in result.into_iter() {
						connected.try_send((id, peer_id)).unwrap();
					}
				}
			);

			// We declare to the connected validators that we are a collator.
			// We need to catch all `Declare` messages to the validators we've
			// previosly connected to.
			for i in vec![2, 0, 4, 1].into_iter() {
				assert_matches!(
					overseer_recv(&mut virtual_overseer).await,
					AllMessages::NetworkBridge(
						NetworkBridgeMessage::SendCollationMessage(
							to,
							protocol_v1::CollationProtocol::CollatorProtocol(wire_message),
						)
					) => {
						assert_eq!(to, vec![test_state.validator_peer_id[i].clone()]);
						assert_matches!(
							wire_message,
							protocol_v1::CollatorProtocolMessage::Declare(collator_id) => {
								assert_eq!(collator_id, test_state.our_collator_pair.public());
							}
						);
					}
				);
			}

			// Send info about peer's view.
			overseer_send(
				&mut virtual_overseer,
				CollatorProtocolMessage::NetworkBridgeUpdateV1(
					NetworkBridgeEvent::PeerViewChange(
						test_state.validator_peer_id[2].clone(),
						View(vec![current]),
					)
				)
			).await;

			// The peer is interested in a leaf that we have a collation for;
			// advertise it.
			assert_matches!(
				overseer_recv(&mut virtual_overseer).await,
				AllMessages::NetworkBridge(
					NetworkBridgeMessage::SendCollationMessage(
						to,
						protocol_v1::CollationProtocol::CollatorProtocol(wire_message),
					)
				) => {
					assert_eq!(to, vec![test_state.validator_peer_id[2].clone()]);
					assert_matches!(
						wire_message,
						protocol_v1::CollatorProtocolMessage::AdvertiseCollation(
							relay_parent,
							collating_on,
						) => {
							assert_eq!(relay_parent, current);
							assert_eq!(collating_on, test_state.chain_ids[0]);
						}
					);
				}
			);

			let request_id = 42;

			// Request a collation.
			overseer_send(
				&mut virtual_overseer,
				CollatorProtocolMessage::NetworkBridgeUpdateV1(
					NetworkBridgeEvent::PeerMessage(
						test_state.validator_peer_id[2].clone(),
						protocol_v1::CollatorProtocolMessage::RequestCollation(
							request_id,
							current,
							test_state.chain_ids[0],
						)
					)
				)
			).await;

			// Wait for the reply.
			assert_matches!(
				overseer_recv(&mut virtual_overseer).await,
				AllMessages::NetworkBridge(
					NetworkBridgeMessage::SendCollationMessage(
						to,
						protocol_v1::CollationProtocol::CollatorProtocol(wire_message),
					)
				) => {
					assert_eq!(to, vec![test_state.validator_peer_id[2].clone()]);
					assert_matches!(
						wire_message,
						protocol_v1::CollatorProtocolMessage::Collation(req_id, receipt, pov) => {
							assert_eq!(req_id, request_id);
							assert_eq!(receipt, candidate);
							assert_eq!(pov, pov_block);
						}
					);
				}
			);

			let new_head = Hash::repeat_byte(0xA);

			// Collator's view moves on.
			overseer_send(
				&mut virtual_overseer,
				CollatorProtocolMessage::NetworkBridgeUpdateV1(
					NetworkBridgeEvent::OurViewChange(View(vec![new_head])),
				),
			).await;

			let request_id = 43;

			// Re-request a collation.
			overseer_send(
				&mut virtual_overseer,
				CollatorProtocolMessage::NetworkBridgeUpdateV1(
					NetworkBridgeEvent::PeerMessage(
						test_state.validator_peer_id[2].clone(),
						protocol_v1::CollatorProtocolMessage::RequestCollation(
							request_id,
							current,
							test_state.chain_ids[0],
						)
					)
				)
			).await;

			assert!(overseer_recv_with_timeout(&mut virtual_overseer, TIMEOUT).await.is_none());
		});
	}
}<|MERGE_RESOLUTION|>--- conflicted
+++ resolved
@@ -573,13 +573,8 @@
 	use NetworkBridgeEvent::*;
 
 	match bridge_message {
-<<<<<<< HEAD
 		PeerConnected(_peer_id, _observed_role) => {
 			// validators first connection is handled by `handle_validator_connected`
-=======
-		PeerConnected(peer_id, _observed_role) => {
-			handle_peer_connected(ctx, state, peer_id).await?;
->>>>>>> ce0fa3ad
 		}
 		PeerViewChange(peer_id, view) => {
 			handle_peer_view_change(ctx, state, peer_id, view).await?;
