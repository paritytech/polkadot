--- conflicted
+++ resolved
@@ -1572,12 +1572,8 @@
 				)
 			).await;
 
-<<<<<<< HEAD
-			expect_advertise_collation_msg(&mut virtual_overseer, &test_state, &peer, test_state.relay_parent).await;
+			expect_advertise_collation_msg(&mut virtual_overseer, &peer, test_state.relay_parent).await;
 			virtual_overseer
-=======
-			expect_advertise_collation_msg(&mut virtual_overseer, &peer, test_state.relay_parent).await;
->>>>>>> fadde846
 		});
 	}
 
@@ -1640,12 +1636,8 @@
 			send_peer_view_change(&mut virtual_overseer, &peer, vec![test_state.relay_parent]).await;
 
 			// After changing the view we should receive the advertisement
-<<<<<<< HEAD
-			expect_advertise_collation_msg(&mut virtual_overseer, &test_state, &peer, test_state.relay_parent).await;
+			expect_advertise_collation_msg(&mut virtual_overseer, &peer, test_state.relay_parent).await;
 			virtual_overseer
-=======
-			expect_advertise_collation_msg(&mut virtual_overseer, &peer, test_state.relay_parent).await;
->>>>>>> fadde846
 		})
 	}
 
@@ -1692,12 +1684,9 @@
 			expect_advertise_collation_msg(&mut virtual_overseer, &peer, old_relay_parent).await;
 
 			send_peer_view_change(&mut virtual_overseer, &peer2, vec![test_state.relay_parent]).await;
-<<<<<<< HEAD
-			expect_advertise_collation_msg(&mut virtual_overseer, &test_state, &peer2, test_state.relay_parent).await;
+
+			expect_advertise_collation_msg(&mut virtual_overseer, &peer2, test_state.relay_parent).await;
 			virtual_overseer
-=======
-			expect_advertise_collation_msg(&mut virtual_overseer, &peer2, test_state.relay_parent).await;
->>>>>>> fadde846
 		})
 	}
 
@@ -1776,6 +1765,7 @@
 					PeerSet::Collation,
 				)) if p == peer
 			);
+			virtual_overseer
 		})
 	}
 }