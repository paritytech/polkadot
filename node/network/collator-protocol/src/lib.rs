--- conflicted
+++ resolved
@@ -42,12 +42,7 @@
 mod collator_side;
 mod validator_side;
 
-<<<<<<< HEAD
-const LOG_TARGET: &'static str = "collator_protocol";
-=======
 const LOG_TARGET: &'static str = "parachain::collator-protocol";
-const REQUEST_TIMEOUT: Duration = Duration::from_secs(1);
->>>>>>> 1008a7f3
 
 #[derive(Debug, Error)]
 enum Error {
