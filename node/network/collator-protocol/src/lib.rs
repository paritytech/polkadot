--- conflicted
+++ resolved
@@ -170,7 +170,26 @@
 	sender.send_message(NetworkBridgeTxMessage::ReportPeer(peer, rep)).await;
 }
 
-<<<<<<< HEAD
+/// Wait until tick and return the timestamp for the following one.
+async fn wait_until_next_tick(last_poll: Instant, period: Duration) -> Instant {
+	let now = Instant::now();
+	let next_poll = last_poll + period;
+
+	if next_poll > now {
+		futures_timer::Delay::new(next_poll - now).await
+	}
+
+	Instant::now()
+}
+
+/// Returns an infinite stream that yields with an interval of `period`.
+fn tick_stream(period: Duration) -> impl FusedStream<Item = ()> {
+	futures::stream::unfold(Instant::now(), move |next_check| async move {
+		Some(((), wait_until_next_tick(next_check, period).await))
+	})
+	.fuse()
+}
+
 #[derive(Debug, Clone, Copy, PartialEq)]
 enum ProspectiveParachainsMode {
 	// v2 runtime API: no prospective parachains.
@@ -214,24 +233,4 @@
 		}
 		Ok(ProspectiveParachainsMode::Disabled)
 	}
-=======
-/// Wait until tick and return the timestamp for the following one.
-async fn wait_until_next_tick(last_poll: Instant, period: Duration) -> Instant {
-	let now = Instant::now();
-	let next_poll = last_poll + period;
-
-	if next_poll > now {
-		futures_timer::Delay::new(next_poll - now).await
-	}
-
-	Instant::now()
-}
-
-/// Returns an infinite stream that yields with an interval of `period`.
-fn tick_stream(period: Duration) -> impl FusedStream<Item = ()> {
-	futures::stream::unfold(Instant::now(), move |next_check| async move {
-		Some(((), wait_until_next_tick(next_check, period).await))
-	})
-	.fuse()
->>>>>>> 04de8e50
 }