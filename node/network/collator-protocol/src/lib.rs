--- conflicted
+++ resolved
@@ -76,7 +76,6 @@
 		metrics: validator_side::Metrics,
 	},
 	/// Collators operate on a parachain.
-<<<<<<< HEAD
 	Collator {
 		/// Local peer id.
 		peer_id: PeerId,
@@ -90,16 +89,8 @@
 		/// Metrics.
 		metrics: collator_side::Metrics,
 	},
-=======
-	Collator(
-		PeerId,
-		CollatorPair,
-		IncomingRequestReceiver<request_v1::CollationFetchingRequest>,
-		collator_side::Metrics,
-	),
 	/// No protocol side, just disable it.
 	None,
->>>>>>> 964330d6
 }
 
 /// The collator protocol subsystem.
@@ -116,12 +107,16 @@
 	pub fn new(protocol_side: ProtocolSide) -> Self {
 		Self { protocol_side }
 	}
-<<<<<<< HEAD
+}
 
-	async fn run<Context>(self, ctx: Context) -> std::result::Result<(), error::FatalError> {
-		match self.protocol_side {
+#[overseer::subsystem(CollatorProtocol, error=SubsystemError, prefix=self::overseer)]
+impl<Context> CollatorProtocolSubsystem {
+	fn start(self, ctx: Context) -> SpawnedSubsystem {
+		let future = match self.protocol_side {
 			ProtocolSide::Validator { keystore, eviction_policy, metrics } =>
-				validator_side::run(ctx, keystore, eviction_policy, metrics).await,
+				validator_side::run(ctx, keystore, eviction_policy, metrics)
+					.map_err(|e| SubsystemError::with_origin("collator-protocol", e))
+					.boxed(),
 			ProtocolSide::Collator {
 				peer_id,
 				collator_pair,
@@ -137,25 +132,8 @@
 					request_receiver_vstaging,
 					metrics,
 				)
-				.await,
-		}
-	}
-=======
->>>>>>> 964330d6
-}
-
-#[overseer::subsystem(CollatorProtocol, error=SubsystemError, prefix=self::overseer)]
-impl<Context> CollatorProtocolSubsystem {
-	fn start(self, ctx: Context) -> SpawnedSubsystem {
-		let future = match self.protocol_side {
-			ProtocolSide::Validator { keystore, eviction_policy, metrics } =>
-				validator_side::run(ctx, keystore, eviction_policy, metrics)
-					.map_err(|e| SubsystemError::with_origin("collator-protocol", e))
-					.boxed(),
-			ProtocolSide::Collator(local_peer_id, collator_pair, req_receiver, metrics) =>
-				collator_side::run(ctx, local_peer_id, collator_pair, req_receiver, metrics)
-					.map_err(|e| SubsystemError::with_origin("collator-protocol", e))
-					.boxed(),
+				.map_err(|e| SubsystemError::with_origin("collator-protocol", e))
+				.boxed(),
 			ProtocolSide::None => return DummySubsystem.start(ctx),
 		};
 
