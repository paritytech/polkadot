// Copyright (C) Parity Technologies (UK) Ltd.
// This file is part of Polkadot.

// Polkadot is free software: you can redistribute it and/or modify
// it under the terms of the GNU General Public License as published by
// the Free Software Foundation, either version 3 of the License, or
// (at your option) any later version.

// Polkadot is distributed in the hope that it will be useful,
// but WITHOUT ANY WARRANTY; without even the implied warranty of
// MERCHANTABILITY or FITNESS FOR A PARTICULAR PURPOSE.  See the
// GNU General Public License for more details.

// You should have received a copy of the GNU General Public License
// along with Polkadot.  If not, see <http://www.gnu.org/licenses/>.

use std::{
	collections::{HashMap, HashSet},
	convert::TryInto,
	time::Duration,
};

use bitvec::{bitvec, vec::BitVec};
use futures::{
	channel::oneshot, future::Fuse, pin_mut, select, stream::FuturesUnordered, FutureExt, StreamExt,
};
use sp_core::Pair;

use polkadot_node_network_protocol::{
	self as net_protocol,
	peer_set::{CollationVersion, PeerSet},
	request_response::{
		incoming::{self, OutgoingResponse},
		v1 as request_v1, vstaging as request_vstaging, IncomingRequestReceiver,
	},
	v1 as protocol_v1, vstaging as protocol_vstaging, OurView, PeerId,
	UnifiedReputationChange as Rep, Versioned, View,
};
use polkadot_node_primitives::{CollationSecondedSignal, PoV, Statement};
use polkadot_node_subsystem::{
	jaeger,
	messages::{
		CollatorProtocolMessage, NetworkBridgeEvent, NetworkBridgeTxMessage, RuntimeApiMessage,
	},
	overseer, CollatorProtocolSenderTrait, FromOrchestra, OverseerSignal, PerLeafSpan,
};
use polkadot_node_subsystem_util::{
	backing_implicit_view::View as ImplicitView,
	reputation::{ReputationAggregator, REPUTATION_CHANGE_INTERVAL},
	runtime::{
		get_availability_cores, get_group_rotation_info, prospective_parachains_mode,
		ProspectiveParachainsMode, RuntimeInfo,
	},
	TimeoutExt,
};
use polkadot_primitives::{
	AuthorityDiscoveryId, CandidateHash, CandidateReceipt, CollatorPair, CoreIndex, CoreState,
	GroupIndex, Hash, Id as ParaId, SessionIndex,
};

use super::LOG_TARGET;
use crate::{
	error::{log_error, Error, FatalError, Result},
	modify_reputation,
};

mod collation;
mod metrics;
#[cfg(test)]
mod tests;
mod validators_buffer;

use collation::{
	ActiveCollationFetches, Collation, CollationSendResult, CollationStatus,
	VersionedCollationRequest, WaitingCollationFetches,
};
use validators_buffer::{
	ResetInterestTimeout, ValidatorGroupsBuffer, RESET_INTEREST_TIMEOUT, VALIDATORS_BUFFER_CAPACITY,
};

pub use metrics::Metrics;

const COST_INVALID_REQUEST: Rep = Rep::CostMajor("Peer sent unparsable request");
const COST_UNEXPECTED_MESSAGE: Rep = Rep::CostMinor("An unexpected message");
const COST_APPARENT_FLOOD: Rep =
	Rep::CostMinor("Message received when previous one was still being processed");

/// Time after starting an upload to a validator we will start another one to the next validator,
/// even if the upload was not finished yet.
///
/// This is to protect from a single slow validator preventing collations from happening.
///
/// For considerations on this value, see: https://github.com/paritytech/polkadot/issues/4386
const MAX_UNSHARED_UPLOAD_TIME: Duration = Duration::from_millis(150);

/// Ensure that collator issues a connection request at least once every this many seconds.
/// Usually it's done when advertising new collation. However, if the core stays occupied or
/// it's not our turn to produce a candidate, it's important to disconnect from previous
/// peers.
///
/// Validators are obtained from [`ValidatorGroupsBuffer::validators_to_connect`].
const RECONNECT_TIMEOUT: Duration = Duration::from_secs(12);

/// Future that when resolved indicates that we should update reserved peer-set
/// of validators we want to be connected to.
///
/// `Pending` variant never finishes and should be used when there're no peers
/// connected.
type ReconnectTimeout = Fuse<futures_timer::Delay>;

/// Info about validators we are currently connected to.
///
/// It keeps track to which validators we advertised our collation.
#[derive(Debug, Default)]
struct ValidatorGroup {
	/// Validators discovery ids. Lazily initialized when first
	/// distributing a collation.
	validators: Vec<AuthorityDiscoveryId>,

	/// Bits indicating which validators have already seen the announcement
	/// per candidate.
	advertised_to: HashMap<CandidateHash, BitVec>,
}

impl ValidatorGroup {
	/// Returns `true` if we should advertise our collation to the given peer.
	fn should_advertise_to(
		&self,
		candidate_hash: &CandidateHash,
		peer_ids: &HashMap<PeerId, HashSet<AuthorityDiscoveryId>>,
		peer: &PeerId,
	) -> bool {
		let authority_ids = match peer_ids.get(peer) {
			Some(authority_ids) => authority_ids,
			None => return false,
		};

		for id in authority_ids {
			// One peer id may correspond to different discovery ids across sessions,
			// having a non-empty intersection is sufficient to assume that this peer
			// belongs to this particular validator group.
			let validator_index = match self.validators.iter().position(|v| v == id) {
				Some(idx) => idx,
				None => continue,
			};

			// Either the candidate is unseen by this validator group
			// or the corresponding bit is not set.
			if self
				.advertised_to
				.get(candidate_hash)
				.map_or(true, |advertised| !advertised[validator_index])
			{
				return true
			}
		}

		false
	}

	/// Should be called after we advertised our collation to the given `peer` to keep track of it.
	fn advertised_to_peer(
		&mut self,
		candidate_hash: &CandidateHash,
		peer_ids: &HashMap<PeerId, HashSet<AuthorityDiscoveryId>>,
		peer: &PeerId,
	) {
		if let Some(authority_ids) = peer_ids.get(peer) {
			for id in authority_ids {
				let validator_index = match self.validators.iter().position(|v| v == id) {
					Some(idx) => idx,
					None => continue,
				};
				self.advertised_to
					.entry(*candidate_hash)
					.or_insert_with(|| bitvec![0; self.validators.len()])
					.set(validator_index, true);
			}
		}
	}
}

#[derive(Debug)]
struct PeerData {
	/// Peer's view.
	view: View,
	/// Network protocol version.
	version: CollationVersion,
}

struct PerRelayParent {
	prospective_parachains_mode: ProspectiveParachainsMode,
	/// Validators group responsible for backing candidates built
	/// on top of this relay parent.
	validator_group: ValidatorGroup,
	/// Distributed collations.
	collations: HashMap<CandidateHash, Collation>,
}

impl PerRelayParent {
	fn new(mode: ProspectiveParachainsMode) -> Self {
		Self {
			prospective_parachains_mode: mode,
			validator_group: ValidatorGroup::default(),
			collations: HashMap::new(),
		}
	}
}

struct State {
	/// Our network peer id.
	local_peer_id: PeerId,

	/// Our collator pair.
	collator_pair: CollatorPair,

	/// The para this collator is collating on.
	/// Starts as `None` and is updated with every `CollateOn` message.
	collating_on: Option<ParaId>,

	/// Track all active peers and their views
	/// to determine what is relevant to them.
	peer_data: HashMap<PeerId, PeerData>,

	/// Leaves that do support asynchronous backing along with
	/// implicit ancestry. Leaves from the implicit view are present in
	/// `active_leaves`, the opposite doesn't hold true.
	///
	/// Relay-chain blocks which don't support prospective parachains are
	/// never included in the fragment trees of active leaves which do. In
	/// particular, this means that if a given relay parent belongs to implicit
	/// ancestry of some active leaf, then it does support prospective parachains.
	implicit_view: ImplicitView,

	/// All active leaves observed by us, including both that do and do not
	/// support prospective parachains. This mapping works as a replacement for
	/// [`polkadot_node_network_protocol::View`] and can be dropped once the transition
	/// to asynchronous backing is done.
	active_leaves: HashMap<Hash, ProspectiveParachainsMode>,

	/// Validators and distributed collations tracked for each relay parent from
	/// our view, including both leaves and implicit ancestry.
	per_relay_parent: HashMap<Hash, PerRelayParent>,

	/// Span per relay parent.
	span_per_relay_parent: HashMap<Hash, PerLeafSpan>,

	/// The result senders per collation.
	collation_result_senders: HashMap<CandidateHash, oneshot::Sender<CollationSecondedSignal>>,

<<<<<<< HEAD
	/// The mapping from [`PeerId`] to [`HashSet<AuthorityDiscoveryId>`]. This is filled over time as we learn the [`PeerId`]'s
	/// by `PeerConnected` events.
=======
	/// Our validator groups per active leaf.
	our_validators_groups: HashMap<Hash, ValidatorGroup>,

	/// The mapping from [`PeerId`] to [`HashSet<AuthorityDiscoveryId>`]. This is filled over time
	/// as we learn the [`PeerId`]'s by `PeerConnected` events.
>>>>>>> f2ad8c53
	peer_ids: HashMap<PeerId, HashSet<AuthorityDiscoveryId>>,

	/// Tracks which validators we want to stay connected to.
	validator_groups_buf: ValidatorGroupsBuffer,

	/// Timeout-future that enforces collator to update the peer-set at least once
	/// every [`RECONNECT_TIMEOUT`] seconds.
	reconnect_timeout: ReconnectTimeout,

	/// Metrics.
	metrics: Metrics,

	/// All collation fetching requests that are still waiting to be answered.
	///
	/// They are stored per relay parent, when our view changes and the relay parent moves out, we
	/// will cancel the fetch request.
	waiting_collation_fetches: HashMap<Hash, WaitingCollationFetches>,

	/// Active collation fetches.
	///
	/// Each future returns the relay parent of the finished collation fetch.
	active_collation_fetches: ActiveCollationFetches,

	/// Time limits for validators to fetch the collation once the advertisement
	/// was sent.
	///
	/// Given an implicit view a collation may stay in memory for significant amount
	/// of time, if we don't timeout validators the node will keep attempting to connect
	/// to unneeded peers.
	advertisement_timeouts: FuturesUnordered<ResetInterestTimeout>,

	/// Aggregated reputation change
	reputation: ReputationAggregator,
}

impl State {
	/// Creates a new `State` instance with the given parameters and setting all remaining
	/// state fields to their default values (i.e. empty).
	fn new(
		local_peer_id: PeerId,
		collator_pair: CollatorPair,
		metrics: Metrics,
		reputation: ReputationAggregator,
	) -> State {
		State {
			local_peer_id,
			collator_pair,
			metrics,
			collating_on: Default::default(),
			peer_data: Default::default(),
			implicit_view: Default::default(),
			active_leaves: Default::default(),
			per_relay_parent: Default::default(),
			span_per_relay_parent: Default::default(),
			collation_result_senders: Default::default(),
			peer_ids: Default::default(),
			validator_groups_buf: ValidatorGroupsBuffer::with_capacity(VALIDATORS_BUFFER_CAPACITY),
			reconnect_timeout: Fuse::terminated(),
			waiting_collation_fetches: Default::default(),
			active_collation_fetches: Default::default(),
			advertisement_timeouts: Default::default(),
			reputation,
		}
	}
}

/// Distribute a collation.
///
/// Figure out the core our para is assigned to and the relevant validators.
/// Issue a connection request to these validators.
/// If the para is not scheduled or next up on any core, at the relay-parent,
/// or the relay-parent isn't in the active-leaves set, we ignore the message
/// as it must be invalid in that case - although this indicates a logic error
/// elsewhere in the node.
#[overseer::contextbounds(CollatorProtocol, prefix = self::overseer)]
async fn distribute_collation<Context>(
	ctx: &mut Context,
	runtime: &mut RuntimeInfo,
	state: &mut State,
	id: ParaId,
	receipt: CandidateReceipt,
	parent_head_data_hash: Hash,
	pov: PoV,
	result_sender: Option<oneshot::Sender<CollationSecondedSignal>>,
) -> Result<()> {
	let candidate_relay_parent = receipt.descriptor.relay_parent;
	let candidate_hash = receipt.hash();

	let per_relay_parent = match state.per_relay_parent.get_mut(&candidate_relay_parent) {
		Some(per_relay_parent) => per_relay_parent,
		None => {
			gum::debug!(
				target: LOG_TARGET,
				para_id = %id,
				candidate_relay_parent = %candidate_relay_parent,
				candidate_hash = ?candidate_hash,
				"Candidate relay parent is out of our view",
			);
			return Ok(())
		},
	};
	let relay_parent_mode = per_relay_parent.prospective_parachains_mode;

	let collations_limit = match relay_parent_mode {
		ProspectiveParachainsMode::Disabled => 1,
		ProspectiveParachainsMode::Enabled { max_candidate_depth, .. } => max_candidate_depth + 1,
	};

	if per_relay_parent.collations.len() >= collations_limit {
		gum::debug!(
			target: LOG_TARGET,
			?candidate_relay_parent,
			?relay_parent_mode,
			"The limit of {} collations per relay parent is already reached",
			collations_limit,
		);
		return Ok(())
	}

	// We have already seen collation for this relay parent.
	if per_relay_parent.collations.contains_key(&candidate_hash) {
		gum::debug!(
			target: LOG_TARGET,
			?candidate_relay_parent,
			?candidate_hash,
			"Already seen this candidate",
		);
		return Ok(())
	}

	// Determine which core the para collated-on is assigned to.
	// If it is not scheduled then ignore the message.
	let (our_core, num_cores) =
		match determine_core(ctx.sender(), id, candidate_relay_parent, relay_parent_mode).await? {
			Some(core) => core,
			None => {
				gum::warn!(
					target: LOG_TARGET,
					para_id = %id,
					"looks like no core is assigned to {} at {}", id, candidate_relay_parent,
				);

				return Ok(())
			},
		};

	// Determine the group on that core.
	//
	// When prospective parachains are disabled, candidate relay parent here is
	// guaranteed to be an active leaf.
	let GroupValidators { validators, session_index, group_index } =
		determine_our_validators(ctx, runtime, our_core, num_cores, candidate_relay_parent).await?;

	if validators.is_empty() {
		gum::warn!(
			target: LOG_TARGET,
			core = ?our_core,
			"there are no validators assigned to core",
		);

		return Ok(())
	}

	// It's important to insert new collation interests **before**
	// issuing a connection request.
	//
	// If a validator managed to fetch all the relevant collations
	// but still assigned to our core, we keep the connection alive.
	state.validator_groups_buf.note_collation_advertised(
		candidate_hash,
		session_index,
		group_index,
		&validators,
	);

	gum::debug!(
		target: LOG_TARGET,
		para_id = %id,
		candidate_relay_parent = %candidate_relay_parent,
		relay_parent_mode = ?relay_parent_mode,
		?candidate_hash,
		pov_hash = ?pov.hash(),
		core = ?our_core,
		current_validators = ?validators,
		"Accepted collation, connecting to validators."
	);

	let validators_at_relay_parent = &mut per_relay_parent.validator_group.validators;
	if validators_at_relay_parent.is_empty() {
		*validators_at_relay_parent = validators;
	}

	// Update a set of connected validators if necessary.
	state.reconnect_timeout = connect_to_validators(ctx, &state.validator_groups_buf).await;

	if let Some(result_sender) = result_sender {
		state.collation_result_senders.insert(candidate_hash, result_sender);
	}

	per_relay_parent.collations.insert(
		candidate_hash,
		Collation { receipt, parent_head_data_hash, pov, status: CollationStatus::Created },
	);

	// If prospective parachains are disabled, a leaf should be known to peer.
	// Otherwise, it should be present in allowed ancestry of some leaf.
	//
	// It's collation-producer responsibility to verify that there exists
	// a hypothetical membership in a fragment tree for candidate.
	let interested =
		state
			.peer_data
			.iter()
			.filter(|(_, PeerData { view: v, .. })| match relay_parent_mode {
				ProspectiveParachainsMode::Disabled => v.contains(&candidate_relay_parent),
				ProspectiveParachainsMode::Enabled { .. } => v.iter().any(|block_hash| {
					state
						.implicit_view
						.known_allowed_relay_parents_under(block_hash, Some(id))
						.unwrap_or_default()
						.contains(&candidate_relay_parent)
				}),
			});

	// Make sure already connected peers get collations:
	for (peer_id, peer_data) in interested {
		advertise_collation(
			ctx,
			candidate_relay_parent,
			per_relay_parent,
			peer_id,
			peer_data.version,
			&state.peer_ids,
			&mut state.advertisement_timeouts,
			&state.metrics,
		)
		.await;
	}

	Ok(())
}

/// Get the Id of the Core that is assigned to the para being collated on if any
/// and the total number of cores.
async fn determine_core(
	sender: &mut impl overseer::SubsystemSender<RuntimeApiMessage>,
	para_id: ParaId,
	relay_parent: Hash,
	relay_parent_mode: ProspectiveParachainsMode,
) -> Result<Option<(CoreIndex, usize)>> {
	let cores = get_availability_cores(sender, relay_parent).await?;

	for (idx, core) in cores.iter().enumerate() {
		let core_para_id = match core {
			CoreState::Scheduled(scheduled) => Some(scheduled.para_id),
			CoreState::Occupied(occupied) =>
				if relay_parent_mode.is_enabled() {
					// With async backing we don't care about the core state,
					// it is only needed for figuring our validators group.
					Some(occupied.candidate_descriptor.para_id)
				} else {
					None
				},
			CoreState::Free => None,
		};

		if core_para_id == Some(para_id) {
			return Ok(Some(((idx as u32).into(), cores.len())))
		}
	}

	Ok(None)
}

/// Validators of a particular group index.
#[derive(Debug)]
struct GroupValidators {
	/// The validators of above group (their discovery keys).
	validators: Vec<AuthorityDiscoveryId>,

	session_index: SessionIndex,
	group_index: GroupIndex,
}

/// Figure out current group of validators assigned to the para being collated on.
///
/// Returns [`ValidatorId`]'s of current group as determined based on the `relay_parent`.
#[overseer::contextbounds(CollatorProtocol, prefix = self::overseer)]
async fn determine_our_validators<Context>(
	ctx: &mut Context,
	runtime: &mut RuntimeInfo,
	core_index: CoreIndex,
	cores: usize,
	relay_parent: Hash,
) -> Result<GroupValidators> {
	let session_index = runtime.get_session_index_for_child(ctx.sender(), relay_parent).await?;
	let info = &runtime
		.get_session_info_by_index(ctx.sender(), relay_parent, session_index)
		.await?
		.session_info;
	gum::debug!(target: LOG_TARGET, ?session_index, "Received session info");
	let groups = &info.validator_groups;
	let rotation_info = get_group_rotation_info(ctx.sender(), relay_parent).await?;

	let current_group_index = rotation_info.group_for_core(core_index, cores);
	let current_validators =
		groups.get(current_group_index).map(|v| v.as_slice()).unwrap_or_default();

	let validators = &info.discovery_keys;

	let current_validators =
		current_validators.iter().map(|i| validators[i.0 as usize].clone()).collect();

	let current_validators = GroupValidators {
		validators: current_validators,
		session_index,
		group_index: current_group_index,
	};

	Ok(current_validators)
}

/// Construct the declare message to be sent to validator depending on its
/// network protocol version.
fn declare_message(
	state: &mut State,
	version: CollationVersion,
) -> Option<Versioned<protocol_v1::CollationProtocol, protocol_vstaging::CollationProtocol>> {
	let para_id = state.collating_on?;
	Some(match version {
		CollationVersion::V1 => {
			let declare_signature_payload =
				protocol_v1::declare_signature_payload(&state.local_peer_id);
			let wire_message = protocol_v1::CollatorProtocolMessage::Declare(
				state.collator_pair.public(),
				para_id,
				state.collator_pair.sign(&declare_signature_payload),
			);
			Versioned::V1(protocol_v1::CollationProtocol::CollatorProtocol(wire_message))
		},
		CollationVersion::VStaging => {
			let declare_signature_payload =
				protocol_vstaging::declare_signature_payload(&state.local_peer_id);
			let wire_message = protocol_vstaging::CollatorProtocolMessage::Declare(
				state.collator_pair.public(),
				para_id,
				state.collator_pair.sign(&declare_signature_payload),
			);
			Versioned::VStaging(protocol_vstaging::CollationProtocol::CollatorProtocol(
				wire_message,
			))
		},
	})
}

/// Issue versioned `Declare` collation message to the given `peer`.
#[overseer::contextbounds(CollatorProtocol, prefix = self::overseer)]
async fn declare<Context>(
	ctx: &mut Context,
	state: &mut State,
	peer: &PeerId,
	version: CollationVersion,
) {
	if let Some(wire_message) = declare_message(state, version) {
		ctx.send_message(NetworkBridgeTxMessage::SendCollationMessage(vec![*peer], wire_message))
			.await;
	}
}

/// Updates a set of connected validators based on their advertisement-bits
/// in a validators buffer.
///
/// Should be called again once a returned future resolves.
#[overseer::contextbounds(CollatorProtocol, prefix = self::overseer)]
async fn connect_to_validators<Context>(
	ctx: &mut Context,
	validator_groups_buf: &ValidatorGroupsBuffer,
) -> ReconnectTimeout {
	let validator_ids = validator_groups_buf.validators_to_connect();
	let is_disconnect = validator_ids.is_empty();

	// ignore address resolution failure
	// will reissue a new request on new collation
	let (failed, _) = oneshot::channel();
	ctx.send_message(NetworkBridgeTxMessage::ConnectToValidators {
		validator_ids,
		peer_set: PeerSet::Collation,
		failed,
	})
	.await;

	if is_disconnect {
		gum::trace!(target: LOG_TARGET, "Disconnecting from all peers");
		// Never resolves.
		Fuse::terminated()
	} else {
		futures_timer::Delay::new(RECONNECT_TIMEOUT).fuse()
	}
}

/// Advertise collation to the given `peer`.
///
<<<<<<< HEAD
/// This will only advertise a collation if there exists at least one for the given
/// `relay_parent` and the given `peer` is set as validator for our para at the given `relay_parent`.
///
/// We also make sure not to advertise the same collation multiple times to the same validator.
=======
/// This will only advertise a collation if there exists one for the given `relay_parent` and the
/// given `peer` is set as validator for our para at the given `relay_parent`.
>>>>>>> f2ad8c53
#[overseer::contextbounds(CollatorProtocol, prefix = self::overseer)]
async fn advertise_collation<Context>(
	ctx: &mut Context,
	relay_parent: Hash,
	per_relay_parent: &mut PerRelayParent,
	peer: &PeerId,
	protocol_version: CollationVersion,
	peer_ids: &HashMap<PeerId, HashSet<AuthorityDiscoveryId>>,
	advertisement_timeouts: &mut FuturesUnordered<ResetInterestTimeout>,
	metrics: &Metrics,
) {
	for (candidate_hash, collation) in per_relay_parent.collations.iter_mut() {
		// Check that peer will be able to request the collation.
		if let CollationVersion::V1 = protocol_version {
			if per_relay_parent.prospective_parachains_mode.is_enabled() {
				gum::trace!(
					target: LOG_TARGET,
					?relay_parent,
					peer_id = %peer,
					"Skipping advertising to validator, incorrect network protocol version",
				);
				return
			}
		}

		let should_advertise =
			per_relay_parent
				.validator_group
				.should_advertise_to(candidate_hash, peer_ids, &peer);

		if !should_advertise {
			gum::debug!(
				target: LOG_TARGET,
				?relay_parent,
				peer_id = %peer,
				"Not advertising collation since validator is not interested",
			);
			continue
		}

		gum::debug!(
			target: LOG_TARGET,
			?relay_parent,
			peer_id = %peer,
			"Advertising collation.",
		);
		collation.status.advance_to_advertised();

		let collation_message = match protocol_version {
			CollationVersion::VStaging => {
				let wire_message = protocol_vstaging::CollatorProtocolMessage::AdvertiseCollation {
					relay_parent,
					candidate_hash: *candidate_hash,
					parent_head_data_hash: collation.parent_head_data_hash,
				};
				Versioned::VStaging(protocol_vstaging::CollationProtocol::CollatorProtocol(
					wire_message,
				))
			},
			CollationVersion::V1 => {
				let wire_message =
					protocol_v1::CollatorProtocolMessage::AdvertiseCollation(relay_parent);
				Versioned::V1(protocol_v1::CollationProtocol::CollatorProtocol(wire_message))
			},
		};

		ctx.send_message(NetworkBridgeTxMessage::SendCollationMessage(
			vec![*peer],
			collation_message,
		))
		.await;

		per_relay_parent
			.validator_group
			.advertised_to_peer(candidate_hash, &peer_ids, peer);

		advertisement_timeouts.push(ResetInterestTimeout::new(
			*candidate_hash,
			*peer,
			RESET_INTEREST_TIMEOUT,
		));

		metrics.on_advertisement_made();
	}
}

/// The main incoming message dispatching switch.
#[overseer::contextbounds(CollatorProtocol, prefix = self::overseer)]
async fn process_msg<Context>(
	ctx: &mut Context,
	runtime: &mut RuntimeInfo,
	state: &mut State,
	msg: CollatorProtocolMessage,
) -> Result<()> {
	use CollatorProtocolMessage::*;

	match msg {
		CollateOn(id) => {
			state.collating_on = Some(id);
		},
		DistributeCollation(receipt, parent_head_data_hash, pov, result_sender) => {
			let _span1 = state
				.span_per_relay_parent
				.get(&receipt.descriptor.relay_parent)
				.map(|s| s.child("distributing-collation"));
			let _span2 = jaeger::Span::new(&pov, "distributing-collation");

			match state.collating_on {
				Some(id) if receipt.descriptor.para_id != id => {
					// If the ParaId of a collation requested to be distributed does not match
					// the one we expect, we ignore the message.
					gum::warn!(
						target: LOG_TARGET,
						para_id = %receipt.descriptor.para_id,
						collating_on = %id,
						"DistributeCollation for unexpected para_id",
					);
				},
				Some(id) => {
					let _ = state.metrics.time_collation_distribution("distribute");
					distribute_collation(
						ctx,
						runtime,
						state,
						id,
						receipt,
						parent_head_data_hash,
						pov,
						result_sender,
					)
					.await?;
				},
				None => {
					gum::warn!(
						target: LOG_TARGET,
						para_id = %receipt.descriptor.para_id,
						"DistributeCollation message while not collating on any",
					);
				},
			}
		},
		NetworkBridgeUpdate(event) => {
			// We should count only this shoulder in the histogram, as other shoulders are just
			// introducing noise
			let _ = state.metrics.time_process_msg();

			if let Err(e) = handle_network_msg(ctx, runtime, state, event).await {
				gum::warn!(
					target: LOG_TARGET,
					err = ?e,
					"Failed to handle incoming network message",
				);
			}
		},
		msg @ (ReportCollator(..) | Invalid(..) | Seconded(..) | Backed { .. }) => {
			gum::warn!(
				target: LOG_TARGET,
				"{:?} message is not expected on the collator side of the protocol",
				msg,
			);
		},
	}

	Ok(())
}

/// Issue a response to a previously requested collation.
async fn send_collation(
	state: &mut State,
	request: VersionedCollationRequest,
	receipt: CandidateReceipt,
	pov: PoV,
) {
	let (tx, rx) = oneshot::channel();

	let relay_parent = request.relay_parent();
	let peer_id = request.peer_id();
	let candidate_hash = receipt.hash();

	// The response payload is the same for both versions of protocol
	// and doesn't have vstaging alias for simplicity.
	let response = OutgoingResponse {
		result: Ok(request_v1::CollationFetchingResponse::Collation(receipt, pov)),
		reputation_changes: Vec::new(),
		sent_feedback: Some(tx),
	};

	if let Err(_) = request.send_outgoing_response(response) {
		gum::warn!(target: LOG_TARGET, "Sending collation response failed");
	}

	state.active_collation_fetches.push(
		async move {
			let r = rx.timeout(MAX_UNSHARED_UPLOAD_TIME).await;
			let timed_out = r.is_none();

			CollationSendResult { relay_parent, candidate_hash, peer_id, timed_out }
		}
		.boxed(),
	);

	state.metrics.on_collation_sent();
}

/// A networking messages switch.
#[overseer::contextbounds(CollatorProtocol, prefix = self::overseer)]
async fn handle_incoming_peer_message<Context>(
	ctx: &mut Context,
	runtime: &mut RuntimeInfo,
	state: &mut State,
	origin: PeerId,
	msg: Versioned<
		protocol_v1::CollatorProtocolMessage,
		protocol_vstaging::CollatorProtocolMessage,
	>,
) -> Result<()> {
	use protocol_v1::CollatorProtocolMessage as V1;
	use protocol_vstaging::CollatorProtocolMessage as VStaging;

	match msg {
		Versioned::V1(V1::Declare(..)) | Versioned::VStaging(VStaging::Declare(..)) => {
			gum::trace!(
				target: LOG_TARGET,
				?origin,
				"Declare message is not expected on the collator side of the protocol",
			);

			// If we are declared to, this is another collator, and we should disconnect.
			ctx.send_message(NetworkBridgeTxMessage::DisconnectPeer(origin, PeerSet::Collation))
				.await;
		},
		Versioned::V1(V1::AdvertiseCollation(_)) |
		Versioned::VStaging(VStaging::AdvertiseCollation { .. }) => {
			gum::trace!(
				target: LOG_TARGET,
				?origin,
				"AdvertiseCollation message is not expected on the collator side of the protocol",
			);

			modify_reputation(&mut state.reputation, ctx.sender(), origin, COST_UNEXPECTED_MESSAGE)
				.await;

			// If we are advertised to, this is another collator, and we should disconnect.
			ctx.send_message(NetworkBridgeTxMessage::DisconnectPeer(origin, PeerSet::Collation))
				.await;
		},
		Versioned::V1(V1::CollationSeconded(relay_parent, statement)) |
		Versioned::VStaging(VStaging::CollationSeconded(relay_parent, statement)) => {
			if !matches!(statement.unchecked_payload(), Statement::Seconded(_)) {
				gum::warn!(
					target: LOG_TARGET,
					?statement,
					?origin,
					"Collation seconded message received with none-seconded statement.",
				);
			} else {
				let statement = runtime
					.check_signature(ctx.sender(), relay_parent, statement)
					.await?
					.map_err(Error::InvalidStatementSignature)?;

				let removed =
					state.collation_result_senders.remove(&statement.payload().candidate_hash());

				if let Some(sender) = removed {
					gum::trace!(
						target: LOG_TARGET,
						?statement,
						?origin,
						"received a valid `CollationSeconded`",
					);
					let _ = sender.send(CollationSecondedSignal { statement, relay_parent });
				} else {
					gum::debug!(
						target: LOG_TARGET,
						candidate_hash = ?&statement.payload().candidate_hash(),
						?origin,
						"received an unexpected `CollationSeconded`: unknown statement",
					);
				}
			}
		},
	}

	Ok(())
}

/// Process an incoming network request for a collation.
#[overseer::contextbounds(CollatorProtocol, prefix = self::overseer)]
async fn handle_incoming_request<Context>(
	ctx: &mut Context,
	state: &mut State,
	req: std::result::Result<VersionedCollationRequest, incoming::Error>,
) -> Result<()> {
	let req = req?;
	let relay_parent = req.relay_parent();
	let peer_id = req.peer_id();
	let para_id = req.para_id();

	let _span = state
		.span_per_relay_parent
		.get(&relay_parent)
		.map(|s| s.child("request-collation"));

	match state.collating_on {
		Some(our_para_id) if our_para_id == para_id => {
			let per_relay_parent = match state.per_relay_parent.get_mut(&relay_parent) {
				Some(per_relay_parent) => per_relay_parent,
				None => {
					gum::debug!(
						target: LOG_TARGET,
						relay_parent = %relay_parent,
						"received a `RequestCollation` for a relay parent out of our view",
					);

					return Ok(())
				},
			};
			let mode = per_relay_parent.prospective_parachains_mode;

			let collation = match &req {
				VersionedCollationRequest::V1(_) if !mode.is_enabled() =>
					per_relay_parent.collations.values_mut().next(),
				VersionedCollationRequest::VStaging(req) =>
					per_relay_parent.collations.get_mut(&req.payload.candidate_hash),
				_ => {
					gum::warn!(
						target: LOG_TARGET,
						relay_parent = %relay_parent,
						prospective_parachains_mode = ?mode,
						?peer_id,
						"Collation request version is invalid",
					);

					return Ok(())
				},
			};
			let (receipt, pov) = if let Some(collation) = collation {
				collation.status.advance_to_requested();
				(collation.receipt.clone(), collation.pov.clone())
			} else {
				gum::warn!(
					target: LOG_TARGET,
					relay_parent = %relay_parent,
					"received a `RequestCollation` for a relay parent we don't have collation stored.",
				);

				return Ok(())
			};

			state.metrics.on_collation_sent_requested();

			let _span = _span.as_ref().map(|s| s.child("sending"));

			let waiting = state.waiting_collation_fetches.entry(relay_parent).or_default();
			let candidate_hash = receipt.hash();

			if !waiting.waiting_peers.insert((peer_id, candidate_hash)) {
				gum::debug!(
					target: LOG_TARGET,
					"Dropping incoming request as peer has a request in flight already."
				);
				modify_reputation(
					&mut state.reputation,
					ctx.sender(),
					peer_id,
					COST_APPARENT_FLOOD.into(),
				)
				.await;
				return Ok(())
			}

			if waiting.collation_fetch_active {
				waiting.req_queue.push_back(req);
			} else {
				waiting.collation_fetch_active = true;
				// Obtain a timer for sending collation
				let _ = state.metrics.time_collation_distribution("send");
				send_collation(state, req, receipt, pov).await;
			}
		},
		Some(our_para_id) => {
			gum::warn!(
				target: LOG_TARGET,
				for_para_id = %para_id,
				our_para_id = %our_para_id,
				"received a `CollationFetchingRequest` for unexpected para_id",
			);
		},
		None => {
			gum::warn!(
				target: LOG_TARGET,
				for_para_id = %para_id,
				"received a `RequestCollation` while not collating on any para",
			);
		},
	}
	Ok(())
}

/// Peer's view has changed. Send advertisements for new relay parents
/// if there're any.
#[overseer::contextbounds(CollatorProtocol, prefix = self::overseer)]
async fn handle_peer_view_change<Context>(
	ctx: &mut Context,
	state: &mut State,
	peer_id: PeerId,
	view: View,
) {
	let PeerData { view: current, version } = match state.peer_data.get_mut(&peer_id) {
		Some(peer_data) => peer_data,
		None => return,
	};

	let added: Vec<Hash> = view.difference(&*current).cloned().collect();

	*current = view;

	for added in added.into_iter() {
		let block_hashes = match state
			.per_relay_parent
			.get(&added)
			.map(|per_relay_parent| per_relay_parent.prospective_parachains_mode)
		{
			Some(ProspectiveParachainsMode::Disabled) => std::slice::from_ref(&added),
			Some(ProspectiveParachainsMode::Enabled { .. }) => state
				.implicit_view
				.known_allowed_relay_parents_under(&added, state.collating_on)
				.unwrap_or_default(),
			None => {
				gum::trace!(
					target: LOG_TARGET,
					?peer_id,
					new_leaf = ?added,
					"New leaf in peer's view is unknown",
				);
				continue
			},
		};

		for block_hash in block_hashes {
			let per_relay_parent = match state.per_relay_parent.get_mut(block_hash) {
				Some(per_relay_parent) => per_relay_parent,
				None => continue,
			};
			advertise_collation(
				ctx,
				*block_hash,
				per_relay_parent,
				&peer_id,
				*version,
				&state.peer_ids,
				&mut state.advertisement_timeouts,
				&state.metrics,
			)
			.await;
		}
	}
}

/// Bridge messages switch.
#[overseer::contextbounds(CollatorProtocol, prefix = self::overseer)]
async fn handle_network_msg<Context>(
	ctx: &mut Context,
	runtime: &mut RuntimeInfo,
	state: &mut State,
	bridge_message: NetworkBridgeEvent<net_protocol::CollatorProtocolMessage>,
) -> Result<()> {
	use NetworkBridgeEvent::*;

	match bridge_message {
		PeerConnected(peer_id, observed_role, protocol_version, maybe_authority) => {
			// If it is possible that a disconnected validator would attempt a reconnect
			// it should be handled here.
			gum::trace!(target: LOG_TARGET, ?peer_id, ?observed_role, "Peer connected");

			let version = match protocol_version.try_into() {
				Ok(version) => version,
				Err(err) => {
					// Network bridge is expected to handle this.
					gum::error!(
						target: LOG_TARGET,
						?peer_id,
						?observed_role,
						?err,
						"Unsupported protocol version"
					);
					return Ok(())
				},
			};
			state
				.peer_data
				.entry(peer_id)
				.or_insert_with(|| PeerData { view: View::default(), version });

			if let Some(authority_ids) = maybe_authority {
				gum::trace!(
					target: LOG_TARGET,
					?authority_ids,
					?peer_id,
					"Connected to requested validator"
				);
				state.peer_ids.insert(peer_id, authority_ids);

				declare(ctx, state, &peer_id, version).await;
			}
		},
		PeerViewChange(peer_id, view) => {
			gum::trace!(target: LOG_TARGET, ?peer_id, ?view, "Peer view change");
			handle_peer_view_change(ctx, state, peer_id, view).await;
		},
		PeerDisconnected(peer_id) => {
			gum::trace!(target: LOG_TARGET, ?peer_id, "Peer disconnected");
			state.peer_data.remove(&peer_id);
			state.peer_ids.remove(&peer_id);
		},
		OurViewChange(view) => {
			gum::trace!(target: LOG_TARGET, ?view, "Own view change");
			handle_our_view_change(ctx.sender(), state, view).await?;
		},
		PeerMessage(remote, msg) => {
			handle_incoming_peer_message(ctx, runtime, state, remote, msg).await?;
		},
		UpdatedAuthorityIds(peer_id, authority_ids) => {
			gum::trace!(target: LOG_TARGET, ?peer_id, ?authority_ids, "Updated authority ids");
			state.peer_ids.insert(peer_id, authority_ids);
		},
		NewGossipTopology { .. } => {
			// impossible!
		},
	}

	Ok(())
}

/// Handles our view changes.
async fn handle_our_view_change<Sender>(
	sender: &mut Sender,
	state: &mut State,
	view: OurView,
) -> Result<()>
where
	Sender: CollatorProtocolSenderTrait,
{
	let current_leaves = state.active_leaves.clone();

	let removed = current_leaves.iter().filter(|(h, _)| !view.contains(h));
	let added = view.iter().filter(|h| !current_leaves.contains_key(h));

	for leaf in added {
		let mode = prospective_parachains_mode(sender, *leaf).await?;

		if let Some(span) = view.span_per_head().get(leaf).cloned() {
			let per_leaf_span = PerLeafSpan::new(span, "collator-side");
			state.span_per_relay_parent.insert(*leaf, per_leaf_span);
		}

		state.active_leaves.insert(*leaf, mode);
		state.per_relay_parent.insert(*leaf, PerRelayParent::new(mode));

		if mode.is_enabled() {
			state
				.implicit_view
				.activate_leaf(sender, *leaf)
				.await
				.map_err(Error::ImplicitViewFetchError)?;

			let allowed_ancestry = state
				.implicit_view
				.known_allowed_relay_parents_under(leaf, state.collating_on)
				.unwrap_or_default();
			for block_hash in allowed_ancestry {
				state
					.per_relay_parent
					.entry(*block_hash)
					.or_insert_with(|| PerRelayParent::new(mode));
			}
		}
	}

	for (leaf, mode) in removed {
		state.active_leaves.remove(leaf);
		// If the leaf is deactivated it still may stay in the view as a part
		// of implicit ancestry. Only update the state after the hash is actually
		// pruned from the block info storage.
		let pruned = if mode.is_enabled() {
			state.implicit_view.deactivate_leaf(*leaf)
		} else {
			vec![*leaf]
		};

		for removed in &pruned {
			gum::debug!(target: LOG_TARGET, relay_parent = ?removed, "Removing relay parent because our view changed.");

			let collations = state
				.per_relay_parent
				.remove(removed)
				.map(|per_relay_parent| per_relay_parent.collations)
				.unwrap_or_default();
			for collation in collations.into_values() {
				let candidate_hash = collation.receipt.hash();
				state.collation_result_senders.remove(&candidate_hash);
				state.validator_groups_buf.remove_candidate(&candidate_hash);

				match collation.status {
					CollationStatus::Created => gum::warn!(
						target: LOG_TARGET,
						candidate_hash = ?collation.receipt.hash(),
						pov_hash = ?collation.pov.hash(),
						"Collation wasn't advertised to any validator.",
					),
					CollationStatus::Advertised => gum::debug!(
						target: LOG_TARGET,
						candidate_hash = ?collation.receipt.hash(),
						pov_hash = ?collation.pov.hash(),
						"Collation was advertised but not requested by any validator.",
					),
					CollationStatus::Requested => gum::debug!(
						target: LOG_TARGET,
						candidate_hash = ?collation.receipt.hash(),
						pov_hash = ?collation.pov.hash(),
						"Collation was requested.",
					),
				}
			}
			state.span_per_relay_parent.remove(removed);
			state.waiting_collation_fetches.remove(removed);
		}
	}
	Ok(())
}

/// The collator protocol collator side main loop.
#[overseer::contextbounds(CollatorProtocol, prefix = crate::overseer)]
pub(crate) async fn run<Context>(
	ctx: Context,
	local_peer_id: PeerId,
	collator_pair: CollatorPair,
	req_v1_receiver: IncomingRequestReceiver<request_v1::CollationFetchingRequest>,
	req_v2_receiver: IncomingRequestReceiver<request_vstaging::CollationFetchingRequest>,
	metrics: Metrics,
) -> std::result::Result<(), FatalError> {
	run_inner(
		ctx,
		local_peer_id,
		collator_pair,
		req_v1_receiver,
		req_v2_receiver,
		metrics,
		ReputationAggregator::default(),
		REPUTATION_CHANGE_INTERVAL,
	)
	.await
}

#[overseer::contextbounds(CollatorProtocol, prefix = crate::overseer)]
async fn run_inner<Context>(
	mut ctx: Context,
	local_peer_id: PeerId,
	collator_pair: CollatorPair,
	mut req_v1_receiver: IncomingRequestReceiver<request_v1::CollationFetchingRequest>,
	mut req_v2_receiver: IncomingRequestReceiver<request_vstaging::CollationFetchingRequest>,
	metrics: Metrics,
	reputation: ReputationAggregator,
	reputation_interval: Duration,
) -> std::result::Result<(), FatalError> {
	use OverseerSignal::*;

	let new_reputation_delay = || futures_timer::Delay::new(reputation_interval).fuse();
	let mut reputation_delay = new_reputation_delay();

	let mut state = State::new(local_peer_id, collator_pair, metrics, reputation);
	let mut runtime = RuntimeInfo::new(None);

	loop {
		let reputation_changes = || vec![COST_INVALID_REQUEST];
		let recv_req_v1 = req_v1_receiver.recv(reputation_changes).fuse();
		let recv_req_v2 = req_v2_receiver.recv(reputation_changes).fuse();
		pin_mut!(recv_req_v1);
		pin_mut!(recv_req_v2);

		let mut reconnect_timeout = &mut state.reconnect_timeout;
		select! {
			_ = reputation_delay => {
				state.reputation.send(ctx.sender()).await;
				reputation_delay = new_reputation_delay();
			},
			msg = ctx.recv().fuse() => match msg.map_err(FatalError::SubsystemReceive)? {
				FromOrchestra::Communication { msg } => {
					log_error(
						process_msg(&mut ctx, &mut runtime, &mut state, msg).await,
						"Failed to process message"
					)?;
				},
				FromOrchestra::Signal(ActiveLeaves(_update)) => {}
				FromOrchestra::Signal(BlockFinalized(..)) => {}
				FromOrchestra::Signal(Conclude) => return Ok(()),
			},
			CollationSendResult { relay_parent, candidate_hash, peer_id, timed_out } =
				state.active_collation_fetches.select_next_some() => {
				let next = if let Some(waiting) = state.waiting_collation_fetches.get_mut(&relay_parent) {
					if timed_out {
						gum::debug!(
							target: LOG_TARGET,
							?relay_parent,
							?peer_id,
							?candidate_hash,
							"Sending collation to validator timed out, carrying on with next validator."
						);
						// We try to throttle requests per relay parent to give validators
						// more bandwidth, but if the collation is not received within the
						// timeout, we simply start processing next request.
						// The request it still alive, it should be kept in a waiting queue.
					} else {
						for authority_id in state.peer_ids.get(&peer_id).into_iter().flatten() {
							// Timeout not hit, this peer is no longer interested in this relay parent.
							state.validator_groups_buf.reset_validator_interest(candidate_hash, authority_id);
						}
						waiting.waiting_peers.remove(&(peer_id, candidate_hash));
					}

					if let Some(next) = waiting.req_queue.pop_front() {
						next
					} else {
						waiting.collation_fetch_active = false;
						continue
					}
				} else {
					// No waiting collation fetches means we already removed the relay parent from our view.
					continue
				};

				let next_collation = {
					let per_relay_parent = match state.per_relay_parent.get(&relay_parent) {
						Some(per_relay_parent) => per_relay_parent,
						None => continue,
					};

					match (per_relay_parent.prospective_parachains_mode, &next) {
						(ProspectiveParachainsMode::Disabled, VersionedCollationRequest::V1(_)) => {
							per_relay_parent.collations.values().next()
						},
						(ProspectiveParachainsMode::Enabled { .. }, VersionedCollationRequest::VStaging(req)) => {
							per_relay_parent.collations.get(&req.payload.candidate_hash)
						},
						_ => {
							// Request version is checked in `handle_incoming_request`.
							continue
						},
					}
				};

				if let Some(collation) = next_collation {
					let receipt = collation.receipt.clone();
					let pov = collation.pov.clone();

					send_collation(&mut state, next, receipt, pov).await;
				}
			},
			(candidate_hash, peer_id) = state.advertisement_timeouts.select_next_some() => {
				// NOTE: it doesn't necessarily mean that a validator gets disconnected,
				// it only will if there're no other advertisements we want to send.
				//
				// No-op if the collation was already fetched or went out of view.
				for authority_id in state.peer_ids.get(&peer_id).into_iter().flatten() {
					state
						.validator_groups_buf
						.reset_validator_interest(candidate_hash, &authority_id);
				}
			}
			_ = reconnect_timeout => {
				state.reconnect_timeout =
					connect_to_validators(&mut ctx, &state.validator_groups_buf).await;

				gum::trace!(
					target: LOG_TARGET,
					timeout = ?RECONNECT_TIMEOUT,
					"Peer-set updated due to a timeout"
				);
			},
			in_req = recv_req_v1 => {
				let request = in_req.map(VersionedCollationRequest::from);

				log_error(
					handle_incoming_request(&mut ctx, &mut state, request).await,
					"Handling incoming collation fetch request V1"
				)?;
			}
			in_req = recv_req_v2 => {
				let request = in_req.map(VersionedCollationRequest::from);

				log_error(
					handle_incoming_request(&mut ctx, &mut state, request).await,
					"Handling incoming collation fetch request VStaging"
				)?;
			}
		}
	}
}<|MERGE_RESOLUTION|>--- conflicted
+++ resolved
@@ -248,16 +248,8 @@
 	/// The result senders per collation.
 	collation_result_senders: HashMap<CandidateHash, oneshot::Sender<CollationSecondedSignal>>,
 
-<<<<<<< HEAD
-	/// The mapping from [`PeerId`] to [`HashSet<AuthorityDiscoveryId>`]. This is filled over time as we learn the [`PeerId`]'s
-	/// by `PeerConnected` events.
-=======
-	/// Our validator groups per active leaf.
-	our_validators_groups: HashMap<Hash, ValidatorGroup>,
-
 	/// The mapping from [`PeerId`] to [`HashSet<AuthorityDiscoveryId>`]. This is filled over time
 	/// as we learn the [`PeerId`]'s by `PeerConnected` events.
->>>>>>> f2ad8c53
 	peer_ids: HashMap<PeerId, HashSet<AuthorityDiscoveryId>>,
 
 	/// Tracks which validators we want to stay connected to.
@@ -660,15 +652,11 @@
 
 /// Advertise collation to the given `peer`.
 ///
-<<<<<<< HEAD
 /// This will only advertise a collation if there exists at least one for the given
-/// `relay_parent` and the given `peer` is set as validator for our para at the given `relay_parent`.
+/// `relay_parent` and the given `peer` is set as validator for our para at the given
+/// `relay_parent`.
 ///
 /// We also make sure not to advertise the same collation multiple times to the same validator.
-=======
-/// This will only advertise a collation if there exists one for the given `relay_parent` and the
-/// given `peer` is set as validator for our para at the given `relay_parent`.
->>>>>>> f2ad8c53
 #[overseer::contextbounds(CollatorProtocol, prefix = self::overseer)]
 async fn advertise_collation<Context>(
 	ctx: &mut Context,
