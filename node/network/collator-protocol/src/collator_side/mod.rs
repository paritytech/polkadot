--- conflicted
+++ resolved
@@ -584,19 +584,11 @@
 			},
 		};
 
-<<<<<<< HEAD
-		ctx.send_message(NetworkBridgeMessage::SendCollationMessage(
+		ctx.send_message(NetworkBridgeTxMessage::SendCollationMessage(
 			vec![peer.clone()],
 			collation_message,
 		))
 		.await;
-=======
-	ctx.send_message(NetworkBridgeTxMessage::SendCollationMessage(
-		vec![peer.clone()],
-		Versioned::V1(protocol_v1::CollationProtocol::CollatorProtocol(wire_message)),
-	))
-	.await;
->>>>>>> 25b9f7e7
 
 		per_relay_parent
 			.validator_group
@@ -881,11 +873,7 @@
 					target: LOG_TARGET,
 					"Dropping incoming request as peer has a request in flight already."
 				);
-<<<<<<< HEAD
-				ctx.send_message(NetworkBridgeMessage::ReportPeer(peer_id, COST_APPARENT_FLOOD))
-=======
-				ctx.send_message(NetworkBridgeTxMessage::ReportPeer(req.peer, COST_APPARENT_FLOOD))
->>>>>>> 25b9f7e7
+				ctx.send_message(NetworkBridgeTxMessage::ReportPeer(peer_id, COST_APPARENT_FLOOD))
 					.await;
 				return Ok(())
 			}
@@ -1015,7 +1003,6 @@
 		PeerMessage(remote, msg) => {
 			handle_incoming_peer_message(ctx, runtime, state, remote, msg).await?;
 		},
-		PeerMessage(_, Versioned::VStaging(msg)) => {},
 		NewGossipTopology { .. } => {
 			// impossible!
 		},
