--- conflicted
+++ resolved
@@ -687,13 +687,7 @@
 				"ReportCollator message is not expected on the collator side of the protocol",
 			);
 		},
-<<<<<<< HEAD
 		NetworkBridgeUpdate(event) => {
-=======
-		NetworkBridgeUpdateV1(event) => {
-			// We should count only this shoulder in the histogram, as other shoulders are just introducing noise
-			let _ = state.metrics.time_process_msg();
->>>>>>> 3ff2b837
 			if let Err(e) = handle_network_msg(ctx, runtime, state, event).await {
 				gum::warn!(
 					target: LOG_TARGET,
