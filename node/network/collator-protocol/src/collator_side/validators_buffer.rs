// Copyright 2017-2022 Parity Technologies (UK) Ltd.
// This file is part of Polkadot.

// Polkadot is free software: you can redistribute it and/or modify
// it under the terms of the GNU General Public License as published by
// the Free Software Foundation, either version 3 of the License, or
// (at your option) any later version.

// Polkadot is distributed in the hope that it will be useful,
// but WITHOUT ANY WARRANTY; without even the implied warranty of
// MERCHANTABILITY or FITNESS FOR A PARTICULAR PURPOSE.  See the
// GNU General Public License for more details.

// You should have received a copy of the GNU General Public License
// along with Polkadot.  If not, see <http://www.gnu.org/licenses/>.

//! Validator groups buffer for connection managements.
//!
//! Solves 2 problems:
//! 	1. A collator may want to stay connected to multiple groups on rotation boundaries.
//! 	2. It's important to disconnect from validator when there're no collations to be fetched.
//!
//! We keep a simple FIFO buffer of N validator groups and a bitvec for each advertisement,
//! 1 indicating we want to be connected to i-th validator in a buffer, 0 otherwise.
//!
//! The bit is set to 1 for the whole **group** whenever it's inserted into the buffer. Given a relay
//! parent, one can reset a bit back to 0 for particular **validator**. For example, if a collation
//! was fetched or some timeout has been hit.
//!
//! The bitwise OR over known advertisements gives us validators indices for connection request.

use std::{
	collections::{HashMap, VecDeque},
	num::NonZeroUsize,
	ops::Range,
};

use bitvec::{bitvec, vec::BitVec};

<<<<<<< HEAD
use polkadot_primitives::v3::{AuthorityDiscoveryId, GroupIndex, Hash, SessionIndex};
=======
use polkadot_primitives::{AuthorityDiscoveryId, GroupIndex, Hash, SessionIndex};
>>>>>>> 0ac88220

/// The ring buffer stores at most this many unique validator groups.
///
/// This value should be chosen in way that all groups assigned to our para
/// in the view can fit into the buffer.
pub const VALIDATORS_BUFFER_CAPACITY: NonZeroUsize = match NonZeroUsize::new(3) {
	Some(cap) => cap,
	None => panic!("buffer capacity must be non-zero"),
};

/// Unique identifier of a validators group.
#[derive(Debug)]
struct ValidatorsGroupInfo {
	/// Number of validators in the group.
	len: usize,
	session_index: SessionIndex,
	group_index: GroupIndex,
}

/// Ring buffer of validator groups.
///
/// Tracks which peers we want to be connected to with respect to advertised collations.
#[derive(Debug)]
pub struct ValidatorGroupsBuffer {
	/// Validator groups identifiers we **had** advertisements for.
	group_infos: VecDeque<ValidatorsGroupInfo>,
	/// Continuous buffer of validators discovery keys.
	validators: VecDeque<AuthorityDiscoveryId>,
	/// Mapping from relay-parent to bit-vectors with bits for all `validators`.
	/// Invariants kept: All bit-vectors are guaranteed to have the same size.
	should_be_connected: HashMap<Hash, BitVec>,
	/// Buffer capacity, limits the number of **groups** tracked.
	cap: NonZeroUsize,
}

impl ValidatorGroupsBuffer {
	/// Creates a new buffer with a non-zero capacity.
	pub fn with_capacity(cap: NonZeroUsize) -> Self {
		Self {
			group_infos: VecDeque::new(),
			validators: VecDeque::new(),
			should_be_connected: HashMap::new(),
			cap,
		}
	}

	/// Returns discovery ids of validators we have at least one advertised-but-not-fetched
	/// collation for.
	pub fn validators_to_connect(&self) -> Vec<AuthorityDiscoveryId> {
		let validators_num = self.validators.len();
		let bits = self
			.should_be_connected
			.values()
			.fold(bitvec![0; validators_num], |acc, next| acc | next);

		self.validators
			.iter()
			.enumerate()
			.filter_map(|(idx, authority_id)| bits[idx].then_some(authority_id.clone()))
			.collect()
	}

	/// Note a new advertisement, marking that we want to be connected to validators
	/// from this group.
	///
	/// If max capacity is reached and the group is new, drops validators from the back
	/// of the buffer.
	pub fn note_collation_advertised(
		&mut self,
		relay_parent: Hash,
		session_index: SessionIndex,
		group_index: GroupIndex,
		validators: &[AuthorityDiscoveryId],
	) {
		if validators.is_empty() {
			return
		}

		match self.group_infos.iter().enumerate().find(|(_, group)| {
			group.session_index == session_index && group.group_index == group_index
		}) {
			Some((idx, group)) => {
				let group_start_idx = self.group_lengths_iter().take(idx).sum();
				self.set_bits(relay_parent, group_start_idx..(group_start_idx + group.len));
			},
			None => self.push(relay_parent, session_index, group_index, validators),
		}
	}

	/// Note that a validator is no longer interested in a given relay parent.
	pub fn reset_validator_interest(
		&mut self,
		relay_parent: Hash,
		authority_id: &AuthorityDiscoveryId,
	) {
		let bits = match self.should_be_connected.get_mut(&relay_parent) {
			Some(bits) => bits,
			None => return,
		};

		for (idx, auth_id) in self.validators.iter().enumerate() {
			if auth_id == authority_id {
				bits.set(idx, false);
			}
		}
	}

	/// Remove relay parent from the buffer.
	///
	/// The buffer will no longer track which validators are interested in a corresponding
	/// advertisement.
	pub fn remove_relay_parent(&mut self, relay_parent: &Hash) {
		self.should_be_connected.remove(relay_parent);
	}

	/// Removes all advertisements from the buffer.
	pub fn clear_advertisements(&mut self) {
		self.should_be_connected.clear();
	}

	/// Pushes a new group to the buffer along with advertisement, setting all validators
	/// bits to 1.
	///
	/// If the buffer is full, drops group from the tail.
	fn push(
		&mut self,
		relay_parent: Hash,
		session_index: SessionIndex,
		group_index: GroupIndex,
		validators: &[AuthorityDiscoveryId],
	) {
		let new_group_info =
			ValidatorsGroupInfo { len: validators.len(), session_index, group_index };

		let buf = &mut self.group_infos;
		let cap = self.cap.get();

		if buf.len() >= cap {
			let pruned_group = buf.pop_front().expect("buf is not empty; qed");
			self.validators.drain(..pruned_group.len);

			self.should_be_connected.values_mut().for_each(|bits| {
				bits.as_mut_bitslice().shift_left(pruned_group.len);
			});
		}

		self.validators.extend(validators.iter().cloned());
		buf.push_back(new_group_info);
		let buf_len = buf.len();
		let group_start_idx = self.group_lengths_iter().take(buf_len - 1).sum();

		let new_len = self.validators.len();
		self.should_be_connected
			.values_mut()
			.for_each(|bits| bits.resize(new_len, false));
		self.set_bits(relay_parent, group_start_idx..(group_start_idx + validators.len()));
	}

	/// Sets advertisement bits to 1 in a given range (usually corresponding to some group).
	/// If the relay parent is unknown, inserts 0-initialized bitvec first.
	///
	/// The range must be ensured to be within bounds.
	fn set_bits(&mut self, relay_parent: Hash, range: Range<usize>) {
		let bits = self
			.should_be_connected
			.entry(relay_parent)
			.or_insert_with(|| bitvec![0; self.validators.len()]);

		bits[range].fill(true);
	}

	/// Returns iterator over numbers of validators in groups.
	///
	/// Useful for getting an index of the first validator in i-th group.
	fn group_lengths_iter(&self) -> impl Iterator<Item = usize> + '_ {
		self.group_infos.iter().map(|group| group.len)
	}
}

#[cfg(test)]
mod tests {
	use super::*;
	use sp_keyring::Sr25519Keyring;

	#[test]
	fn one_capacity_buffer() {
		let cap = NonZeroUsize::new(1).unwrap();
		let mut buf = ValidatorGroupsBuffer::with_capacity(cap);

		let hash_a = Hash::repeat_byte(0x1);
		let hash_b = Hash::repeat_byte(0x2);

		let validators: Vec<_> = [
			Sr25519Keyring::Alice,
			Sr25519Keyring::Bob,
			Sr25519Keyring::Charlie,
			Sr25519Keyring::Dave,
			Sr25519Keyring::Ferdie,
		]
		.into_iter()
		.map(|key| AuthorityDiscoveryId::from(key.public()))
		.collect();

		assert!(buf.validators_to_connect().is_empty());

		buf.note_collation_advertised(hash_a, 0, GroupIndex(0), &validators[..2]);
		assert_eq!(buf.validators_to_connect(), validators[..2].to_vec());

		buf.reset_validator_interest(hash_a, &validators[1]);
		assert_eq!(buf.validators_to_connect(), vec![validators[0].clone()]);

		buf.note_collation_advertised(hash_b, 0, GroupIndex(1), &validators[2..]);
		assert_eq!(buf.validators_to_connect(), validators[2..].to_vec());

		for validator in &validators[2..] {
			buf.reset_validator_interest(hash_b, validator);
		}
		assert!(buf.validators_to_connect().is_empty());
	}

	#[test]
	fn buffer_works() {
		let cap = NonZeroUsize::new(3).unwrap();
		let mut buf = ValidatorGroupsBuffer::with_capacity(cap);

		let hashes: Vec<_> = (0..5).map(Hash::repeat_byte).collect();

		let validators: Vec<_> = [
			Sr25519Keyring::Alice,
			Sr25519Keyring::Bob,
			Sr25519Keyring::Charlie,
			Sr25519Keyring::Dave,
			Sr25519Keyring::Ferdie,
		]
		.into_iter()
		.map(|key| AuthorityDiscoveryId::from(key.public()))
		.collect();

		buf.note_collation_advertised(hashes[0], 0, GroupIndex(0), &validators[..2]);
		buf.note_collation_advertised(hashes[1], 0, GroupIndex(0), &validators[..2]);
		buf.note_collation_advertised(hashes[2], 0, GroupIndex(1), &validators[2..4]);
		buf.note_collation_advertised(hashes[2], 0, GroupIndex(1), &validators[2..4]);

		assert_eq!(buf.validators_to_connect(), validators[..4].to_vec());

		for validator in &validators[2..4] {
			buf.reset_validator_interest(hashes[2], validator);
		}

		buf.reset_validator_interest(hashes[1], &validators[0]);
		assert_eq!(buf.validators_to_connect(), validators[..2].to_vec());

		buf.reset_validator_interest(hashes[0], &validators[0]);
		assert_eq!(buf.validators_to_connect(), vec![validators[1].clone()]);

		buf.note_collation_advertised(hashes[3], 0, GroupIndex(1), &validators[2..4]);
		buf.note_collation_advertised(
			hashes[4],
			0,
			GroupIndex(2),
			std::slice::from_ref(&validators[4]),
		);

		buf.reset_validator_interest(hashes[3], &validators[2]);
		buf.note_collation_advertised(
			hashes[4],
			0,
			GroupIndex(3),
			std::slice::from_ref(&validators[0]),
		);

		assert_eq!(
			buf.validators_to_connect(),
			vec![validators[3].clone(), validators[4].clone(), validators[0].clone()]
		);
	}
}<|MERGE_RESOLUTION|>--- conflicted
+++ resolved
@@ -37,11 +37,7 @@
 
 use bitvec::{bitvec, vec::BitVec};
 
-<<<<<<< HEAD
-use polkadot_primitives::v3::{AuthorityDiscoveryId, GroupIndex, Hash, SessionIndex};
-=======
 use polkadot_primitives::{AuthorityDiscoveryId, GroupIndex, Hash, SessionIndex};
->>>>>>> 0ac88220
 
 /// The ring buffer stores at most this many unique validator groups.
 ///
