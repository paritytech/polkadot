// Copyright (C) Parity Technologies (UK) Ltd.
// This file is part of Polkadot.

// Polkadot is free software: you can redistribute it and/or modify
// it under the terms of the GNU General Public License as published by
// the Free Software Foundation, either version 3 of the License, or
// (at your option) any later version.

// Polkadot is distributed in the hope that it will be useful,
// but WITHOUT ANY WARRANTY; without even the implied warranty of
// MERCHANTABILITY or FITNESS FOR A PARTICULAR PURPOSE.  See the
// GNU General Public License for more details.

// You should have received a copy of the GNU General Public License
// along with Polkadot.  If not, see <http://www.gnu.org/licenses/>.

use super::*;
use assert_matches::assert_matches;
use futures::{executor, future, Future};
use sp_core::{crypto::Pair, Encode, OpaquePeerId};
use sp_keyring::Sr25519Keyring;
use sp_keystore::{testing::MemoryKeystore, Keystore};
use std::{collections::BTreeSet, iter, sync::Arc, task::Poll, time::Duration};

use polkadot_node_network_protocol::{
	our_view,
	peer_set::CollationVersion,
	request_response::{Requests, ResponseSender},
	ObservedRole,
};
use polkadot_node_primitives::BlockData;
use polkadot_node_subsystem::messages::{
	AllMessages, ReportPeerMessage, RuntimeApiMessage, RuntimeApiRequest,
};
use polkadot_node_subsystem_test_helpers as test_helpers;
use polkadot_node_subsystem_util::{reputation::add_reputation, TimeoutExt};
use polkadot_primitives::{
	v5::CollatorRestrictionKind, vstaging::CollatorRestrictions, CollatorPair, CoreState,
	GroupIndex, GroupRotationInfo, OccupiedCore, ScheduledCore, ValidatorId, ValidatorIndex,
};
use polkadot_primitives_test_helpers::{
	dummy_candidate_descriptor, dummy_candidate_receipt_bad_sig, dummy_hash,
};

const ACTIVITY_TIMEOUT: Duration = Duration::from_millis(500);
const DECLARE_TIMEOUT: Duration = Duration::from_millis(25);
const REPUTATION_CHANGE_TEST_INTERVAL: Duration = Duration::from_millis(10);

#[derive(Clone)]
struct TestState {
	chain_ids: Vec<ParaId>,
	relay_parent: Hash,
	collators: Vec<CollatorPair>,
	validator_public: Vec<ValidatorId>,
	validator_groups: Vec<Vec<ValidatorIndex>>,
	group_rotation_info: GroupRotationInfo,
	cores: Vec<CoreState>,
}

impl Default for TestState {
	fn default() -> Self {
		let chain_a = ParaId::from(1);
		let chain_b = ParaId::from(2);

		let chain_ids = vec![chain_a, chain_b];
		let relay_parent = Hash::repeat_byte(0x05);
		let collators = iter::repeat(()).map(|_| CollatorPair::generate().0).take(5).collect();

		let validators = vec![
			Sr25519Keyring::Alice,
			Sr25519Keyring::Bob,
			Sr25519Keyring::Charlie,
			Sr25519Keyring::Dave,
			Sr25519Keyring::Eve,
		];

		let validator_public = validators.iter().map(|k| k.public().into()).collect();
		let validator_groups = vec![
			vec![ValidatorIndex(0), ValidatorIndex(1)],
			vec![ValidatorIndex(2), ValidatorIndex(3)],
			vec![ValidatorIndex(4)],
		];

		let group_rotation_info =
			GroupRotationInfo { session_start_block: 0, group_rotation_frequency: 1, now: 0 };

		let cores = vec![
<<<<<<< HEAD
			CoreState::Scheduled(ScheduledCore { para_id: chain_ids[0] }),
=======
			CoreState::Scheduled(ScheduledCore {
				para_id: chain_ids[0],
				collator_restrictions: CollatorRestrictions::none(),
			}),
>>>>>>> e2b2d35a
			CoreState::Free,
			CoreState::Occupied(OccupiedCore {
				next_up_on_available: None,
				occupied_since: 0,
				time_out_at: 1,
				next_up_on_time_out: None,
				availability: Default::default(),
				group_responsible: GroupIndex(0),
				candidate_hash: Default::default(),
				candidate_descriptor: {
					let mut d = dummy_candidate_descriptor(dummy_hash());
					d.para_id = chain_ids[1];

					d
				},
			}),
		];

		Self {
			chain_ids,
			relay_parent,
			collators,
			validator_public,
			validator_groups,
			group_rotation_info,
			cores,
		}
	}
}

type VirtualOverseer = test_helpers::TestSubsystemContextHandle<CollatorProtocolMessage>;

struct TestHarness {
	virtual_overseer: VirtualOverseer,
}

fn test_harness<T: Future<Output = VirtualOverseer>>(
	reputation: ReputationAggregator,
	test: impl FnOnce(TestHarness) -> T,
) {
	let _ = env_logger::builder()
		.is_test(true)
		.filter(Some("polkadot_collator_protocol"), log::LevelFilter::Trace)
		.filter(Some(LOG_TARGET), log::LevelFilter::Trace)
		.try_init();

	let pool = sp_core::testing::TaskExecutor::new();

	let (context, virtual_overseer) = test_helpers::make_subsystem_context(pool.clone());

	let keystore = MemoryKeystore::new();
	keystore
		.sr25519_generate_new(
			polkadot_primitives::PARACHAIN_KEY_TYPE_ID,
			Some(&Sr25519Keyring::Alice.to_seed()),
		)
		.unwrap();

	let subsystem = run_inner(
		context,
		Arc::new(keystore),
		crate::CollatorEvictionPolicy {
			inactive_collator: ACTIVITY_TIMEOUT,
			undeclared: DECLARE_TIMEOUT,
		},
		Metrics::default(),
		reputation,
		REPUTATION_CHANGE_TEST_INTERVAL,
	);

	let test_fut = test(TestHarness { virtual_overseer });

	futures::pin_mut!(test_fut);
	futures::pin_mut!(subsystem);

	executor::block_on(future::join(
		async move {
			let mut overseer = test_fut.await;
			overseer_signal(&mut overseer, OverseerSignal::Conclude).await;
		},
		subsystem,
	))
	.1
	.unwrap();
}

const TIMEOUT: Duration = Duration::from_millis(200);

async fn overseer_send(overseer: &mut VirtualOverseer, msg: CollatorProtocolMessage) {
	gum::trace!("Sending message:\n{:?}", &msg);
	overseer
		.send(FromOrchestra::Communication { msg })
		.timeout(TIMEOUT)
		.await
		.expect(&format!("{:?} is enough for sending messages.", TIMEOUT));
}

async fn overseer_recv(overseer: &mut VirtualOverseer) -> AllMessages {
	let msg = overseer_recv_with_timeout(overseer, TIMEOUT)
		.await
		.expect(&format!("{:?} is enough to receive messages.", TIMEOUT));

	gum::trace!("Received message:\n{:?}", &msg);

	msg
}

async fn overseer_recv_with_timeout(
	overseer: &mut VirtualOverseer,
	timeout: Duration,
) -> Option<AllMessages> {
	gum::trace!("Waiting for message...");
	overseer.recv().timeout(timeout).await
}

async fn overseer_signal(overseer: &mut VirtualOverseer, signal: OverseerSignal) {
	overseer
		.send(FromOrchestra::Signal(signal))
		.timeout(TIMEOUT)
		.await
		.expect(&format!("{:?} is more than enough for sending signals.", TIMEOUT));
}

async fn respond_to_core_info_queries(
	virtual_overseer: &mut VirtualOverseer,
	test_state: &TestState,
) {
	assert_matches!(
		overseer_recv(virtual_overseer).await,
		AllMessages::RuntimeApi(RuntimeApiMessage::Request(
			_,
			RuntimeApiRequest::Validators(tx),
		)) => {
			let _ = tx.send(Ok(test_state.validator_public.clone()));
		}
	);

	assert_matches!(
		overseer_recv(virtual_overseer).await,
		AllMessages::RuntimeApi(RuntimeApiMessage::Request(
			_,
			RuntimeApiRequest::ValidatorGroups(tx),
		)) => {
			let _ = tx.send(Ok((
				test_state.validator_groups.clone(),
				test_state.group_rotation_info.clone(),
			)));
		}
	);

	assert_matches!(
		overseer_recv(virtual_overseer).await,
		AllMessages::RuntimeApi(RuntimeApiMessage::Request(
			_,
			RuntimeApiRequest::AvailabilityCores(tx),
		)) => {
			let _ = tx.send(Ok(test_state.cores.clone()));
		}
	);
}

/// Assert that the next message is a `CandidateBacking(Second())`.
async fn assert_candidate_backing_second(
	virtual_overseer: &mut VirtualOverseer,
	expected_relay_parent: Hash,
	expected_para_id: ParaId,
	expected_pov: &PoV,
) -> CandidateReceipt {
	assert_matches!(
		overseer_recv(virtual_overseer).await,
		AllMessages::CandidateBacking(CandidateBackingMessage::Second(relay_parent, candidate_receipt, incoming_pov)
	) => {
		assert_eq!(expected_relay_parent, relay_parent);
		assert_eq!(expected_para_id, candidate_receipt.descriptor.para_id);
		assert_eq!(*expected_pov, incoming_pov);
		candidate_receipt
	})
}

/// Assert that a collator got disconnected.
async fn assert_collator_disconnect(virtual_overseer: &mut VirtualOverseer, expected_peer: PeerId) {
	assert_matches!(
		overseer_recv(virtual_overseer).await,
		AllMessages::NetworkBridgeTx(NetworkBridgeTxMessage::DisconnectPeer(
			peer,
			peer_set,
		)) => {
			assert_eq!(expected_peer, peer);
			assert_eq!(PeerSet::Collation, peer_set);
		}
	);
}

/// Assert that a fetch collation request was send.
async fn assert_fetch_collation_request(
	virtual_overseer: &mut VirtualOverseer,
	relay_parent: Hash,
	para_id: ParaId,
) -> ResponseSender {
	assert_matches!(
		overseer_recv(virtual_overseer).await,
		AllMessages::NetworkBridgeTx(NetworkBridgeTxMessage::SendRequests(reqs, IfDisconnected::ImmediateError)
	) => {
		let req = reqs.into_iter().next()
			.expect("There should be exactly one request");
		match req {
			Requests::CollationFetchingV1(req) => {
				let payload = req.payload;
				assert_eq!(payload.relay_parent, relay_parent);
				assert_eq!(payload.para_id, para_id);
				req.pending_response
			}
			_ => panic!("Unexpected request"),
		}
	})
}

/// Assert that a availbility_cores request was send.
async fn assert_availability_cores_request(
	virtual_overseer: &mut VirtualOverseer,
	test_state: &TestState,
) {
	assert_matches!(
	overseer_recv(virtual_overseer).await,
	AllMessages::RuntimeApi(RuntimeApiMessage::Request(
		_,
		RuntimeApiRequest::AvailabilityCores(tx),
	)) => {
		let _ = tx.send(Ok(test_state.cores.clone()));
	}
	);
}

/// Connect and declare a collator
async fn connect_and_declare_collator(
	virtual_overseer: &mut VirtualOverseer,
	peer: PeerId,
	collator: CollatorPair,
	para_id: ParaId,
) {
	overseer_send(
		virtual_overseer,
		CollatorProtocolMessage::NetworkBridgeUpdate(NetworkBridgeEvent::PeerConnected(
			peer.clone(),
			ObservedRole::Full,
			CollationVersion::V1.into(),
			None,
		)),
	)
	.await;

	overseer_send(
		virtual_overseer,
		CollatorProtocolMessage::NetworkBridgeUpdate(NetworkBridgeEvent::PeerMessage(
			peer.clone(),
			Versioned::V1(protocol_v1::CollatorProtocolMessage::Declare(
				collator.public(),
				para_id,
				collator.sign(&protocol_v1::declare_signature_payload(&peer)),
			)),
		)),
	)
	.await;
}

/// Advertise a collation.
async fn advertise_collation(
	virtual_overseer: &mut VirtualOverseer,
	peer: PeerId,
	relay_parent: Hash,
) {
	overseer_send(
		virtual_overseer,
		CollatorProtocolMessage::NetworkBridgeUpdate(NetworkBridgeEvent::PeerMessage(
			peer,
			Versioned::V1(protocol_v1::CollatorProtocolMessage::AdvertiseCollation(relay_parent)),
		)),
	)
	.await;
}

// As we receive a relevant advertisement act on it and issue a collation request.
#[test]
fn act_on_advertisement() {
	let test_state = TestState::default();

	test_harness(ReputationAggregator::new(|_| true), |test_harness| async move {
		let TestHarness { mut virtual_overseer } = test_harness;

		let pair = CollatorPair::generate().0;
		gum::trace!("activating");

		overseer_send(
			&mut virtual_overseer,
			CollatorProtocolMessage::NetworkBridgeUpdate(NetworkBridgeEvent::OurViewChange(
				our_view![test_state.relay_parent],
			)),
		)
		.await;

		respond_to_core_info_queries(&mut virtual_overseer, &test_state).await;

		let peer_b = PeerId::random();

		connect_and_declare_collator(
			&mut virtual_overseer,
			peer_b.clone(),
			pair.clone(),
			test_state.chain_ids[0],
		)
		.await;

		advertise_collation(&mut virtual_overseer, peer_b.clone(), test_state.relay_parent).await;

		assert_availability_cores_request(&mut virtual_overseer, &test_state).await;

		assert_fetch_collation_request(
			&mut virtual_overseer,
			test_state.relay_parent,
			test_state.chain_ids[0],
		)
		.await;

		virtual_overseer
	});
}

// Test that other subsystems may modify collators' reputations.
#[test]
fn collator_reporting_works() {
	let test_state = TestState::default();

	test_harness(ReputationAggregator::new(|_| true), |test_harness| async move {
		let TestHarness { mut virtual_overseer } = test_harness;

		overseer_send(
			&mut virtual_overseer,
			CollatorProtocolMessage::NetworkBridgeUpdate(NetworkBridgeEvent::OurViewChange(
				our_view![test_state.relay_parent],
			)),
		)
		.await;

		respond_to_core_info_queries(&mut virtual_overseer, &test_state).await;

		let peer_b = PeerId::random();
		let peer_c = PeerId::random();

		connect_and_declare_collator(
			&mut virtual_overseer,
			peer_b.clone(),
			test_state.collators[0].clone(),
			test_state.chain_ids[0].clone(),
		)
		.await;

		connect_and_declare_collator(
			&mut virtual_overseer,
			peer_c.clone(),
			test_state.collators[1].clone(),
			test_state.chain_ids[0].clone(),
		)
		.await;

		overseer_send(
			&mut virtual_overseer,
			CollatorProtocolMessage::ReportCollator(test_state.collators[0].public()),
		)
		.await;

		assert_matches!(
			overseer_recv(&mut virtual_overseer).await,
			AllMessages::NetworkBridgeTx(
				NetworkBridgeTxMessage::ReportPeer(ReportPeerMessage::Single(peer, rep)),
			) => {
				assert_eq!(peer, peer_b);
				assert_eq!(rep.value, COST_REPORT_BAD.cost_or_benefit());
			}
		);

		virtual_overseer
	});
}

// Test that we verify the signatures on `Declare` and `AdvertiseCollation` messages.
#[test]
fn collator_authentication_verification_works() {
	let test_state = TestState::default();

	test_harness(ReputationAggregator::new(|_| true), |test_harness| async move {
		let TestHarness { mut virtual_overseer } = test_harness;

		let peer_b = PeerId::random();

		overseer_send(
			&mut virtual_overseer,
			CollatorProtocolMessage::NetworkBridgeUpdate(NetworkBridgeEvent::PeerConnected(
				peer_b,
				ObservedRole::Full,
				CollationVersion::V1.into(),
				None,
			)),
		)
		.await;

		// the peer sends a declare message but sign the wrong payload
		overseer_send(
			&mut virtual_overseer,
			CollatorProtocolMessage::NetworkBridgeUpdate(NetworkBridgeEvent::PeerMessage(
				peer_b.clone(),
				Versioned::V1(protocol_v1::CollatorProtocolMessage::Declare(
					test_state.collators[0].public(),
					test_state.chain_ids[0],
					test_state.collators[0].sign(&[42]),
				)),
			)),
		)
		.await;

		// it should be reported for sending a message with an invalid signature
		assert_matches!(
			overseer_recv(&mut virtual_overseer).await,
			AllMessages::NetworkBridgeTx(
				NetworkBridgeTxMessage::ReportPeer(ReportPeerMessage::Single(peer, rep)),
			) => {
				assert_eq!(peer, peer_b);
				assert_eq!(rep.value, COST_INVALID_SIGNATURE.cost_or_benefit());
			}
		);
		virtual_overseer
	});
}

/// Tests that a validator fetches only one collation at any moment of time
/// per relay parent and ignores other advertisements once a candidate gets
/// seconded.
#[test]
fn fetch_one_collation_at_a_time() {
	let test_state = TestState::default();

	test_harness(ReputationAggregator::new(|_| true), |test_harness| async move {
		let TestHarness { mut virtual_overseer } = test_harness;

		let second = Hash::random();

		overseer_send(
			&mut virtual_overseer,
			CollatorProtocolMessage::NetworkBridgeUpdate(NetworkBridgeEvent::OurViewChange(
				our_view![test_state.relay_parent, second],
			)),
		)
		.await;

		respond_to_core_info_queries(&mut virtual_overseer, &test_state).await;
		respond_to_core_info_queries(&mut virtual_overseer, &test_state).await;

		let peer_b = PeerId::random();
		let peer_c = PeerId::random();

		connect_and_declare_collator(
			&mut virtual_overseer,
			peer_b.clone(),
			test_state.collators[0].clone(),
			test_state.chain_ids[0].clone(),
		)
		.await;

		connect_and_declare_collator(
			&mut virtual_overseer,
			peer_c.clone(),
			test_state.collators[1].clone(),
			test_state.chain_ids[0].clone(),
		)
		.await;

		advertise_collation(&mut virtual_overseer, peer_b.clone(), test_state.relay_parent).await;
		assert_availability_cores_request(&mut virtual_overseer, &test_state).await;
		advertise_collation(&mut virtual_overseer, peer_c.clone(), test_state.relay_parent).await;

		let response_channel = assert_fetch_collation_request(
			&mut virtual_overseer,
			test_state.relay_parent,
			test_state.chain_ids[0],
		)
		.await;

		assert_availability_cores_request(&mut virtual_overseer, &test_state).await;
		assert!(
			overseer_recv_with_timeout(&mut &mut virtual_overseer, Duration::from_millis(30)).await.is_none(),
			"There should not be sent any other PoV request while the first one wasn't finished or timed out.",
		);

		let pov = PoV { block_data: BlockData(vec![]) };
		let mut candidate_a =
			dummy_candidate_receipt_bad_sig(dummy_hash(), Some(Default::default()));
		candidate_a.descriptor.para_id = test_state.chain_ids[0];
		candidate_a.descriptor.relay_parent = test_state.relay_parent;
		response_channel
			.send(Ok(
				CollationFetchingResponse::Collation(candidate_a.clone(), pov.clone()).encode()
			))
			.expect("Sending response should succeed");

		assert_candidate_backing_second(
			&mut virtual_overseer,
			test_state.relay_parent,
			test_state.chain_ids[0],
			&pov,
		)
		.await;

		// Ensure the subsystem is polled.
		test_helpers::Yield::new().await;

		// Second collation is not requested since there's already seconded one.
		assert_matches!(futures::poll!(virtual_overseer.recv().boxed()), Poll::Pending);

		virtual_overseer
	})
}

/// Tests that a validator starts fetching next queued collations on [`MAX_UNSHARED_DOWNLOAD_TIME`]
/// timeout and in case of an error.
#[test]
fn fetches_next_collation() {
	let test_state = TestState::default();

	test_harness(ReputationAggregator::new(|_| true), |test_harness| async move {
		let TestHarness { mut virtual_overseer } = test_harness;

		let second = Hash::random();

		overseer_send(
			&mut virtual_overseer,
			CollatorProtocolMessage::NetworkBridgeUpdate(NetworkBridgeEvent::OurViewChange(
				our_view![test_state.relay_parent, second],
			)),
		)
		.await;

		respond_to_core_info_queries(&mut virtual_overseer, &test_state).await;
		respond_to_core_info_queries(&mut virtual_overseer, &test_state).await;

		let peer_b = PeerId::random();
		let peer_c = PeerId::random();
		let peer_d = PeerId::random();

		connect_and_declare_collator(
			&mut virtual_overseer,
			peer_b.clone(),
			test_state.collators[2].clone(),
			test_state.chain_ids[0].clone(),
		)
		.await;

		connect_and_declare_collator(
			&mut virtual_overseer,
			peer_c.clone(),
			test_state.collators[3].clone(),
			test_state.chain_ids[0].clone(),
		)
		.await;

		connect_and_declare_collator(
			&mut virtual_overseer,
			peer_d.clone(),
			test_state.collators[4].clone(),
			test_state.chain_ids[0].clone(),
		)
		.await;

		advertise_collation(&mut virtual_overseer, peer_b.clone(), second).await;
		assert_availability_cores_request(&mut virtual_overseer, &test_state).await;
		advertise_collation(&mut virtual_overseer, peer_c.clone(), second).await;
		// Dropping the response channel should lead to fetching the second collation.
		assert_fetch_collation_request(&mut virtual_overseer, second, test_state.chain_ids[0])
			.await;
		assert_availability_cores_request(&mut virtual_overseer, &test_state).await;
		advertise_collation(&mut virtual_overseer, peer_d.clone(), second).await;

		assert_availability_cores_request(&mut virtual_overseer, &test_state).await;

		let response_channel_non_exclusive =
			assert_fetch_collation_request(&mut virtual_overseer, second, test_state.chain_ids[0])
				.await;

		// Third collator should receive response after that timeout:
		Delay::new(MAX_UNSHARED_DOWNLOAD_TIME + Duration::from_millis(50)).await;

		let response_channel =
			assert_fetch_collation_request(&mut virtual_overseer, second, test_state.chain_ids[0])
				.await;

		let pov = PoV { block_data: BlockData(vec![1]) };
		let mut candidate_a =
			dummy_candidate_receipt_bad_sig(dummy_hash(), Some(Default::default()));
		candidate_a.descriptor.para_id = test_state.chain_ids[0];
		candidate_a.descriptor.relay_parent = second;

		// First request finishes now:
		response_channel_non_exclusive
			.send(Ok(
				CollationFetchingResponse::Collation(candidate_a.clone(), pov.clone()).encode()
			))
			.expect("Sending response should succeed");

		response_channel
			.send(Ok(
				CollationFetchingResponse::Collation(candidate_a.clone(), pov.clone()).encode()
			))
			.expect("Sending response should succeed");

		assert_candidate_backing_second(
			&mut virtual_overseer,
			second,
			test_state.chain_ids[0],
			&pov,
		)
		.await;

		virtual_overseer
	});
}

#[test]
fn reject_connection_to_next_group() {
	let test_state = TestState::default();

	test_harness(ReputationAggregator::new(|_| true), |test_harness| async move {
		let TestHarness { mut virtual_overseer } = test_harness;

		overseer_send(
			&mut virtual_overseer,
			CollatorProtocolMessage::NetworkBridgeUpdate(NetworkBridgeEvent::OurViewChange(
				our_view![test_state.relay_parent],
			)),
		)
		.await;

		respond_to_core_info_queries(&mut virtual_overseer, &test_state).await;

		let peer_b = PeerId::random();

		connect_and_declare_collator(
			&mut virtual_overseer,
			peer_b.clone(),
			test_state.collators[0].clone(),
			test_state.chain_ids[1].clone(), // next, not current `para_id`
		)
		.await;

		assert_matches!(
			overseer_recv(&mut virtual_overseer).await,
			AllMessages::NetworkBridgeTx(NetworkBridgeTxMessage::ReportPeer(
				ReportPeerMessage::Single(peer, rep),
			)) => {
				assert_eq!(peer, peer_b);
				assert_eq!(rep.value, COST_UNNEEDED_COLLATOR.cost_or_benefit());
			}
		);

		assert_collator_disconnect(&mut virtual_overseer, peer_b).await;

		virtual_overseer
	})
}

// Ensure that collations from a peer not in the restriction set is rejected when set membership is required.
#[test]
fn collation_not_in_preferred_rejected() {
	let mut peer_set = BTreeSet::new();
	peer_set.insert(OpaquePeerId::new(vec![0, 0, 0, 0])); // not even a correct encoding of a PeerId
	let mut test_state = TestState::default();
	test_state.cores[0] = CoreState::Scheduled(ScheduledCore {
		para_id: ParaId::from(1),
		collator_restrictions: CollatorRestrictions::new(
			peer_set,
			CollatorRestrictionKind::Required,
		),
	});

	test_harness(ReputationAggregator::new(|_| true), |test_harness| async move {
		let TestHarness { mut virtual_overseer } = test_harness;

		let second = Hash::random();

		overseer_send(
			&mut virtual_overseer,
			CollatorProtocolMessage::NetworkBridgeUpdate(NetworkBridgeEvent::OurViewChange(
				our_view![test_state.relay_parent, second],
			)),
		)
		.await;

		respond_to_core_info_queries(&mut virtual_overseer, &test_state).await;
		respond_to_core_info_queries(&mut virtual_overseer, &test_state).await;

		let peer_b = PeerId::random();

		connect_and_declare_collator(
			&mut virtual_overseer,
			peer_b.clone(),
			test_state.collators[0].clone(),
			test_state.chain_ids[0].clone(),
		)
		.await;

		advertise_collation(&mut virtual_overseer, peer_b.clone(), test_state.relay_parent).await;

		assert_matches!(
			overseer_recv(&mut virtual_overseer).await,
			AllMessages::NetworkBridgeTx(NetworkBridgeTxMessage::ReportPeer(
				ReportPeerMessage::Single(peer, rep),
			)) => {
				assert_eq!(peer, peer_b);
				assert_eq!(rep.value, COST_REPORT_BAD.cost_or_benefit());
			}
		);

		virtual_overseer
	});
}

// Ensure that we fetch a second collation, after the first checked collation was found to be invalid.
#[test]
fn fetch_next_collation_on_invalid_collation() {
	let test_state = TestState::default();

	test_harness(ReputationAggregator::new(|_| true), |test_harness| async move {
		let TestHarness { mut virtual_overseer } = test_harness;

		let second = Hash::random();

		overseer_send(
			&mut virtual_overseer,
			CollatorProtocolMessage::NetworkBridgeUpdate(NetworkBridgeEvent::OurViewChange(
				our_view![test_state.relay_parent, second],
			)),
		)
		.await;

		respond_to_core_info_queries(&mut virtual_overseer, &test_state).await;
		respond_to_core_info_queries(&mut virtual_overseer, &test_state).await;

		let peer_b = PeerId::random();
		let peer_c = PeerId::random();

		connect_and_declare_collator(
			&mut virtual_overseer,
			peer_b.clone(),
			test_state.collators[0].clone(),
			test_state.chain_ids[0].clone(),
		)
		.await;

		connect_and_declare_collator(
			&mut virtual_overseer,
			peer_c.clone(),
			test_state.collators[1].clone(),
			test_state.chain_ids[0].clone(),
		)
		.await;

		advertise_collation(&mut virtual_overseer, peer_b.clone(), test_state.relay_parent).await;
		assert_availability_cores_request(&mut virtual_overseer, &test_state).await;
		advertise_collation(&mut virtual_overseer, peer_c.clone(), test_state.relay_parent).await;

		let response_channel = assert_fetch_collation_request(
			&mut virtual_overseer,
			test_state.relay_parent,
			test_state.chain_ids[0],
		)
		.await;
		assert_availability_cores_request(&mut virtual_overseer, &test_state).await;

		let pov = PoV { block_data: BlockData(vec![]) };
		let mut candidate_a =
			dummy_candidate_receipt_bad_sig(dummy_hash(), Some(Default::default()));
		candidate_a.descriptor.para_id = test_state.chain_ids[0];
		candidate_a.descriptor.relay_parent = test_state.relay_parent;
		response_channel
			.send(Ok(
				CollationFetchingResponse::Collation(candidate_a.clone(), pov.clone()).encode()
			))
			.expect("Sending response should succeed");

		let receipt = assert_candidate_backing_second(
			&mut virtual_overseer,
			test_state.relay_parent,
			test_state.chain_ids[0],
			&pov,
		)
		.await;

		// Inform that the candidate was invalid.
		overseer_send(
			&mut virtual_overseer,
			CollatorProtocolMessage::Invalid(test_state.relay_parent, receipt),
		)
		.await;

		assert_matches!(
			overseer_recv(&mut virtual_overseer).await,
			AllMessages::NetworkBridgeTx(NetworkBridgeTxMessage::ReportPeer(
				ReportPeerMessage::Single(peer, rep),
			)) => {
				assert_eq!(peer, peer_b);
				assert_eq!(rep.value, COST_REPORT_BAD.cost_or_benefit());
			}
		);

		// We should see a request for another collation.
		assert_fetch_collation_request(
			&mut virtual_overseer,
			test_state.relay_parent,
			test_state.chain_ids[0],
		)
		.await;

		virtual_overseer
	});
}

#[test]
fn inactive_disconnected() {
	let test_state = TestState::default();

	test_harness(ReputationAggregator::new(|_| true), |test_harness| async move {
		let TestHarness { mut virtual_overseer } = test_harness;

		let pair = CollatorPair::generate().0;

		let hash_a = test_state.relay_parent;

		overseer_send(
			&mut virtual_overseer,
			CollatorProtocolMessage::NetworkBridgeUpdate(NetworkBridgeEvent::OurViewChange(
				our_view![hash_a],
			)),
		)
		.await;

		respond_to_core_info_queries(&mut virtual_overseer, &test_state).await;

		let peer_b = PeerId::random();

		connect_and_declare_collator(
			&mut virtual_overseer,
			peer_b.clone(),
			pair.clone(),
			test_state.chain_ids[0],
		)
		.await;
		advertise_collation(&mut virtual_overseer, peer_b.clone(), test_state.relay_parent).await;

		assert_availability_cores_request(&mut virtual_overseer, &test_state).await;
		assert_fetch_collation_request(
			&mut virtual_overseer,
			test_state.relay_parent,
			test_state.chain_ids[0],
		)
		.await;

		Delay::new(ACTIVITY_TIMEOUT * 3).await;

		assert_collator_disconnect(&mut virtual_overseer, peer_b.clone()).await;
		virtual_overseer
	});
}

#[test]
fn activity_extends_life() {
	let test_state = TestState::default();

	test_harness(ReputationAggregator::new(|_| true), |test_harness| async move {
		let TestHarness { mut virtual_overseer } = test_harness;

		let pair = CollatorPair::generate().0;

		let hash_a = test_state.relay_parent;
		let hash_b = Hash::repeat_byte(1);
		let hash_c = Hash::repeat_byte(2);

		overseer_send(
			&mut virtual_overseer,
			CollatorProtocolMessage::NetworkBridgeUpdate(NetworkBridgeEvent::OurViewChange(
				our_view![hash_a, hash_b, hash_c],
			)),
		)
		.await;

		// 3 heads, 3 times.
		respond_to_core_info_queries(&mut virtual_overseer, &test_state).await;
		respond_to_core_info_queries(&mut virtual_overseer, &test_state).await;
		respond_to_core_info_queries(&mut virtual_overseer, &test_state).await;

		let peer_b = PeerId::random();

		connect_and_declare_collator(
			&mut virtual_overseer,
			peer_b.clone(),
			pair.clone(),
			test_state.chain_ids[0],
		)
		.await;

		Delay::new(ACTIVITY_TIMEOUT * 2 / 3).await;

		advertise_collation(&mut virtual_overseer, peer_b.clone(), hash_a).await;

		assert_availability_cores_request(&mut virtual_overseer, &test_state).await;
		assert_fetch_collation_request(&mut virtual_overseer, hash_a, test_state.chain_ids[0])
			.await;

		Delay::new(ACTIVITY_TIMEOUT * 2 / 3).await;

		advertise_collation(&mut virtual_overseer, peer_b.clone(), hash_b).await;

		assert_availability_cores_request(&mut virtual_overseer, &test_state).await;
		assert_fetch_collation_request(&mut virtual_overseer, hash_b, test_state.chain_ids[0])
			.await;

		Delay::new(ACTIVITY_TIMEOUT * 2 / 3).await;

		advertise_collation(&mut virtual_overseer, peer_b.clone(), hash_c).await;

		assert_availability_cores_request(&mut virtual_overseer, &test_state).await;
		assert_fetch_collation_request(&mut virtual_overseer, hash_c, test_state.chain_ids[0])
			.await;

		Delay::new(ACTIVITY_TIMEOUT * 3 / 2).await;

		assert_collator_disconnect(&mut virtual_overseer, peer_b.clone()).await;

		virtual_overseer
	});
}

#[test]
fn disconnect_if_no_declare() {
	let test_state = TestState::default();

	test_harness(ReputationAggregator::new(|_| true), |test_harness| async move {
		let TestHarness { mut virtual_overseer } = test_harness;

		overseer_send(
			&mut virtual_overseer,
			CollatorProtocolMessage::NetworkBridgeUpdate(NetworkBridgeEvent::OurViewChange(
				our_view![test_state.relay_parent],
			)),
		)
		.await;

		respond_to_core_info_queries(&mut virtual_overseer, &test_state).await;

		let peer_b = PeerId::random();

		overseer_send(
			&mut virtual_overseer,
			CollatorProtocolMessage::NetworkBridgeUpdate(NetworkBridgeEvent::PeerConnected(
				peer_b.clone(),
				ObservedRole::Full,
				CollationVersion::V1.into(),
				None,
			)),
		)
		.await;

		assert_collator_disconnect(&mut virtual_overseer, peer_b.clone()).await;

		virtual_overseer
	})
}

#[test]
fn disconnect_if_wrong_declare() {
	let test_state = TestState::default();

	test_harness(ReputationAggregator::new(|_| true), |test_harness| async move {
		let TestHarness { mut virtual_overseer } = test_harness;

		let pair = CollatorPair::generate().0;

		overseer_send(
			&mut virtual_overseer,
			CollatorProtocolMessage::NetworkBridgeUpdate(NetworkBridgeEvent::OurViewChange(
				our_view![test_state.relay_parent],
			)),
		)
		.await;

		respond_to_core_info_queries(&mut virtual_overseer, &test_state).await;

		let peer_b = PeerId::random();

		overseer_send(
			&mut virtual_overseer,
			CollatorProtocolMessage::NetworkBridgeUpdate(NetworkBridgeEvent::PeerConnected(
				peer_b.clone(),
				ObservedRole::Full,
				CollationVersion::V1.into(),
				None,
			)),
		)
		.await;

		overseer_send(
			&mut virtual_overseer,
			CollatorProtocolMessage::NetworkBridgeUpdate(NetworkBridgeEvent::PeerMessage(
				peer_b.clone(),
				Versioned::V1(protocol_v1::CollatorProtocolMessage::Declare(
					pair.public(),
					ParaId::from(69),
					pair.sign(&protocol_v1::declare_signature_payload(&peer_b)),
				)),
			)),
		)
		.await;

		assert_matches!(
			overseer_recv(&mut virtual_overseer).await,
			AllMessages::NetworkBridgeTx(NetworkBridgeTxMessage::ReportPeer(
				ReportPeerMessage::Single(peer, rep),
			)) => {
				assert_eq!(peer, peer_b);
				assert_eq!(rep.value, COST_UNNEEDED_COLLATOR.cost_or_benefit());
			}
		);

		assert_collator_disconnect(&mut virtual_overseer, peer_b.clone()).await;

		virtual_overseer
	})
}

#[test]
fn delay_reputation_change() {
	let test_state = TestState::default();

	test_harness(ReputationAggregator::new(|_| false), |test_harness| async move {
		let TestHarness { mut virtual_overseer } = test_harness;

		let pair = CollatorPair::generate().0;

		overseer_send(
			&mut virtual_overseer,
			CollatorProtocolMessage::NetworkBridgeUpdate(NetworkBridgeEvent::OurViewChange(
				our_view![test_state.relay_parent],
			)),
		)
		.await;

		respond_to_core_info_queries(&mut virtual_overseer, &test_state).await;

		let peer_b = PeerId::random();

		overseer_send(
			&mut virtual_overseer,
			CollatorProtocolMessage::NetworkBridgeUpdate(NetworkBridgeEvent::PeerConnected(
				peer_b.clone(),
				ObservedRole::Full,
				CollationVersion::V1.into(),
				None,
			)),
		)
		.await;

		overseer_send(
			&mut virtual_overseer,
			CollatorProtocolMessage::NetworkBridgeUpdate(NetworkBridgeEvent::PeerMessage(
				peer_b.clone(),
				Versioned::V1(protocol_v1::CollatorProtocolMessage::Declare(
					pair.public(),
					ParaId::from(69),
					pair.sign(&protocol_v1::declare_signature_payload(&peer_b)),
				)),
			)),
		)
		.await;

		overseer_send(
			&mut virtual_overseer,
			CollatorProtocolMessage::NetworkBridgeUpdate(NetworkBridgeEvent::PeerMessage(
				peer_b.clone(),
				Versioned::V1(protocol_v1::CollatorProtocolMessage::Declare(
					pair.public(),
					ParaId::from(69),
					pair.sign(&protocol_v1::declare_signature_payload(&peer_b)),
				)),
			)),
		)
		.await;

		// Wait enough to fire reputation delay
		futures_timer::Delay::new(REPUTATION_CHANGE_TEST_INTERVAL).await;

		loop {
			match overseer_recv(&mut virtual_overseer).await {
				AllMessages::NetworkBridgeTx(NetworkBridgeTxMessage::DisconnectPeer(_, _)) => {
					gum::trace!("`Disconnecting inactive peer` message skipped");
					continue
				},
				AllMessages::NetworkBridgeTx(NetworkBridgeTxMessage::ReportPeer(
					ReportPeerMessage::Batch(v),
				)) => {
					let mut expected_change = HashMap::new();
					for rep in vec![COST_UNNEEDED_COLLATOR, COST_UNNEEDED_COLLATOR] {
						add_reputation(&mut expected_change, peer_b, rep);
					}
					assert_eq!(v, expected_change);
					break
				},
				_ => panic!("Message should be either `DisconnectPeer` or `ReportPeer`"),
			}
		}

		virtual_overseer
	})
}

#[test]
fn view_change_clears_old_collators() {
	let mut test_state = TestState::default();

	test_harness(ReputationAggregator::new(|_| true), |test_harness| async move {
		let TestHarness { mut virtual_overseer } = test_harness;

		let pair = CollatorPair::generate().0;

		overseer_send(
			&mut virtual_overseer,
			CollatorProtocolMessage::NetworkBridgeUpdate(NetworkBridgeEvent::OurViewChange(
				our_view![test_state.relay_parent],
			)),
		)
		.await;

		respond_to_core_info_queries(&mut virtual_overseer, &test_state).await;

		let peer_b = PeerId::random();

		connect_and_declare_collator(
			&mut virtual_overseer,
			peer_b.clone(),
			pair.clone(),
			test_state.chain_ids[0],
		)
		.await;

		let hash_b = Hash::repeat_byte(69);

		overseer_send(
			&mut virtual_overseer,
			CollatorProtocolMessage::NetworkBridgeUpdate(NetworkBridgeEvent::OurViewChange(
				our_view![hash_b],
			)),
		)
		.await;

		test_state.group_rotation_info = test_state.group_rotation_info.bump_rotation();
		respond_to_core_info_queries(&mut virtual_overseer, &test_state).await;

		assert_collator_disconnect(&mut virtual_overseer, peer_b.clone()).await;

		virtual_overseer
	})
}<|MERGE_RESOLUTION|>--- conflicted
+++ resolved
@@ -17,10 +17,10 @@
 use super::*;
 use assert_matches::assert_matches;
 use futures::{executor, future, Future};
-use sp_core::{crypto::Pair, Encode, OpaquePeerId};
+use sp_core::{crypto::Pair, Encode};
 use sp_keyring::Sr25519Keyring;
 use sp_keystore::{testing::MemoryKeystore, Keystore};
-use std::{collections::BTreeSet, iter, sync::Arc, task::Poll, time::Duration};
+use std::{iter, sync::Arc, task::Poll, time::Duration};
 
 use polkadot_node_network_protocol::{
 	our_view,
@@ -35,8 +35,8 @@
 use polkadot_node_subsystem_test_helpers as test_helpers;
 use polkadot_node_subsystem_util::{reputation::add_reputation, TimeoutExt};
 use polkadot_primitives::{
-	v5::CollatorRestrictionKind, vstaging::CollatorRestrictions, CollatorPair, CoreState,
-	GroupIndex, GroupRotationInfo, OccupiedCore, ScheduledCore, ValidatorId, ValidatorIndex,
+	CollatorPair, CoreState, GroupIndex, GroupRotationInfo, OccupiedCore, ScheduledCore,
+	ValidatorId, ValidatorIndex,
 };
 use polkadot_primitives_test_helpers::{
 	dummy_candidate_descriptor, dummy_candidate_receipt_bad_sig, dummy_hash,
@@ -85,14 +85,7 @@
 			GroupRotationInfo { session_start_block: 0, group_rotation_frequency: 1, now: 0 };
 
 		let cores = vec![
-<<<<<<< HEAD
 			CoreState::Scheduled(ScheduledCore { para_id: chain_ids[0] }),
-=======
-			CoreState::Scheduled(ScheduledCore {
-				para_id: chain_ids[0],
-				collator_restrictions: CollatorRestrictions::none(),
-			}),
->>>>>>> e2b2d35a
 			CoreState::Free,
 			CoreState::Occupied(OccupiedCore {
 				next_up_on_available: None,
@@ -310,22 +303,6 @@
 	})
 }
 
-/// Assert that a availbility_cores request was send.
-async fn assert_availability_cores_request(
-	virtual_overseer: &mut VirtualOverseer,
-	test_state: &TestState,
-) {
-	assert_matches!(
-	overseer_recv(virtual_overseer).await,
-	AllMessages::RuntimeApi(RuntimeApiMessage::Request(
-		_,
-		RuntimeApiRequest::AvailabilityCores(tx),
-	)) => {
-		let _ = tx.send(Ok(test_state.cores.clone()));
-	}
-	);
-}
-
 /// Connect and declare a collator
 async fn connect_and_declare_collator(
 	virtual_overseer: &mut VirtualOverseer,
@@ -407,8 +384,6 @@
 
 		advertise_collation(&mut virtual_overseer, peer_b.clone(), test_state.relay_parent).await;
 
-		assert_availability_cores_request(&mut virtual_overseer, &test_state).await;
-
 		assert_fetch_collation_request(
 			&mut virtual_overseer,
 			test_state.relay_parent,
@@ -569,7 +544,6 @@
 		.await;
 
 		advertise_collation(&mut virtual_overseer, peer_b.clone(), test_state.relay_parent).await;
-		assert_availability_cores_request(&mut virtual_overseer, &test_state).await;
 		advertise_collation(&mut virtual_overseer, peer_c.clone(), test_state.relay_parent).await;
 
 		let response_channel = assert_fetch_collation_request(
@@ -579,7 +553,6 @@
 		)
 		.await;
 
-		assert_availability_cores_request(&mut virtual_overseer, &test_state).await;
 		assert!(
 			overseer_recv_with_timeout(&mut &mut virtual_overseer, Duration::from_millis(30)).await.is_none(),
 			"There should not be sent any other PoV request while the first one wasn't finished or timed out.",
@@ -665,15 +638,12 @@
 		.await;
 
 		advertise_collation(&mut virtual_overseer, peer_b.clone(), second).await;
-		assert_availability_cores_request(&mut virtual_overseer, &test_state).await;
 		advertise_collation(&mut virtual_overseer, peer_c.clone(), second).await;
+		advertise_collation(&mut virtual_overseer, peer_d.clone(), second).await;
+
 		// Dropping the response channel should lead to fetching the second collation.
 		assert_fetch_collation_request(&mut virtual_overseer, second, test_state.chain_ids[0])
 			.await;
-		assert_availability_cores_request(&mut virtual_overseer, &test_state).await;
-		advertise_collation(&mut virtual_overseer, peer_d.clone(), second).await;
-
-		assert_availability_cores_request(&mut virtual_overseer, &test_state).await;
 
 		let response_channel_non_exclusive =
 			assert_fetch_collation_request(&mut virtual_overseer, second, test_state.chain_ids[0])
@@ -760,19 +730,10 @@
 	})
 }
 
-// Ensure that collations from a peer not in the restriction set is rejected when set membership is required.
-#[test]
-fn collation_not_in_preferred_rejected() {
-	let mut peer_set = BTreeSet::new();
-	peer_set.insert(OpaquePeerId::new(vec![0, 0, 0, 0])); // not even a correct encoding of a PeerId
-	let mut test_state = TestState::default();
-	test_state.cores[0] = CoreState::Scheduled(ScheduledCore {
-		para_id: ParaId::from(1),
-		collator_restrictions: CollatorRestrictions::new(
-			peer_set,
-			CollatorRestrictionKind::Required,
-		),
-	});
+// Ensure that we fetch a second collation, after the first checked collation was found to be invalid.
+#[test]
+fn fetch_next_collation_on_invalid_collation() {
+	let test_state = TestState::default();
 
 	test_harness(ReputationAggregator::new(|_| true), |test_harness| async move {
 		let TestHarness { mut virtual_overseer } = test_harness;
@@ -791,6 +752,7 @@
 		respond_to_core_info_queries(&mut virtual_overseer, &test_state).await;
 
 		let peer_b = PeerId::random();
+		let peer_c = PeerId::random();
 
 		connect_and_declare_collator(
 			&mut virtual_overseer,
@@ -800,54 +762,6 @@
 		)
 		.await;
 
-		advertise_collation(&mut virtual_overseer, peer_b.clone(), test_state.relay_parent).await;
-
-		assert_matches!(
-			overseer_recv(&mut virtual_overseer).await,
-			AllMessages::NetworkBridgeTx(NetworkBridgeTxMessage::ReportPeer(
-				ReportPeerMessage::Single(peer, rep),
-			)) => {
-				assert_eq!(peer, peer_b);
-				assert_eq!(rep.value, COST_REPORT_BAD.cost_or_benefit());
-			}
-		);
-
-		virtual_overseer
-	});
-}
-
-// Ensure that we fetch a second collation, after the first checked collation was found to be invalid.
-#[test]
-fn fetch_next_collation_on_invalid_collation() {
-	let test_state = TestState::default();
-
-	test_harness(ReputationAggregator::new(|_| true), |test_harness| async move {
-		let TestHarness { mut virtual_overseer } = test_harness;
-
-		let second = Hash::random();
-
-		overseer_send(
-			&mut virtual_overseer,
-			CollatorProtocolMessage::NetworkBridgeUpdate(NetworkBridgeEvent::OurViewChange(
-				our_view![test_state.relay_parent, second],
-			)),
-		)
-		.await;
-
-		respond_to_core_info_queries(&mut virtual_overseer, &test_state).await;
-		respond_to_core_info_queries(&mut virtual_overseer, &test_state).await;
-
-		let peer_b = PeerId::random();
-		let peer_c = PeerId::random();
-
-		connect_and_declare_collator(
-			&mut virtual_overseer,
-			peer_b.clone(),
-			test_state.collators[0].clone(),
-			test_state.chain_ids[0].clone(),
-		)
-		.await;
-
 		connect_and_declare_collator(
 			&mut virtual_overseer,
 			peer_c.clone(),
@@ -857,7 +771,6 @@
 		.await;
 
 		advertise_collation(&mut virtual_overseer, peer_b.clone(), test_state.relay_parent).await;
-		assert_availability_cores_request(&mut virtual_overseer, &test_state).await;
 		advertise_collation(&mut virtual_overseer, peer_c.clone(), test_state.relay_parent).await;
 
 		let response_channel = assert_fetch_collation_request(
@@ -866,7 +779,6 @@
 			test_state.chain_ids[0],
 		)
 		.await;
-		assert_availability_cores_request(&mut virtual_overseer, &test_state).await;
 
 		let pov = PoV { block_data: BlockData(vec![]) };
 		let mut candidate_a =
@@ -948,7 +860,6 @@
 		.await;
 		advertise_collation(&mut virtual_overseer, peer_b.clone(), test_state.relay_parent).await;
 
-		assert_availability_cores_request(&mut virtual_overseer, &test_state).await;
 		assert_fetch_collation_request(
 			&mut virtual_overseer,
 			test_state.relay_parent,
@@ -1003,7 +914,6 @@
 
 		advertise_collation(&mut virtual_overseer, peer_b.clone(), hash_a).await;
 
-		assert_availability_cores_request(&mut virtual_overseer, &test_state).await;
 		assert_fetch_collation_request(&mut virtual_overseer, hash_a, test_state.chain_ids[0])
 			.await;
 
@@ -1011,7 +921,6 @@
 
 		advertise_collation(&mut virtual_overseer, peer_b.clone(), hash_b).await;
 
-		assert_availability_cores_request(&mut virtual_overseer, &test_state).await;
 		assert_fetch_collation_request(&mut virtual_overseer, hash_b, test_state.chain_ids[0])
 			.await;
 
@@ -1019,7 +928,6 @@
 
 		advertise_collation(&mut virtual_overseer, peer_b.clone(), hash_c).await;
 
-		assert_availability_cores_request(&mut virtual_overseer, &test_state).await;
 		assert_fetch_collation_request(&mut virtual_overseer, hash_c, test_state.chain_ids[0])
 			.await;
 
