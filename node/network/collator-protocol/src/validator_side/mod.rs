// Copyright (C) Parity Technologies (UK) Ltd.
// This file is part of Polkadot.

// Polkadot is free software: you can redistribute it and/or modify
// it under the terms of the GNU General Public License as published by
// the Free Software Foundation, either version 3 of the License, or
// (at your option) any later version.

// Polkadot is distributed in the hope that it will be useful,
// but WITHOUT ANY WARRANTY; without even the implied warranty of
// MERCHANTABILITY or FITNESS FOR A PARTICULAR PURPOSE.  See the
// GNU General Public License for more details.

// You should have received a copy of the GNU General Public License
// along with Polkadot.  If not, see <http://www.gnu.org/licenses/>.

use always_assert::never;
use futures::{
	channel::oneshot,
	future::{BoxFuture, Fuse, FusedFuture},
	select,
	stream::FuturesUnordered,
	FutureExt, StreamExt,
};
use futures_timer::Delay;
use std::{
	collections::{hash_map::Entry, HashMap, HashSet},
	sync::Arc,
	task::Poll,
	time::{Duration, Instant},
};

use sp_keystore::KeystorePtr;

use polkadot_node_network_protocol::{
	self as net_protocol,
	peer_set::PeerSet,
	request_response as req_res,
	request_response::{
		outgoing::{Recipient, RequestError},
		v1::{CollationFetchingRequest, CollationFetchingResponse},
		OutgoingRequest, Requests,
	},
	v1 as protocol_v1, OurView, PeerId, UnifiedReputationChange as Rep, Versioned, View,
};
use polkadot_node_primitives::{PoV, SignedFullStatement};
use polkadot_node_subsystem::{
	jaeger,
	messages::{
		CandidateBackingMessage, CollatorProtocolMessage, IfDisconnected, NetworkBridgeEvent,
		NetworkBridgeTxMessage, RuntimeApiMessage,
	},
	overseer, FromOrchestra, OverseerSignal, PerLeafSpan, SubsystemSender,
};
<<<<<<< HEAD
use polkadot_node_subsystem_util::metrics::{self, prometheus};
use polkadot_primitives::{
	vstaging::CollatorRestrictions, CandidateReceipt, CollatorId, Hash, Id as ParaId,
};
=======
use polkadot_node_subsystem_util::{
	metrics::{self, prometheus},
	reputation::{ReputationAggregator, REPUTATION_CHANGE_INTERVAL},
};
use polkadot_primitives::{CandidateReceipt, CollatorId, Hash, Id as ParaId};
>>>>>>> 8b97fc26

use crate::error::Result;

use super::{modify_reputation, tick_stream, LOG_TARGET};

#[cfg(test)]
mod tests;

const COST_UNEXPECTED_MESSAGE: Rep = Rep::CostMinor("An unexpected message");
/// Message could not be decoded properly.
const COST_CORRUPTED_MESSAGE: Rep = Rep::CostMinor("Message was corrupt");
/// Network errors that originated at the remote host should have same cost as timeout.
const COST_NETWORK_ERROR: Rep = Rep::CostMinor("Some network error");
const COST_INVALID_SIGNATURE: Rep = Rep::Malicious("Invalid network message signature");
const COST_REPORT_BAD: Rep = Rep::Malicious("A collator was reported by another subsystem");
const COST_WRONG_PARA: Rep = Rep::Malicious("A collator provided a collation for the wrong para");
const COST_UNNEEDED_COLLATOR: Rep = Rep::CostMinor("An unneeded collator connected");
const BENEFIT_NOTIFY_GOOD: Rep =
	Rep::BenefitMinor("A collator was noted good by another subsystem");

/// Time after starting a collation download from a collator we will start another one from the
/// next collator even if the upload was not finished yet.
///
/// This is to protect from a single slow collator preventing collations from happening.
///
/// With a collation size of 5MB and bandwidth of 500Mbit/s (requirement for Kusama validators),
/// the transfer should be possible within 0.1 seconds. 400 milliseconds should therefore be
/// plenty, even with multiple heads and should be low enough for later collators to still be able
/// to finish on time.
///
/// There is debug logging output, so we can adjust this value based on production results.
#[cfg(not(test))]
const MAX_UNSHARED_DOWNLOAD_TIME: Duration = Duration::from_millis(400);

// How often to check all peers with activity.
#[cfg(not(test))]
const ACTIVITY_POLL: Duration = Duration::from_secs(1);

#[cfg(test)]
const MAX_UNSHARED_DOWNLOAD_TIME: Duration = Duration::from_millis(100);

#[cfg(test)]
const ACTIVITY_POLL: Duration = Duration::from_millis(10);

// How often to poll collation responses.
// This is a hack that should be removed in a refactoring.
// See https://github.com/paritytech/polkadot/issues/4182
const CHECK_COLLATIONS_POLL: Duration = Duration::from_millis(50);

#[derive(Clone, Default)]
pub struct Metrics(Option<MetricsInner>);

impl Metrics {
	fn on_request(&self, succeeded: std::result::Result<(), ()>) {
		if let Some(metrics) = &self.0 {
			match succeeded {
				Ok(()) => metrics.collation_requests.with_label_values(&["succeeded"]).inc(),
				Err(()) => metrics.collation_requests.with_label_values(&["failed"]).inc(),
			}
		}
	}

	/// Provide a timer for `process_msg` which observes on drop.
	fn time_process_msg(&self) -> Option<metrics::prometheus::prometheus::HistogramTimer> {
		self.0.as_ref().map(|metrics| metrics.process_msg.start_timer())
	}

	/// Provide a timer for `handle_collation_request_result` which observes on drop.
	fn time_handle_collation_request_result(
		&self,
	) -> Option<metrics::prometheus::prometheus::HistogramTimer> {
		self.0
			.as_ref()
			.map(|metrics| metrics.handle_collation_request_result.start_timer())
	}

	/// Note the current number of collator peers.
	fn note_collator_peer_count(&self, collator_peers: usize) {
		self.0
			.as_ref()
			.map(|metrics| metrics.collator_peer_count.set(collator_peers as u64));
	}

	/// Provide a timer for `PerRequest` structure which observes on drop.
	fn time_collation_request_duration(
		&self,
	) -> Option<metrics::prometheus::prometheus::HistogramTimer> {
		self.0.as_ref().map(|metrics| metrics.collation_request_duration.start_timer())
	}
}

#[derive(Clone)]
struct MetricsInner {
	collation_requests: prometheus::CounterVec<prometheus::U64>,
	process_msg: prometheus::Histogram,
	handle_collation_request_result: prometheus::Histogram,
	collator_peer_count: prometheus::Gauge<prometheus::U64>,
	collation_request_duration: prometheus::Histogram,
}

impl metrics::Metrics for Metrics {
	fn try_register(
		registry: &prometheus::Registry,
	) -> std::result::Result<Self, prometheus::PrometheusError> {
		let metrics = MetricsInner {
			collation_requests: prometheus::register(
				prometheus::CounterVec::new(
					prometheus::Opts::new(
						"polkadot_parachain_collation_requests_total",
						"Number of collations requested from Collators.",
					),
					&["success"],
				)?,
				registry,
			)?,
			process_msg: prometheus::register(
				prometheus::Histogram::with_opts(
					prometheus::HistogramOpts::new(
						"polkadot_parachain_collator_protocol_validator_process_msg",
						"Time spent within `collator_protocol_validator::process_msg`",
					)
				)?,
				registry,
			)?,
			handle_collation_request_result: prometheus::register(
				prometheus::Histogram::with_opts(
					prometheus::HistogramOpts::new(
						"polkadot_parachain_collator_protocol_validator_handle_collation_request_result",
						"Time spent within `collator_protocol_validator::handle_collation_request_result`",
					)
				)?,
				registry,
			)?,
			collator_peer_count: prometheus::register(
				prometheus::Gauge::new(
					"polkadot_parachain_collator_peer_count",
					"Amount of collator peers connected",
				)?,
				registry,
			)?,
			collation_request_duration: prometheus::register(
				prometheus::Histogram::with_opts(
					prometheus::HistogramOpts::new(
						"polkadot_parachain_collator_protocol_validator_collation_request_duration",
						"Lifetime of the `PerRequest` structure",
					).buckets(vec![0.05, 0.1, 0.2, 0.3, 0.4, 0.5, 0.6, 0.75, 0.9, 1.0, 1.2, 1.5, 1.75]),
				)?,
				registry,
			)?,
		};

		Ok(Metrics(Some(metrics)))
	}
}

struct PerRequest {
	/// Responses from collator.
	from_collator: Fuse<BoxFuture<'static, req_res::OutgoingResult<CollationFetchingResponse>>>,
	/// Sender to forward to initial requester.
	to_requester: oneshot::Sender<(CandidateReceipt, PoV)>,
	/// A jaeger span corresponding to the lifetime of the request.
	span: Option<jaeger::Span>,
	/// A metric histogram for the lifetime of the request
	_lifetime_timer: Option<metrics::prometheus::prometheus::HistogramTimer>,
}

#[derive(Debug)]
struct CollatingPeerState {
	collator_id: CollatorId,
	para_id: ParaId,
	// Advertised relay parents.
	advertisements: HashSet<Hash>,
	last_active: Instant,
}

#[derive(Debug)]
enum PeerState {
	// The peer has connected at the given instant.
	Connected(Instant),
	// Peer is collating.
	Collating(CollatingPeerState),
}

#[derive(Debug)]
enum AdvertisementError {
	Duplicate,
	OutOfOurView,
	UndeclaredCollator,
}

#[derive(Debug)]
struct PeerData {
	view: View,
	state: PeerState,
}

impl PeerData {
	fn new(view: View) -> Self {
		PeerData { view, state: PeerState::Connected(Instant::now()) }
	}

	/// Update the view, clearing all advertisements that are no longer in the
	/// current view.
	fn update_view(&mut self, new_view: View) {
		let old_view = std::mem::replace(&mut self.view, new_view);
		if let PeerState::Collating(ref mut peer_state) = self.state {
			for removed in old_view.difference(&self.view) {
				let _ = peer_state.advertisements.remove(&removed);
			}
		}
	}

	/// Prune old advertisements relative to our view.
	fn prune_old_advertisements(&mut self, our_view: &View) {
		if let PeerState::Collating(ref mut peer_state) = self.state {
			peer_state.advertisements.retain(|a| our_view.contains(a));
		}
	}

	/// Note an advertisement by the collator. Returns `true` if the advertisement was imported
	/// successfully. Fails if the advertisement is duplicate, out of view, or the peer has not
	/// declared itself a collator.
	fn insert_advertisement(
		&mut self,
		on_relay_parent: Hash,
		our_view: &View,
	) -> std::result::Result<(CollatorId, ParaId), AdvertisementError> {
		match self.state {
			PeerState::Connected(_) => Err(AdvertisementError::UndeclaredCollator),
			_ if !our_view.contains(&on_relay_parent) => Err(AdvertisementError::OutOfOurView),
			PeerState::Collating(ref mut state) =>
				if state.advertisements.insert(on_relay_parent) {
					state.last_active = Instant::now();
					Ok((state.collator_id.clone(), state.para_id))
				} else {
					Err(AdvertisementError::Duplicate)
				},
		}
	}

	/// Whether a peer is collating.
	fn is_collating(&self) -> bool {
		match self.state {
			PeerState::Connected(_) => false,
			PeerState::Collating(_) => true,
		}
	}

	/// Note that a peer is now collating with the given collator and para ids.
	///
	/// This will overwrite any previous call to `set_collating` and should only be called
	/// if `is_collating` is false.
	fn set_collating(&mut self, collator_id: CollatorId, para_id: ParaId) {
		self.state = PeerState::Collating(CollatingPeerState {
			collator_id,
			para_id,
			advertisements: HashSet::new(),
			last_active: Instant::now(),
		});
	}

	fn collator_id(&self) -> Option<&CollatorId> {
		match self.state {
			PeerState::Connected(_) => None,
			PeerState::Collating(ref state) => Some(&state.collator_id),
		}
	}

	fn collating_para(&self) -> Option<ParaId> {
		match self.state {
			PeerState::Connected(_) => None,
			PeerState::Collating(ref state) => Some(state.para_id),
		}
	}

	/// Whether the peer has advertised the given collation.
	fn has_advertised(&self, relay_parent: &Hash) -> bool {
		match self.state {
			PeerState::Connected(_) => false,
			PeerState::Collating(ref state) => state.advertisements.contains(relay_parent),
		}
	}

	/// Whether the peer is now inactive according to the current instant and the eviction policy.
	fn is_inactive(&self, policy: &crate::CollatorEvictionPolicy) -> bool {
		match self.state {
			PeerState::Connected(connected_at) => connected_at.elapsed() >= policy.undeclared,
			PeerState::Collating(ref state) =>
				state.last_active.elapsed() >= policy.inactive_collator,
		}
	}
}

impl Default for PeerData {
	fn default() -> Self {
		PeerData::new(Default::default())
	}
}

struct GroupAssignments {
	current: Option<ParaId>,
}

#[derive(Default)]
struct ActiveParas {
	relay_parent_assignments: HashMap<Hash, GroupAssignments>,
	current_assignments: HashMap<ParaId, usize>,
	current_collator_restrictions: HashMap<ParaId, CollatorRestrictions>,
}

impl ActiveParas {
	async fn assign_incoming(
		&mut self,
		sender: &mut impl SubsystemSender<RuntimeApiMessage>,
		keystore: &KeystorePtr,
		new_relay_parents: impl IntoIterator<Item = Hash>,
	) {
		for relay_parent in new_relay_parents {
			let mv = polkadot_node_subsystem_util::request_validators(relay_parent, sender)
				.await
				.await
				.ok()
				.and_then(|x| x.ok());

			let mg = polkadot_node_subsystem_util::request_validator_groups(relay_parent, sender)
				.await
				.await
				.ok()
				.and_then(|x| x.ok());

			let mc = polkadot_node_subsystem_util::request_availability_cores(relay_parent, sender)
				.await
				.await
				.ok()
				.and_then(|x| x.ok());

			let (validators, groups, rotation_info, cores) = match (mv, mg, mc) {
				(Some(v), Some((g, r)), Some(c)) => (v, g, r, c),
				_ => {
					gum::debug!(
						target: LOG_TARGET,
						?relay_parent,
						"Failed to query runtime API for relay-parent",
					);

					continue
				},
			};

			let (para_now, collator_restrictions) =
				match polkadot_node_subsystem_util::signing_key_and_index(&validators, keystore)
					.and_then(|(_, index)| {
						polkadot_node_subsystem_util::find_validator_group(&groups, index)
					}) {
					Some(group) => {
						let core_now = rotation_info.core_for_group(group, cores.len());

						cores
							.get(core_now.0 as usize)
							.and_then(|c| Some((c.para_id(), c.collator_restrictions())))
							.unzip()
					},
					None => {
						gum::trace!(target: LOG_TARGET, ?relay_parent, "Not a validator");

						continue
					},
				};

			let para_now = para_now.flatten();
			let collator_restrictions = collator_restrictions.flatten();
			// This code won't work well, if at all for parathreads. For parathreads we'll
			// have to be aware of which core the parathread claim is going to be multiplexed
			// onto. The parathread claim will also have a known collator, and we should always
			// allow an incoming connection from that collator. If not even connecting to them
			// directly.
			//
			// However, this'll work fine for parachains, as each parachain gets a dedicated
			// core.
			if let Some(para_now) = para_now {
				let entry = self.current_assignments.entry(para_now).or_default();
				*entry += 1;
				if *entry == 1 {
					gum::debug!(
						target: LOG_TARGET,
						?relay_parent,
						para_id = ?para_now,
						"Assigned to a parachain",
					);
				}

				if let Some(collator_restrictions) = collator_restrictions {
					self.current_collator_restrictions.insert(para_now, collator_restrictions);
				}
			}

			self.relay_parent_assignments
				.insert(relay_parent, GroupAssignments { current: para_now });
		}
	}

	fn remove_outgoing(&mut self, old_relay_parents: impl IntoIterator<Item = Hash>) {
		for old_relay_parent in old_relay_parents {
			if let Some(assignments) = self.relay_parent_assignments.remove(&old_relay_parent) {
				let GroupAssignments { current } = assignments;

				if let Some(cur) = current {
					if let Entry::Occupied(mut occupied) = self.current_assignments.entry(cur) {
						*occupied.get_mut() -= 1;
						if *occupied.get() == 0 {
							occupied.remove_entry();
							gum::debug!(
								target: LOG_TARGET,
								para_id = ?cur,
								"Unassigned from a parachain",
							);
						}
					}
				}
			}
		}
	}

	fn is_current(&self, id: &ParaId) -> bool {
		self.current_assignments.contains_key(id)
	}

	/// Check if `peer_id` can collate for `para_id`.
	async fn can_collate(&self, peer_id: &PeerId, para_id: &ParaId) -> bool {
		match self.current_collator_restrictions.get(para_id) {
			None => false,
			Some(restrictions) => restrictions.can_collate(peer_id),
		}
	}
}

#[derive(Debug, Clone, Hash, Eq, PartialEq)]
struct PendingCollation {
	relay_parent: Hash,
	para_id: ParaId,
	peer_id: PeerId,
	commitments_hash: Option<Hash>,
}

impl PendingCollation {
	fn new(relay_parent: Hash, para_id: &ParaId, peer_id: &PeerId) -> Self {
		Self { relay_parent, para_id: *para_id, peer_id: *peer_id, commitments_hash: None }
	}
}

type CollationEvent = (CollatorId, PendingCollation);

type PendingCollationFetch =
	(CollationEvent, std::result::Result<(CandidateReceipt, PoV), oneshot::Canceled>);

/// The status of the collations in [`CollationsPerRelayParent`].
#[derive(Debug, Clone, Copy)]
enum CollationStatus {
	/// We are waiting for a collation to be advertised to us.
	Waiting,
	/// We are currently fetching a collation.
	Fetching,
	/// We are waiting that a collation is being validated.
	WaitingOnValidation,
	/// We have seconded a collation.
	Seconded,
}

impl Default for CollationStatus {
	fn default() -> Self {
		Self::Waiting
	}
}

impl CollationStatus {
	/// Downgrades to `Waiting`, but only if `self != Seconded`.
	fn back_to_waiting(&mut self) {
		match self {
			Self::Seconded => {},
			_ => *self = Self::Waiting,
		}
	}
}

/// Information about collations per relay parent.
#[derive(Default)]
struct CollationsPerRelayParent {
	/// What is the current status in regards to a collation for this relay parent?
	status: CollationStatus,
	/// Collation currently being fetched.
	///
	/// This is the currently last started fetch, which did not exceed `MAX_UNSHARED_DOWNLOAD_TIME`
	/// yet.
	waiting_collation: Option<CollatorId>,
	/// Collation that were advertised to us, but we did not yet fetch.
	unfetched_collations: Vec<(PendingCollation, CollatorId)>,
}

impl CollationsPerRelayParent {
	/// Returns the next collation to fetch from the `unfetched_collations`.
	///
	/// This will reset the status back to `Waiting` using [`CollationStatus::back_to_waiting`].
	///
	/// Returns `Some(_)` if there is any collation to fetch, the `status` is not `Seconded` and
	/// the passed in `finished_one` is the currently `waiting_collation`.
	pub fn get_next_collation_to_fetch(
		&mut self,
		finished_one: Option<&CollatorId>,
	) -> Option<(PendingCollation, CollatorId)> {
		// If finished one does not match waiting_collation, then we already dequeued another fetch
		// to replace it.
		if self.waiting_collation.as_ref() != finished_one {
			gum::trace!(
				target: LOG_TARGET,
				waiting_collation = ?self.waiting_collation,
				?finished_one,
				"Not proceeding to the next collation - has already been done."
			);
			return None
		}
		self.status.back_to_waiting();

		match self.status {
			// We don't need to fetch any other collation when we already have seconded one.
			CollationStatus::Seconded => None,
			CollationStatus::Waiting => {
				let next = self.unfetched_collations.pop();
				self.waiting_collation = next.as_ref().map(|(_, collator_id)| collator_id.clone());
				next
			},
			CollationStatus::WaitingOnValidation | CollationStatus::Fetching =>
				unreachable!("We have reset the status above!"),
		}
	}
}

/// All state relevant for the validator side of the protocol lives here.
#[derive(Default)]
struct State {
	/// Our own view.
	view: OurView,

	/// Active paras based on our view. We only accept collators from these paras.
	active_paras: ActiveParas,

	/// Track all active collators and their data.
	peer_data: HashMap<PeerId, PeerData>,

	/// The collations we have requested by relay parent and para id.
	///
	/// For each relay parent and para id we may be connected to a number
	/// of collators each of those may have advertised a different collation.
	/// So we group such cases here.
	requested_collations: HashMap<PendingCollation, PerRequest>,

	/// Metrics.
	metrics: Metrics,

	/// Span per relay parent.
	span_per_relay_parent: HashMap<Hash, PerLeafSpan>,

	/// Keep track of all fetch collation requests
	collation_fetches: FuturesUnordered<BoxFuture<'static, PendingCollationFetch>>,

	/// When a timer in this `FuturesUnordered` triggers, we should dequeue the next request
	/// attempt in the corresponding `collations_per_relay_parent`.
	///
	/// A triggering timer means that the fetching took too long for our taste and we should give
	/// another collator the chance to be faster (dequeue next fetch request as well).
	collation_fetch_timeouts: FuturesUnordered<BoxFuture<'static, (CollatorId, Hash)>>,

	/// Information about the collations per relay parent.
	collations_per_relay_parent: HashMap<Hash, CollationsPerRelayParent>,

	/// Keep track of all pending candidate collations
	pending_candidates: HashMap<Hash, CollationEvent>,

	/// Aggregated reputation change
	reputation: ReputationAggregator,
}

// O(n) search for collator ID by iterating through the peers map. This should be fast enough
// unless a large amount of peers is expected.
fn collator_peer_id(
	peer_data: &HashMap<PeerId, PeerData>,
	collator_id: &CollatorId,
) -> Option<PeerId> {
	peer_data
		.iter()
		.find_map(|(peer, data)| data.collator_id().filter(|c| c == &collator_id).map(|_| *peer))
}

async fn disconnect_peer(sender: &mut impl overseer::CollatorProtocolSenderTrait, peer_id: PeerId) {
	sender
		.send_message(NetworkBridgeTxMessage::DisconnectPeer(peer_id, PeerSet::Collation))
		.await
}

/// Another subsystem has requested to fetch collations on a particular leaf for some para.
async fn fetch_collation(
	sender: &mut impl overseer::CollatorProtocolSenderTrait,
	state: &mut State,
	pc: PendingCollation,
	id: CollatorId,
) {
	let (tx, rx) = oneshot::channel();

	let PendingCollation { relay_parent, para_id, peer_id, .. } = pc;

	let timeout = |collator_id, relay_parent| async move {
		Delay::new(MAX_UNSHARED_DOWNLOAD_TIME).await;
		(collator_id, relay_parent)
	};
	state.collation_fetch_timeouts.push(timeout(id.clone(), relay_parent).boxed());

	if let Some(peer_data) = state.peer_data.get(&peer_id) {
		if peer_data.has_advertised(&relay_parent) {
			request_collation(sender, state, relay_parent, para_id, peer_id, tx).await;
		} else {
			gum::debug!(
				target: LOG_TARGET,
				?peer_id,
				?para_id,
				?relay_parent,
				"Collation is not advertised for the relay parent by the peer, do not request it",
			);
		}
	} else {
		gum::warn!(
			target: LOG_TARGET,
			?peer_id,
			?para_id,
			?relay_parent,
			"Requested to fetch a collation from an unknown peer",
		);
	}

	state.collation_fetches.push(rx.map(|r| ((id, pc), r)).boxed());
}

/// Report a collator for some malicious actions.
async fn report_collator(
	reputation: &mut ReputationAggregator,
	sender: &mut impl overseer::CollatorProtocolSenderTrait,
	peer_data: &HashMap<PeerId, PeerData>,
	id: CollatorId,
) {
	if let Some(peer_id) = collator_peer_id(peer_data, &id) {
		modify_reputation(reputation, sender, peer_id, COST_REPORT_BAD).await;
	}
}

/// Some other subsystem has reported a collator as a good one, bump reputation.
async fn note_good_collation(
	reputation: &mut ReputationAggregator,
	sender: &mut impl overseer::CollatorProtocolSenderTrait,
	peer_data: &HashMap<PeerId, PeerData>,
	id: CollatorId,
) {
	if let Some(peer_id) = collator_peer_id(peer_data, &id) {
		modify_reputation(reputation, sender, peer_id, BENEFIT_NOTIFY_GOOD).await;
	}
}

/// Notify a collator that its collation got seconded.
async fn notify_collation_seconded(
	reputation: &mut ReputationAggregator,
	sender: &mut impl overseer::CollatorProtocolSenderTrait,
	peer_id: PeerId,
	relay_parent: Hash,
	statement: SignedFullStatement,
) {
	let wire_message =
		protocol_v1::CollatorProtocolMessage::CollationSeconded(relay_parent, statement.into());
	sender
		.send_message(NetworkBridgeTxMessage::SendCollationMessage(
			vec![peer_id],
			Versioned::V1(protocol_v1::CollationProtocol::CollatorProtocol(wire_message)),
		))
		.await;

	modify_reputation(reputation, sender, peer_id, BENEFIT_NOTIFY_GOOD).await;
}

/// A peer's view has changed. A number of things should be done:
///  - Ongoing collation requests have to be canceled.
///  - Advertisements by this peer that are no longer relevant have to be removed.
async fn handle_peer_view_change(state: &mut State, peer_id: PeerId, view: View) -> Result<()> {
	let peer_data = state.peer_data.entry(peer_id).or_default();

	peer_data.update_view(view);
	state
		.requested_collations
		.retain(|pc, _| pc.peer_id != peer_id || peer_data.has_advertised(&pc.relay_parent));

	Ok(())
}

/// Request a collation from the network.
/// This function will
///  - Check for duplicate requests.
///  - Check if the requested collation is in our view.
///  - Update `PerRequest` records with the `result` field if necessary.
/// And as such invocations of this function may rely on that.
async fn request_collation(
	sender: &mut impl overseer::CollatorProtocolSenderTrait,
	state: &mut State,
	relay_parent: Hash,
	para_id: ParaId,
	peer_id: PeerId,
	result: oneshot::Sender<(CandidateReceipt, PoV)>,
) {
	if !state.view.contains(&relay_parent) {
		gum::debug!(
			target: LOG_TARGET,
			peer_id = %peer_id,
			para_id = %para_id,
			relay_parent = %relay_parent,
			"collation is no longer in view",
		);
		return
	}
	let pending_collation = PendingCollation::new(relay_parent, &para_id, &peer_id);
	if state.requested_collations.contains_key(&pending_collation) {
		gum::warn!(
			target: LOG_TARGET,
			peer_id = %pending_collation.peer_id,
			%pending_collation.para_id,
			?pending_collation.relay_parent,
			"collation has already been requested",
		);
		return
	}

	let (full_request, response_recv) = OutgoingRequest::new(
		Recipient::Peer(peer_id),
		CollationFetchingRequest { relay_parent, para_id },
	);
	let requests = Requests::CollationFetchingV1(full_request);

	let per_request = PerRequest {
		from_collator: response_recv.boxed().fuse(),
		to_requester: result,
		span: state
			.span_per_relay_parent
			.get(&relay_parent)
			.map(|s| s.child("collation-request").with_para_id(para_id)),
		_lifetime_timer: state.metrics.time_collation_request_duration(),
	};

	state
		.requested_collations
		.insert(PendingCollation::new(relay_parent, &para_id, &peer_id), per_request);

	gum::debug!(
		target: LOG_TARGET,
		peer_id = %peer_id,
		%para_id,
		?relay_parent,
		"Requesting collation",
	);

	sender
		.send_message(NetworkBridgeTxMessage::SendRequests(
			vec![requests],
			IfDisconnected::ImmediateError,
		))
		.await;
}

/// Networking message has been received.
#[overseer::contextbounds(CollatorProtocol, prefix = overseer)]
async fn process_incoming_peer_message<Context>(
	ctx: &mut Context,
	state: &mut State,
	origin: PeerId,
	msg: protocol_v1::CollatorProtocolMessage,
) {
	use protocol_v1::CollatorProtocolMessage::*;
	use sp_runtime::traits::AppVerify;
	match msg {
		Declare(collator_id, para_id, signature) => {
			if collator_peer_id(&state.peer_data, &collator_id).is_some() {
				modify_reputation(
					&mut state.reputation,
					ctx.sender(),
					origin,
					COST_UNEXPECTED_MESSAGE,
				)
				.await;
				return
			}

			let peer_data = match state.peer_data.get_mut(&origin) {
				Some(p) => p,
				None => {
					gum::debug!(
						target: LOG_TARGET,
						peer_id = ?origin,
						?para_id,
						"Unknown peer",
					);
					modify_reputation(
						&mut state.reputation,
						ctx.sender(),
						origin,
						COST_UNEXPECTED_MESSAGE,
					)
					.await;
					return
				},
			};

			if peer_data.is_collating() {
				gum::debug!(
					target: LOG_TARGET,
					peer_id = ?origin,
					?para_id,
					"Peer is not in the collating state",
				);
				modify_reputation(
					&mut state.reputation,
					ctx.sender(),
					origin,
					COST_UNEXPECTED_MESSAGE,
				)
				.await;
				return
			}

			if !signature.verify(&*protocol_v1::declare_signature_payload(&origin), &collator_id) {
				gum::debug!(
					target: LOG_TARGET,
					peer_id = ?origin,
					?para_id,
					"Signature verification failure",
				);
				modify_reputation(
					&mut state.reputation,
					ctx.sender(),
					origin,
					COST_INVALID_SIGNATURE,
				)
				.await;
				return
			}

			if state.active_paras.is_current(&para_id) {
				gum::debug!(
					target: LOG_TARGET,
					peer_id = ?origin,
					?collator_id,
					?para_id,
					"Declared as collator for current para",
				);

				peer_data.set_collating(collator_id, para_id);
			} else {
				gum::debug!(
					target: LOG_TARGET,
					peer_id = ?origin,
					?collator_id,
					?para_id,
					"Declared as collator for unneeded para",
				);

				modify_reputation(
					&mut state.reputation,
					ctx.sender(),
					origin,
					COST_UNNEEDED_COLLATOR,
				)
				.await;
				gum::trace!(target: LOG_TARGET, "Disconnecting unneeded collator");
				disconnect_peer(ctx.sender(), origin).await;
			}
		},
		AdvertiseCollation(relay_parent) => {
			let _span = state
				.span_per_relay_parent
				.get(&relay_parent)
				.map(|s| s.child("advertise-collation"));
<<<<<<< HEAD
=======
			if !state.view.contains(&relay_parent) {
				gum::debug!(
					target: LOG_TARGET,
					peer_id = ?origin,
					?relay_parent,
					"Advertise collation out of view",
				);

				modify_reputation(
					&mut state.reputation,
					ctx.sender(),
					origin,
					COST_UNEXPECTED_MESSAGE,
				)
				.await;
				return
			}
>>>>>>> 8b97fc26

			let peer_data = match state.peer_data.get_mut(&origin) {
				None => {
					gum::debug!(
						target: LOG_TARGET,
						peer_id = ?origin,
						?relay_parent,
						"Advertise collation message has been received from an unknown peer",
					);
					modify_reputation(
						&mut state.reputation,
						ctx.sender(),
						origin,
						COST_UNEXPECTED_MESSAGE,
					)
					.await;
					return
				},
				Some(p) => p,
			};

			let para_id = match peer_data.collating_para() {
				None => {
					gum::debug!(
					target: LOG_TARGET,
					peer_id = ?origin,
					?relay_parent,
					"collating_para() returned None");

					return
				},
				Some(p) => p,
			};

			if !state.view.contains(&relay_parent) {
				gum::debug!(
					target: LOG_TARGET,
					peer_id = ?origin,
					?relay_parent,
					"Advertise collation out of view",
				);

				modify_reputation(ctx.sender(), origin, COST_UNEXPECTED_MESSAGE).await;
				return
			}

			if !state.active_paras.can_collate(&origin, &para_id).await {
				gum::warn!(
					target: LOG_TARGET,
					?origin,
					?para_id,
					?relay_parent,
					"Peer is not allowed to collate",
				);
				modify_reputation(ctx.sender(), origin, COST_REPORT_BAD).await;

				return
			}

			match peer_data.insert_advertisement(relay_parent, &state.view) {
				Ok((id, para_id)) => {
					gum::debug!(
						target: LOG_TARGET,
						peer_id = ?origin,
						%para_id,
						?relay_parent,
						"Received advertise collation",
					);

					let pending_collation = PendingCollation::new(relay_parent, &para_id, &origin);

					let collations =
						state.collations_per_relay_parent.entry(relay_parent).or_default();

					match collations.status {
						CollationStatus::Fetching | CollationStatus::WaitingOnValidation => {
							gum::trace!(
								target: LOG_TARGET,
								peer_id = ?origin,
								%para_id,
								?relay_parent,
								"Added collation to the pending list"
							);
							collations.unfetched_collations.push((pending_collation, id));
						},
						CollationStatus::Waiting => {
							collations.status = CollationStatus::Fetching;
							collations.waiting_collation = Some(id.clone());

							fetch_collation(ctx.sender(), state, pending_collation.clone(), id)
								.await;
						},
						CollationStatus::Seconded => {
							gum::trace!(
								target: LOG_TARGET,
								peer_id = ?origin,
								%para_id,
								?relay_parent,
								"Valid seconded collation"
							);
						},
					}
				},
				Err(error) => {
					gum::debug!(
						target: LOG_TARGET,
						peer_id = ?origin,
						?relay_parent,
						?error,
						"Invalid advertisement",
					);

					modify_reputation(
						&mut state.reputation,
						ctx.sender(),
						origin,
						COST_UNEXPECTED_MESSAGE,
					)
					.await;
				},
			}
		},
		CollationSeconded(_, _) => {
			gum::warn!(
				target: LOG_TARGET,
				peer_id = ?origin,
				"Unexpected `CollationSeconded` message, decreasing reputation",
			);
		},
	}
}

/// A leaf has become inactive so we want to
///   - Cancel all ongoing collation requests that are on top of that leaf.
///   - Remove all stored collations relevant to that leaf.
async fn remove_relay_parent(state: &mut State, relay_parent: Hash) -> Result<()> {
	state.requested_collations.retain(|k, _| k.relay_parent != relay_parent);

	state.pending_candidates.retain(|k, _| k != &relay_parent);

	state.collations_per_relay_parent.remove(&relay_parent);
	Ok(())
}

/// Our view has changed.
#[overseer::contextbounds(CollatorProtocol, prefix = self::overseer)]
async fn handle_our_view_change<Context>(
	ctx: &mut Context,
	state: &mut State,
	keystore: &KeystorePtr,
	view: OurView,
) -> Result<()> {
	let old_view = std::mem::replace(&mut state.view, view);

	let added: HashMap<Hash, Arc<jaeger::Span>> = state
		.view
		.span_per_head()
		.iter()
		.filter(|v| !old_view.contains(&v.0))
		.map(|v| (*v.0, v.1.clone()))
		.collect();

	added.into_iter().for_each(|(h, s)| {
		state.span_per_relay_parent.insert(h, PerLeafSpan::new(s, "validator-side"));
	});

	let added = state.view.difference(&old_view).cloned().collect::<Vec<_>>();
	let removed = old_view.difference(&state.view).cloned().collect::<Vec<_>>();

	for removed in removed.iter().cloned() {
		remove_relay_parent(state, removed).await?;
		state.span_per_relay_parent.remove(&removed);
	}

	state.active_paras.assign_incoming(ctx.sender(), keystore, added).await;
	state.active_paras.remove_outgoing(removed);

	for (peer_id, peer_data) in state.peer_data.iter_mut() {
		peer_data.prune_old_advertisements(&state.view);

		// Disconnect peers who are not relevant to our current or next para.
		//
		// If the peer hasn't declared yet, they will be disconnected if they do not
		// declare.
		if let Some(para_id) = peer_data.collating_para() {
			if !state.active_paras.is_current(&para_id) {
				gum::trace!(
					target: LOG_TARGET,
					?peer_id,
					?para_id,
					"Disconnecting peer on view change (not current parachain id)"
				);
				disconnect_peer(ctx.sender(), *peer_id).await;
			}
		}
	}

	Ok(())
}

/// Bridge event switch.
#[overseer::contextbounds(CollatorProtocol, prefix = self::overseer)]
async fn handle_network_msg<Context>(
	ctx: &mut Context,
	state: &mut State,
	keystore: &KeystorePtr,
	bridge_message: NetworkBridgeEvent<net_protocol::CollatorProtocolMessage>,
) -> Result<()> {
	use NetworkBridgeEvent::*;

	match bridge_message {
		PeerConnected(peer_id, _role, _version, _) => {
			state.peer_data.entry(peer_id).or_default();
			state.metrics.note_collator_peer_count(state.peer_data.len());
		},
		PeerDisconnected(peer_id) => {
			state.peer_data.remove(&peer_id);
			state.metrics.note_collator_peer_count(state.peer_data.len());
		},
		NewGossipTopology { .. } => {
			// impossible!
		},
		PeerViewChange(peer_id, view) => {
			handle_peer_view_change(state, peer_id, view).await?;
		},
		OurViewChange(view) => {
			handle_our_view_change(ctx, state, keystore, view).await?;
		},
		PeerMessage(remote, Versioned::V1(msg)) => {
			process_incoming_peer_message(ctx, state, remote, msg).await;
		},
	}

	Ok(())
}

/// The main message receiver switch.
#[overseer::contextbounds(CollatorProtocol, prefix = self::overseer)]
async fn process_msg<Context>(
	ctx: &mut Context,
	keystore: &KeystorePtr,
	msg: CollatorProtocolMessage,
	state: &mut State,
) {
	use CollatorProtocolMessage::*;

	let _timer = state.metrics.time_process_msg();

	match msg {
		CollateOn(id) => {
			gum::warn!(
				target: LOG_TARGET,
				para_id = %id,
				"CollateOn message is not expected on the validator side of the protocol",
			);
		},
		DistributeCollation(_, _, _) => {
			gum::warn!(
				target: LOG_TARGET,
				"DistributeCollation message is not expected on the validator side of the protocol",
			);
		},
		ReportCollator(id) => {
			report_collator(&mut state.reputation, ctx.sender(), &state.peer_data, id).await;
		},
		NetworkBridgeUpdate(event) => {
			if let Err(e) = handle_network_msg(ctx, state, keystore, event).await {
				gum::warn!(
					target: LOG_TARGET,
					err = ?e,
					"Failed to handle incoming network message",
				);
			}
		},
		Seconded(parent, stmt) => {
			if let Some(collation_event) = state.pending_candidates.remove(&parent) {
				let (collator_id, pending_collation) = collation_event;
				let PendingCollation { relay_parent, peer_id, .. } = pending_collation;
				note_good_collation(
					&mut state.reputation,
					ctx.sender(),
					&state.peer_data,
					collator_id,
				)
				.await;
				notify_collation_seconded(
					&mut state.reputation,
					ctx.sender(),
					peer_id,
					relay_parent,
					stmt,
				)
				.await;

				if let Some(collations) = state.collations_per_relay_parent.get_mut(&parent) {
					collations.status = CollationStatus::Seconded;
				}
			} else {
				gum::debug!(
					target: LOG_TARGET,
					relay_parent = ?parent,
					"Collation has been seconded, but the relay parent is deactivated",
				);
			}
		},
		Invalid(parent, candidate_receipt) => {
			let id = match state.pending_candidates.entry(parent) {
				Entry::Occupied(entry)
					if entry.get().1.commitments_hash ==
						Some(candidate_receipt.commitments_hash) =>
					entry.remove().0,
				Entry::Occupied(_) => {
					gum::error!(
						target: LOG_TARGET,
						relay_parent = ?parent,
						candidate = ?candidate_receipt.hash(),
						"Reported invalid candidate for unknown `pending_candidate`!",
					);
					return
				},
				Entry::Vacant(_) => return,
			};

			report_collator(&mut state.reputation, ctx.sender(), &state.peer_data, id.clone())
				.await;

			dequeue_next_collation_and_fetch(ctx, state, parent, id).await;
		},
	}
}

/// The main run loop.
#[overseer::contextbounds(CollatorProtocol, prefix = self::overseer)]
pub(crate) async fn run<Context>(
	ctx: Context,
	keystore: KeystorePtr,
	eviction_policy: crate::CollatorEvictionPolicy,
	metrics: Metrics,
) -> std::result::Result<(), crate::error::FatalError> {
	run_inner(
		ctx,
		keystore,
		eviction_policy,
		metrics,
		ReputationAggregator::default(),
		REPUTATION_CHANGE_INTERVAL,
	)
	.await
}

#[overseer::contextbounds(CollatorProtocol, prefix = self::overseer)]
async fn run_inner<Context>(
	mut ctx: Context,
	keystore: KeystorePtr,
	eviction_policy: crate::CollatorEvictionPolicy,
	metrics: Metrics,
	reputation: ReputationAggregator,
	reputation_interval: Duration,
) -> std::result::Result<(), crate::error::FatalError> {
	let new_reputation_delay = || futures_timer::Delay::new(reputation_interval).fuse();
	let mut reputation_delay = new_reputation_delay();

	let mut state = State { metrics, reputation, ..Default::default() };

	let next_inactivity_stream = tick_stream(ACTIVITY_POLL);
	futures::pin_mut!(next_inactivity_stream);

	let check_collations_stream = tick_stream(CHECK_COLLATIONS_POLL);
	futures::pin_mut!(check_collations_stream);

	loop {
		select! {
			_ = reputation_delay => {
				state.reputation.send(ctx.sender()).await;
				reputation_delay = new_reputation_delay();
			},
			res = ctx.recv().fuse() => {
				match res {
					Ok(FromOrchestra::Communication { msg }) => {
						gum::trace!(target: LOG_TARGET, msg = ?msg, "received a message");
						process_msg(
							&mut ctx,
							&keystore,
							msg,
							&mut state,
						).await;
					}
					Ok(FromOrchestra::Signal(OverseerSignal::Conclude)) | Err(_) => break,
					Ok(FromOrchestra::Signal(_)) => continue,
				}
			}
			_ = next_inactivity_stream.next() => {
				disconnect_inactive_peers(ctx.sender(), &eviction_policy, &state.peer_data).await;
			}
			res = state.collation_fetches.select_next_some() => {
				handle_collation_fetched_result(&mut ctx, &mut state, res).await;
			}
			res = state.collation_fetch_timeouts.select_next_some() => {
				let (collator_id, relay_parent) = res;
				gum::debug!(
					target: LOG_TARGET,
					?relay_parent,
					?collator_id,
					"Timeout hit - already seconded?"
				);
				dequeue_next_collation_and_fetch(&mut ctx, &mut state, relay_parent, collator_id).await;
			}
			_ = check_collations_stream.next() => {
				let reputation_changes = poll_requests(
					&mut state.requested_collations,
					&state.metrics,
					&state.span_per_relay_parent,
				).await;

				for (peer_id, rep) in reputation_changes {
					modify_reputation(&mut state.reputation,ctx.sender(), peer_id, rep).await;
				}
			},
		}
	}

	Ok(())
}

async fn poll_requests(
	requested_collations: &mut HashMap<PendingCollation, PerRequest>,
	metrics: &Metrics,
	span_per_relay_parent: &HashMap<Hash, PerLeafSpan>,
) -> Vec<(PeerId, Rep)> {
	let mut retained_requested = HashSet::new();
	let mut reputation_changes = Vec::new();
	for (pending_collation, per_req) in requested_collations.iter_mut() {
		// Despite the await, this won't block on the response itself.
		let result =
			poll_collation_response(metrics, span_per_relay_parent, pending_collation, per_req)
				.await;

		if !result.is_ready() {
			retained_requested.insert(pending_collation.clone());
		}
		if let CollationFetchResult::Error(Some(rep)) = result {
			reputation_changes.push((pending_collation.peer_id, rep));
		}
	}
	requested_collations.retain(|k, _| retained_requested.contains(k));
	reputation_changes
}

/// Dequeue another collation and fetch.
#[overseer::contextbounds(CollatorProtocol, prefix = self::overseer)]
async fn dequeue_next_collation_and_fetch<Context>(
	ctx: &mut Context,
	state: &mut State,
	relay_parent: Hash,
	// The collator we tried to fetch from last.
	previous_fetch: CollatorId,
) {
	if let Some((next, id)) = state
		.collations_per_relay_parent
		.get_mut(&relay_parent)
		.and_then(|c| c.get_next_collation_to_fetch(Some(&previous_fetch)))
	{
		gum::debug!(
			target: LOG_TARGET,
			?relay_parent,
			?id,
			"Successfully dequeued next advertisement - fetching ..."
		);
		fetch_collation(ctx.sender(), state, next, id).await;
	} else {
		gum::debug!(
			target: LOG_TARGET,
			?relay_parent,
			previous_collator = ?previous_fetch,
			"No collations are available to fetch"
		);
	}
}

/// Handle a fetched collation result.
#[overseer::contextbounds(CollatorProtocol, prefix = self::overseer)]
async fn handle_collation_fetched_result<Context>(
	ctx: &mut Context,
	state: &mut State,
	(mut collation_event, res): PendingCollationFetch,
) {
	// If no prior collation for this relay parent has been seconded, then
	// memorize the `collation_event` for that `relay_parent`, such that we may
	// notify the collator of their successful second backing
	let relay_parent = collation_event.1.relay_parent;

	let (candidate_receipt, pov) = match res {
		Ok(res) => res,
		Err(e) => {
			gum::debug!(
				target: LOG_TARGET,
				relay_parent = ?collation_event.1.relay_parent,
				para_id = ?collation_event.1.para_id,
				peer_id = ?collation_event.1.peer_id,
				collator_id = ?collation_event.0,
				error = ?e,
				"Failed to fetch collation.",
			);

			dequeue_next_collation_and_fetch(ctx, state, relay_parent, collation_event.0).await;
			return
		},
	};

	if let Some(collations) = state.collations_per_relay_parent.get_mut(&relay_parent) {
		if let CollationStatus::Seconded = collations.status {
			gum::debug!(
				target: LOG_TARGET,
				?relay_parent,
				"Already seconded - no longer interested in collation fetch result."
			);
			return
		}
		collations.status = CollationStatus::WaitingOnValidation;
	}

	if let Entry::Vacant(entry) = state.pending_candidates.entry(relay_parent) {
		collation_event.1.commitments_hash = Some(candidate_receipt.commitments_hash);
		ctx.sender()
			.send_message(CandidateBackingMessage::Second(relay_parent, candidate_receipt, pov))
			.await;

		entry.insert(collation_event);
	} else {
		gum::trace!(
			target: LOG_TARGET,
			?relay_parent,
			candidate = ?candidate_receipt.hash(),
			"Trying to insert a pending candidate failed, because there is already one.",
		)
	}
}

// This issues `NetworkBridge` notifications to disconnect from all inactive peers at the
// earliest possible point. This does not yet clean up any metadata, as that will be done upon
// receipt of the `PeerDisconnected` event.
async fn disconnect_inactive_peers(
	sender: &mut impl overseer::CollatorProtocolSenderTrait,
	eviction_policy: &crate::CollatorEvictionPolicy,
	peers: &HashMap<PeerId, PeerData>,
) {
	for (peer, peer_data) in peers {
		if peer_data.is_inactive(&eviction_policy) {
			gum::trace!(target: LOG_TARGET, "Disconnecting inactive peer");
			disconnect_peer(sender, *peer).await;
		}
	}
}

enum CollationFetchResult {
	/// The collation is still being fetched.
	Pending,
	/// The collation was fetched successfully.
	Success,
	/// An error occurred when fetching a collation or it was invalid.
	/// A given reputation change should be applied to the peer.
	Error(Option<Rep>),
}

impl CollationFetchResult {
	fn is_ready(&self) -> bool {
		!matches!(self, Self::Pending)
	}
}

/// Poll collation response, return immediately if there is none.
///
/// Ready responses are handled, by logging and by
/// forwarding proper responses to the requester.
async fn poll_collation_response(
	metrics: &Metrics,
	spans: &HashMap<Hash, PerLeafSpan>,
	pending_collation: &PendingCollation,
	per_req: &mut PerRequest,
) -> CollationFetchResult {
	if never!(per_req.from_collator.is_terminated()) {
		gum::error!(
			target: LOG_TARGET,
			"We remove pending responses once received, this should not happen."
		);
		return CollationFetchResult::Success
	}

	if let Poll::Ready(response) = futures::poll!(&mut per_req.from_collator) {
		let _span = spans
			.get(&pending_collation.relay_parent)
			.map(|s| s.child("received-collation"));
		let _timer = metrics.time_handle_collation_request_result();

		let mut metrics_result = Err(());
		let mut success = "false";

		let result = match response {
			Err(RequestError::InvalidResponse(err)) => {
				gum::warn!(
					target: LOG_TARGET,
					hash = ?pending_collation.relay_parent,
					para_id = ?pending_collation.para_id,
					peer_id = ?pending_collation.peer_id,
					err = ?err,
					"Collator provided response that could not be decoded"
				);
				CollationFetchResult::Error(Some(COST_CORRUPTED_MESSAGE))
			},
			Err(err) if err.is_timed_out() => {
				gum::debug!(
					target: LOG_TARGET,
					hash = ?pending_collation.relay_parent,
					para_id = ?pending_collation.para_id,
					peer_id = ?pending_collation.peer_id,
					"Request timed out"
				);
				// For now we don't want to change reputation on timeout, to mitigate issues like
				// this: https://github.com/paritytech/polkadot/issues/4617
				CollationFetchResult::Error(None)
			},
			Err(RequestError::NetworkError(err)) => {
				gum::debug!(
					target: LOG_TARGET,
					hash = ?pending_collation.relay_parent,
					para_id = ?pending_collation.para_id,
					peer_id = ?pending_collation.peer_id,
					err = ?err,
					"Fetching collation failed due to network error"
				);
				// A minor decrease in reputation for any network failure seems
				// sensible. In theory this could be exploited, by DoSing this node,
				// which would result in reduced reputation for proper nodes, but the
				// same can happen for penalties on timeouts, which we also have.
				CollationFetchResult::Error(Some(COST_NETWORK_ERROR))
			},
			Err(RequestError::Canceled(err)) => {
				gum::debug!(
					target: LOG_TARGET,
					hash = ?pending_collation.relay_parent,
					para_id = ?pending_collation.para_id,
					peer_id = ?pending_collation.peer_id,
					err = ?err,
					"Canceled should be handled by `is_timed_out` above - this is a bug!"
				);
				CollationFetchResult::Error(None)
			},
			Ok(CollationFetchingResponse::Collation(receipt, _))
				if receipt.descriptor().para_id != pending_collation.para_id =>
			{
				gum::debug!(
					target: LOG_TARGET,
					expected_para_id = ?pending_collation.para_id,
					got_para_id = ?receipt.descriptor().para_id,
					peer_id = ?pending_collation.peer_id,
					"Got wrong para ID for requested collation."
				);

				CollationFetchResult::Error(Some(COST_WRONG_PARA))
			},
			Ok(CollationFetchingResponse::Collation(receipt, pov)) => {
				gum::debug!(
					target: LOG_TARGET,
					para_id = %pending_collation.para_id,
					hash = ?pending_collation.relay_parent,
					candidate_hash = ?receipt.hash(),
					"Received collation",
				);
				// Actual sending:
				let _span = jaeger::Span::new(&pov, "received-collation");
				let (mut tx, _) = oneshot::channel();
				std::mem::swap(&mut tx, &mut (per_req.to_requester));
				let result = tx.send((receipt, pov));

				if let Err(_) = result {
					gum::warn!(
						target: LOG_TARGET,
						hash = ?pending_collation.relay_parent,
						para_id = ?pending_collation.para_id,
						peer_id = ?pending_collation.peer_id,
						"Sending response back to requester failed (receiving side closed)"
					);
				} else {
					metrics_result = Ok(());
					success = "true";
				}

				CollationFetchResult::Success
			},
		};
		metrics.on_request(metrics_result);
		per_req.span.as_mut().map(|s| s.add_string_tag("success", success));

		result
	} else {
		CollationFetchResult::Pending
	}
}<|MERGE_RESOLUTION|>--- conflicted
+++ resolved
@@ -52,18 +52,12 @@
 	},
 	overseer, FromOrchestra, OverseerSignal, PerLeafSpan, SubsystemSender,
 };
-<<<<<<< HEAD
-use polkadot_node_subsystem_util::metrics::{self, prometheus};
-use polkadot_primitives::{
-	vstaging::CollatorRestrictions, CandidateReceipt, CollatorId, Hash, Id as ParaId,
-};
-=======
+
 use polkadot_node_subsystem_util::{
 	metrics::{self, prometheus},
 	reputation::{ReputationAggregator, REPUTATION_CHANGE_INTERVAL},
 };
 use polkadot_primitives::{CandidateReceipt, CollatorId, Hash, Id as ParaId};
->>>>>>> 8b97fc26
 
 use crate::error::Result;
 
@@ -946,26 +940,6 @@
 				.span_per_relay_parent
 				.get(&relay_parent)
 				.map(|s| s.child("advertise-collation"));
-<<<<<<< HEAD
-=======
-			if !state.view.contains(&relay_parent) {
-				gum::debug!(
-					target: LOG_TARGET,
-					peer_id = ?origin,
-					?relay_parent,
-					"Advertise collation out of view",
-				);
-
-				modify_reputation(
-					&mut state.reputation,
-					ctx.sender(),
-					origin,
-					COST_UNEXPECTED_MESSAGE,
-				)
-				.await;
-				return
-			}
->>>>>>> 8b97fc26
 
 			let peer_data = match state.peer_data.get_mut(&origin) {
 				None => {
@@ -1008,7 +982,13 @@
 					"Advertise collation out of view",
 				);
 
-				modify_reputation(ctx.sender(), origin, COST_UNEXPECTED_MESSAGE).await;
+				modify_reputation(
+					&mut state.reputation,
+					ctx.sender(),
+					origin,
+					COST_UNEXPECTED_MESSAGE,
+				)
+				.await;
 				return
 			}
 
