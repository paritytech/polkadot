// Copyright 2020 Parity Technologies (UK) Ltd.
// This file is part of Polkadot.

// Polkadot is free software: you can redistribute it and/or modify
// it under the terms of the GNU General Public License as published by
// the Free Software Foundation, either version 3 of the License, or
// (at your option) any later version.

// Polkadot is distributed in the hope that it will be useful,
// but WITHOUT ANY WARRANTY; without even the implied warranty of
// MERCHANTABILITY or FITNESS FOR A PARTICULAR PURPOSE.  See the
// GNU General Public License for more details.

// You should have received a copy of the GNU General Public License
// along with Polkadot.  If not, see <http://www.gnu.org/licenses/>.

use always_assert::never;
use futures::{
	channel::oneshot,
	future::{BoxFuture, Fuse, FusedFuture},
	select,
	stream::FuturesUnordered,
	FutureExt, StreamExt,
};
use futures_timer::Delay;
use std::{
	collections::{hash_map::Entry, HashMap, HashSet},
	convert::TryInto,
	iter::FromIterator,
	task::Poll,
	time::{Duration, Instant},
};

use sp_keystore::SyncCryptoStorePtr;

use polkadot_node_network_protocol::{
	self as net_protocol,
	peer_set::{CollationVersion, PeerSet},
	request_response as req_res,
	request_response::{
		outgoing::{Recipient, RequestError},
		v1 as request_v1, vstaging as request_vstaging, OutgoingRequest, Requests,
	},
	v1 as protocol_v1, vstaging as protocol_vstaging, OurView, PeerId,
	UnifiedReputationChange as Rep, Versioned, View,
};
use polkadot_node_primitives::{PoV, SignedFullStatement, Statement};
use polkadot_node_subsystem::{
	jaeger,
	messages::{
		CanSecondRequest, CandidateBackingMessage, CollatorProtocolMessage, IfDisconnected,
		NetworkBridgeEvent, NetworkBridgeTxMessage, ProspectiveParachainsMessage,
		ProspectiveValidationDataRequest,
	},
	overseer, CollatorProtocolSenderTrait, FromOrchestra, OverseerSignal, PerLeafSpan,
};
use polkadot_node_subsystem_util::{
	backing_implicit_view::View as ImplicitView,
	metrics::prometheus::prometheus::HistogramTimer,
	runtime::{prospective_parachains_mode, ProspectiveParachainsMode},
};
use polkadot_primitives::v2::{
	CandidateHash, CandidateReceipt, CollatorId, CoreState, Hash, Id as ParaId,
	OccupiedCoreAssumption, PersistedValidationData,
};
<<<<<<< HEAD
=======
use polkadot_node_subsystem_util::metrics::{self, prometheus};
use polkadot_primitives::{CandidateReceipt, CollatorId, Hash, Id as ParaId};
>>>>>>> 7f3a6e10

use crate::error::{Error, FetchError, Result, SecondingError};

use super::{modify_reputation, tick_stream, LOG_TARGET};

mod collation;
mod metrics;

use collation::{
	fetched_collation_sanity_check, BlockedAdvertisement, CollationEvent, CollationStatus,
	Collations, FetchedCollation, PendingCollation, PendingCollationFetch, ProspectiveCandidate,
};

#[cfg(test)]
mod tests;

pub use metrics::Metrics;

const COST_UNEXPECTED_MESSAGE: Rep = Rep::CostMinor("An unexpected message");
/// Message could not be decoded properly.
const COST_CORRUPTED_MESSAGE: Rep = Rep::CostMinor("Message was corrupt");
/// Network errors that originated at the remote host should have same cost as timeout.
const COST_NETWORK_ERROR: Rep = Rep::CostMinor("Some network error");
const COST_INVALID_SIGNATURE: Rep = Rep::Malicious("Invalid network message signature");
const COST_REPORT_BAD: Rep = Rep::Malicious("A collator was reported by another subsystem");
const COST_WRONG_PARA: Rep = Rep::Malicious("A collator provided a collation for the wrong para");
const COST_UNNEEDED_COLLATOR: Rep = Rep::CostMinor("An unneeded collator connected");
const BENEFIT_NOTIFY_GOOD: Rep =
	Rep::BenefitMinor("A collator was noted good by another subsystem");

/// Time after starting a collation download from a collator we will start another one from the
/// next collator even if the upload was not finished yet.
///
/// This is to protect from a single slow collator preventing collations from happening.
///
/// With a collation size of 5MB and bandwidth of 500Mbit/s (requirement for Kusama validators),
/// the transfer should be possible within 0.1 seconds. 400 milliseconds should therefore be
/// plenty, even with multiple heads and should be low enough for later collators to still be able
/// to finish on time.
///
/// There is debug logging output, so we can adjust this value based on production results.
#[cfg(not(test))]
const MAX_UNSHARED_DOWNLOAD_TIME: Duration = Duration::from_millis(400);

// How often to check all peers with activity.
#[cfg(not(test))]
const ACTIVITY_POLL: Duration = Duration::from_secs(1);

#[cfg(test)]
const MAX_UNSHARED_DOWNLOAD_TIME: Duration = Duration::from_millis(100);

#[cfg(test)]
const ACTIVITY_POLL: Duration = Duration::from_millis(10);

// How often to poll collation responses.
// This is a hack that should be removed in a refactoring.
// See https://github.com/paritytech/polkadot/issues/4182
const CHECK_COLLATIONS_POLL: Duration = Duration::from_millis(5);

struct PerRequest {
	/// Responses from collator.
	///
	/// The response payload is the same for both versions of protocol
	/// and doesn't have vstaging alias for simplicity.
	from_collator:
		Fuse<BoxFuture<'static, req_res::OutgoingResult<request_v1::CollationFetchingResponse>>>,
	/// Sender to forward to initial requester.
	to_requester: oneshot::Sender<(CandidateReceipt, PoV)>,
	/// A jaeger span corresponding to the lifetime of the request.
	span: Option<jaeger::Span>,
	/// A metric histogram for the lifetime of the request
	_lifetime_timer: Option<HistogramTimer>,
}

#[derive(Debug)]
struct CollatingPeerState {
	collator_id: CollatorId,
	para_id: ParaId,
	/// Collations advertised by peer per relay parent.
	///
	/// V1 network protocol doesn't include candidate hash in
	/// advertisements, we store an empty set in this case to occupy
	/// a slot in map.
	advertisements: HashMap<Hash, HashSet<CandidateHash>>,
	last_active: Instant,
}

#[derive(Debug)]
enum PeerState {
	// The peer has connected at the given instant.
	Connected(Instant),
	// Peer is collating.
	Collating(CollatingPeerState),
}

#[derive(Debug)]
enum InsertAdvertisementError {
	/// Advertisement is already known.
	Duplicate,
	/// Collation relay parent is out of our view.
	OutOfOurView,
	/// No prior declare message received.
	UndeclaredCollator,
	/// A limit for announcements per peer is reached.
	PeerLimitReached,
	/// Mismatch of relay parent mode and advertisement arguments.
	/// An internal error that should not happen.
	ProtocolMismatch,
}

#[derive(Debug)]
struct PeerData {
	view: View,
	state: PeerState,
	version: CollationVersion,
}

impl PeerData {
	/// Update the view, clearing all advertisements that are no longer in the
	/// current view.
	fn update_view(
		&mut self,
		implicit_view: &ImplicitView,
		active_leaves: &HashMap<Hash, ProspectiveParachainsMode>,
		per_relay_parent: &HashMap<Hash, PerRelayParent>,
		new_view: View,
	) {
		let old_view = std::mem::replace(&mut self.view, new_view);
		if let PeerState::Collating(ref mut peer_state) = self.state {
			for removed in old_view.difference(&self.view) {
				// Remove relay parent advertisements if it went out
				// of our (implicit) view.
				let keep = per_relay_parent
					.get(removed)
					.map(|s| {
						is_relay_parent_in_implicit_view(
							removed,
							s.prospective_parachains_mode,
							implicit_view,
							active_leaves,
							peer_state.para_id,
						)
					})
					.unwrap_or(false);

				if !keep {
					peer_state.advertisements.remove(&removed);
				}
			}
		}
	}

	/// Prune old advertisements relative to our view.
	fn prune_old_advertisements(
		&mut self,
		implicit_view: &ImplicitView,
		active_leaves: &HashMap<Hash, ProspectiveParachainsMode>,
		per_relay_parent: &HashMap<Hash, PerRelayParent>,
	) {
		if let PeerState::Collating(ref mut peer_state) = self.state {
			peer_state.advertisements.retain(|hash, _| {
				// Either
				// - Relay parent is an active leaf
				// - It belongs to allowed ancestry under some leaf
				// Discard otherwise.
				per_relay_parent.get(hash).map_or(false, |s| {
					is_relay_parent_in_implicit_view(
						hash,
						s.prospective_parachains_mode,
						implicit_view,
						active_leaves,
						peer_state.para_id,
					)
				})
			});
		}
	}

	/// Note an advertisement by the collator. Returns `true` if the advertisement was imported
	/// successfully. Fails if the advertisement is duplicate, out of view, or the peer has not
	/// declared itself a collator.
	fn insert_advertisement(
		&mut self,
		on_relay_parent: Hash,
		relay_parent_mode: ProspectiveParachainsMode,
		candidate_hash: Option<CandidateHash>,
		implicit_view: &ImplicitView,
		active_leaves: &HashMap<Hash, ProspectiveParachainsMode>,
	) -> std::result::Result<(CollatorId, ParaId), InsertAdvertisementError> {
		match self.state {
<<<<<<< HEAD
			PeerState::Connected(_) => Err(InsertAdvertisementError::UndeclaredCollator),
			PeerState::Collating(ref mut state) => {
				if !is_relay_parent_in_implicit_view(
					&on_relay_parent,
					relay_parent_mode,
					implicit_view,
					active_leaves,
					state.para_id,
				) {
					return Err(InsertAdvertisementError::OutOfOurView)
				}

				match (relay_parent_mode, candidate_hash) {
					(ProspectiveParachainsMode::Disabled, candidate_hash) => {
						if state.advertisements.contains_key(&on_relay_parent) {
							return Err(InsertAdvertisementError::Duplicate)
						}
						state
							.advertisements
							.insert(on_relay_parent, HashSet::from_iter(candidate_hash));
					},
					(
						ProspectiveParachainsMode::Enabled { max_candidate_depth, .. },
						Some(candidate_hash),
					) => {
						if state
							.advertisements
							.get(&on_relay_parent)
							.map_or(false, |candidates| candidates.contains(&candidate_hash))
						{
							return Err(InsertAdvertisementError::Duplicate)
						}
						let candidates = state.advertisements.entry(on_relay_parent).or_default();

						if candidates.len() >= max_candidate_depth + 1 {
							return Err(InsertAdvertisementError::PeerLimitReached)
						}
						candidates.insert(candidate_hash);
					},
					_ => return Err(InsertAdvertisementError::ProtocolMismatch),
				}

				state.last_active = Instant::now();
				Ok((state.collator_id.clone(), state.para_id))
			},
=======
			PeerState::Connected(_) => Err(AdvertisementError::UndeclaredCollator),
			_ if !our_view.contains(&on_relay_parent) => Err(AdvertisementError::OutOfOurView),
			PeerState::Collating(ref mut state) =>
				if state.advertisements.insert(on_relay_parent) {
					state.last_active = Instant::now();
					Ok((state.collator_id.clone(), state.para_id))
				} else {
					Err(AdvertisementError::Duplicate)
				},
>>>>>>> 7f3a6e10
		}
	}

	/// Whether a peer is collating.
	fn is_collating(&self) -> bool {
		match self.state {
			PeerState::Connected(_) => false,
			PeerState::Collating(_) => true,
		}
	}

	/// Note that a peer is now collating with the given collator and para id.
	///
	/// This will overwrite any previous call to `set_collating` and should only be called
	/// if `is_collating` is false.
	fn set_collating(&mut self, collator_id: CollatorId, para_id: ParaId) {
		self.state = PeerState::Collating(CollatingPeerState {
			collator_id,
			para_id,
			advertisements: HashMap::new(),
			last_active: Instant::now(),
		});
	}

	fn collator_id(&self) -> Option<&CollatorId> {
		match self.state {
			PeerState::Connected(_) => None,
			PeerState::Collating(ref state) => Some(&state.collator_id),
		}
	}

	fn collating_para(&self) -> Option<ParaId> {
		match self.state {
			PeerState::Connected(_) => None,
			PeerState::Collating(ref state) => Some(state.para_id),
		}
	}

	/// Whether the peer has advertised the given collation.
	fn has_advertised(
		&self,
		relay_parent: &Hash,
		maybe_candidate_hash: Option<CandidateHash>,
	) -> bool {
		let collating_state = match self.state {
			PeerState::Connected(_) => return false,
			PeerState::Collating(ref state) => state,
		};

		if let Some(ref candidate_hash) = maybe_candidate_hash {
			collating_state
				.advertisements
				.get(relay_parent)
				.map_or(false, |candidates| candidates.contains(candidate_hash))
		} else {
			collating_state.advertisements.contains_key(relay_parent)
		}
	}

	/// Whether the peer is now inactive according to the current instant and the eviction policy.
	fn is_inactive(&self, policy: &crate::CollatorEvictionPolicy) -> bool {
		match self.state {
			PeerState::Connected(connected_at) => connected_at.elapsed() >= policy.undeclared,
			PeerState::Collating(ref state) =>
				state.last_active.elapsed() >= policy.inactive_collator,
		}
	}
}

#[derive(Debug)]
struct GroupAssignments {
	/// Current assignment.
	current: Option<ParaId>,
}

struct PerRelayParent {
	prospective_parachains_mode: ProspectiveParachainsMode,
	assignment: GroupAssignments,
	collations: Collations,
}

<<<<<<< HEAD
impl PerRelayParent {
	fn new(mode: ProspectiveParachainsMode) -> Self {
		Self {
			prospective_parachains_mode: mode,
			assignment: GroupAssignments { current: None },
			collations: Collations::default(),
=======
impl ActiveParas {
	async fn assign_incoming(
		&mut self,
		sender: &mut impl SubsystemSender<RuntimeApiMessage>,
		keystore: &SyncCryptoStorePtr,
		new_relay_parents: impl IntoIterator<Item = Hash>,
	) {
		for relay_parent in new_relay_parents {
			let mv = polkadot_node_subsystem_util::request_validators(relay_parent, sender)
				.await
				.await
				.ok()
				.and_then(|x| x.ok());

			let mg = polkadot_node_subsystem_util::request_validator_groups(relay_parent, sender)
				.await
				.await
				.ok()
				.and_then(|x| x.ok());

			let mc = polkadot_node_subsystem_util::request_availability_cores(relay_parent, sender)
				.await
				.await
				.ok()
				.and_then(|x| x.ok());

			let (validators, groups, rotation_info, cores) = match (mv, mg, mc) {
				(Some(v), Some((g, r)), Some(c)) => (v, g, r, c),
				_ => {
					gum::debug!(
						target: LOG_TARGET,
						?relay_parent,
						"Failed to query runtime API for relay-parent",
					);

					continue
				},
			};

			let para_now =
				match polkadot_node_subsystem_util::signing_key_and_index(&validators, keystore)
					.await
					.and_then(|(_, index)| {
						polkadot_node_subsystem_util::find_validator_group(&groups, index)
					}) {
					Some(group) => {
						let core_now = rotation_info.core_for_group(group, cores.len());

						cores.get(core_now.0 as usize).and_then(|c| c.para_id())
					},
					None => {
						gum::trace!(target: LOG_TARGET, ?relay_parent, "Not a validator");

						continue
					},
				};

			// This code won't work well, if at all for parathreads. For parathreads we'll
			// have to be aware of which core the parathread claim is going to be multiplexed
			// onto. The parathread claim will also have a known collator, and we should always
			// allow an incoming connection from that collator. If not even connecting to them
			// directly.
			//
			// However, this'll work fine for parachains, as each parachain gets a dedicated
			// core.
			if let Some(para_now) = para_now {
				let entry = self.current_assignments.entry(para_now).or_default();
				*entry += 1;
				if *entry == 1 {
					gum::debug!(
						target: LOG_TARGET,
						?relay_parent,
						para_id = ?para_now,
						"Assigned to a parachain",
					);
				}
			}

			self.relay_parent_assignments
				.insert(relay_parent, GroupAssignments { current: para_now });
		}
	}

	fn remove_outgoing(&mut self, old_relay_parents: impl IntoIterator<Item = Hash>) {
		for old_relay_parent in old_relay_parents {
			if let Some(assignments) = self.relay_parent_assignments.remove(&old_relay_parent) {
				let GroupAssignments { current } = assignments;

				if let Some(cur) = current {
					if let Entry::Occupied(mut occupied) = self.current_assignments.entry(cur) {
						*occupied.get_mut() -= 1;
						if *occupied.get() == 0 {
							occupied.remove_entry();
							gum::debug!(
								target: LOG_TARGET,
								para_id = ?cur,
								"Unassigned from a parachain",
							);
						}
					}
				}
			}
		}
	}

	fn is_current(&self, id: &ParaId) -> bool {
		self.current_assignments.contains_key(id)
	}
}

#[derive(Debug, Clone, Hash, Eq, PartialEq)]
struct PendingCollation {
	relay_parent: Hash,
	para_id: ParaId,
	peer_id: PeerId,
	commitments_hash: Option<Hash>,
}

impl PendingCollation {
	fn new(relay_parent: Hash, para_id: &ParaId, peer_id: &PeerId) -> Self {
		Self { relay_parent, para_id: *para_id, peer_id: *peer_id, commitments_hash: None }
	}
}

type CollationEvent = (CollatorId, PendingCollation);

type PendingCollationFetch =
	(CollationEvent, std::result::Result<(CandidateReceipt, PoV), oneshot::Canceled>);

/// The status of the collations in [`CollationsPerRelayParent`].
#[derive(Debug, Clone, Copy)]
enum CollationStatus {
	/// We are waiting for a collation to be advertised to us.
	Waiting,
	/// We are currently fetching a collation.
	Fetching,
	/// We are waiting that a collation is being validated.
	WaitingOnValidation,
	/// We have seconded a collation.
	Seconded,
}

impl Default for CollationStatus {
	fn default() -> Self {
		Self::Waiting
	}
}

impl CollationStatus {
	/// Downgrades to `Waiting`, but only if `self != Seconded`.
	fn back_to_waiting(&mut self) {
		match self {
			Self::Seconded => {},
			_ => *self = Self::Waiting,
		}
	}
}

/// Information about collations per relay parent.
#[derive(Default)]
struct CollationsPerRelayParent {
	/// What is the current status in regards to a collation for this relay parent?
	status: CollationStatus,
	/// Collation currently being fetched.
	///
	/// This is the currently last started fetch, which did not exceed `MAX_UNSHARED_DOWNLOAD_TIME`
	/// yet.
	waiting_collation: Option<CollatorId>,
	/// Collation that were advertised to us, but we did not yet fetch.
	unfetched_collations: Vec<(PendingCollation, CollatorId)>,
}

impl CollationsPerRelayParent {
	/// Returns the next collation to fetch from the `unfetched_collations`.
	///
	/// This will reset the status back to `Waiting` using [`CollationStatus::back_to_waiting`].
	///
	/// Returns `Some(_)` if there is any collation to fetch, the `status` is not `Seconded` and
	/// the passed in `finished_one` is the currently `waiting_collation`.
	pub fn get_next_collation_to_fetch(
		&mut self,
		finished_one: Option<&CollatorId>,
	) -> Option<(PendingCollation, CollatorId)> {
		// If finished one does not match waiting_collation, then we already dequeued another fetch
		// to replace it.
		if self.waiting_collation.as_ref() != finished_one {
			gum::trace!(
				target: LOG_TARGET,
				waiting_collation = ?self.waiting_collation,
				?finished_one,
				"Not proceeding to the next collation - has already been done."
			);
			return None
		}
		self.status.back_to_waiting();

		match self.status {
			// We don't need to fetch any other collation when we already have seconded one.
			CollationStatus::Seconded => None,
			CollationStatus::Waiting => {
				let next = self.unfetched_collations.pop();
				self.waiting_collation = next.as_ref().map(|(_, collator_id)| collator_id.clone());
				next
			},
			CollationStatus::WaitingOnValidation | CollationStatus::Fetching =>
				unreachable!("We have reset the status above!"),
>>>>>>> 7f3a6e10
		}
	}
}

/// All state relevant for the validator side of the protocol lives here.
#[derive(Default)]
struct State {
	/// Leaves that do support asynchronous backing along with
	/// implicit ancestry. Leaves from the implicit view are present in
	/// `active_leaves`, the opposite doesn't hold true.
	///
	/// Relay-chain blocks which don't support prospective parachains are
	/// never included in the fragment trees of active leaves which do. In
	/// particular, this means that if a given relay parent belongs to implicit
	/// ancestry of some active leaf, then it does support prospective parachains.
	implicit_view: ImplicitView,

	/// All active leaves observed by us, including both that do and do not
	/// support prospective parachains. This mapping works as a replacement for
	/// [`polkadot_node_network_protocol::View`] and can be dropped once the transition
	/// to asynchronous backing is done.
	active_leaves: HashMap<Hash, ProspectiveParachainsMode>,

	/// State tracked per relay parent.
	per_relay_parent: HashMap<Hash, PerRelayParent>,

	/// Track all active collators and their data.
	peer_data: HashMap<PeerId, PeerData>,

	/// Parachains we're currently assigned to. With async backing enabled
	/// this includes assignments from the implicit view.
	current_assignments: HashMap<ParaId, usize>,

	/// The collations we have requested by relay parent and para id.
	///
	/// For each relay parent and para id we may be connected to a number
	/// of collators each of those may have advertised a different collation.
	/// So we group such cases here.
	requested_collations: HashMap<PendingCollation, PerRequest>,

	/// Metrics.
	metrics: Metrics,

	/// Span per relay parent.
	span_per_relay_parent: HashMap<Hash, PerLeafSpan>,

	/// Advertisements that were accepted as valid by collator protocol but rejected by backing.
	///
	/// It's only legal to fetch collations that are either built on top of the root
	/// of some fragment tree or have a parent node which represents backed candidate.
	/// Otherwise, a validator will keep such advertisement in the memory and re-trigger
	/// requests to backing on new backed candidates and activations.
	blocked_advertisements: HashMap<(ParaId, Hash), Vec<BlockedAdvertisement>>,

	/// Keep track of all fetch collation requests
	collation_fetches: FuturesUnordered<BoxFuture<'static, PendingCollationFetch>>,

	/// When a timer in this `FuturesUnordered` triggers, we should dequeue the next request
	/// attempt in the corresponding `collations_per_relay_parent`.
	///
	/// A triggering timer means that the fetching took too long for our taste and we should give
	/// another collator the chance to be faster (dequeue next fetch request as well).
	collation_fetch_timeouts:
		FuturesUnordered<BoxFuture<'static, (CollatorId, Option<CandidateHash>, Hash)>>,

	/// Collations that we have successfully requested from peers and waiting
	/// on validation.
	fetched_candidates: HashMap<FetchedCollation, CollationEvent>,
}

fn is_relay_parent_in_implicit_view(
	relay_parent: &Hash,
	relay_parent_mode: ProspectiveParachainsMode,
	implicit_view: &ImplicitView,
	active_leaves: &HashMap<Hash, ProspectiveParachainsMode>,
	para_id: ParaId,
) -> bool {
	match relay_parent_mode {
		ProspectiveParachainsMode::Disabled => active_leaves.contains_key(relay_parent),
		ProspectiveParachainsMode::Enabled { .. } => active_leaves.iter().any(|(hash, mode)| {
			mode.is_enabled() &&
				implicit_view
					.known_allowed_relay_parents_under(hash, Some(para_id))
					.unwrap_or_default()
					.contains(relay_parent)
		}),
	}
}

async fn assign_incoming<Sender>(
	sender: &mut Sender,
	group_assignment: &mut GroupAssignments,
	current_assignments: &mut HashMap<ParaId, usize>,
	keystore: &SyncCryptoStorePtr,
	relay_parent: Hash,
	relay_parent_mode: ProspectiveParachainsMode,
) -> Result<()>
where
	Sender: CollatorProtocolSenderTrait,
{
	let validators = polkadot_node_subsystem_util::request_validators(relay_parent, sender)
		.await
		.await
		.map_err(Error::CancelledActiveValidators)??;

	let (groups, rotation_info) =
		polkadot_node_subsystem_util::request_validator_groups(relay_parent, sender)
			.await
			.await
			.map_err(Error::CancelledValidatorGroups)??;

	let cores = polkadot_node_subsystem_util::request_availability_cores(relay_parent, sender)
		.await
		.await
		.map_err(Error::CancelledAvailabilityCores)??;

	let para_now = match polkadot_node_subsystem_util::signing_key_and_index(&validators, keystore)
		.await
		.and_then(|(_, index)| polkadot_node_subsystem_util::find_validator_group(&groups, index))
	{
		Some(group) => {
			let core_now = rotation_info.core_for_group(group, cores.len());

			cores.get(core_now.0 as usize).and_then(|c| match c {
				CoreState::Occupied(core) if relay_parent_mode.is_enabled() => Some(core.para_id()),
				CoreState::Scheduled(core) => Some(core.para_id),
				CoreState::Occupied(_) | CoreState::Free => None,
			})
		},
		None => {
			gum::trace!(target: LOG_TARGET, ?relay_parent, "Not a validator");

			return Ok(())
		},
	};

	// This code won't work well, if at all for parathreads. For parathreads we'll
	// have to be aware of which core the parathread claim is going to be multiplexed
	// onto. The parathread claim will also have a known collator, and we should always
	// allow an incoming connection from that collator. If not even connecting to them
	// directly.
	//
	// However, this'll work fine for parachains, as each parachain gets a dedicated
	// core.
	if let Some(para_id) = para_now.as_ref() {
		let entry = current_assignments.entry(*para_id).or_default();
		*entry += 1;
		if *entry == 1 {
			gum::debug!(
				target: LOG_TARGET,
				?relay_parent,
				para_id = ?para_id,
				"Assigned to a parachain",
			);
		}
	}

	*group_assignment = GroupAssignments { current: para_now };

	Ok(())
}

fn remove_outgoing(
	current_assignments: &mut HashMap<ParaId, usize>,
	per_relay_parent: PerRelayParent,
) {
	let GroupAssignments { current, .. } = per_relay_parent.assignment;

	if let Some(cur) = current {
		if let Entry::Occupied(mut occupied) = current_assignments.entry(cur) {
			*occupied.get_mut() -= 1;
			if *occupied.get() == 0 {
				occupied.remove_entry();
				gum::debug!(
					target: LOG_TARGET,
					para_id = ?cur,
					"Unassigned from a parachain",
				);
			}
		}
	}
}

// O(n) search for collator ID by iterating through the peers map. This should be fast enough
// unless a large amount of peers is expected.
fn collator_peer_id(
	peer_data: &HashMap<PeerId, PeerData>,
	collator_id: &CollatorId,
) -> Option<PeerId> {
	peer_data
		.iter()
		.find_map(|(peer, data)| data.collator_id().filter(|c| c == &collator_id).map(|_| *peer))
}

async fn disconnect_peer(sender: &mut impl overseer::CollatorProtocolSenderTrait, peer_id: PeerId) {
	sender
		.send_message(NetworkBridgeTxMessage::DisconnectPeer(peer_id, PeerSet::Collation))
		.await
}

/// Another subsystem has requested to fetch collations on a particular leaf for some para.
async fn fetch_collation(
	sender: &mut impl overseer::CollatorProtocolSenderTrait,
	state: &mut State,
	pc: PendingCollation,
	id: CollatorId,
) -> std::result::Result<(), FetchError> {
	let (tx, rx) = oneshot::channel();

	let PendingCollation { relay_parent, peer_id, prospective_candidate, .. } = pc;
	let candidate_hash = prospective_candidate.as_ref().map(ProspectiveCandidate::candidate_hash);

<<<<<<< HEAD
	let peer_data = state.peer_data.get(&peer_id).ok_or(FetchError::UnknownPeer)?;
=======
	let timeout = |collator_id, relay_parent| async move {
		Delay::new(MAX_UNSHARED_DOWNLOAD_TIME).await;
		(collator_id, relay_parent)
	};
	state.collation_fetch_timeouts.push(timeout(id.clone(), relay_parent).boxed());
>>>>>>> 7f3a6e10

	if peer_data.has_advertised(&relay_parent, candidate_hash) {
		request_collation(sender, state, pc, id.clone(), peer_data.version, tx).await?;
		let timeout = |collator_id, candidate_hash, relay_parent| async move {
			Delay::new(MAX_UNSHARED_DOWNLOAD_TIME).await;
			(collator_id, candidate_hash, relay_parent)
		};
		state
			.collation_fetch_timeouts
			.push(timeout(id.clone(), candidate_hash, relay_parent).boxed());
		state.collation_fetches.push(rx.map(move |r| ((id, pc), r)).boxed());

		Ok(())
	} else {
		Err(FetchError::NotAdvertised)
	}
}

/// Report a collator for some malicious actions.
async fn report_collator(
	sender: &mut impl overseer::CollatorProtocolSenderTrait,
	peer_data: &HashMap<PeerId, PeerData>,
	id: CollatorId,
) {
	if let Some(peer_id) = collator_peer_id(peer_data, &id) {
		modify_reputation(sender, peer_id, COST_REPORT_BAD).await;
	}
}

/// Some other subsystem has reported a collator as a good one, bump reputation.
async fn note_good_collation(
	sender: &mut impl overseer::CollatorProtocolSenderTrait,
	peer_data: &HashMap<PeerId, PeerData>,
	id: CollatorId,
) {
	if let Some(peer_id) = collator_peer_id(peer_data, &id) {
		modify_reputation(sender, peer_id, BENEFIT_NOTIFY_GOOD).await;
	}
}

/// Notify a collator that its collation got seconded.
async fn notify_collation_seconded(
	sender: &mut impl overseer::CollatorProtocolSenderTrait,
	peer_id: PeerId,
	version: CollationVersion,
	relay_parent: Hash,
	statement: SignedFullStatement,
) {
	let statement = statement.into();
	let wire_message = match version {
		CollationVersion::V1 => Versioned::V1(protocol_v1::CollationProtocol::CollatorProtocol(
			protocol_v1::CollatorProtocolMessage::CollationSeconded(relay_parent, statement),
		)),
		CollationVersion::VStaging =>
			Versioned::VStaging(protocol_vstaging::CollationProtocol::CollatorProtocol(
				protocol_vstaging::CollatorProtocolMessage::CollationSeconded(
					relay_parent,
					statement,
				),
			)),
	};
	sender
		.send_message(NetworkBridgeTxMessage::SendCollationMessage(vec![peer_id], wire_message))
		.await;
}

/// A peer's view has changed. A number of things should be done:
///  - Ongoing collation requests have to be canceled.
///  - Advertisements by this peer that are no longer relevant have to be removed.
<<<<<<< HEAD
fn handle_peer_view_change(state: &mut State, peer_id: PeerId, view: View) {
	let peer_data = match state.peer_data.get_mut(&peer_id) {
		Some(peer_data) => peer_data,
		None => return,
	};
=======
async fn handle_peer_view_change(state: &mut State, peer_id: PeerId, view: View) -> Result<()> {
	let peer_data = state.peer_data.entry(peer_id).or_default();
>>>>>>> 7f3a6e10

	peer_data.update_view(
		&state.implicit_view,
		&state.active_leaves,
		&state.per_relay_parent,
		view,
	);
	state
		.requested_collations
		.retain(|pc, _| pc.peer_id != peer_id || peer_data.has_advertised(&pc.relay_parent, None));
}

/// Request a collation from the network.
/// This function will
///  - Check for duplicate requests.
///  - Check if the requested collation is in our view.
///  - Update `PerRequest` records with the `result` field if necessary.
/// And as such invocations of this function may rely on that.
async fn request_collation(
	sender: &mut impl overseer::CollatorProtocolSenderTrait,
	state: &mut State,
	pending_collation: PendingCollation,
	collator_id: CollatorId,
	peer_protocol_version: CollationVersion,
	result: oneshot::Sender<(CandidateReceipt, PoV)>,
) -> std::result::Result<(), FetchError> {
	if state.requested_collations.contains_key(&pending_collation) {
		return Err(FetchError::AlreadyRequested)
	}

	let PendingCollation { relay_parent, para_id, peer_id, prospective_candidate, .. } =
		pending_collation;
	let per_relay_parent = state
		.per_relay_parent
		.get_mut(&relay_parent)
		.ok_or(FetchError::RelayParentOutOfView)?;

	// Relay parent mode is checked in `handle_advertisement`.
	let (requests, response_recv) = match (peer_protocol_version, prospective_candidate) {
		(CollationVersion::V1, _) => {
			let (req, response_recv) = OutgoingRequest::new(
				Recipient::Peer(peer_id),
				request_v1::CollationFetchingRequest { relay_parent, para_id },
			);
			let requests = Requests::CollationFetchingV1(req);
			(requests, response_recv.boxed())
		},
		(CollationVersion::VStaging, Some(ProspectiveCandidate { candidate_hash, .. })) => {
			let (req, response_recv) = OutgoingRequest::new(
				Recipient::Peer(peer_id),
				request_vstaging::CollationFetchingRequest {
					relay_parent,
					para_id,
					candidate_hash,
				},
			);
			let requests = Requests::CollationFetchingVStaging(req);
			(requests, response_recv.boxed())
		},
		_ => return Err(FetchError::ProtocolMismatch),
	};

	let per_request = PerRequest {
		from_collator: response_recv.fuse(),
		to_requester: result,
		span: state
			.span_per_relay_parent
			.get(&relay_parent)
			.map(|s| s.child("collation-request").with_para_id(para_id)),
		_lifetime_timer: state.metrics.time_collation_request_duration(),
	};

	state.requested_collations.insert(pending_collation, per_request);

	gum::debug!(
		target: LOG_TARGET,
		peer_id = %peer_id,
		%para_id,
		?relay_parent,
		"Requesting collation",
	);

	let maybe_candidate_hash =
		prospective_candidate.as_ref().map(ProspectiveCandidate::candidate_hash);
	per_relay_parent.collations.status = CollationStatus::Fetching;
	per_relay_parent
		.collations
		.fetching_from
		.replace((collator_id, maybe_candidate_hash));

	sender
		.send_message(NetworkBridgeTxMessage::SendRequests(
			vec![requests],
			IfDisconnected::ImmediateError,
		))
		.await;
	Ok(())
}

/// Networking message has been received.
#[overseer::contextbounds(CollatorProtocol, prefix = overseer)]
async fn process_incoming_peer_message<Context>(
	ctx: &mut Context,
	state: &mut State,
	origin: PeerId,
	msg: Versioned<
		protocol_v1::CollatorProtocolMessage,
		protocol_vstaging::CollatorProtocolMessage,
	>,
) {
	use protocol_v1::CollatorProtocolMessage as V1;
	use protocol_vstaging::CollatorProtocolMessage as VStaging;
	use sp_runtime::traits::AppVerify;

	match msg {
		Versioned::V1(V1::Declare(collator_id, para_id, signature)) |
		Versioned::VStaging(VStaging::Declare(collator_id, para_id, signature)) => {
			if collator_peer_id(&state.peer_data, &collator_id).is_some() {
				modify_reputation(ctx.sender(), origin, COST_UNEXPECTED_MESSAGE).await;
				return
			}

			let peer_data = match state.peer_data.get_mut(&origin) {
				Some(p) => p,
				None => {
					gum::debug!(
						target: LOG_TARGET,
						peer_id = ?origin,
						?para_id,
						"Unknown peer",
					);
					modify_reputation(ctx.sender(), origin, COST_UNEXPECTED_MESSAGE).await;
					return
				},
			};

			if peer_data.is_collating() {
				gum::debug!(
					target: LOG_TARGET,
					peer_id = ?origin,
					?para_id,
					"Peer is already in the collating state",
				);
				modify_reputation(ctx.sender(), origin, COST_UNEXPECTED_MESSAGE).await;
				return
			}

			if !signature.verify(&*protocol_v1::declare_signature_payload(&origin), &collator_id) {
				gum::debug!(
					target: LOG_TARGET,
					peer_id = ?origin,
					?para_id,
					"Signature verification failure",
				);
				modify_reputation(ctx.sender(), origin, COST_INVALID_SIGNATURE).await;
				return
			}

			if state.current_assignments.contains_key(&para_id) {
				gum::debug!(
					target: LOG_TARGET,
					peer_id = ?origin,
					?collator_id,
					?para_id,
					"Declared as collator for current para",
				);

				peer_data.set_collating(collator_id, para_id);
			} else {
				gum::debug!(
					target: LOG_TARGET,
					peer_id = ?origin,
					?collator_id,
					?para_id,
					"Declared as collator for unneeded para",
				);

				modify_reputation(ctx.sender(), origin, COST_UNNEEDED_COLLATOR).await;
				gum::trace!(target: LOG_TARGET, "Disconnecting unneeded collator");
				disconnect_peer(ctx.sender(), origin).await;
			}
		},
		Versioned::V1(V1::AdvertiseCollation(relay_parent)) =>
			if let Err(err) =
				handle_advertisement(ctx.sender(), state, relay_parent, origin, None).await
			{
				gum::debug!(
					target: LOG_TARGET,
					peer_id = ?origin,
					?relay_parent,
					error = ?err,
					"Rejected v1 advertisement",
				);

				if let Some(rep) = err.reputation_changes() {
					modify_reputation(ctx.sender(), origin.clone(), rep).await;
				}
			},
		Versioned::VStaging(VStaging::AdvertiseCollation {
			relay_parent,
			candidate_hash,
			parent_head_data_hash,
		}) =>
			if let Err(err) = handle_advertisement(
				ctx.sender(),
				state,
				relay_parent,
				origin,
				Some((candidate_hash, parent_head_data_hash)),
			)
			.await
			{
				gum::debug!(
					target: LOG_TARGET,
					peer_id = ?origin,
					?relay_parent,
					?candidate_hash,
					error = ?err,
					"Rejected vstaging advertisement",
				);

				if let Some(rep) = err.reputation_changes() {
					modify_reputation(ctx.sender(), origin.clone(), rep).await;
				}
			},
		Versioned::V1(V1::CollationSeconded(..)) |
		Versioned::VStaging(VStaging::CollationSeconded(..)) => {
			gum::warn!(
				target: LOG_TARGET,
				peer_id = ?origin,
				"Unexpected `CollationSeconded` message, decreasing reputation",
			);

			modify_reputation(ctx.sender(), origin, COST_UNEXPECTED_MESSAGE).await;
		},
	}
}

#[derive(Debug)]
enum AdvertisementError {
	/// Relay parent is unknown.
	RelayParentUnknown,
	/// Peer is not present in the subsystem state.
	UnknownPeer,
	/// Peer has not declared its para id.
	UndeclaredCollator,
	/// We're assigned to a different para at the given relay parent.
	InvalidAssignment,
	/// An advertisement format doesn't match the relay parent.
	ProtocolMismatch,
	/// Para reached a limit of seconded candidates for this relay parent.
	SecondedLimitReached,
	/// Advertisement is invalid.
	Invalid(InsertAdvertisementError),
}

impl AdvertisementError {
	fn reputation_changes(&self) -> Option<Rep> {
		use AdvertisementError::*;
		match self {
			InvalidAssignment => Some(COST_WRONG_PARA),
			RelayParentUnknown | UndeclaredCollator | Invalid(_) => Some(COST_UNEXPECTED_MESSAGE),
			UnknownPeer | ProtocolMismatch | SecondedLimitReached => None,
		}
	}
}

// Requests backing to sanity check the advertisement.
async fn can_second<Sender>(
	sender: &mut Sender,
	candidate_para_id: ParaId,
	candidate_relay_parent: Hash,
	candidate_hash: CandidateHash,
	parent_head_data_hash: Hash,
) -> bool
where
	Sender: CollatorProtocolSenderTrait,
{
	let request = CanSecondRequest {
		candidate_para_id,
		candidate_relay_parent,
		candidate_hash,
		parent_head_data_hash,
	};
	let (tx, rx) = oneshot::channel();
	sender.send_message(CandidateBackingMessage::CanSecond(request, tx)).await;

	rx.await.unwrap_or_else(|err| {
		gum::warn!(
			target: LOG_TARGET,
			?err,
			?candidate_relay_parent,
			?candidate_para_id,
			?candidate_hash,
			"CanSecond-request responder was dropped",
		);

		false
	})
}

/// Checks whether any of the advertisements are unblocked and attempts to fetch them.
async fn request_unblocked_collations<Sender, I>(sender: &mut Sender, state: &mut State, blocked: I)
where
	Sender: CollatorProtocolSenderTrait,
	I: IntoIterator<Item = ((ParaId, Hash), Vec<BlockedAdvertisement>)>,
{
	for (key, mut value) in blocked {
		let (para_id, para_head) = key;
		let blocked = std::mem::take(&mut value);
		for blocked in blocked {
			let is_seconding_allowed = can_second(
				sender,
				para_id,
				blocked.candidate_relay_parent,
				blocked.candidate_hash,
				para_head,
			)
			.await;

			if is_seconding_allowed {
				let result = enqueue_collation(
					sender,
					state,
					blocked.candidate_relay_parent,
					para_id,
					blocked.peer_id,
					blocked.collator_id,
					Some((blocked.candidate_hash, para_head)),
				)
				.await;
				if let Err(fetch_error) = result {
					gum::debug!(
						target: LOG_TARGET,
						relay_parent = ?blocked.candidate_relay_parent,
						para_id = ?para_id,
						peer_id = ?blocked.peer_id,
						error = %fetch_error,
						"Failed to request unblocked collation",
					);
				}
			} else {
				// Keep the advertisement.
				value.push(blocked);
			}
		}

		if !value.is_empty() {
			state.blocked_advertisements.insert(key, value);
		}
	}
}

async fn handle_advertisement<Sender>(
	sender: &mut Sender,
	state: &mut State,
	relay_parent: Hash,
	peer_id: PeerId,
	prospective_candidate: Option<(CandidateHash, Hash)>,
) -> std::result::Result<(), AdvertisementError>
where
	Sender: CollatorProtocolSenderTrait,
{
	let _span = state
		.span_per_relay_parent
		.get(&relay_parent)
		.map(|s| s.child("advertise-collation"));

	let per_relay_parent = state
		.per_relay_parent
		.get(&relay_parent)
		.ok_or(AdvertisementError::RelayParentUnknown)?;

	let relay_parent_mode = per_relay_parent.prospective_parachains_mode;
	let assignment = &per_relay_parent.assignment;

	let peer_data = state.peer_data.get_mut(&peer_id).ok_or(AdvertisementError::UnknownPeer)?;
	let collator_para_id =
		peer_data.collating_para().ok_or(AdvertisementError::UndeclaredCollator)?;

	match assignment.current {
		Some(id) if id == collator_para_id => {
			// Our assignment.
		},
		_ => return Err(AdvertisementError::InvalidAssignment),
	};

	if relay_parent_mode.is_enabled() && prospective_candidate.is_none() {
		// Expected vstaging advertisement.
		return Err(AdvertisementError::ProtocolMismatch)
	}

	// Always insert advertisements that pass all the checks for spam protection.
	let candidate_hash = prospective_candidate.map(|(hash, ..)| hash);
	let (collator_id, para_id) = peer_data
		.insert_advertisement(
			relay_parent,
			relay_parent_mode,
			candidate_hash,
			&state.implicit_view,
			&state.active_leaves,
		)
		.map_err(AdvertisementError::Invalid)?;
	if !per_relay_parent.collations.is_seconded_limit_reached(relay_parent_mode) {
		return Err(AdvertisementError::SecondedLimitReached)
	}

	if let Some((candidate_hash, parent_head_data_hash)) = prospective_candidate {
		let is_seconding_allowed = !relay_parent_mode.is_enabled() ||
			can_second(
				sender,
				collator_para_id,
				relay_parent,
				candidate_hash,
				parent_head_data_hash,
			)
			.await;

		if !is_seconding_allowed {
			gum::debug!(
				target: LOG_TARGET,
				relay_parent = ?relay_parent,
				para_id = ?para_id,
				?candidate_hash,
				"Seconding is not allowed by backing, queueing advertisement",
			);
			state
				.blocked_advertisements
				.entry((collator_para_id, parent_head_data_hash))
				.or_default()
				.push(BlockedAdvertisement {
					peer_id,
					collator_id: collator_id.clone(),
					candidate_relay_parent: relay_parent,
					candidate_hash,
				});

			return Ok(())
		}
	}

	let result = enqueue_collation(
		sender,
		state,
		relay_parent,
		para_id,
		peer_id,
		collator_id,
		prospective_candidate,
	)
	.await;
	if let Err(fetch_error) = result {
		gum::debug!(
			target: LOG_TARGET,
			relay_parent = ?relay_parent,
			para_id = ?para_id,
			peer_id = ?peer_id,
			error = %fetch_error,
			"Failed to request advertised collation",
		);
	}

	Ok(())
}

/// Enqueue collation for fetching. The advertisement is expected to be
/// validated.
async fn enqueue_collation<Sender>(
	sender: &mut Sender,
	state: &mut State,
	relay_parent: Hash,
	para_id: ParaId,
	peer_id: PeerId,
	collator_id: CollatorId,
	prospective_candidate: Option<(CandidateHash, Hash)>,
) -> std::result::Result<(), FetchError>
where
	Sender: CollatorProtocolSenderTrait,
{
	gum::debug!(
		target: LOG_TARGET,
		peer_id = ?peer_id,
		%para_id,
		?relay_parent,
		"Received advertise collation",
	);
	let per_relay_parent = match state.per_relay_parent.get_mut(&relay_parent) {
		Some(rp_state) => rp_state,
		None => {
			// Race happened, not an error.
			gum::trace!(
				target: LOG_TARGET,
				peer_id = ?peer_id,
				%para_id,
				?relay_parent,
				?prospective_candidate,
				"Candidate relay parent went out of view for valid advertisement",
			);
			return Ok(())
		},
	};
	let relay_parent_mode = per_relay_parent.prospective_parachains_mode;
	let prospective_candidate =
		prospective_candidate.map(|(candidate_hash, parent_head_data_hash)| ProspectiveCandidate {
			candidate_hash,
			parent_head_data_hash,
		});

	let collations = &mut per_relay_parent.collations;
	if !collations.is_seconded_limit_reached(relay_parent_mode) {
		gum::trace!(
			target: LOG_TARGET,
			peer_id = ?peer_id,
			%para_id,
			?relay_parent,
			"Limit of seconded collations reached for valid advertisement",
		);
		return Ok(())
	}

	let pending_collation =
		PendingCollation::new(relay_parent, para_id, &peer_id, prospective_candidate);

	match collations.status {
		CollationStatus::Fetching | CollationStatus::WaitingOnValidation => {
			gum::trace!(
				target: LOG_TARGET,
				peer_id = ?peer_id,
				%para_id,
				?relay_parent,
				"Added collation to the pending list"
			);
			collations.waiting_queue.push_back((pending_collation, collator_id));
		},
		CollationStatus::Waiting => {
			fetch_collation(sender, state, pending_collation, collator_id).await?;
		},
		CollationStatus::Seconded if relay_parent_mode.is_enabled() => {
			// Limit is not reached, it's allowed to second another
			// collation.
			fetch_collation(sender, state, pending_collation, collator_id).await?;
		},
		CollationStatus::Seconded => {
			gum::trace!(
				target: LOG_TARGET,
				peer_id = ?peer_id,
				%para_id,
				?relay_parent,
				?relay_parent_mode,
				"A collation has already been seconded",
			);
		},
	}

	Ok(())
}

/// Our view has changed.
async fn handle_our_view_change<Sender>(
	sender: &mut Sender,
	state: &mut State,
	keystore: &SyncCryptoStorePtr,
	view: OurView,
<<<<<<< HEAD
) -> Result<()>
where
	Sender: CollatorProtocolSenderTrait,
{
	let current_leaves = state.active_leaves.clone();
=======
) -> Result<()> {
	let old_view = std::mem::replace(&mut state.view, view);

	let added: HashMap<Hash, Arc<jaeger::Span>> = state
		.view
		.span_per_head()
		.iter()
		.filter(|v| !old_view.contains(&v.0))
		.map(|v| (*v.0, v.1.clone()))
		.collect();

	added.into_iter().for_each(|(h, s)| {
		state.span_per_relay_parent.insert(h, PerLeafSpan::new(s, "validator-side"));
	});
>>>>>>> 7f3a6e10

	let removed = current_leaves.iter().filter(|(h, _)| !view.contains(*h));
	let added = view.iter().filter(|h| !current_leaves.contains_key(h));

	for leaf in added {
		let mode = prospective_parachains_mode(sender, *leaf).await?;

		if let Some(span) = view.span_per_head().get(leaf).cloned() {
			let per_leaf_span = PerLeafSpan::new(span, "validator-side");
			state.span_per_relay_parent.insert(*leaf, per_leaf_span);
		}

		let mut per_relay_parent = PerRelayParent::new(mode);
		assign_incoming(
			sender,
			&mut per_relay_parent.assignment,
			&mut state.current_assignments,
			keystore,
			*leaf,
			mode,
		)
		.await?;

		state.active_leaves.insert(*leaf, mode);
		state.per_relay_parent.insert(*leaf, per_relay_parent);

		if mode.is_enabled() {
			state
				.implicit_view
				.activate_leaf(sender, *leaf)
				.await
				.map_err(Error::ImplicitViewFetchError)?;

			// Order is always descending.
			let allowed_ancestry = state
				.implicit_view
				.known_allowed_relay_parents_under(leaf, None)
				.unwrap_or_default();
			for block_hash in allowed_ancestry {
				if let Entry::Vacant(entry) = state.per_relay_parent.entry(*block_hash) {
					let mut per_relay_parent = PerRelayParent::new(mode);
					assign_incoming(
						sender,
						&mut per_relay_parent.assignment,
						&mut state.current_assignments,
						keystore,
						*block_hash,
						mode,
					)
					.await?;

					entry.insert(per_relay_parent);
				}
			}
		}
	}

	for (removed, mode) in removed {
		state.active_leaves.remove(removed);
		// If the leaf is deactivated it still may stay in the view as a part
		// of implicit ancestry. Only update the state after the hash is actually
		// pruned from the block info storage.
		let pruned = if mode.is_enabled() {
			state.implicit_view.deactivate_leaf(*removed)
		} else {
			vec![*removed]
		};

		for removed in pruned {
			if let Some(per_relay_parent) = state.per_relay_parent.remove(&removed) {
				remove_outgoing(&mut state.current_assignments, per_relay_parent);
			}

			state.requested_collations.retain(|k, _| k.relay_parent != removed);
			state.fetched_candidates.retain(|k, _| k.relay_parent != removed);
			state.span_per_relay_parent.remove(&removed);
		}
	}
	// Remove blocked advertisements that left the view.
	state.blocked_advertisements.retain(|_, ads| {
		ads.retain(|ad| state.per_relay_parent.contains_key(&ad.candidate_relay_parent));

		!ads.is_empty()
	});
	// Re-trigger previously failed requests again.
	//
	// This makes sense for several reasons, one simple example: if a hypothetical depth
	// for an advertisement initially exceeded the limit and the candidate was included
	// in a new leaf.
	let maybe_unblocked = std::mem::take(&mut state.blocked_advertisements);
	// Could be optimized to only sanity check new leaves.
	request_unblocked_collations(sender, state, maybe_unblocked).await;

	for (peer_id, peer_data) in state.peer_data.iter_mut() {
		peer_data.prune_old_advertisements(
			&state.implicit_view,
			&state.active_leaves,
			&state.per_relay_parent,
		);

		// Disconnect peers who are not relevant to our current or next para.
		//
		// If the peer hasn't declared yet, they will be disconnected if they do not
		// declare.
		if let Some(para_id) = peer_data.collating_para() {
			if !state.current_assignments.contains_key(&para_id) {
				gum::trace!(
					target: LOG_TARGET,
					?peer_id,
					?para_id,
					"Disconnecting peer on view change (not current parachain id)"
				);
<<<<<<< HEAD
				disconnect_peer(sender, peer_id.clone()).await;
=======
				disconnect_peer(ctx.sender(), *peer_id).await;
>>>>>>> 7f3a6e10
			}
		}
	}

	Ok(())
}

/// Bridge event switch.
#[overseer::contextbounds(CollatorProtocol, prefix = self::overseer)]
async fn handle_network_msg<Context>(
	ctx: &mut Context,
	state: &mut State,
	keystore: &SyncCryptoStorePtr,
	bridge_message: NetworkBridgeEvent<net_protocol::CollatorProtocolMessage>,
) -> Result<()> {
	use NetworkBridgeEvent::*;

	match bridge_message {
		PeerConnected(peer_id, observed_role, protocol_version, _) => {
			let version = match protocol_version.try_into() {
				Ok(version) => version,
				Err(err) => {
					// Network bridge is expected to handle this.
					gum::error!(
						target: LOG_TARGET,
						?peer_id,
						?observed_role,
						?err,
						"Unsupported protocol version"
					);
					return Ok(())
				},
			};
			state.peer_data.entry(peer_id).or_insert_with(|| PeerData {
				view: View::default(),
				state: PeerState::Connected(Instant::now()),
				version,
			});
			state.metrics.note_collator_peer_count(state.peer_data.len());
		},
		PeerDisconnected(peer_id) => {
			state.peer_data.remove(&peer_id);
			state.metrics.note_collator_peer_count(state.peer_data.len());
		},
		NewGossipTopology { .. } => {
			// impossible!
		},
		PeerViewChange(peer_id, view) => {
			handle_peer_view_change(state, peer_id, view);
		},
		OurViewChange(view) => {
			handle_our_view_change(ctx.sender(), state, keystore, view).await?;
		},
		PeerMessage(remote, msg) => {
			process_incoming_peer_message(ctx, state, remote, msg).await;
		},
	}

	Ok(())
}

/// The main message receiver switch.
#[overseer::contextbounds(CollatorProtocol, prefix = self::overseer)]
async fn process_msg<Context>(
	ctx: &mut Context,
	keystore: &SyncCryptoStorePtr,
	msg: CollatorProtocolMessage,
	state: &mut State,
) {
	use CollatorProtocolMessage::*;

	let _timer = state.metrics.time_process_msg();

	match msg {
		CollateOn(id) => {
			gum::warn!(
				target: LOG_TARGET,
				para_id = %id,
				"CollateOn message is not expected on the validator side of the protocol",
			);
		},
		DistributeCollation(..) => {
			gum::warn!(
				target: LOG_TARGET,
				"DistributeCollation message is not expected on the validator side of the protocol",
			);
		},
		ReportCollator(id) => {
			report_collator(ctx.sender(), &state.peer_data, id).await;
		},
		NetworkBridgeUpdate(event) => {
			if let Err(e) = handle_network_msg(ctx, state, keystore, event).await {
				gum::warn!(
					target: LOG_TARGET,
					err = ?e,
					"Failed to handle incoming network message",
				);
			}
		},
		Seconded(parent, stmt) => {
			let receipt = match stmt.payload() {
				Statement::Seconded(receipt) => receipt,
				Statement::Valid(_) => {
					gum::warn!(
						target: LOG_TARGET,
						?stmt,
						relay_parent = %parent,
						"Seconded message received with a `Valid` statement",
					);
					return
				},
			};
			let fetched_collation = FetchedCollation::from(&receipt.to_plain());
			if let Some(collation_event) = state.fetched_candidates.remove(&fetched_collation) {
				let (collator_id, pending_collation) = collation_event;
				let PendingCollation { relay_parent, peer_id, prospective_candidate, .. } =
					pending_collation;
				note_good_collation(ctx.sender(), &state.peer_data, collator_id.clone()).await;
				if let Some(peer_data) = state.peer_data.get(&peer_id) {
					notify_collation_seconded(
						ctx.sender(),
						peer_id,
						peer_data.version,
						relay_parent,
						stmt,
					)
					.await;
				}

				if let Some(rp_state) = state.per_relay_parent.get_mut(&parent) {
					rp_state.collations.status = CollationStatus::Seconded;
					rp_state.collations.note_seconded();
				}
				// If async backing is enabled, make an attempt to fetch next collation.
				let maybe_candidate_hash =
					prospective_candidate.as_ref().map(ProspectiveCandidate::candidate_hash);
				dequeue_next_collation_and_fetch(
					ctx,
					state,
					parent,
					(collator_id, maybe_candidate_hash),
				)
				.await;
			} else {
				gum::debug!(
					target: LOG_TARGET,
					relay_parent = ?parent,
					"Collation has been seconded, but the relay parent is deactivated",
				);
			}
		},
		Backed { para_id, para_head } => {
			let maybe_unblocked = state.blocked_advertisements.remove_entry(&(para_id, para_head));
			request_unblocked_collations(ctx.sender(), state, maybe_unblocked).await;
		},
		Invalid(parent, candidate_receipt) => {
			let fetched_collation = FetchedCollation::from(&candidate_receipt);
			let candidate_hash = fetched_collation.candidate_hash;
			let id = match state.fetched_candidates.entry(fetched_collation) {
				Entry::Occupied(entry)
					if entry.get().1.commitments_hash ==
						Some(candidate_receipt.commitments_hash) =>
					entry.remove().0,
				Entry::Occupied(_) => {
					gum::error!(
						target: LOG_TARGET,
						relay_parent = ?parent,
						candidate = ?candidate_receipt.hash(),
						"Reported invalid candidate for unknown `pending_candidate`!",
					);
					return
				},
				Entry::Vacant(_) => return,
			};

			report_collator(ctx.sender(), &state.peer_data, id.clone()).await;

			dequeue_next_collation_and_fetch(ctx, state, parent, (id, Some(candidate_hash))).await;
		},
	}
}

/// The main run loop.
#[overseer::contextbounds(CollatorProtocol, prefix = self::overseer)]
pub(crate) async fn run<Context>(
	mut ctx: Context,
	keystore: SyncCryptoStorePtr,
	eviction_policy: crate::CollatorEvictionPolicy,
	metrics: Metrics,
) -> std::result::Result<(), crate::error::FatalError> {
	let mut state = State { metrics, ..Default::default() };

	let next_inactivity_stream = tick_stream(ACTIVITY_POLL);
	futures::pin_mut!(next_inactivity_stream);

	let check_collations_stream = tick_stream(CHECK_COLLATIONS_POLL);
	futures::pin_mut!(check_collations_stream);

	loop {
		select! {
			res = ctx.recv().fuse() => {
				match res {
					Ok(FromOrchestra::Communication { msg }) => {
						gum::trace!(target: LOG_TARGET, msg = ?msg, "received a message");
						process_msg(
							&mut ctx,
							&keystore,
							msg,
							&mut state,
						).await;
					}
					Ok(FromOrchestra::Signal(OverseerSignal::Conclude)) | Err(_) => break,
					Ok(FromOrchestra::Signal(_)) => continue,
				}
			}
			_ = next_inactivity_stream.next() => {
				disconnect_inactive_peers(ctx.sender(), &eviction_policy, &state.peer_data).await;
			}
			res = state.collation_fetches.select_next_some() => {
				let (collator_id, pc) = res.0.clone();
				if let Err(err) = kick_off_seconding(&mut ctx, &mut state, res).await {
					gum::warn!(
						target: LOG_TARGET,
						relay_parent = ?pc.relay_parent,
						para_id = ?pc.para_id,
						peer_id = ?pc.peer_id,
						error = %err,
						"Seconding aborted due to an error",
					);

					if err.is_malicious() {
						// Report malicious peer.
						modify_reputation(ctx.sender(), pc.peer_id, COST_REPORT_BAD).await;
					}
					let maybe_candidate_hash =
						pc.prospective_candidate.as_ref().map(ProspectiveCandidate::candidate_hash);
					dequeue_next_collation_and_fetch(
						&mut ctx,
						&mut state,
						pc.relay_parent,
						(collator_id, maybe_candidate_hash),
					)
					.await;
				}
			}
			res = state.collation_fetch_timeouts.select_next_some() => {
				let (collator_id, maybe_candidate_hash, relay_parent) = res;
				gum::debug!(
					target: LOG_TARGET,
					?relay_parent,
					?collator_id,
					"Timeout hit - already seconded?"
				);
				dequeue_next_collation_and_fetch(
					&mut ctx,
					&mut state,
					relay_parent,
					(collator_id, maybe_candidate_hash),
				)
				.await;
			}
			_ = check_collations_stream.next() => {
				let reputation_changes = poll_requests(
					&mut state.requested_collations,
					&state.metrics,
					&state.span_per_relay_parent,
				).await;

				for (peer_id, rep) in reputation_changes {
					modify_reputation(ctx.sender(), peer_id, rep).await;
				}
			},
		}
	}

	Ok(())
}

async fn poll_requests(
	requested_collations: &mut HashMap<PendingCollation, PerRequest>,
	metrics: &Metrics,
	span_per_relay_parent: &HashMap<Hash, PerLeafSpan>,
) -> Vec<(PeerId, Rep)> {
	let mut retained_requested = HashSet::new();
	let mut reputation_changes = Vec::new();
	for (pending_collation, per_req) in requested_collations.iter_mut() {
		// Despite the await, this won't block on the response itself.
		let result =
			poll_collation_response(metrics, span_per_relay_parent, pending_collation, per_req)
				.await;

		if !result.is_ready() {
			retained_requested.insert(pending_collation.clone());
		}
		if let CollationFetchResult::Error(Some(rep)) = result {
			reputation_changes.push((pending_collation.peer_id, rep));
		}
	}
	requested_collations.retain(|k, _| retained_requested.contains(k));
	reputation_changes
}

/// Dequeue another collation and fetch.
#[overseer::contextbounds(CollatorProtocol, prefix = self::overseer)]
async fn dequeue_next_collation_and_fetch<Context>(
	ctx: &mut Context,
	state: &mut State,
	relay_parent: Hash,
	// The collator we tried to fetch from last, optionally which candidate.
	previous_fetch: (CollatorId, Option<CandidateHash>),
) {
	while let Some((next, id)) = state.per_relay_parent.get_mut(&relay_parent).and_then(|state| {
		state
			.collations
			.get_next_collation_to_fetch(&previous_fetch, state.prospective_parachains_mode)
	}) {
		gum::debug!(
			target: LOG_TARGET,
			?relay_parent,
			?id,
			"Successfully dequeued next advertisement - fetching ..."
		);
		if let Err(err) = fetch_collation(ctx.sender(), state, next, id).await {
			gum::debug!(
				target: LOG_TARGET,
				relay_parent = ?next.relay_parent,
				para_id = ?next.para_id,
				peer_id = ?next.peer_id,
				error = %err,
				"Failed to request a collation, dequeueing next one",
			);
		} else {
			break
		}
	}
}

async fn request_persisted_validation_data<Sender>(
	sender: &mut Sender,
	relay_parent: Hash,
	para_id: ParaId,
) -> std::result::Result<Option<PersistedValidationData>, SecondingError>
where
	Sender: CollatorProtocolSenderTrait,
{
	// The core is guaranteed to be scheduled since we accepted the advertisement.
	polkadot_node_subsystem_util::request_persisted_validation_data(
		relay_parent,
		para_id,
		OccupiedCoreAssumption::Free,
		sender,
	)
	.await
	.await
	.map_err(SecondingError::CancelledRuntimePersistedValidationData)?
	.map_err(SecondingError::RuntimeApi)
}

async fn request_prospective_validation_data<Sender>(
	sender: &mut Sender,
	candidate_relay_parent: Hash,
	parent_head_data_hash: Hash,
	para_id: ParaId,
) -> std::result::Result<Option<PersistedValidationData>, SecondingError>
where
	Sender: CollatorProtocolSenderTrait,
{
	let (tx, rx) = oneshot::channel();

	let request =
		ProspectiveValidationDataRequest { para_id, candidate_relay_parent, parent_head_data_hash };

	sender
		.send_message(ProspectiveParachainsMessage::GetProspectiveValidationData(request, tx))
		.await;

	rx.await.map_err(SecondingError::CancelledProspectiveValidationData)
}

/// Handle a fetched collation result.
#[overseer::contextbounds(CollatorProtocol, prefix = self::overseer)]
async fn kick_off_seconding<Context>(
	ctx: &mut Context,
	state: &mut State,
	(mut collation_event, res): PendingCollationFetch,
) -> std::result::Result<(), SecondingError> {
	let relay_parent = collation_event.1.relay_parent;
	let para_id = collation_event.1.para_id;

	let per_relay_parent = match state.per_relay_parent.get_mut(&relay_parent) {
		Some(state) => state,
		None => {
			// Relay parent went out of view, not an error.
			gum::trace!(
				target: LOG_TARGET,
				relay_parent = ?relay_parent,
				"Fetched collation for a parent out of view",
			);
			return Ok(())
		},
	};
	let collations = &mut per_relay_parent.collations;
	let relay_parent_mode = per_relay_parent.prospective_parachains_mode;

	let (candidate_receipt, pov) = res?;

	let fetched_collation = FetchedCollation::from(&candidate_receipt);
	if let Entry::Vacant(entry) = state.fetched_candidates.entry(fetched_collation) {
		collation_event.1.commitments_hash = Some(candidate_receipt.commitments_hash);
<<<<<<< HEAD

		let pvd = match (relay_parent_mode, collation_event.1.prospective_candidate) {
			(
				ProspectiveParachainsMode::Enabled { .. },
				Some(ProspectiveCandidate { parent_head_data_hash, .. }),
			) =>
				request_prospective_validation_data(
					ctx.sender(),
					relay_parent,
					parent_head_data_hash,
					para_id,
				)
				.await?,
			(ProspectiveParachainsMode::Disabled, _) =>
				request_persisted_validation_data(
					ctx.sender(),
					candidate_receipt.descriptor().relay_parent,
					candidate_receipt.descriptor().para_id,
				)
				.await?,
			_ => {
				// `handle_advertisement` checks for protocol mismatch.
				return Ok(())
			},
		}
		.ok_or(SecondingError::PersistedValidationDataNotFound)?;

		fetched_collation_sanity_check(&collation_event.1, &candidate_receipt, &pvd)?;

		ctx.send_message(CandidateBackingMessage::Second(
			relay_parent,
			candidate_receipt,
			pvd,
			pov,
		))
		.await;
		// There's always a single collation being fetched at any moment of time.
		// In case of a failure, we reset the status back to waiting.
		collations.status = CollationStatus::WaitingOnValidation;
=======
		ctx.sender()
			.send_message(CandidateBackingMessage::Second(relay_parent, candidate_receipt, pov))
			.await;
>>>>>>> 7f3a6e10

		entry.insert(collation_event);
		Ok(())
	} else {
		Err(SecondingError::Duplicate)
	}
}

// This issues `NetworkBridge` notifications to disconnect from all inactive peers at the
// earliest possible point. This does not yet clean up any metadata, as that will be done upon
// receipt of the `PeerDisconnected` event.
async fn disconnect_inactive_peers(
	sender: &mut impl overseer::CollatorProtocolSenderTrait,
	eviction_policy: &crate::CollatorEvictionPolicy,
	peers: &HashMap<PeerId, PeerData>,
) {
	for (peer, peer_data) in peers {
		if peer_data.is_inactive(&eviction_policy) {
			gum::trace!(target: LOG_TARGET, "Disconnecting inactive peer");
			disconnect_peer(sender, *peer).await;
		}
	}
}

enum CollationFetchResult {
	/// The collation is still being fetched.
	Pending,
	/// The collation was fetched successfully.
	Success,
	/// An error occurred when fetching a collation or it was invalid.
	/// A given reputation change should be applied to the peer.
	Error(Option<Rep>),
}

impl CollationFetchResult {
	fn is_ready(&self) -> bool {
		!matches!(self, Self::Pending)
	}
}

/// Poll collation response, return immediately if there is none.
///
/// Ready responses are handled, by logging and by
/// forwarding proper responses to the requester.
async fn poll_collation_response(
	metrics: &Metrics,
	spans: &HashMap<Hash, PerLeafSpan>,
	pending_collation: &PendingCollation,
	per_req: &mut PerRequest,
) -> CollationFetchResult {
	if never!(per_req.from_collator.is_terminated()) {
		gum::error!(
			target: LOG_TARGET,
			"We remove pending responses once received, this should not happen."
		);
		return CollationFetchResult::Success
	}

	if let Poll::Ready(response) = futures::poll!(&mut per_req.from_collator) {
		let _span = spans
			.get(&pending_collation.relay_parent)
			.map(|s| s.child("received-collation"));
		let _timer = metrics.time_handle_collation_request_result();

		let mut metrics_result = Err(());
		let mut success = "false";

		let result = match response {
			Err(RequestError::InvalidResponse(err)) => {
				gum::warn!(
					target: LOG_TARGET,
					hash = ?pending_collation.relay_parent,
					para_id = ?pending_collation.para_id,
					peer_id = ?pending_collation.peer_id,
					err = ?err,
					"Collator provided response that could not be decoded"
				);
				CollationFetchResult::Error(Some(COST_CORRUPTED_MESSAGE))
			},
			Err(err) if err.is_timed_out() => {
				gum::debug!(
					target: LOG_TARGET,
					hash = ?pending_collation.relay_parent,
					para_id = ?pending_collation.para_id,
					peer_id = ?pending_collation.peer_id,
					"Request timed out"
				);
				// For now we don't want to change reputation on timeout, to mitigate issues like
				// this: https://github.com/paritytech/polkadot/issues/4617
				CollationFetchResult::Error(None)
			},
			Err(RequestError::NetworkError(err)) => {
				gum::debug!(
					target: LOG_TARGET,
					hash = ?pending_collation.relay_parent,
					para_id = ?pending_collation.para_id,
					peer_id = ?pending_collation.peer_id,
					err = ?err,
					"Fetching collation failed due to network error"
				);
				// A minor decrease in reputation for any network failure seems
				// sensible. In theory this could be exploited, by DoSing this node,
				// which would result in reduced reputation for proper nodes, but the
				// same can happen for penalties on timeouts, which we also have.
				CollationFetchResult::Error(Some(COST_NETWORK_ERROR))
			},
			Err(RequestError::Canceled(err)) => {
				gum::debug!(
					target: LOG_TARGET,
					hash = ?pending_collation.relay_parent,
					para_id = ?pending_collation.para_id,
					peer_id = ?pending_collation.peer_id,
					err = ?err,
					"Canceled should be handled by `is_timed_out` above - this is a bug!"
				);
				CollationFetchResult::Error(None)
			},
			Ok(request_v1::CollationFetchingResponse::Collation(receipt, _))
				if receipt.descriptor().para_id != pending_collation.para_id =>
			{
				gum::debug!(
					target: LOG_TARGET,
					expected_para_id = ?pending_collation.para_id,
					got_para_id = ?receipt.descriptor().para_id,
					peer_id = ?pending_collation.peer_id,
					"Got wrong para ID for requested collation."
				);

				CollationFetchResult::Error(Some(COST_WRONG_PARA))
			},
			Ok(request_v1::CollationFetchingResponse::Collation(receipt, pov)) => {
				gum::debug!(
					target: LOG_TARGET,
					para_id = %pending_collation.para_id,
					hash = ?pending_collation.relay_parent,
					candidate_hash = ?receipt.hash(),
					"Received collation",
				);
				// Actual sending:
				let _span = jaeger::Span::new(&pov, "received-collation");
				let (mut tx, _) = oneshot::channel();
				std::mem::swap(&mut tx, &mut (per_req.to_requester));
				let result = tx.send((receipt, pov));

				if let Err(_) = result {
					gum::warn!(
						target: LOG_TARGET,
						hash = ?pending_collation.relay_parent,
						para_id = ?pending_collation.para_id,
						peer_id = ?pending_collation.peer_id,
						"Sending response back to requester failed (receiving side closed)"
					);
				} else {
					metrics_result = Ok(());
					success = "true";
				}

				CollationFetchResult::Success
			},
		};
		metrics.on_request(metrics_result);
		per_req.span.as_mut().map(|s| s.add_string_tag("success", success));

		result
	} else {
		CollationFetchResult::Pending
	}
}<|MERGE_RESOLUTION|>--- conflicted
+++ resolved
@@ -63,11 +63,6 @@
 	CandidateHash, CandidateReceipt, CollatorId, CoreState, Hash, Id as ParaId,
 	OccupiedCoreAssumption, PersistedValidationData,
 };
-<<<<<<< HEAD
-=======
-use polkadot_node_subsystem_util::metrics::{self, prometheus};
-use polkadot_primitives::{CandidateReceipt, CollatorId, Hash, Id as ParaId};
->>>>>>> 7f3a6e10
 
 use crate::error::{Error, FetchError, Result, SecondingError};
 
@@ -258,7 +253,6 @@
 		active_leaves: &HashMap<Hash, ProspectiveParachainsMode>,
 	) -> std::result::Result<(CollatorId, ParaId), InsertAdvertisementError> {
 		match self.state {
-<<<<<<< HEAD
 			PeerState::Connected(_) => Err(InsertAdvertisementError::UndeclaredCollator),
 			PeerState::Collating(ref mut state) => {
 				if !is_relay_parent_in_implicit_view(
@@ -304,17 +298,6 @@
 				state.last_active = Instant::now();
 				Ok((state.collator_id.clone(), state.para_id))
 			},
-=======
-			PeerState::Connected(_) => Err(AdvertisementError::UndeclaredCollator),
-			_ if !our_view.contains(&on_relay_parent) => Err(AdvertisementError::OutOfOurView),
-			PeerState::Collating(ref mut state) =>
-				if state.advertisements.insert(on_relay_parent) {
-					state.last_active = Instant::now();
-					Ok((state.collator_id.clone(), state.para_id))
-				} else {
-					Err(AdvertisementError::Duplicate)
-				},
->>>>>>> 7f3a6e10
 		}
 	}
 
@@ -396,221 +379,12 @@
 	collations: Collations,
 }
 
-<<<<<<< HEAD
 impl PerRelayParent {
 	fn new(mode: ProspectiveParachainsMode) -> Self {
 		Self {
 			prospective_parachains_mode: mode,
 			assignment: GroupAssignments { current: None },
 			collations: Collations::default(),
-=======
-impl ActiveParas {
-	async fn assign_incoming(
-		&mut self,
-		sender: &mut impl SubsystemSender<RuntimeApiMessage>,
-		keystore: &SyncCryptoStorePtr,
-		new_relay_parents: impl IntoIterator<Item = Hash>,
-	) {
-		for relay_parent in new_relay_parents {
-			let mv = polkadot_node_subsystem_util::request_validators(relay_parent, sender)
-				.await
-				.await
-				.ok()
-				.and_then(|x| x.ok());
-
-			let mg = polkadot_node_subsystem_util::request_validator_groups(relay_parent, sender)
-				.await
-				.await
-				.ok()
-				.and_then(|x| x.ok());
-
-			let mc = polkadot_node_subsystem_util::request_availability_cores(relay_parent, sender)
-				.await
-				.await
-				.ok()
-				.and_then(|x| x.ok());
-
-			let (validators, groups, rotation_info, cores) = match (mv, mg, mc) {
-				(Some(v), Some((g, r)), Some(c)) => (v, g, r, c),
-				_ => {
-					gum::debug!(
-						target: LOG_TARGET,
-						?relay_parent,
-						"Failed to query runtime API for relay-parent",
-					);
-
-					continue
-				},
-			};
-
-			let para_now =
-				match polkadot_node_subsystem_util::signing_key_and_index(&validators, keystore)
-					.await
-					.and_then(|(_, index)| {
-						polkadot_node_subsystem_util::find_validator_group(&groups, index)
-					}) {
-					Some(group) => {
-						let core_now = rotation_info.core_for_group(group, cores.len());
-
-						cores.get(core_now.0 as usize).and_then(|c| c.para_id())
-					},
-					None => {
-						gum::trace!(target: LOG_TARGET, ?relay_parent, "Not a validator");
-
-						continue
-					},
-				};
-
-			// This code won't work well, if at all for parathreads. For parathreads we'll
-			// have to be aware of which core the parathread claim is going to be multiplexed
-			// onto. The parathread claim will also have a known collator, and we should always
-			// allow an incoming connection from that collator. If not even connecting to them
-			// directly.
-			//
-			// However, this'll work fine for parachains, as each parachain gets a dedicated
-			// core.
-			if let Some(para_now) = para_now {
-				let entry = self.current_assignments.entry(para_now).or_default();
-				*entry += 1;
-				if *entry == 1 {
-					gum::debug!(
-						target: LOG_TARGET,
-						?relay_parent,
-						para_id = ?para_now,
-						"Assigned to a parachain",
-					);
-				}
-			}
-
-			self.relay_parent_assignments
-				.insert(relay_parent, GroupAssignments { current: para_now });
-		}
-	}
-
-	fn remove_outgoing(&mut self, old_relay_parents: impl IntoIterator<Item = Hash>) {
-		for old_relay_parent in old_relay_parents {
-			if let Some(assignments) = self.relay_parent_assignments.remove(&old_relay_parent) {
-				let GroupAssignments { current } = assignments;
-
-				if let Some(cur) = current {
-					if let Entry::Occupied(mut occupied) = self.current_assignments.entry(cur) {
-						*occupied.get_mut() -= 1;
-						if *occupied.get() == 0 {
-							occupied.remove_entry();
-							gum::debug!(
-								target: LOG_TARGET,
-								para_id = ?cur,
-								"Unassigned from a parachain",
-							);
-						}
-					}
-				}
-			}
-		}
-	}
-
-	fn is_current(&self, id: &ParaId) -> bool {
-		self.current_assignments.contains_key(id)
-	}
-}
-
-#[derive(Debug, Clone, Hash, Eq, PartialEq)]
-struct PendingCollation {
-	relay_parent: Hash,
-	para_id: ParaId,
-	peer_id: PeerId,
-	commitments_hash: Option<Hash>,
-}
-
-impl PendingCollation {
-	fn new(relay_parent: Hash, para_id: &ParaId, peer_id: &PeerId) -> Self {
-		Self { relay_parent, para_id: *para_id, peer_id: *peer_id, commitments_hash: None }
-	}
-}
-
-type CollationEvent = (CollatorId, PendingCollation);
-
-type PendingCollationFetch =
-	(CollationEvent, std::result::Result<(CandidateReceipt, PoV), oneshot::Canceled>);
-
-/// The status of the collations in [`CollationsPerRelayParent`].
-#[derive(Debug, Clone, Copy)]
-enum CollationStatus {
-	/// We are waiting for a collation to be advertised to us.
-	Waiting,
-	/// We are currently fetching a collation.
-	Fetching,
-	/// We are waiting that a collation is being validated.
-	WaitingOnValidation,
-	/// We have seconded a collation.
-	Seconded,
-}
-
-impl Default for CollationStatus {
-	fn default() -> Self {
-		Self::Waiting
-	}
-}
-
-impl CollationStatus {
-	/// Downgrades to `Waiting`, but only if `self != Seconded`.
-	fn back_to_waiting(&mut self) {
-		match self {
-			Self::Seconded => {},
-			_ => *self = Self::Waiting,
-		}
-	}
-}
-
-/// Information about collations per relay parent.
-#[derive(Default)]
-struct CollationsPerRelayParent {
-	/// What is the current status in regards to a collation for this relay parent?
-	status: CollationStatus,
-	/// Collation currently being fetched.
-	///
-	/// This is the currently last started fetch, which did not exceed `MAX_UNSHARED_DOWNLOAD_TIME`
-	/// yet.
-	waiting_collation: Option<CollatorId>,
-	/// Collation that were advertised to us, but we did not yet fetch.
-	unfetched_collations: Vec<(PendingCollation, CollatorId)>,
-}
-
-impl CollationsPerRelayParent {
-	/// Returns the next collation to fetch from the `unfetched_collations`.
-	///
-	/// This will reset the status back to `Waiting` using [`CollationStatus::back_to_waiting`].
-	///
-	/// Returns `Some(_)` if there is any collation to fetch, the `status` is not `Seconded` and
-	/// the passed in `finished_one` is the currently `waiting_collation`.
-	pub fn get_next_collation_to_fetch(
-		&mut self,
-		finished_one: Option<&CollatorId>,
-	) -> Option<(PendingCollation, CollatorId)> {
-		// If finished one does not match waiting_collation, then we already dequeued another fetch
-		// to replace it.
-		if self.waiting_collation.as_ref() != finished_one {
-			gum::trace!(
-				target: LOG_TARGET,
-				waiting_collation = ?self.waiting_collation,
-				?finished_one,
-				"Not proceeding to the next collation - has already been done."
-			);
-			return None
-		}
-		self.status.back_to_waiting();
-
-		match self.status {
-			// We don't need to fetch any other collation when we already have seconded one.
-			CollationStatus::Seconded => None,
-			CollationStatus::Waiting => {
-				let next = self.unfetched_collations.pop();
-				self.waiting_collation = next.as_ref().map(|(_, collator_id)| collator_id.clone());
-				next
-			},
-			CollationStatus::WaitingOnValidation | CollationStatus::Fetching =>
-				unreachable!("We have reset the status above!"),
->>>>>>> 7f3a6e10
 		}
 	}
 }
@@ -823,15 +597,7 @@
 	let PendingCollation { relay_parent, peer_id, prospective_candidate, .. } = pc;
 	let candidate_hash = prospective_candidate.as_ref().map(ProspectiveCandidate::candidate_hash);
 
-<<<<<<< HEAD
 	let peer_data = state.peer_data.get(&peer_id).ok_or(FetchError::UnknownPeer)?;
-=======
-	let timeout = |collator_id, relay_parent| async move {
-		Delay::new(MAX_UNSHARED_DOWNLOAD_TIME).await;
-		(collator_id, relay_parent)
-	};
-	state.collation_fetch_timeouts.push(timeout(id.clone(), relay_parent).boxed());
->>>>>>> 7f3a6e10
 
 	if peer_data.has_advertised(&relay_parent, candidate_hash) {
 		request_collation(sender, state, pc, id.clone(), peer_data.version, tx).await?;
@@ -901,16 +667,11 @@
 /// A peer's view has changed. A number of things should be done:
 ///  - Ongoing collation requests have to be canceled.
 ///  - Advertisements by this peer that are no longer relevant have to be removed.
-<<<<<<< HEAD
 fn handle_peer_view_change(state: &mut State, peer_id: PeerId, view: View) {
 	let peer_data = match state.peer_data.get_mut(&peer_id) {
 		Some(peer_data) => peer_data,
 		None => return,
 	};
-=======
-async fn handle_peer_view_change(state: &mut State, peer_id: PeerId, view: View) -> Result<()> {
-	let peer_data = state.peer_data.entry(peer_id).or_default();
->>>>>>> 7f3a6e10
 
 	peer_data.update_view(
 		&state.implicit_view,
@@ -1474,28 +1235,11 @@
 	state: &mut State,
 	keystore: &SyncCryptoStorePtr,
 	view: OurView,
-<<<<<<< HEAD
 ) -> Result<()>
 where
 	Sender: CollatorProtocolSenderTrait,
 {
 	let current_leaves = state.active_leaves.clone();
-=======
-) -> Result<()> {
-	let old_view = std::mem::replace(&mut state.view, view);
-
-	let added: HashMap<Hash, Arc<jaeger::Span>> = state
-		.view
-		.span_per_head()
-		.iter()
-		.filter(|v| !old_view.contains(&v.0))
-		.map(|v| (*v.0, v.1.clone()))
-		.collect();
-
-	added.into_iter().for_each(|(h, s)| {
-		state.span_per_relay_parent.insert(h, PerLeafSpan::new(s, "validator-side"));
-	});
->>>>>>> 7f3a6e10
 
 	let removed = current_leaves.iter().filter(|(h, _)| !view.contains(*h));
 	let added = view.iter().filter(|h| !current_leaves.contains_key(h));
@@ -1608,11 +1352,7 @@
 					?para_id,
 					"Disconnecting peer on view change (not current parachain id)"
 				);
-<<<<<<< HEAD
 				disconnect_peer(sender, peer_id.clone()).await;
-=======
-				disconnect_peer(ctx.sender(), *peer_id).await;
->>>>>>> 7f3a6e10
 			}
 		}
 	}
@@ -2022,7 +1762,6 @@
 	let fetched_collation = FetchedCollation::from(&candidate_receipt);
 	if let Entry::Vacant(entry) = state.fetched_candidates.entry(fetched_collation) {
 		collation_event.1.commitments_hash = Some(candidate_receipt.commitments_hash);
-<<<<<<< HEAD
 
 		let pvd = match (relay_parent_mode, collation_event.1.prospective_candidate) {
 			(
@@ -2062,11 +1801,6 @@
 		// There's always a single collation being fetched at any moment of time.
 		// In case of a failure, we reset the status back to waiting.
 		collations.status = CollationStatus::WaitingOnValidation;
-=======
-		ctx.sender()
-			.send_message(CandidateBackingMessage::Second(relay_parent, candidate_receipt, pov))
-			.await;
->>>>>>> 7f3a6e10
 
 		entry.insert(collation_event);
 		Ok(())
