// Copyright (C) Parity Technologies (UK) Ltd.
// This file is part of Polkadot.

// Polkadot is free software: you can redistribute it and/or modify
// it under the terms of the GNU General Public License as published by
// the Free Software Foundation, either version 3 of the License, or
// (at your option) any later version.

// Polkadot is distributed in the hope that it will be useful,
// but WITHOUT ANY WARRANTY; without even the implied warranty of
// MERCHANTABILITY or FITNESS FOR A PARTICULAR PURPOSE.  See the
// GNU General Public License for more details.

// You should have received a copy of the GNU General Public License
// along with Polkadot.  If not, see <http://www.gnu.org/licenses/>.

use always_assert::never;
use futures::{
	channel::oneshot,
	future::{BoxFuture, Fuse, FusedFuture},
	select,
	stream::FuturesUnordered,
	FutureExt, StreamExt,
};
use futures_timer::Delay;
use std::{
	collections::{hash_map::Entry, HashMap, HashSet},
	sync::Arc,
	task::Poll,
	time::{Duration, Instant},
};

use sp_keystore::KeystorePtr;

use polkadot_node_network_protocol::{
	self as net_protocol,
	peer_set::PeerSet,
	request_response as req_res,
	request_response::{
		outgoing::{Recipient, RequestError},
		v1::{CollationFetchingRequest, CollationFetchingResponse},
		OutgoingRequest, Requests,
	},
	v1 as protocol_v1, OurView, PeerId, UnifiedReputationChange as Rep, Versioned, View,
};
use polkadot_node_primitives::{PoV, SignedFullStatement};
use polkadot_node_subsystem::{
	jaeger,
	messages::{
		CandidateBackingMessage, CollatorProtocolMessage, IfDisconnected, NetworkBridgeEvent,
		NetworkBridgeTxMessage, RuntimeApiMessage,
	},
	overseer, FromOrchestra, OverseerSignal, PerLeafSpan, SubsystemSender,
};

use polkadot_node_subsystem_util::{
	metrics::{self, prometheus},
	reputation::{ReputationAggregator, REPUTATION_CHANGE_INTERVAL},
};
use polkadot_primitives::{
	v5::CollatorRestrictions, CandidateReceipt, CollatorId, Hash, Id as ParaId,
};

use crate::error::Result;

use super::{modify_reputation, tick_stream, LOG_TARGET};

#[cfg(test)]
mod tests;

const COST_UNEXPECTED_MESSAGE: Rep = Rep::CostMinor("An unexpected message");
/// Message could not be decoded properly.
const COST_CORRUPTED_MESSAGE: Rep = Rep::CostMinor("Message was corrupt");
/// Network errors that originated at the remote host should have same cost as timeout.
const COST_NETWORK_ERROR: Rep = Rep::CostMinor("Some network error");
const COST_INVALID_SIGNATURE: Rep = Rep::Malicious("Invalid network message signature");
const COST_REPORT_BAD: Rep = Rep::Malicious("A collator was reported by another subsystem");
const COST_WRONG_PARA: Rep = Rep::Malicious("A collator provided a collation for the wrong para");
const COST_UNNEEDED_COLLATOR: Rep = Rep::CostMinor("An unneeded collator connected");
const BENEFIT_NOTIFY_GOOD: Rep =
	Rep::BenefitMinor("A collator was noted good by another subsystem");

/// Time after starting a collation download from a collator we will start another one from the
/// next collator even if the upload was not finished yet.
///
/// This is to protect from a single slow collator preventing collations from happening.
///
/// With a collation size of 5MB and bandwidth of 500Mbit/s (requirement for Kusama validators),
/// the transfer should be possible within 0.1 seconds. 400 milliseconds should therefore be
/// plenty, even with multiple heads and should be low enough for later collators to still be able
/// to finish on time.
///
/// There is debug logging output, so we can adjust this value based on production results.
#[cfg(not(test))]
const MAX_UNSHARED_DOWNLOAD_TIME: Duration = Duration::from_millis(400);

// How often to check all peers with activity.
#[cfg(not(test))]
const ACTIVITY_POLL: Duration = Duration::from_secs(1);

#[cfg(test)]
const MAX_UNSHARED_DOWNLOAD_TIME: Duration = Duration::from_millis(100);

#[cfg(test)]
const ACTIVITY_POLL: Duration = Duration::from_millis(10);

// How often to poll collation responses.
// This is a hack that should be removed in a refactoring.
// See https://github.com/paritytech/polkadot/issues/4182
const CHECK_COLLATIONS_POLL: Duration = Duration::from_millis(50);

#[derive(Clone, Default)]
pub struct Metrics(Option<MetricsInner>);

impl Metrics {
	fn on_request(&self, succeeded: std::result::Result<(), ()>) {
		if let Some(metrics) = &self.0 {
			match succeeded {
				Ok(()) => metrics.collation_requests.with_label_values(&["succeeded"]).inc(),
				Err(()) => metrics.collation_requests.with_label_values(&["failed"]).inc(),
			}
		}
	}

	/// Provide a timer for `process_msg` which observes on drop.
	fn time_process_msg(&self) -> Option<metrics::prometheus::prometheus::HistogramTimer> {
		self.0.as_ref().map(|metrics| metrics.process_msg.start_timer())
	}

	/// Provide a timer for `handle_collation_request_result` which observes on drop.
	fn time_handle_collation_request_result(
		&self,
	) -> Option<metrics::prometheus::prometheus::HistogramTimer> {
		self.0
			.as_ref()
			.map(|metrics| metrics.handle_collation_request_result.start_timer())
	}

	/// Note the current number of collator peers.
	fn note_collator_peer_count(&self, collator_peers: usize) {
		self.0
			.as_ref()
			.map(|metrics| metrics.collator_peer_count.set(collator_peers as u64));
	}

	/// Provide a timer for `PerRequest` structure which observes on drop.
	fn time_collation_request_duration(
		&self,
	) -> Option<metrics::prometheus::prometheus::HistogramTimer> {
		self.0.as_ref().map(|metrics| metrics.collation_request_duration.start_timer())
	}
}

#[derive(Clone)]
struct MetricsInner {
	collation_requests: prometheus::CounterVec<prometheus::U64>,
	process_msg: prometheus::Histogram,
	handle_collation_request_result: prometheus::Histogram,
	collator_peer_count: prometheus::Gauge<prometheus::U64>,
	collation_request_duration: prometheus::Histogram,
}

impl metrics::Metrics for Metrics {
	fn try_register(
		registry: &prometheus::Registry,
	) -> std::result::Result<Self, prometheus::PrometheusError> {
		let metrics = MetricsInner {
			collation_requests: prometheus::register(
				prometheus::CounterVec::new(
					prometheus::Opts::new(
						"polkadot_parachain_collation_requests_total",
						"Number of collations requested from Collators.",
					),
					&["success"],
				)?,
				registry,
			)?,
			process_msg: prometheus::register(
				prometheus::Histogram::with_opts(
					prometheus::HistogramOpts::new(
						"polkadot_parachain_collator_protocol_validator_process_msg",
						"Time spent within `collator_protocol_validator::process_msg`",
					)
				)?,
				registry,
			)?,
			handle_collation_request_result: prometheus::register(
				prometheus::Histogram::with_opts(
					prometheus::HistogramOpts::new(
						"polkadot_parachain_collator_protocol_validator_handle_collation_request_result",
						"Time spent within `collator_protocol_validator::handle_collation_request_result`",
					)
				)?,
				registry,
			)?,
			collator_peer_count: prometheus::register(
				prometheus::Gauge::new(
					"polkadot_parachain_collator_peer_count",
					"Amount of collator peers connected",
				)?,
				registry,
			)?,
			collation_request_duration: prometheus::register(
				prometheus::Histogram::with_opts(
					prometheus::HistogramOpts::new(
						"polkadot_parachain_collator_protocol_validator_collation_request_duration",
						"Lifetime of the `PerRequest` structure",
					).buckets(vec![0.05, 0.1, 0.2, 0.3, 0.4, 0.5, 0.6, 0.75, 0.9, 1.0, 1.2, 1.5, 1.75]),
				)?,
				registry,
			)?,
		};

		Ok(Metrics(Some(metrics)))
	}
}

struct PerRequest {
	/// Responses from collator.
	from_collator: Fuse<BoxFuture<'static, req_res::OutgoingResult<CollationFetchingResponse>>>,
	/// Sender to forward to initial requester.
	to_requester: oneshot::Sender<(CandidateReceipt, PoV)>,
	/// A jaeger span corresponding to the lifetime of the request.
	span: Option<jaeger::Span>,
	/// A metric histogram for the lifetime of the request
	_lifetime_timer: Option<metrics::prometheus::prometheus::HistogramTimer>,
}

#[derive(Debug)]
struct CollatingPeerState {
	collator_id: CollatorId,
	para_id: ParaId,
	// Advertised relay parents.
	advertisements: HashSet<Hash>,
	last_active: Instant,
}

#[derive(Debug)]
enum PeerState {
	// The peer has connected at the given instant.
	Connected(Instant),
	// Peer is collating.
	Collating(CollatingPeerState),
}

#[derive(Debug)]
enum AdvertisementError {
	Duplicate,
	OutOfOurView,
	UndeclaredCollator,
}

#[derive(Debug)]
struct PeerData {
	view: View,
	state: PeerState,
}

impl PeerData {
	fn new(view: View) -> Self {
		PeerData { view, state: PeerState::Connected(Instant::now()) }
	}

	/// Update the view, clearing all advertisements that are no longer in the
	/// current view.
	fn update_view(&mut self, new_view: View) {
		let old_view = std::mem::replace(&mut self.view, new_view);
		if let PeerState::Collating(ref mut peer_state) = self.state {
			for removed in old_view.difference(&self.view) {
				let _ = peer_state.advertisements.remove(&removed);
			}
		}
	}

	/// Prune old advertisements relative to our view.
	fn prune_old_advertisements(&mut self, our_view: &View) {
		if let PeerState::Collating(ref mut peer_state) = self.state {
			peer_state.advertisements.retain(|a| our_view.contains(a));
		}
	}

	/// Note an advertisement by the collator. Returns `true` if the advertisement was imported
	/// successfully. Fails if the advertisement is duplicate, out of view, or the peer has not
	/// declared itself a collator.
	fn insert_advertisement(
		&mut self,
		on_relay_parent: Hash,
		our_view: &View,
	) -> std::result::Result<(CollatorId, ParaId), AdvertisementError> {
		match self.state {
			PeerState::Connected(_) => Err(AdvertisementError::UndeclaredCollator),
			_ if !our_view.contains(&on_relay_parent) => Err(AdvertisementError::OutOfOurView),
			PeerState::Collating(ref mut state) =>
				if state.advertisements.insert(on_relay_parent) {
					state.last_active = Instant::now();
					Ok((state.collator_id.clone(), state.para_id))
				} else {
					Err(AdvertisementError::Duplicate)
				},
		}
	}

	/// Whether a peer is collating.
	fn is_collating(&self) -> bool {
		match self.state {
			PeerState::Connected(_) => false,
			PeerState::Collating(_) => true,
		}
	}

	/// Note that a peer is now collating with the given collator and para ids.
	///
	/// This will overwrite any previous call to `set_collating` and should only be called
	/// if `is_collating` is false.
	fn set_collating(&mut self, collator_id: CollatorId, para_id: ParaId) {
		self.state = PeerState::Collating(CollatingPeerState {
			collator_id,
			para_id,
			advertisements: HashSet::new(),
			last_active: Instant::now(),
		});
	}

	fn collator_id(&self) -> Option<&CollatorId> {
		match self.state {
			PeerState::Connected(_) => None,
			PeerState::Collating(ref state) => Some(&state.collator_id),
		}
	}

	fn collating_para(&self) -> Option<ParaId> {
		match self.state {
			PeerState::Connected(_) => None,
			PeerState::Collating(ref state) => Some(state.para_id),
		}
	}

	/// Whether the peer has advertised the given collation.
	fn has_advertised(&self, relay_parent: &Hash) -> bool {
		match self.state {
			PeerState::Connected(_) => false,
			PeerState::Collating(ref state) => state.advertisements.contains(relay_parent),
		}
	}

	/// Whether the peer is now inactive according to the current instant and the eviction policy.
	fn is_inactive(&self, policy: &crate::CollatorEvictionPolicy) -> bool {
		match self.state {
			PeerState::Connected(connected_at) => connected_at.elapsed() >= policy.undeclared,
			PeerState::Collating(ref state) =>
				state.last_active.elapsed() >= policy.inactive_collator,
		}
	}
}

impl Default for PeerData {
	fn default() -> Self {
		PeerData::new(Default::default())
	}
}

struct GroupAssignments {
	current: Option<ParaId>,
}

#[derive(Default)]
struct ActiveParas {
	relay_parent_assignments: HashMap<Hash, GroupAssignments>,
	current_assignments: HashMap<ParaId, usize>,
	current_collator_restrictions: HashMap<ParaId, CollatorRestrictions>,
}

impl ActiveParas {
	async fn assign_incoming(
		&mut self,
		sender: &mut impl SubsystemSender<RuntimeApiMessage>,
		keystore: &KeystorePtr,
		new_relay_parents: impl IntoIterator<Item = Hash>,
	) {
		for relay_parent in new_relay_parents {
			let mv = polkadot_node_subsystem_util::request_validators(relay_parent, sender)
				.await
				.await
				.ok()
				.and_then(|x| x.ok());

			let mg = polkadot_node_subsystem_util::request_validator_groups(relay_parent, sender)
				.await
				.await
				.ok()
				.and_then(|x| x.ok());

			let mc = polkadot_node_subsystem_util::request_availability_cores(relay_parent, sender)
				.await
				.await
				.ok()
				.and_then(|x| x.ok());

			let (validators, groups, rotation_info, cores) = match (mv, mg, mc) {
				(Some(v), Some((g, r)), Some(c)) => (v, g, r, c),
				_ => {
					gum::debug!(
						target: LOG_TARGET,
						?relay_parent,
						"Failed to query runtime API for relay-parent",
					);

					continue
				},
			};

			let (para_now, collator_restrictions) =
				match polkadot_node_subsystem_util::signing_key_and_index(&validators, keystore)
					.and_then(|(_, index)| {
						polkadot_node_subsystem_util::find_validator_group(&groups, index)
					}) {
					Some(group) => {
						let core_now = rotation_info.core_for_group(group, cores.len());

						cores
							.get(core_now.0 as usize)
							.and_then(|c| Some((c.para_id(), c.collator_restrictions())))
							.unzip()
					},
					None => {
						gum::trace!(target: LOG_TARGET, ?relay_parent, "Not a validator");

						continue
					},
				};

			let para_now = para_now.flatten();
			let collator_restrictions = collator_restrictions.flatten();
			// This code won't work well, if at all for parathreads. For parathreads we'll
			// have to be aware of which core the parathread claim is going to be multiplexed
			// onto. The parathread claim will also have a known collator, and we should always
			// allow an incoming connection from that collator. If not even connecting to them
			// directly.
			//
			// However, this'll work fine for parachains, as each parachain gets a dedicated
			// core.
			if let Some(para_now) = para_now {
				let entry = self.current_assignments.entry(para_now).or_default();
				*entry += 1;
				if *entry == 1 {
					gum::debug!(
						target: LOG_TARGET,
						?relay_parent,
						para_id = ?para_now,
						"Assigned to a parachain",
					);
				}

				if let Some(collator_restrictions) = collator_restrictions {
					self.current_collator_restrictions.insert(para_now, collator_restrictions);
				}
			}

			self.relay_parent_assignments
				.insert(relay_parent, GroupAssignments { current: para_now });
		}
	}

	fn remove_outgoing(&mut self, old_relay_parents: impl IntoIterator<Item = Hash>) {
		for old_relay_parent in old_relay_parents {
			if let Some(assignments) = self.relay_parent_assignments.remove(&old_relay_parent) {
				let GroupAssignments { current } = assignments;

				if let Some(cur) = current {
					if let Entry::Occupied(mut occupied) = self.current_assignments.entry(cur) {
						*occupied.get_mut() -= 1;
						if *occupied.get() == 0 {
							occupied.remove_entry();
							gum::debug!(
								target: LOG_TARGET,
								para_id = ?cur,
								"Unassigned from a parachain",
							);
						}
					}
				}
			}
		}
	}

	fn is_current(&self, id: &ParaId) -> bool {
		self.current_assignments.contains_key(id)
	}

	/// Check if `peer_id` can collate for `para_id`.
	async fn can_collate(&self, peer_id: &PeerId, para_id: &ParaId) -> bool {
		match self.current_collator_restrictions.get(para_id) {
			None => false,
			Some(restrictions) => restrictions.can_collate(peer_id),
		}
	}
}

#[derive(Debug, Clone, Hash, Eq, PartialEq)]
struct PendingCollation {
	relay_parent: Hash,
	para_id: ParaId,
	peer_id: PeerId,
	commitments_hash: Option<Hash>,
}

impl PendingCollation {
	fn new(relay_parent: Hash, para_id: &ParaId, peer_id: &PeerId) -> Self {
		Self { relay_parent, para_id: *para_id, peer_id: *peer_id, commitments_hash: None }
	}
}

type CollationEvent = (CollatorId, PendingCollation);

type PendingCollationFetch =
	(CollationEvent, std::result::Result<(CandidateReceipt, PoV), oneshot::Canceled>);

/// The status of the collations in [`CollationsPerRelayParent`].
#[derive(Debug, Clone, Copy)]
enum CollationStatus {
	/// We are waiting for a collation to be advertised to us.
	Waiting,
	/// We are currently fetching a collation.
	Fetching,
	/// We are waiting that a collation is being validated.
	WaitingOnValidation,
	/// We have seconded a collation.
	Seconded,
}

impl Default for CollationStatus {
	fn default() -> Self {
		Self::Waiting
	}
}

impl CollationStatus {
	/// Downgrades to `Waiting`, but only if `self != Seconded`.
	fn back_to_waiting(&mut self) {
		match self {
			Self::Seconded => {},
			_ => *self = Self::Waiting,
		}
	}
}

/// Information about collations per relay parent.
#[derive(Default)]
struct CollationsPerRelayParent {
	/// What is the current status in regards to a collation for this relay parent?
	status: CollationStatus,
	/// Collation currently being fetched.
	///
	/// This is the currently last started fetch, which did not exceed `MAX_UNSHARED_DOWNLOAD_TIME`
	/// yet.
	waiting_collation: Option<CollatorId>,
	/// Collation that were advertised to us, but we did not yet fetch.
	unfetched_collations: Vec<(PendingCollation, CollatorId)>,
}

impl CollationsPerRelayParent {
	/// Returns the next collation to fetch from the `unfetched_collations`.
	///
	/// This will reset the status back to `Waiting` using [`CollationStatus::back_to_waiting`].
	///
	/// Returns `Some(_)` if there is any collation to fetch, the `status` is not `Seconded` and
	/// the passed in `finished_one` is the currently `waiting_collation`.
	pub fn get_next_collation_to_fetch(
		&mut self,
		finished_one: Option<&CollatorId>,
	) -> Option<(PendingCollation, CollatorId)> {
		// If finished one does not match waiting_collation, then we already dequeued another fetch
		// to replace it.
		if self.waiting_collation.as_ref() != finished_one {
			gum::trace!(
				target: LOG_TARGET,
				waiting_collation = ?self.waiting_collation,
				?finished_one,
				"Not proceeding to the next collation - has already been done."
			);
			return None
		}
		self.status.back_to_waiting();

		match self.status {
			// We don't need to fetch any other collation when we already have seconded one.
			CollationStatus::Seconded => None,
			CollationStatus::Waiting => {
				let next = self.unfetched_collations.pop();
				self.waiting_collation = next.as_ref().map(|(_, collator_id)| collator_id.clone());
				next
			},
			CollationStatus::WaitingOnValidation | CollationStatus::Fetching =>
				unreachable!("We have reset the status above!"),
		}
	}
}

/// All state relevant for the validator side of the protocol lives here.
#[derive(Default)]
struct State {
	/// Our own view.
	view: OurView,

	/// Active paras based on our view. We only accept collators from these paras.
	active_paras: ActiveParas,

	/// Track all active collators and their data.
	peer_data: HashMap<PeerId, PeerData>,

	/// The collations we have requested by relay parent and para id.
	///
	/// For each relay parent and para id we may be connected to a number
	/// of collators each of those may have advertised a different collation.
	/// So we group such cases here.
	requested_collations: HashMap<PendingCollation, PerRequest>,

	/// Metrics.
	metrics: Metrics,

	/// Span per relay parent.
	span_per_relay_parent: HashMap<Hash, PerLeafSpan>,

	/// Keep track of all fetch collation requests
	collation_fetches: FuturesUnordered<BoxFuture<'static, PendingCollationFetch>>,

	/// When a timer in this `FuturesUnordered` triggers, we should dequeue the next request
	/// attempt in the corresponding `collations_per_relay_parent`.
	///
	/// A triggering timer means that the fetching took too long for our taste and we should give
	/// another collator the chance to be faster (dequeue next fetch request as well).
	collation_fetch_timeouts: FuturesUnordered<BoxFuture<'static, (CollatorId, Hash)>>,

	/// Information about the collations per relay parent.
	collations_per_relay_parent: HashMap<Hash, CollationsPerRelayParent>,

	/// Keep track of all pending candidate collations
	pending_candidates: HashMap<Hash, CollationEvent>,

	/// Aggregated reputation change
	reputation: ReputationAggregator,
}

// O(n) search for collator ID by iterating through the peers map. This should be fast enough
// unless a large amount of peers is expected.
fn collator_peer_id(
	peer_data: &HashMap<PeerId, PeerData>,
	collator_id: &CollatorId,
) -> Option<PeerId> {
	peer_data
		.iter()
		.find_map(|(peer, data)| data.collator_id().filter(|c| c == &collator_id).map(|_| *peer))
}

async fn disconnect_peer(sender: &mut impl overseer::CollatorProtocolSenderTrait, peer_id: PeerId) {
	sender
		.send_message(NetworkBridgeTxMessage::DisconnectPeer(peer_id, PeerSet::Collation))
		.await
}

/// Another subsystem has requested to fetch collations on a particular leaf for some para.
async fn fetch_collation(
	sender: &mut impl overseer::CollatorProtocolSenderTrait,
	state: &mut State,
	pc: PendingCollation,
	id: CollatorId,
) {
	let (tx, rx) = oneshot::channel();

	let PendingCollation { relay_parent, para_id, peer_id, .. } = pc;

	let timeout = |collator_id, relay_parent| async move {
		Delay::new(MAX_UNSHARED_DOWNLOAD_TIME).await;
		(collator_id, relay_parent)
	};
	state.collation_fetch_timeouts.push(timeout(id.clone(), relay_parent).boxed());

	if let Some(peer_data) = state.peer_data.get(&peer_id) {
		if peer_data.has_advertised(&relay_parent) {
			request_collation(sender, state, relay_parent, para_id, peer_id, tx).await;
		} else {
			gum::debug!(
				target: LOG_TARGET,
				?peer_id,
				?para_id,
				?relay_parent,
				"Collation is not advertised for the relay parent by the peer, do not request it",
			);
		}
	} else {
		gum::warn!(
			target: LOG_TARGET,
			?peer_id,
			?para_id,
			?relay_parent,
			"Requested to fetch a collation from an unknown peer",
		);
	}

	state.collation_fetches.push(rx.map(|r| ((id, pc), r)).boxed());
}

/// Report a collator for some malicious actions.
async fn report_collator(
	reputation: &mut ReputationAggregator,
	sender: &mut impl overseer::CollatorProtocolSenderTrait,
	peer_data: &HashMap<PeerId, PeerData>,
	id: CollatorId,
) {
	if let Some(peer_id) = collator_peer_id(peer_data, &id) {
		modify_reputation(reputation, sender, peer_id, COST_REPORT_BAD).await;
	}
}

/// Some other subsystem has reported a collator as a good one, bump reputation.
async fn note_good_collation(
	reputation: &mut ReputationAggregator,
	sender: &mut impl overseer::CollatorProtocolSenderTrait,
	peer_data: &HashMap<PeerId, PeerData>,
	id: CollatorId,
) {
	if let Some(peer_id) = collator_peer_id(peer_data, &id) {
		modify_reputation(reputation, sender, peer_id, BENEFIT_NOTIFY_GOOD).await;
	}
}

/// Notify a collator that its collation got seconded.
async fn notify_collation_seconded(
	reputation: &mut ReputationAggregator,
	sender: &mut impl overseer::CollatorProtocolSenderTrait,
	peer_id: PeerId,
	relay_parent: Hash,
	statement: SignedFullStatement,
) {
	let wire_message =
		protocol_v1::CollatorProtocolMessage::CollationSeconded(relay_parent, statement.into());
	sender
		.send_message(NetworkBridgeTxMessage::SendCollationMessage(
			vec![peer_id],
			Versioned::V1(protocol_v1::CollationProtocol::CollatorProtocol(wire_message)),
		))
		.await;

	modify_reputation(reputation, sender, peer_id, BENEFIT_NOTIFY_GOOD).await;
}

/// A peer's view has changed. A number of things should be done:
///  - Ongoing collation requests have to be canceled.
///  - Advertisements by this peer that are no longer relevant have to be removed.
async fn handle_peer_view_change(state: &mut State, peer_id: PeerId, view: View) -> Result<()> {
	let peer_data = state.peer_data.entry(peer_id).or_default();

	peer_data.update_view(view);
	state
		.requested_collations
		.retain(|pc, _| pc.peer_id != peer_id || peer_data.has_advertised(&pc.relay_parent));

	Ok(())
}

/// Request a collation from the network.
/// This function will
///  - Check for duplicate requests.
///  - Check if the requested collation is in our view.
///  - Update `PerRequest` records with the `result` field if necessary.
/// And as such invocations of this function may rely on that.
async fn request_collation(
	sender: &mut impl overseer::CollatorProtocolSenderTrait,
	state: &mut State,
	relay_parent: Hash,
	para_id: ParaId,
	peer_id: PeerId,
	result: oneshot::Sender<(CandidateReceipt, PoV)>,
) {
	if !state.view.contains(&relay_parent) {
		gum::debug!(
			target: LOG_TARGET,
			peer_id = %peer_id,
			para_id = %para_id,
			relay_parent = %relay_parent,
			"collation is no longer in view",
		);
		return
	}
	let pending_collation = PendingCollation::new(relay_parent, &para_id, &peer_id);
	if state.requested_collations.contains_key(&pending_collation) {
		gum::warn!(
			target: LOG_TARGET,
			peer_id = %pending_collation.peer_id,
			%pending_collation.para_id,
			?pending_collation.relay_parent,
			"collation has already been requested",
		);
		return
	}

	let (full_request, response_recv) = OutgoingRequest::new(
		Recipient::Peer(peer_id),
		CollationFetchingRequest { relay_parent, para_id },
	);
	let requests = Requests::CollationFetchingV1(full_request);

	let per_request = PerRequest {
		from_collator: response_recv.boxed().fuse(),
		to_requester: result,
		span: state
			.span_per_relay_parent
			.get(&relay_parent)
			.map(|s| s.child("collation-request").with_para_id(para_id)),
		_lifetime_timer: state.metrics.time_collation_request_duration(),
	};

	state
		.requested_collations
		.insert(PendingCollation::new(relay_parent, &para_id, &peer_id), per_request);

	gum::debug!(
		target: LOG_TARGET,
		peer_id = %peer_id,
		%para_id,
		?relay_parent,
		"Requesting collation",
	);

	sender
		.send_message(NetworkBridgeTxMessage::SendRequests(
			vec![requests],
			IfDisconnected::ImmediateError,
		))
		.await;
}

/// Networking message has been received.
#[overseer::contextbounds(CollatorProtocol, prefix = overseer)]
async fn process_incoming_peer_message<Context>(
	ctx: &mut Context,
	state: &mut State,
	origin: PeerId,
	msg: protocol_v1::CollatorProtocolMessage,
) {
	use protocol_v1::CollatorProtocolMessage::*;
	use sp_runtime::traits::AppVerify;
	match msg {
		Declare(collator_id, para_id, signature) => {
			if collator_peer_id(&state.peer_data, &collator_id).is_some() {
				modify_reputation(
					&mut state.reputation,
					ctx.sender(),
					origin,
					COST_UNEXPECTED_MESSAGE,
				)
				.await;
				return
			}

			let peer_data = match state.peer_data.get_mut(&origin) {
				Some(p) => p,
				None => {
					gum::debug!(
						target: LOG_TARGET,
						peer_id = ?origin,
						?para_id,
						"Unknown peer",
					);
					modify_reputation(
						&mut state.reputation,
						ctx.sender(),
						origin,
						COST_UNEXPECTED_MESSAGE,
					)
					.await;
					return
				},
			};

			if peer_data.is_collating() {
				gum::debug!(
					target: LOG_TARGET,
					peer_id = ?origin,
					?para_id,
					"Peer is not in the collating state",
				);
				modify_reputation(
					&mut state.reputation,
					ctx.sender(),
					origin,
					COST_UNEXPECTED_MESSAGE,
				)
				.await;
				return
			}

			if !signature.verify(&*protocol_v1::declare_signature_payload(&origin), &collator_id) {
				gum::debug!(
					target: LOG_TARGET,
					peer_id = ?origin,
					?para_id,
					"Signature verification failure",
				);
				modify_reputation(
					&mut state.reputation,
					ctx.sender(),
					origin,
					COST_INVALID_SIGNATURE,
				)
				.await;
				return
			}

			if state.active_paras.is_current(&para_id) {
				gum::debug!(
					target: LOG_TARGET,
					peer_id = ?origin,
					?collator_id,
					?para_id,
					"Declared as collator for current para",
				);

				peer_data.set_collating(collator_id, para_id);
			} else {
				gum::debug!(
					target: LOG_TARGET,
					peer_id = ?origin,
					?collator_id,
					?para_id,
					"Declared as collator for unneeded para",
				);

				modify_reputation(
					&mut state.reputation,
					ctx.sender(),
					origin,
					COST_UNNEEDED_COLLATOR,
				)
				.await;
				gum::trace!(target: LOG_TARGET, "Disconnecting unneeded collator");
				disconnect_peer(ctx.sender(), origin).await;
			}
		},
		AdvertiseCollation(relay_parent) => {
			let _span = state
				.span_per_relay_parent
				.get(&relay_parent)
				.map(|s| s.child("advertise-collation"));

			let peer_data = match state.peer_data.get_mut(&origin) {
				None => {
					gum::debug!(
						target: LOG_TARGET,
						peer_id = ?origin,
						?relay_parent,
						"Advertise collation message has been received from an unknown peer",
					);
					modify_reputation(
						&mut state.reputation,
						ctx.sender(),
						origin,
						COST_UNEXPECTED_MESSAGE,
					)
					.await;
					return
				},
				Some(p) => p,
			};

			let para_id = match peer_data.collating_para() {
				None => {
					gum::debug!(
					target: LOG_TARGET,
					peer_id = ?origin,
					?relay_parent,
					"collating_para() returned None");

					return
				},
				Some(p) => p,
			};

			if !state.view.contains(&relay_parent) {
				gum::debug!(
					target: LOG_TARGET,
					peer_id = ?origin,
					?relay_parent,
					"Advertise collation out of view",
				);

<<<<<<< HEAD
				modify_reputation(ctx.sender(), origin, COST_UNEXPECTED_MESSAGE).await;
=======
				modify_reputation(
					&mut state.reputation,
					ctx.sender(),
					origin,
					COST_UNEXPECTED_MESSAGE,
				)
				.await;
				return
			}

			if !state.active_paras.can_collate(&origin, &para_id).await {
				gum::warn!(
					target: LOG_TARGET,
					?origin,
					?para_id,
					?relay_parent,
					"Peer is not allowed to collate",
				);
				modify_reputation(&mut state.reputation, ctx.sender(), origin, COST_REPORT_BAD)
					.await;

>>>>>>> e2b2d35a
				return
			}

			match peer_data.insert_advertisement(relay_parent, &state.view) {
				Ok((id, para_id)) => {
					gum::debug!(
						target: LOG_TARGET,
						peer_id = ?origin,
						%para_id,
						?relay_parent,
						"Received advertise collation",
					);

					let pending_collation = PendingCollation::new(relay_parent, &para_id, &origin);

					let collations =
						state.collations_per_relay_parent.entry(relay_parent).or_default();

					match collations.status {
						CollationStatus::Fetching | CollationStatus::WaitingOnValidation => {
							gum::trace!(
								target: LOG_TARGET,
								peer_id = ?origin,
								%para_id,
								?relay_parent,
								"Added collation to the pending list"
							);
							collations.unfetched_collations.push((pending_collation, id));
						},
						CollationStatus::Waiting => {
							collations.status = CollationStatus::Fetching;
							collations.waiting_collation = Some(id.clone());

							fetch_collation(ctx.sender(), state, pending_collation.clone(), id)
								.await;
						},
						CollationStatus::Seconded => {
							gum::trace!(
								target: LOG_TARGET,
								peer_id = ?origin,
								%para_id,
								?relay_parent,
								"Valid seconded collation"
							);
						},
					}
				},
				Err(error) => {
					gum::debug!(
						target: LOG_TARGET,
						peer_id = ?origin,
						?relay_parent,
						?error,
						"Invalid advertisement",
					);

					modify_reputation(
						&mut state.reputation,
						ctx.sender(),
						origin,
						COST_UNEXPECTED_MESSAGE,
					)
					.await;
				},
			}
		},
		CollationSeconded(_, _) => {
			gum::warn!(
				target: LOG_TARGET,
				peer_id = ?origin,
				"Unexpected `CollationSeconded` message, decreasing reputation",
			);
		},
	}
}

/// A leaf has become inactive so we want to
///   - Cancel all ongoing collation requests that are on top of that leaf.
///   - Remove all stored collations relevant to that leaf.
async fn remove_relay_parent(state: &mut State, relay_parent: Hash) -> Result<()> {
	state.requested_collations.retain(|k, _| k.relay_parent != relay_parent);

	state.pending_candidates.retain(|k, _| k != &relay_parent);

	state.collations_per_relay_parent.remove(&relay_parent);
	Ok(())
}

/// Our view has changed.
#[overseer::contextbounds(CollatorProtocol, prefix = self::overseer)]
async fn handle_our_view_change<Context>(
	ctx: &mut Context,
	state: &mut State,
	keystore: &KeystorePtr,
	view: OurView,
) -> Result<()> {
	let old_view = std::mem::replace(&mut state.view, view);

	let added: HashMap<Hash, Arc<jaeger::Span>> = state
		.view
		.span_per_head()
		.iter()
		.filter(|v| !old_view.contains(&v.0))
		.map(|v| (*v.0, v.1.clone()))
		.collect();

	added.into_iter().for_each(|(h, s)| {
		state.span_per_relay_parent.insert(h, PerLeafSpan::new(s, "validator-side"));
	});

	let added = state.view.difference(&old_view).cloned().collect::<Vec<_>>();
	let removed = old_view.difference(&state.view).cloned().collect::<Vec<_>>();

	for removed in removed.iter().cloned() {
		remove_relay_parent(state, removed).await?;
		state.span_per_relay_parent.remove(&removed);
	}

	state.active_paras.assign_incoming(ctx.sender(), keystore, added).await;
	state.active_paras.remove_outgoing(removed);

	for (peer_id, peer_data) in state.peer_data.iter_mut() {
		peer_data.prune_old_advertisements(&state.view);

		// Disconnect peers who are not relevant to our current or next para.
		//
		// If the peer hasn't declared yet, they will be disconnected if they do not
		// declare.
		if let Some(para_id) = peer_data.collating_para() {
			if !state.active_paras.is_current(&para_id) {
				gum::trace!(
					target: LOG_TARGET,
					?peer_id,
					?para_id,
					"Disconnecting peer on view change (not current parachain id)"
				);
				disconnect_peer(ctx.sender(), *peer_id).await;
			}
		}
	}

	Ok(())
}

/// Bridge event switch.
#[overseer::contextbounds(CollatorProtocol, prefix = self::overseer)]
async fn handle_network_msg<Context>(
	ctx: &mut Context,
	state: &mut State,
	keystore: &KeystorePtr,
	bridge_message: NetworkBridgeEvent<net_protocol::CollatorProtocolMessage>,
) -> Result<()> {
	use NetworkBridgeEvent::*;

	match bridge_message {
		PeerConnected(peer_id, _role, _version, _) => {
			state.peer_data.entry(peer_id).or_default();
			state.metrics.note_collator_peer_count(state.peer_data.len());
		},
		PeerDisconnected(peer_id) => {
			state.peer_data.remove(&peer_id);
			state.metrics.note_collator_peer_count(state.peer_data.len());
		},
		NewGossipTopology { .. } => {
			// impossible!
		},
		PeerViewChange(peer_id, view) => {
			handle_peer_view_change(state, peer_id, view).await?;
		},
		OurViewChange(view) => {
			handle_our_view_change(ctx, state, keystore, view).await?;
		},
		PeerMessage(remote, Versioned::V1(msg)) => {
			process_incoming_peer_message(ctx, state, remote, msg).await;
		},
	}

	Ok(())
}

/// The main message receiver switch.
#[overseer::contextbounds(CollatorProtocol, prefix = self::overseer)]
async fn process_msg<Context>(
	ctx: &mut Context,
	keystore: &KeystorePtr,
	msg: CollatorProtocolMessage,
	state: &mut State,
) {
	use CollatorProtocolMessage::*;

	let _timer = state.metrics.time_process_msg();

	match msg {
		CollateOn(id) => {
			gum::warn!(
				target: LOG_TARGET,
				para_id = %id,
				"CollateOn message is not expected on the validator side of the protocol",
			);
		},
		DistributeCollation(_, _, _) => {
			gum::warn!(
				target: LOG_TARGET,
				"DistributeCollation message is not expected on the validator side of the protocol",
			);
		},
		ReportCollator(id) => {
			report_collator(&mut state.reputation, ctx.sender(), &state.peer_data, id).await;
		},
		NetworkBridgeUpdate(event) => {
			if let Err(e) = handle_network_msg(ctx, state, keystore, event).await {
				gum::warn!(
					target: LOG_TARGET,
					err = ?e,
					"Failed to handle incoming network message",
				);
			}
		},
		Seconded(parent, stmt) => {
			if let Some(collation_event) = state.pending_candidates.remove(&parent) {
				let (collator_id, pending_collation) = collation_event;
				let PendingCollation { relay_parent, peer_id, .. } = pending_collation;
				note_good_collation(
					&mut state.reputation,
					ctx.sender(),
					&state.peer_data,
					collator_id,
				)
				.await;
				notify_collation_seconded(
					&mut state.reputation,
					ctx.sender(),
					peer_id,
					relay_parent,
					stmt,
				)
				.await;

				if let Some(collations) = state.collations_per_relay_parent.get_mut(&parent) {
					collations.status = CollationStatus::Seconded;
				}
			} else {
				gum::debug!(
					target: LOG_TARGET,
					relay_parent = ?parent,
					"Collation has been seconded, but the relay parent is deactivated",
				);
			}
		},
		Invalid(parent, candidate_receipt) => {
			let id = match state.pending_candidates.entry(parent) {
				Entry::Occupied(entry)
					if entry.get().1.commitments_hash ==
						Some(candidate_receipt.commitments_hash) =>
					entry.remove().0,
				Entry::Occupied(_) => {
					gum::error!(
						target: LOG_TARGET,
						relay_parent = ?parent,
						candidate = ?candidate_receipt.hash(),
						"Reported invalid candidate for unknown `pending_candidate`!",
					);
					return
				},
				Entry::Vacant(_) => return,
			};

			report_collator(&mut state.reputation, ctx.sender(), &state.peer_data, id.clone())
				.await;

			dequeue_next_collation_and_fetch(ctx, state, parent, id).await;
		},
	}
}

/// The main run loop.
#[overseer::contextbounds(CollatorProtocol, prefix = self::overseer)]
pub(crate) async fn run<Context>(
	ctx: Context,
	keystore: KeystorePtr,
	eviction_policy: crate::CollatorEvictionPolicy,
	metrics: Metrics,
) -> std::result::Result<(), crate::error::FatalError> {
	run_inner(
		ctx,
		keystore,
		eviction_policy,
		metrics,
		ReputationAggregator::default(),
		REPUTATION_CHANGE_INTERVAL,
	)
	.await
}

#[overseer::contextbounds(CollatorProtocol, prefix = self::overseer)]
async fn run_inner<Context>(
	mut ctx: Context,
	keystore: KeystorePtr,
	eviction_policy: crate::CollatorEvictionPolicy,
	metrics: Metrics,
	reputation: ReputationAggregator,
	reputation_interval: Duration,
) -> std::result::Result<(), crate::error::FatalError> {
	let new_reputation_delay = || futures_timer::Delay::new(reputation_interval).fuse();
	let mut reputation_delay = new_reputation_delay();

	let mut state = State { metrics, reputation, ..Default::default() };

	let next_inactivity_stream = tick_stream(ACTIVITY_POLL);
	futures::pin_mut!(next_inactivity_stream);

	let check_collations_stream = tick_stream(CHECK_COLLATIONS_POLL);
	futures::pin_mut!(check_collations_stream);

	loop {
		select! {
			_ = reputation_delay => {
				state.reputation.send(ctx.sender()).await;
				reputation_delay = new_reputation_delay();
			},
			res = ctx.recv().fuse() => {
				match res {
					Ok(FromOrchestra::Communication { msg }) => {
						gum::trace!(target: LOG_TARGET, msg = ?msg, "received a message");
						process_msg(
							&mut ctx,
							&keystore,
							msg,
							&mut state,
						).await;
					}
					Ok(FromOrchestra::Signal(OverseerSignal::Conclude)) | Err(_) => break,
					Ok(FromOrchestra::Signal(_)) => continue,
				}
			}
			_ = next_inactivity_stream.next() => {
				disconnect_inactive_peers(ctx.sender(), &eviction_policy, &state.peer_data).await;
			}
			res = state.collation_fetches.select_next_some() => {
				handle_collation_fetched_result(&mut ctx, &mut state, res).await;
			}
			res = state.collation_fetch_timeouts.select_next_some() => {
				let (collator_id, relay_parent) = res;
				gum::debug!(
					target: LOG_TARGET,
					?relay_parent,
					?collator_id,
					"Timeout hit - already seconded?"
				);
				dequeue_next_collation_and_fetch(&mut ctx, &mut state, relay_parent, collator_id).await;
			}
			_ = check_collations_stream.next() => {
				let reputation_changes = poll_requests(
					&mut state.requested_collations,
					&state.metrics,
					&state.span_per_relay_parent,
				).await;

				for (peer_id, rep) in reputation_changes {
					modify_reputation(&mut state.reputation,ctx.sender(), peer_id, rep).await;
				}
			},
		}
	}

	Ok(())
}

async fn poll_requests(
	requested_collations: &mut HashMap<PendingCollation, PerRequest>,
	metrics: &Metrics,
	span_per_relay_parent: &HashMap<Hash, PerLeafSpan>,
) -> Vec<(PeerId, Rep)> {
	let mut retained_requested = HashSet::new();
	let mut reputation_changes = Vec::new();
	for (pending_collation, per_req) in requested_collations.iter_mut() {
		// Despite the await, this won't block on the response itself.
		let result =
			poll_collation_response(metrics, span_per_relay_parent, pending_collation, per_req)
				.await;

		if !result.is_ready() {
			retained_requested.insert(pending_collation.clone());
		}
		if let CollationFetchResult::Error(Some(rep)) = result {
			reputation_changes.push((pending_collation.peer_id, rep));
		}
	}
	requested_collations.retain(|k, _| retained_requested.contains(k));
	reputation_changes
}

/// Dequeue another collation and fetch.
#[overseer::contextbounds(CollatorProtocol, prefix = self::overseer)]
async fn dequeue_next_collation_and_fetch<Context>(
	ctx: &mut Context,
	state: &mut State,
	relay_parent: Hash,
	// The collator we tried to fetch from last.
	previous_fetch: CollatorId,
) {
	if let Some((next, id)) = state
		.collations_per_relay_parent
		.get_mut(&relay_parent)
		.and_then(|c| c.get_next_collation_to_fetch(Some(&previous_fetch)))
	{
		gum::debug!(
			target: LOG_TARGET,
			?relay_parent,
			?id,
			"Successfully dequeued next advertisement - fetching ..."
		);
		fetch_collation(ctx.sender(), state, next, id).await;
	} else {
		gum::debug!(
			target: LOG_TARGET,
			?relay_parent,
			previous_collator = ?previous_fetch,
			"No collations are available to fetch"
		);
	}
}

/// Handle a fetched collation result.
#[overseer::contextbounds(CollatorProtocol, prefix = self::overseer)]
async fn handle_collation_fetched_result<Context>(
	ctx: &mut Context,
	state: &mut State,
	(mut collation_event, res): PendingCollationFetch,
) {
	// If no prior collation for this relay parent has been seconded, then
	// memorize the `collation_event` for that `relay_parent`, such that we may
	// notify the collator of their successful second backing
	let relay_parent = collation_event.1.relay_parent;

	let (candidate_receipt, pov) = match res {
		Ok(res) => res,
		Err(e) => {
			gum::debug!(
				target: LOG_TARGET,
				relay_parent = ?collation_event.1.relay_parent,
				para_id = ?collation_event.1.para_id,
				peer_id = ?collation_event.1.peer_id,
				collator_id = ?collation_event.0,
				error = ?e,
				"Failed to fetch collation.",
			);

			dequeue_next_collation_and_fetch(ctx, state, relay_parent, collation_event.0).await;
			return
		},
	};

	if let Some(collations) = state.collations_per_relay_parent.get_mut(&relay_parent) {
		if let CollationStatus::Seconded = collations.status {
			gum::debug!(
				target: LOG_TARGET,
				?relay_parent,
				"Already seconded - no longer interested in collation fetch result."
			);
			return
		}
		collations.status = CollationStatus::WaitingOnValidation;
	}

	if let Entry::Vacant(entry) = state.pending_candidates.entry(relay_parent) {
		collation_event.1.commitments_hash = Some(candidate_receipt.commitments_hash);
		ctx.sender()
			.send_message(CandidateBackingMessage::Second(relay_parent, candidate_receipt, pov))
			.await;

		entry.insert(collation_event);
	} else {
		gum::trace!(
			target: LOG_TARGET,
			?relay_parent,
			candidate = ?candidate_receipt.hash(),
			"Trying to insert a pending candidate failed, because there is already one.",
		)
	}
}

// This issues `NetworkBridge` notifications to disconnect from all inactive peers at the
// earliest possible point. This does not yet clean up any metadata, as that will be done upon
// receipt of the `PeerDisconnected` event.
async fn disconnect_inactive_peers(
	sender: &mut impl overseer::CollatorProtocolSenderTrait,
	eviction_policy: &crate::CollatorEvictionPolicy,
	peers: &HashMap<PeerId, PeerData>,
) {
	for (peer, peer_data) in peers {
		if peer_data.is_inactive(&eviction_policy) {
			gum::trace!(target: LOG_TARGET, "Disconnecting inactive peer");
			disconnect_peer(sender, *peer).await;
		}
	}
}

enum CollationFetchResult {
	/// The collation is still being fetched.
	Pending,
	/// The collation was fetched successfully.
	Success,
	/// An error occurred when fetching a collation or it was invalid.
	/// A given reputation change should be applied to the peer.
	Error(Option<Rep>),
}

impl CollationFetchResult {
	fn is_ready(&self) -> bool {
		!matches!(self, Self::Pending)
	}
}

/// Poll collation response, return immediately if there is none.
///
/// Ready responses are handled, by logging and by
/// forwarding proper responses to the requester.
async fn poll_collation_response(
	metrics: &Metrics,
	spans: &HashMap<Hash, PerLeafSpan>,
	pending_collation: &PendingCollation,
	per_req: &mut PerRequest,
) -> CollationFetchResult {
	if never!(per_req.from_collator.is_terminated()) {
		gum::error!(
			target: LOG_TARGET,
			"We remove pending responses once received, this should not happen."
		);
		return CollationFetchResult::Success
	}

	if let Poll::Ready(response) = futures::poll!(&mut per_req.from_collator) {
		let _span = spans
			.get(&pending_collation.relay_parent)
			.map(|s| s.child("received-collation"));
		let _timer = metrics.time_handle_collation_request_result();

		let mut metrics_result = Err(());
		let mut success = "false";

		let result = match response {
			Err(RequestError::InvalidResponse(err)) => {
				gum::warn!(
					target: LOG_TARGET,
					hash = ?pending_collation.relay_parent,
					para_id = ?pending_collation.para_id,
					peer_id = ?pending_collation.peer_id,
					err = ?err,
					"Collator provided response that could not be decoded"
				);
				CollationFetchResult::Error(Some(COST_CORRUPTED_MESSAGE))
			},
			Err(err) if err.is_timed_out() => {
				gum::debug!(
					target: LOG_TARGET,
					hash = ?pending_collation.relay_parent,
					para_id = ?pending_collation.para_id,
					peer_id = ?pending_collation.peer_id,
					"Request timed out"
				);
				// For now we don't want to change reputation on timeout, to mitigate issues like
				// this: https://github.com/paritytech/polkadot/issues/4617
				CollationFetchResult::Error(None)
			},
			Err(RequestError::NetworkError(err)) => {
				gum::debug!(
					target: LOG_TARGET,
					hash = ?pending_collation.relay_parent,
					para_id = ?pending_collation.para_id,
					peer_id = ?pending_collation.peer_id,
					err = ?err,
					"Fetching collation failed due to network error"
				);
				// A minor decrease in reputation for any network failure seems
				// sensible. In theory this could be exploited, by DoSing this node,
				// which would result in reduced reputation for proper nodes, but the
				// same can happen for penalties on timeouts, which we also have.
				CollationFetchResult::Error(Some(COST_NETWORK_ERROR))
			},
			Err(RequestError::Canceled(err)) => {
				gum::debug!(
					target: LOG_TARGET,
					hash = ?pending_collation.relay_parent,
					para_id = ?pending_collation.para_id,
					peer_id = ?pending_collation.peer_id,
					err = ?err,
					"Canceled should be handled by `is_timed_out` above - this is a bug!"
				);
				CollationFetchResult::Error(None)
			},
			Ok(CollationFetchingResponse::Collation(receipt, _))
				if receipt.descriptor().para_id != pending_collation.para_id =>
			{
				gum::debug!(
					target: LOG_TARGET,
					expected_para_id = ?pending_collation.para_id,
					got_para_id = ?receipt.descriptor().para_id,
					peer_id = ?pending_collation.peer_id,
					"Got wrong para ID for requested collation."
				);

				CollationFetchResult::Error(Some(COST_WRONG_PARA))
			},
			Ok(CollationFetchingResponse::Collation(receipt, pov)) => {
				gum::debug!(
					target: LOG_TARGET,
					para_id = %pending_collation.para_id,
					hash = ?pending_collation.relay_parent,
					candidate_hash = ?receipt.hash(),
					"Received collation",
				);
				// Actual sending:
				let _span = jaeger::Span::new(&pov, "received-collation");
				let (mut tx, _) = oneshot::channel();
				std::mem::swap(&mut tx, &mut (per_req.to_requester));
				let result = tx.send((receipt, pov));

				if let Err(_) = result {
					gum::warn!(
						target: LOG_TARGET,
						hash = ?pending_collation.relay_parent,
						para_id = ?pending_collation.para_id,
						peer_id = ?pending_collation.peer_id,
						"Sending response back to requester failed (receiving side closed)"
					);
				} else {
					metrics_result = Ok(());
					success = "true";
				}

				CollationFetchResult::Success
			},
		};
		metrics.on_request(metrics_result);
		per_req.span.as_mut().map(|s| s.add_string_tag("success", success));

		result
	} else {
		CollationFetchResult::Pending
	}
}<|MERGE_RESOLUTION|>--- conflicted
+++ resolved
@@ -52,14 +52,11 @@
 	},
 	overseer, FromOrchestra, OverseerSignal, PerLeafSpan, SubsystemSender,
 };
-
 use polkadot_node_subsystem_util::{
 	metrics::{self, prometheus},
 	reputation::{ReputationAggregator, REPUTATION_CHANGE_INTERVAL},
 };
-use polkadot_primitives::{
-	v5::CollatorRestrictions, CandidateReceipt, CollatorId, Hash, Id as ParaId,
-};
+use polkadot_primitives::{CandidateReceipt, CollatorId, Hash, Id as ParaId};
 
 use crate::error::Result;
 
@@ -367,7 +364,6 @@
 struct ActiveParas {
 	relay_parent_assignments: HashMap<Hash, GroupAssignments>,
 	current_assignments: HashMap<ParaId, usize>,
-	current_collator_restrictions: HashMap<ParaId, CollatorRestrictions>,
 }
 
 impl ActiveParas {
@@ -409,7 +405,7 @@
 				},
 			};
 
-			let (para_now, collator_restrictions) =
+			let para_now =
 				match polkadot_node_subsystem_util::signing_key_and_index(&validators, keystore)
 					.and_then(|(_, index)| {
 						polkadot_node_subsystem_util::find_validator_group(&groups, index)
@@ -417,10 +413,7 @@
 					Some(group) => {
 						let core_now = rotation_info.core_for_group(group, cores.len());
 
-						cores
-							.get(core_now.0 as usize)
-							.and_then(|c| Some((c.para_id(), c.collator_restrictions())))
-							.unzip()
+						cores.get(core_now.0 as usize).and_then(|c| c.para_id())
 					},
 					None => {
 						gum::trace!(target: LOG_TARGET, ?relay_parent, "Not a validator");
@@ -429,8 +422,6 @@
 					},
 				};
 
-			let para_now = para_now.flatten();
-			let collator_restrictions = collator_restrictions.flatten();
 			// This code won't work well, if at all for parathreads. For parathreads we'll
 			// have to be aware of which core the parathread claim is going to be multiplexed
 			// onto. The parathread claim will also have a known collator, and we should always
@@ -450,10 +441,6 @@
 						"Assigned to a parachain",
 					);
 				}
-
-				if let Some(collator_restrictions) = collator_restrictions {
-					self.current_collator_restrictions.insert(para_now, collator_restrictions);
-				}
 			}
 
 			self.relay_parent_assignments
@@ -485,14 +472,6 @@
 
 	fn is_current(&self, id: &ParaId) -> bool {
 		self.current_assignments.contains_key(id)
-	}
-
-	/// Check if `peer_id` can collate for `para_id`.
-	async fn can_collate(&self, peer_id: &PeerId, para_id: &ParaId) -> bool {
-		match self.current_collator_restrictions.get(para_id) {
-			None => false,
-			Some(restrictions) => restrictions.can_collate(peer_id),
-		}
 	}
 }
 
@@ -963,19 +942,6 @@
 				Some(p) => p,
 			};
 
-			let para_id = match peer_data.collating_para() {
-				None => {
-					gum::debug!(
-					target: LOG_TARGET,
-					peer_id = ?origin,
-					?relay_parent,
-					"collating_para() returned None");
-
-					return
-				},
-				Some(p) => p,
-			};
-
 			if !state.view.contains(&relay_parent) {
 				gum::debug!(
 					target: LOG_TARGET,
@@ -984,9 +950,6 @@
 					"Advertise collation out of view",
 				);
 
-<<<<<<< HEAD
-				modify_reputation(ctx.sender(), origin, COST_UNEXPECTED_MESSAGE).await;
-=======
 				modify_reputation(
 					&mut state.reputation,
 					ctx.sender(),
@@ -994,21 +957,6 @@
 					COST_UNEXPECTED_MESSAGE,
 				)
 				.await;
-				return
-			}
-
-			if !state.active_paras.can_collate(&origin, &para_id).await {
-				gum::warn!(
-					target: LOG_TARGET,
-					?origin,
-					?para_id,
-					?relay_parent,
-					"Peer is not allowed to collate",
-				);
-				modify_reputation(&mut state.reputation, ctx.sender(), origin, COST_REPORT_BAD)
-					.await;
-
->>>>>>> e2b2d35a
 				return
 			}
 
