--- conflicted
+++ resolved
@@ -633,18 +633,11 @@
 
 /// Check if `PendingCollation` can be collated.
 async fn can_collate(
-<<<<<<< HEAD
-	pc: &PendingCollation,
-	sender: &mut impl overseer::CollatorProtocolSenderTrait,
-) -> bool {
-	let PendingCollation { relay_parent, para_id, peer_id, .. } = pc;
-=======
 	relay_parent: &Hash,
 	peer_id: &PeerId,
 	para_id: &ParaId,
 	sender: &mut impl overseer::CollatorProtocolSenderTrait,
 ) -> bool {
->>>>>>> 296c396b
 	let mc = polkadot_node_subsystem_util::request_availability_cores(*relay_parent, sender)
 		.await
 		.await
@@ -672,15 +665,12 @@
 		}
 	}
 
-<<<<<<< HEAD
-=======
 	gum::warn!(
 		target: LOG_TARGET,
 		?para_id,
 		"[can_collate] PendingCollation para_id not found on availability core.",
 	);
 
->>>>>>> 296c396b
 	return false
 }
 
@@ -694,10 +684,6 @@
 	let (tx, rx) = oneshot::channel();
 
 	let PendingCollation { relay_parent, para_id, peer_id, .. } = pc;
-
-	if !can_collate(&pc, sender).await {
-		return
-	}
 
 	let timeout = |collator_id, relay_parent| async move {
 		Delay::new(MAX_UNSHARED_DOWNLOAD_TIME).await;
