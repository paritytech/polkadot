[package]
name = "polkadot-collator-protocol"
<<<<<<< HEAD
version = "0.9.28"
=======
version = "0.9.29"
>>>>>>> fa54983d
authors = ["Parity Technologies <admin@parity.io>"]
edition = "2021"

[dependencies]
always-assert = "0.1.2"
bitvec = { version = "1.0.1", default-features = false, features = ["alloc"] }
futures = "0.3.21"
futures-timer = "3"
gum = { package = "tracing-gum", path = "../../gum" }

sp-core = { git = "https://github.com/paritytech/substrate", branch = "polkadot-v0.9.28" }
sp-runtime = { git = "https://github.com/paritytech/substrate", branch = "polkadot-v0.9.28" }
sp-keystore = { git = "https://github.com/paritytech/substrate", branch = "polkadot-v0.9.28" }

polkadot-primitives = { path = "../../../primitives" }
polkadot-node-network-protocol = { path = "../../network/protocol" }
polkadot-node-primitives = { path = "../../primitives" }
polkadot-node-subsystem-util = { path = "../../subsystem-util" }
polkadot-node-subsystem = {path = "../../subsystem" }
fatality = "0.0.6"
thiserror = "1.0.31"

[dev-dependencies]
log = "0.4.17"
env_logger = "0.9.0"
assert_matches = "1.4.0"

sp-core = { git = "https://github.com/paritytech/substrate", features = ["std"] , branch = "polkadot-v0.9.28" }
sp-keyring = { git = "https://github.com/paritytech/substrate", branch = "polkadot-v0.9.28" }
sc-network = { git = "https://github.com/paritytech/substrate", branch = "polkadot-v0.9.28" }
parity-scale-codec = { version = "3.1.5", features = ["std"] }

polkadot-node-subsystem-test-helpers = { path = "../../subsystem-test-helpers" }
polkadot-primitives-test-helpers = { path = "../../../primitives/test-helpers" }<|MERGE_RESOLUTION|>--- conflicted
+++ resolved
@@ -1,10 +1,6 @@
 [package]
 name = "polkadot-collator-protocol"
-<<<<<<< HEAD
-version = "0.9.28"
-=======
 version = "0.9.29"
->>>>>>> fa54983d
 authors = ["Parity Technologies <admin@parity.io>"]
 edition = "2021"
 
@@ -15,9 +11,9 @@
 futures-timer = "3"
 gum = { package = "tracing-gum", path = "../../gum" }
 
-sp-core = { git = "https://github.com/paritytech/substrate", branch = "polkadot-v0.9.28" }
-sp-runtime = { git = "https://github.com/paritytech/substrate", branch = "polkadot-v0.9.28" }
-sp-keystore = { git = "https://github.com/paritytech/substrate", branch = "polkadot-v0.9.28" }
+sp-core = { git = "https://github.com/paritytech/substrate", branch = "master" }
+sp-runtime = { git = "https://github.com/paritytech/substrate", branch = "master" }
+sp-keystore = { git = "https://github.com/paritytech/substrate", branch = "master" }
 
 polkadot-primitives = { path = "../../../primitives" }
 polkadot-node-network-protocol = { path = "../../network/protocol" }
@@ -32,9 +28,9 @@
 env_logger = "0.9.0"
 assert_matches = "1.4.0"
 
-sp-core = { git = "https://github.com/paritytech/substrate", features = ["std"] , branch = "polkadot-v0.9.28" }
-sp-keyring = { git = "https://github.com/paritytech/substrate", branch = "polkadot-v0.9.28" }
-sc-network = { git = "https://github.com/paritytech/substrate", branch = "polkadot-v0.9.28" }
+sp-core = { git = "https://github.com/paritytech/substrate", branch = "master", features = ["std"] }
+sp-keyring = { git = "https://github.com/paritytech/substrate", branch = "master" }
+sc-network = { git = "https://github.com/paritytech/substrate", branch = "master" }
 parity-scale-codec = { version = "3.1.5", features = ["std"] }
 
 polkadot-node-subsystem-test-helpers = { path = "../../subsystem-test-helpers" }
