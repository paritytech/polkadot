[package]
name = "polkadot-collator-protocol"
version = "0.1.0"
authors = ["Parity Technologies <admin@parity.io>"]
edition = "2018"

[dependencies]
futures = "0.3.12"
<<<<<<< HEAD
tracing = "0.1.22"
=======
tracing = "0.1.25"
>>>>>>> 1008a7f3
thiserror = "1.0.23"

polkadot-primitives = { path = "../../../primitives" }
polkadot-node-network-protocol = { path = "../../network/protocol" }
polkadot-node-primitives = { path = "../../primitives" }
polkadot-node-subsystem-util = { path = "../../subsystem-util" }
polkadot-subsystem = { package = "polkadot-node-subsystem", path = "../../subsystem" }
always-assert = "0.1.2"

[dev-dependencies]
log = "0.4.13"
env_logger = "0.8.2"
assert_matches = "1.4.0"
futures-timer = "3.0.2"

sp-core = { git = "https://github.com/paritytech/substrate", branch = "master", features = ["std"] }
sp-keyring = { git = "https://github.com/paritytech/substrate", branch = "master" }

polkadot-subsystem-testhelpers = { package = "polkadot-node-subsystem-test-helpers", path = "../../subsystem-test-helpers" }<|MERGE_RESOLUTION|>--- conflicted
+++ resolved
@@ -6,11 +6,7 @@
 
 [dependencies]
 futures = "0.3.12"
-<<<<<<< HEAD
-tracing = "0.1.22"
-=======
 tracing = "0.1.25"
->>>>>>> 1008a7f3
 thiserror = "1.0.23"
 
 polkadot-primitives = { path = "../../../primitives" }
