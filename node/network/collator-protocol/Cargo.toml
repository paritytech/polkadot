--- conflicted
+++ resolved
@@ -1,10 +1,6 @@
 [package]
 name = "polkadot-collator-protocol"
-<<<<<<< HEAD
-version = "0.9.30"
-=======
 version = "0.9.31"
->>>>>>> 32dd0c9c
 authors = ["Parity Technologies <admin@parity.io>"]
 edition = "2021"
 
@@ -15,15 +11,9 @@
 futures-timer = "3"
 gum = { package = "tracing-gum", path = "../../gum" }
 
-<<<<<<< HEAD
-sp-core = { git = "https://github.com/paritytech/substrate", branch = "polkadot-v0.9.30" }
-sp-runtime = { git = "https://github.com/paritytech/substrate", branch = "polkadot-v0.9.30" }
-sp-keystore = { git = "https://github.com/paritytech/substrate", branch = "polkadot-v0.9.30" }
-=======
 sp-core = { git = "https://github.com/paritytech/substrate", branch = "polkadot-v0.9.31" }
 sp-runtime = { git = "https://github.com/paritytech/substrate", branch = "polkadot-v0.9.31" }
 sp-keystore = { git = "https://github.com/paritytech/substrate", branch = "polkadot-v0.9.31" }
->>>>>>> 32dd0c9c
 
 polkadot-primitives = { path = "../../../primitives" }
 polkadot-node-network-protocol = { path = "../../network/protocol" }
@@ -38,15 +28,9 @@
 env_logger = "0.9.0"
 assert_matches = "1.4.0"
 
-<<<<<<< HEAD
-sp-core = { git = "https://github.com/paritytech/substrate", features = ["std"] , branch = "polkadot-v0.9.30" }
-sp-keyring = { git = "https://github.com/paritytech/substrate", branch = "polkadot-v0.9.30" }
-sc-network = { git = "https://github.com/paritytech/substrate", branch = "polkadot-v0.9.30" }
-=======
 sp-core = { git = "https://github.com/paritytech/substrate", features = ["std"] , branch = "polkadot-v0.9.31" }
 sp-keyring = { git = "https://github.com/paritytech/substrate", branch = "polkadot-v0.9.31" }
 sc-network = { git = "https://github.com/paritytech/substrate", branch = "polkadot-v0.9.31" }
->>>>>>> 32dd0c9c
 parity-scale-codec = { version = "3.1.5", features = ["std"] }
 
 polkadot-node-subsystem-test-helpers = { path = "../../subsystem-test-helpers" }
