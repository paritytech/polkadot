[package]
name = "polkadot-gossip-support"
version = "0.9.19"
authors = ["Parity Technologies <admin@parity.io>"]
edition = "2021"

[dependencies]
sp-application-crypto = { git = "https://github.com/paritytech/substrate", branch = "dp-jsonrpsee-integration-2" }
sp-keystore = { git = "https://github.com/paritytech/substrate", branch = "dp-jsonrpsee-integration-2" }
sp-core = { git = "https://github.com/paritytech/substrate", branch = "dp-jsonrpsee-integration-2" }
sc-network = { git = "https://github.com/paritytech/substrate", branch = "dp-jsonrpsee-integration-2" }

polkadot-node-network-protocol = { path = "../protocol" }
polkadot-node-subsystem = { path = "../../subsystem" }
polkadot-node-subsystem-util = { path = "../../subsystem-util" }
polkadot-primitives = { path = "../../../primitives" }

futures = "0.3.21"
futures-timer = "3.0.2"
rand = { version = "0.8.5", default-features = false }
rand_chacha = { version = "0.3.1", default-features = false }
gum = { package = "tracing-gum", path = "../../gum" }

[dev-dependencies]
<<<<<<< HEAD
sp-keyring = { git = "https://github.com/paritytech/substrate", branch = "dp-jsonrpsee-integration-2" }
sp-consensus-babe = { git = "https://github.com/paritytech/substrate", branch = "dp-jsonrpsee-integration-2" }
sp-tracing = { git = "https://github.com/paritytech/substrate", branch = "dp-jsonrpsee-integration-2" }
=======
sp-keyring = { git = "https://github.com/paritytech/substrate", branch = "master" }
sp-consensus-babe = { git = "https://github.com/paritytech/substrate", branch = "master" }
sp-tracing = { git = "https://github.com/paritytech/substrate", branch = "master" }
sp-authority-discovery = { git = "https://github.com/paritytech/substrate", branch = "master" }
>>>>>>> fbd20821

polkadot-node-subsystem-test-helpers = { path = "../../subsystem-test-helpers" }

assert_matches = "1.4.0"
async-trait = "0.1.53"
lazy_static = "1.4.0"<|MERGE_RESOLUTION|>--- conflicted
+++ resolved
@@ -5,10 +5,10 @@
 edition = "2021"
 
 [dependencies]
-sp-application-crypto = { git = "https://github.com/paritytech/substrate", branch = "dp-jsonrpsee-integration-2" }
-sp-keystore = { git = "https://github.com/paritytech/substrate", branch = "dp-jsonrpsee-integration-2" }
-sp-core = { git = "https://github.com/paritytech/substrate", branch = "dp-jsonrpsee-integration-2" }
-sc-network = { git = "https://github.com/paritytech/substrate", branch = "dp-jsonrpsee-integration-2" }
+sp-application-crypto = { git = "https://github.com/paritytech/substrate", branch = "master" }
+sp-keystore = { git = "https://github.com/paritytech/substrate", branch = "master" }
+sp-core = { git = "https://github.com/paritytech/substrate", branch = "master" }
+sc-network = { git = "https://github.com/paritytech/substrate", branch = "master" }
 
 polkadot-node-network-protocol = { path = "../protocol" }
 polkadot-node-subsystem = { path = "../../subsystem" }
@@ -22,16 +22,10 @@
 gum = { package = "tracing-gum", path = "../../gum" }
 
 [dev-dependencies]
-<<<<<<< HEAD
-sp-keyring = { git = "https://github.com/paritytech/substrate", branch = "dp-jsonrpsee-integration-2" }
-sp-consensus-babe = { git = "https://github.com/paritytech/substrate", branch = "dp-jsonrpsee-integration-2" }
-sp-tracing = { git = "https://github.com/paritytech/substrate", branch = "dp-jsonrpsee-integration-2" }
-=======
 sp-keyring = { git = "https://github.com/paritytech/substrate", branch = "master" }
 sp-consensus-babe = { git = "https://github.com/paritytech/substrate", branch = "master" }
 sp-tracing = { git = "https://github.com/paritytech/substrate", branch = "master" }
 sp-authority-discovery = { git = "https://github.com/paritytech/substrate", branch = "master" }
->>>>>>> fbd20821
 
 polkadot-node-subsystem-test-helpers = { path = "../../subsystem-test-helpers" }
 
