// Copyright 2021 Parity Technologies (UK) Ltd.
// This file is part of Polkadot.

// Polkadot is free software: you can redistribute it and/or modify
// it under the terms of the GNU General Public License as published by
// the Free Software Foundation, either version 3 of the License, or
// (at your option) any later version.

// Polkadot is distributed in the hope that it will be useful,
// but WITHOUT ANY WARRANTY; without even the implied warranty of
// MERCHANTABILITY or FITNESS FOR A PARTICULAR PURPOSE.  See the
// GNU General Public License for more details.

// You should have received a copy of the GNU General Public License
// along with Polkadot.  If not, see <http://www.gnu.org/licenses/>.

//! This subsystem is responsible for keeping track of session changes
//! and issuing a connection request to the relevant validators
//! on every new session.
//!
//! In addition to that, it creates a gossip overlay topology
//! which limits the amount of messages sent and received
//! to be an order of sqrt of the validators. Our neighbors
//! in this graph will be forwarded to the network bridge with
//! the `NetworkBridgeMessage::NewGossipTopology` message.

use std::{collections::HashMap, time::{Duration, Instant}};

use futures::{channel::oneshot, FutureExt as _};
use rand::{seq::SliceRandom as _, SeedableRng};
use rand_chacha::ChaCha20Rng;

use sc_network::Multiaddr;
use sp_application_crypto::{AppKey, Public};
use sp_keystore::{CryptoStore, SyncCryptoStorePtr};

use polkadot_node_network_protocol::{PeerId, authority_discovery::{AuthorityDiscovery}, peer_set::PeerSet, v1::GossipSuppportNetworkMessage};
use polkadot_node_subsystem::{
	messages::{
		GossipSupportMessage, NetworkBridgeEvent, NetworkBridgeMessage, RuntimeApiMessage,
		RuntimeApiRequest,
	},
	overseer, ActiveLeavesUpdate, FromOverseer, OverseerSignal, SpawnedSubsystem, SubsystemContext,
	SubsystemError,
};
use polkadot_node_subsystem_util as util;
use polkadot_primitives::v1::{AuthorityDiscoveryId, Hash, SessionIndex};

#[cfg(test)]
mod tests;

const LOG_TARGET: &str = "parachain::gossip-support";
// How much time should we wait to reissue a connection request
// since the last authority discovery resolution failure.
const BACKOFF_DURATION: Duration = Duration::from_secs(5);

/// Duration after which we consider low connectivity a problem.
///
/// Especially at startup low connectivity is expected (authority discovery cache needs to be
/// populated). Authority discovery on Kusama takes around 8 minutes, so warning after 10 minutes
/// should be fine:
///
/// https://github.com/paritytech/substrate/blob/fc49802f263529160635471c8a17888846035f5d/client/authority-discovery/src/lib.rs#L88
const LOW_CONNECTIVITY_WARN_DELAY: Duration = Duration::from_secs(600);

/// If connectivity is lower than this in percent, issue warning in logs.
const LOW_CONNECTIVITY_WARN_THRESHOLD: usize = 90;

/// The Gossip Support subsystem.
pub struct GossipSupport<AD> {
	keystore: SyncCryptoStorePtr,

	last_session_index: Option<SessionIndex>,
	// Some(timestamp) if we failed to resolve
	// at least a third of authorities the last time.
	// `None` otherwise.
	last_failure: Option<Instant>,

	/// First time we did not reach our connectivity threshold.
	///
	/// This is the time of the first failed attempt to connect to >2/3 of all validators in a
	/// potential sequence of failed attempts. It will be cleared once we reached >2/3
	/// connectivity.
	failure_start: Option<Instant>,

	/// Successfully resolved connections
	///
	/// waiting for actual connection.
	resolved_authorities: HashMap<AuthorityDiscoveryId, Vec<Multiaddr>>,

	/// Actually connected authorities.
	connected_authorities: HashMap<AuthorityDiscoveryId, PeerId>,
	/// By `PeerId`.
	///
	/// Needed for efficient handling of disconnect events.
	connected_authorities_by_peer_id: HashMap<PeerId, AuthorityDiscoveryId>,
	/// When was the last connectivity check/node startup.
	last_connectivity_check: Instant,
	/// Authority discovery service.
	authority_discovery: AD,
}

impl<AD> GossipSupport<AD>
where
	AD: AuthorityDiscovery,
{
	/// Create a new instance of the [`GossipSupport`] subsystem.
	pub fn new(keystore: SyncCryptoStorePtr, authority_discovery: AD) -> Self {
		Self { keystore, last_session_index: None, last_failure: None, failure_start: None, resolved_authorities: HashMap::new(), connected_authorities: HashMap::new(), connected_authorities_by_peer_id: HashMap::new(), last_connectivity_check: Instant::now(), authority_discovery,   }
	}

	async fn run<Context>(mut self, mut ctx: Context) -> Self
	where
		Context: SubsystemContext<Message = GossipSupportMessage>,
		Context: overseer::SubsystemContext<Message = GossipSupportMessage>,
	{
		loop {
			let message = match ctx.recv().await {
				Ok(message) => message,
				Err(e) => {
					tracing::debug!(
						target: LOG_TARGET,
						err = ?e,
						"Failed to receive a message from Overseer, exiting",
					);
					return self
				},
			};
			match message {
				FromOverseer::Communication {
					msg: GossipSupportMessage::NetworkBridgeUpdateV1(ev),
				} => self.handle_connect_disconnect(ev),
				FromOverseer::Signal(OverseerSignal::ActiveLeaves(ActiveLeavesUpdate {
					activated,
					..
				})) => {
					tracing::trace!(target: LOG_TARGET, "active leaves signal");

					let leaves = activated.into_iter().map(|a| a.hash);
					if let Err(e) = self.handle_active_leaves(&mut ctx, leaves).await {
						tracing::debug!(target: LOG_TARGET, error = ?e);
					}
				},
				FromOverseer::Signal(OverseerSignal::BlockFinalized(_hash, _number)) => {},
				FromOverseer::Signal(OverseerSignal::Conclude) => return self,
			}
		}
	}

	/// 1. Determine if the current session index has changed.
	/// 2. If it has, determine relevant validators
	///    and issue a connection request.
	async fn handle_active_leaves<Context>(
		&mut self,
		ctx: &mut Context,
		leaves: impl Iterator<Item = Hash>,
	) -> Result<(), util::Error>
	where
		Context: SubsystemContext<Message = GossipSupportMessage>,
		Context: overseer::SubsystemContext<Message = GossipSupportMessage>,
	{
		// Use active leaves update as tick to see whether we need to report on connectivity.
		self.check_connectivity();

		for leaf in leaves {
			let current_index =
				util::request_session_index_for_child(leaf, ctx.sender()).await.await??;
			let since_failure = self.last_failure.map(|i| i.elapsed()).unwrap_or_default();
			let force_request = since_failure >= BACKOFF_DURATION;
			let leaf_session = Some((current_index, leaf));
			let maybe_new_session = match self.last_session_index {
				Some(i) if current_index <= i => None,
				_ => leaf_session,
			};

			let maybe_issue_connection =
				if force_request { leaf_session } else { maybe_new_session };

			if let Some((session_index, relay_parent)) = maybe_issue_connection {
				let is_new_session = maybe_new_session.is_some();
				if is_new_session {
					tracing::debug!(
						target: LOG_TARGET,
						%session_index,
						"New session detected",
					);
				}

				let authorities = determine_relevant_authorities(ctx, relay_parent).await?;
				let our_index = ensure_i_am_an_authority(&self.keystore, &authorities).await?;

				self.issue_connection_request(ctx, authorities.clone()).await?;

				if is_new_session {
					self.last_session_index = Some(session_index);
					update_gossip_topology(ctx, our_index, authorities, relay_parent).await?;
				}
			}
		}

		Ok(())
	}

	async fn issue_connection_request<Context>(
		&mut self,
		ctx: &mut Context,
		authorities: Vec<AuthorityDiscoveryId>,
	) -> Result<(), util::Error>
	where
		Context: SubsystemContext<Message = GossipSupportMessage>,
		Context: overseer::SubsystemContext<Message = GossipSupportMessage>,
	{
		let num = authorities.len();
		let mut validator_addrs = Vec::with_capacity(authorities.len());
		let mut failures = 0;
		let mut resolved = HashMap::with_capacity(authorities.len());
		for authority in authorities {
			if let Some(addrs) = self.authority_discovery.get_addresses_by_authority_id(authority.clone()).await {
				validator_addrs.push(addrs.clone());
				resolved.insert(authority, addrs);
			} else {
				failures += 1;
				tracing::debug!(
					target: LOG_TARGET,
					"Couldn't resolve addresses of authority: {:?}",
					authority
				);
			}
		}
		self.resolved_authorities = resolved;
		tracing::debug!(target: LOG_TARGET, %num, "Issuing a connection request");

		ctx.send_message(NetworkBridgeMessage::ConnectToValidatorsResolved { validator_addrs, peer_set: PeerSet::Validation })
			.await;

		// issue another request for the same session
		// if at least a third of the authorities were not resolved.
		if failures >= num / 3 {
			let timestamp = Instant::now();
			match self.failure_start {
				None => self.failure_start = Some(timestamp),
				Some(first) if first.elapsed() >= LOW_CONNECTIVITY_WARN_DELAY => {
					tracing::warn!(
						target: LOG_TARGET,
						connected = ?(num - failures),
						target = ?num,
						"Low connectivity - authority lookup failed for too many validators."
					);
				},
				Some(_) => {
					tracing::debug!(
						target: LOG_TARGET,
						connected = ?(num - failures),
						target = ?num,
						"Low connectivity (due to authority lookup failures) - expected on startup."
					);
				},
			}
			self.last_failure = Some(timestamp);
		} else {
			self.last_failure = None;
			self.failure_start = None;
		};

		Ok(())
	}

	fn handle_connect_disconnect(
		&mut self,
		ev: NetworkBridgeEvent<GossipSuppportNetworkMessage>,
	) {
		match ev {
			NetworkBridgeEvent::PeerConnected(peer_id, _, o_authority) => {
				if let Some(authority) = o_authority {
					self.connected_authorities.insert(authority.clone(), peer_id);
					self.connected_authorities_by_peer_id.insert(peer_id, authority);
				}
			},
			NetworkBridgeEvent::PeerDisconnected(peer_id) => {
				if let Some(authority) = self.connected_authorities_by_peer_id.remove(&peer_id) {
					self.connected_authorities.remove(&authority);
				}
			},
			NetworkBridgeEvent::OurViewChange(_) => {},
			NetworkBridgeEvent::PeerViewChange(_, _) => {},
			NetworkBridgeEvent::NewGossipTopology(_) => {},
			NetworkBridgeEvent::PeerMessage(_, v) => {
				match v {};
			},
		}
	}

	/// Check connectivity and report on it in logs.
	///
	/// This is only done every `LOW_CONNECTIVITY_WARN_DELAY` seconds, in order not to needlessly
	/// flood logs and to avoid spurious warnings on startup.
	fn check_connectivity(&mut self) {
		let now = Instant::now();
		if now.duration_since(self.last_connectivity_check) < LOW_CONNECTIVITY_WARN_DELAY {
			return
		}
		self.last_connectivity_check = now;

		let absolute_connected = self.connected_authorities.len();
		let absolute_resolved = self.resolved_authorities.len();
		let connected_ratio =
			(100 * absolute_connected).checked_div(absolute_resolved).unwrap_or(0);
		let unconnected_authorities = self
			.resolved_authorities
			.iter()
			.filter(|(a, _)| self.connected_authorities.contains_key(a));
		if connected_ratio <= LOW_CONNECTIVITY_WARN_THRESHOLD {
			tracing::warn!(
				target: LOG_TARGET,
				"Connectivity seems low, we are only connected to {}% of available validators (see debug logs for details)", connected_ratio
			);
		}
		tracing::debug!(
			target: LOG_TARGET,
			?connected_ratio,
			?absolute_connected,
			?absolute_resolved,
			?unconnected_authorities,
			"Connectivity Report"
		);
	}
}

async fn determine_relevant_authorities<Context>(
	ctx: &mut Context,
	relay_parent: Hash,
) -> Result<Vec<AuthorityDiscoveryId>, util::Error>
where
	Context: SubsystemContext<Message = GossipSupportMessage>,
	Context: overseer::SubsystemContext<Message = GossipSupportMessage>,
{
	let authorities = util::request_authorities(relay_parent, ctx.sender()).await.await??;
	tracing::debug!(
		target: LOG_TARGET,
		authority_count = ?authorities.len(),
		"Determined relevant authorities",
	);
	Ok(authorities)
}

/// Return an error if we're not a validator in the given set (do not have keys).
/// Otherwise, returns the index of our keys in `authorities`.
async fn ensure_i_am_an_authority(
	keystore: &SyncCryptoStorePtr,
	authorities: &[AuthorityDiscoveryId],
) -> Result<usize, util::Error> {
	for (i, v) in authorities.iter().enumerate() {
		if CryptoStore::has_keys(&**keystore, &[(v.to_raw_vec(), AuthorityDiscoveryId::ID)]).await {
			return Ok(i)
		}
	}
	Err(util::Error::NotAValidator)
}

/// We partition the list of all sorted `authorities` into `sqrt(len)` groups of `sqrt(len)` size
/// and form a matrix where each validator is connected to all validators in its row and column.
/// This is similar to `[web3]` research proposed topology, except for the groups are not parachain
/// groups (because not all validators are parachain validators and the group size is small),
/// but formed randomly via BABE randomness from two epochs ago.
/// This limits the amount of gossip peers to 2 * `sqrt(len)` and ensures the diameter of 2.
///
/// [web3]: https://research.web3.foundation/en/latest/polkadot/networking/3-avail-valid.html#topology
async fn update_gossip_topology<Context>(
	ctx: &mut Context,
	our_index: usize,
	authorities: Vec<AuthorityDiscoveryId>,
	relay_parent: Hash,
) -> Result<(), util::Error>
where
	Context: SubsystemContext<Message = GossipSupportMessage>,
	Context: overseer::SubsystemContext<Message = GossipSupportMessage>,
{
	// retrieve BABE randomness
	let random_seed = {
		let (tx, rx) = oneshot::channel();

		ctx.send_message(RuntimeApiMessage::Request(
			relay_parent,
			RuntimeApiRequest::CurrentBabeEpoch(tx),
		))
		.await;

		let randomness = rx.await??.randomness;
		let mut subject = [0u8; 40];
		subject[..8].copy_from_slice(b"gossipsu");
		subject[8..].copy_from_slice(&randomness);
		sp_core::blake2_256(&subject)
	};

	// shuffle the indices
	let mut rng: ChaCha20Rng = SeedableRng::from_seed(random_seed);
	let len = authorities.len();
	let mut indices: Vec<usize> = (0..len).collect();
	indices.shuffle(&mut rng);
	let our_shuffled_position = indices
		.iter()
		.position(|i| *i == our_index)
		.expect("our_index < len; indices contains it; qed");

	let neighbors = matrix_neighbors(our_shuffled_position, len);
	let our_neighbors = neighbors.map(|i| authorities[indices[i]].clone()).collect();

	ctx.send_message(NetworkBridgeMessage::NewGossipTopology { our_neighbors })
		.await;

	Ok(())
}

/// Compute our row and column neighbors in a matrix
fn matrix_neighbors(our_index: usize, len: usize) -> impl Iterator<Item = usize> {
	assert!(our_index < len, "our_index is computed using `enumerate`; qed");

	// e.g. for size 11 the matrix would be
	//
	// 0  1  2
	// 3  4  5
	// 6  7  8
	// 9 10
	//
	// and for index 10, the neighbors would be 1, 4, 7, 9

	let sqrt = (len as f64).sqrt() as usize;
	let our_row = our_index / sqrt;
	let our_column = our_index % sqrt;
	let row_neighbors = our_row * sqrt..std::cmp::min(our_row * sqrt + sqrt, len);
	let column_neighbors = (our_column..len).step_by(sqrt);

	row_neighbors.chain(column_neighbors).filter(move |i| *i != our_index)
}

<<<<<<< HEAD
impl<Context, AD> overseer::Subsystem<Context, SubsystemError> for GossipSupport<AD>
=======
impl State {
	/// 1. Determine if the current session index has changed.
	/// 2. If it has, determine relevant validators
	///    and issue a connection request.
	async fn handle_active_leaves<Context>(
		&mut self,
		ctx: &mut Context,
		keystore: &SyncCryptoStorePtr,
		leaves: impl Iterator<Item = Hash>,
	) -> Result<(), util::Error>
	where
		Context: SubsystemContext<Message = GossipSupportMessage>,
		Context: overseer::SubsystemContext<Message = GossipSupportMessage>,
	{
		for leaf in leaves {
			let current_index =
				util::request_session_index_for_child(leaf, ctx.sender()).await.await??;
			let since_failure = self.last_failure.map(|i| i.elapsed()).unwrap_or_default();
			let force_request = since_failure >= BACKOFF_DURATION;
			let leaf_session = Some((current_index, leaf));
			let maybe_new_session = match self.last_session_index {
				Some(i) if current_index <= i => None,
				_ => leaf_session,
			};

			let maybe_issue_connection =
				if force_request { leaf_session } else { maybe_new_session };

			if let Some((session_index, relay_parent)) = maybe_issue_connection {
				let is_new_session = maybe_new_session.is_some();
				if is_new_session {
					tracing::debug!(
						target: LOG_TARGET,
						%session_index,
						"New session detected",
					);
				}

				let all_authorities = determine_relevant_authorities(ctx, relay_parent).await?;
				let our_index = ensure_i_am_an_authority(keystore, &all_authorities).await?;
				let other_authorities = {
					let mut authorities = all_authorities.clone();
					authorities.swap_remove(our_index);
					authorities
				};

				self.issue_connection_request(ctx, other_authorities).await?;

				if is_new_session {
					self.last_session_index = Some(session_index);
					update_gossip_topology(ctx, our_index, all_authorities, relay_parent).await?;
				}
			}
		}

		Ok(())
	}

	async fn issue_connection_request<Context>(
		&mut self,
		ctx: &mut Context,
		authorities: Vec<AuthorityDiscoveryId>,
	) -> Result<(), util::Error>
	where
		Context: SubsystemContext<Message = GossipSupportMessage>,
		Context: overseer::SubsystemContext<Message = GossipSupportMessage>,
	{
		let num = authorities.len();
		tracing::debug!(target: LOG_TARGET, %num, "Issuing a connection request");

		let failures = connect_to_authorities(ctx, authorities, PeerSet::Validation).await;

		// we await for the request to be processed
		// this is fine, it should take much less time than one session
		let failures = failures.await.unwrap_or(num);

		// issue another request for the same session
		// if at least a third of the authorities were not resolved
		if failures >= num / 3 {
			let timestamp = Instant::now();
			match self.failure_start {
				None => self.failure_start = Some(timestamp),
				Some(first) if first.elapsed() >= LOW_CONNECTIVITY_WARN_DELAY => {
					tracing::warn!(
						target: LOG_TARGET,
						connected = ?(num - failures),
						target = ?num,
						"Low connectivity - authority lookup failed for too many validators."
					);
				},
				Some(_) => {
					tracing::debug!(
						target: LOG_TARGET,
						connected = ?(num - failures),
						target = ?num,
						"Low connectivity (due to authority lookup failures) - expected on startup."
					);
				},
			}
			self.last_failure = Some(timestamp);
		} else {
			self.last_failure = None;
			self.failure_start = None;
		};

		Ok(())
	}
}

impl<Context> overseer::Subsystem<Context, SubsystemError> for GossipSupport
>>>>>>> e9c4bc1e
where
	Context: SubsystemContext<Message = GossipSupportMessage>,
	Context: overseer::SubsystemContext<Message = GossipSupportMessage>,
	AD: AuthorityDiscovery + Clone,
{
	fn start(self, ctx: Context) -> SpawnedSubsystem {
		let future = self.run(ctx).map(|_| Ok(())).boxed();

		SpawnedSubsystem { name: "gossip-support-subsystem", future }
	}
}<|MERGE_RESOLUTION|>--- conflicted
+++ resolved
@@ -186,14 +186,19 @@
 					);
 				}
 
-				let authorities = determine_relevant_authorities(ctx, relay_parent).await?;
-				let our_index = ensure_i_am_an_authority(&self.keystore, &authorities).await?;
-
-				self.issue_connection_request(ctx, authorities.clone()).await?;
+				let all_authorities = determine_relevant_authorities(ctx, relay_parent).await?;
+				let our_index = ensure_i_am_an_authority(&self.keystore, &all_authorities).await?;
+				let other_authorities = {
+					let mut authorities = all_authorities.clone();
+					authorities.swap_remove(our_index);
+					authorities
+				};
+
+				self.issue_connection_request(ctx, other_authorities).await?;
 
 				if is_new_session {
 					self.last_session_index = Some(session_index);
-					update_gossip_topology(ctx, our_index, authorities, relay_parent).await?;
+					update_gossip_topology(ctx, our_index, all_authorities, relay_parent).await?;
 				}
 			}
 		}
@@ -433,120 +438,7 @@
 	row_neighbors.chain(column_neighbors).filter(move |i| *i != our_index)
 }
 
-<<<<<<< HEAD
 impl<Context, AD> overseer::Subsystem<Context, SubsystemError> for GossipSupport<AD>
-=======
-impl State {
-	/// 1. Determine if the current session index has changed.
-	/// 2. If it has, determine relevant validators
-	///    and issue a connection request.
-	async fn handle_active_leaves<Context>(
-		&mut self,
-		ctx: &mut Context,
-		keystore: &SyncCryptoStorePtr,
-		leaves: impl Iterator<Item = Hash>,
-	) -> Result<(), util::Error>
-	where
-		Context: SubsystemContext<Message = GossipSupportMessage>,
-		Context: overseer::SubsystemContext<Message = GossipSupportMessage>,
-	{
-		for leaf in leaves {
-			let current_index =
-				util::request_session_index_for_child(leaf, ctx.sender()).await.await??;
-			let since_failure = self.last_failure.map(|i| i.elapsed()).unwrap_or_default();
-			let force_request = since_failure >= BACKOFF_DURATION;
-			let leaf_session = Some((current_index, leaf));
-			let maybe_new_session = match self.last_session_index {
-				Some(i) if current_index <= i => None,
-				_ => leaf_session,
-			};
-
-			let maybe_issue_connection =
-				if force_request { leaf_session } else { maybe_new_session };
-
-			if let Some((session_index, relay_parent)) = maybe_issue_connection {
-				let is_new_session = maybe_new_session.is_some();
-				if is_new_session {
-					tracing::debug!(
-						target: LOG_TARGET,
-						%session_index,
-						"New session detected",
-					);
-				}
-
-				let all_authorities = determine_relevant_authorities(ctx, relay_parent).await?;
-				let our_index = ensure_i_am_an_authority(keystore, &all_authorities).await?;
-				let other_authorities = {
-					let mut authorities = all_authorities.clone();
-					authorities.swap_remove(our_index);
-					authorities
-				};
-
-				self.issue_connection_request(ctx, other_authorities).await?;
-
-				if is_new_session {
-					self.last_session_index = Some(session_index);
-					update_gossip_topology(ctx, our_index, all_authorities, relay_parent).await?;
-				}
-			}
-		}
-
-		Ok(())
-	}
-
-	async fn issue_connection_request<Context>(
-		&mut self,
-		ctx: &mut Context,
-		authorities: Vec<AuthorityDiscoveryId>,
-	) -> Result<(), util::Error>
-	where
-		Context: SubsystemContext<Message = GossipSupportMessage>,
-		Context: overseer::SubsystemContext<Message = GossipSupportMessage>,
-	{
-		let num = authorities.len();
-		tracing::debug!(target: LOG_TARGET, %num, "Issuing a connection request");
-
-		let failures = connect_to_authorities(ctx, authorities, PeerSet::Validation).await;
-
-		// we await for the request to be processed
-		// this is fine, it should take much less time than one session
-		let failures = failures.await.unwrap_or(num);
-
-		// issue another request for the same session
-		// if at least a third of the authorities were not resolved
-		if failures >= num / 3 {
-			let timestamp = Instant::now();
-			match self.failure_start {
-				None => self.failure_start = Some(timestamp),
-				Some(first) if first.elapsed() >= LOW_CONNECTIVITY_WARN_DELAY => {
-					tracing::warn!(
-						target: LOG_TARGET,
-						connected = ?(num - failures),
-						target = ?num,
-						"Low connectivity - authority lookup failed for too many validators."
-					);
-				},
-				Some(_) => {
-					tracing::debug!(
-						target: LOG_TARGET,
-						connected = ?(num - failures),
-						target = ?num,
-						"Low connectivity (due to authority lookup failures) - expected on startup."
-					);
-				},
-			}
-			self.last_failure = Some(timestamp);
-		} else {
-			self.last_failure = None;
-			self.failure_start = None;
-		};
-
-		Ok(())
-	}
-}
-
-impl<Context> overseer::Subsystem<Context, SubsystemError> for GossipSupport
->>>>>>> e9c4bc1e
 where
 	Context: SubsystemContext<Message = GossipSupportMessage>,
 	Context: overseer::SubsystemContext<Message = GossipSupportMessage>,
