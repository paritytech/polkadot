--- conflicted
+++ resolved
@@ -782,11 +782,7 @@
 		awaiting: vec![response_sender],
 	});
 
-<<<<<<< HEAD
-	if let Err(e) = ctx.spawn("recovery-interaction", Box::pin(remote)) {
-=======
-	if let Err(e) = ctx.spawn("recovery task", Box::pin(remote)) {
->>>>>>> 35d93c33
+	if let Err(e) = ctx.spawn("recovery-task", Box::pin(remote)) {
 		tracing::warn!(
 			target: LOG_TARGET,
 			err = ?e,
