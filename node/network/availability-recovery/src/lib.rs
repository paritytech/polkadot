// Copyright (C) Parity Technologies (UK) Ltd.
// This file is part of Polkadot.

// Polkadot is free software: you can redistribute it and/or modify
// it under the terms of the GNU General Public License as published by
// the Free Software Foundation, either version 3 of the License, or
// (at your option) any later version.

// Polkadot is distributed in the hope that it will be useful,
// but WITHOUT ANY WARRANTY; without even the implied warranty of
// MERCHANTABILITY or FITNESS FOR A PARTICULAR PURPOSE.  See the
// GNU General Public License for more details.

// You should have received a copy of the GNU General Public License
// along with Polkadot.  If not, see <http://www.gnu.org/licenses/>.

//! Availability Recovery Subsystem of Polkadot.

#![warn(missing_docs)]

use std::{
	collections::{HashMap, VecDeque},
	num::NonZeroUsize,
	pin::Pin,
	time::Duration,
};

use futures::{
	channel::oneshot::{self, channel},
	future::{Future, FutureExt, RemoteHandle},
	pin_mut,
	prelude::*,
	sink::SinkExt,
	stream::{FuturesUnordered, StreamExt},
	task::{Context, Poll},
};
use lru::LruCache;
use rand::seq::SliceRandom;

use fatality::Nested;
use polkadot_erasure_coding::{
	branch_hash, branches, obtain_chunks_v1, recovery_threshold, Error as ErasureEncodingError,
};
#[cfg(not(test))]
use polkadot_node_network_protocol::request_response::CHUNK_REQUEST_TIMEOUT;
use polkadot_node_network_protocol::{
	request_response::{
		self as req_res, outgoing::RequestError, v1 as request_v1, IncomingRequestReceiver,
		OutgoingRequest, Recipient, Requests,
	},
	IfDisconnected, UnifiedReputationChange as Rep,
};
use polkadot_node_primitives::{AvailableData, ErasureChunk};
use polkadot_node_subsystem::{
	errors::RecoveryError,
	jaeger,
	messages::{AvailabilityRecoveryMessage, AvailabilityStoreMessage, NetworkBridgeTxMessage},
	overseer, ActiveLeavesUpdate, FromOrchestra, OverseerSignal, SpawnedSubsystem, SubsystemError,
	SubsystemResult,
};
use polkadot_node_subsystem_util::request_session_info;
use polkadot_primitives::{
	AuthorityDiscoveryId, BlakeTwo256, BlockNumber, CandidateHash, CandidateReceipt, GroupIndex,
	Hash, HashT, IndexedVec, SessionIndex, SessionInfo, ValidatorId, ValidatorIndex,
};

mod error;
mod futures_undead;
mod metrics;
use metrics::Metrics;

use futures_undead::FuturesUndead;
use sc_network::{OutboundFailure, RequestFailure};

#[cfg(test)]
mod tests;

const LOG_TARGET: &str = "parachain::availability-recovery";

// How many parallel recovery tasks should be running at once.
const N_PARALLEL: usize = 50;

// Size of the LRU cache where we keep recovered data.
const LRU_SIZE: NonZeroUsize = match NonZeroUsize::new(16) {
	Some(cap) => cap,
	None => panic!("Availability-recovery cache size must be non-zero."),
};

const COST_INVALID_REQUEST: Rep = Rep::CostMajor("Peer sent unparsable request");

/// Time after which we consider a request to have failed
///
/// and we should try more peers. Note in theory the request times out at the network level,
/// measurements have shown, that in practice requests might actually take longer to fail in
/// certain occasions. (The very least, authority discovery is not part of the timeout.)
///
/// For the time being this value is the same as the timeout on the networking layer, but as this
/// timeout is more soft than the networking one, it might make sense to pick different values as
/// well.
#[cfg(not(test))]
const TIMEOUT_START_NEW_REQUESTS: Duration = CHUNK_REQUEST_TIMEOUT;
#[cfg(test)]
const TIMEOUT_START_NEW_REQUESTS: Duration = Duration::from_millis(100);

/// PoV size limit in bytes for which prefer fetching from backers.
/// 3 MiB.
const SMALL_POV_LIMIT: usize = 3 * 1024 * 1024;

#[derive(Clone, PartialEq)]
/// The strategy we use to recover the PoV.
pub enum RecoveryStrategy {
	/// We always try the backing group first, then fallback to validator chunks.
	BackersFirstAlways,
	/// We try the backing group first if PoV size is lower than specified, then fallback to validator chunks.
	BackersFirstIfSizeLower(usize),
	/// We always recover using validator chunks.
	ChunksAlways,
	/// Do not request data from the availability store.
	/// This is the useful for nodes where the
	/// availability-store subsystem is not expected to run,
	/// such as collators.
	BypassAvailabilityStore,
}

impl RecoveryStrategy {
	/// Returns true if the strategy needs backing group index.
	pub fn needs_backing_group(&self) -> bool {
		match self {
			RecoveryStrategy::BackersFirstAlways | RecoveryStrategy::BackersFirstIfSizeLower(_) =>
				true,
			_ => false,
		}
	}

	/// Returns the PoV size limit in bytes for `BackersFirstIfSizeLower` strategy, otherwise `None`.
	pub fn pov_size_limit(&self) -> Option<usize> {
		match *self {
			RecoveryStrategy::BackersFirstIfSizeLower(limit) => Some(limit),
			_ => None,
		}
	}
}
/// The Availability Recovery Subsystem.
pub struct AvailabilityRecoverySubsystem {
	/// PoV recovery strategy to use.
	recovery_strategy: RecoveryStrategy,
	/// Receiver for available data requests.
	req_receiver: IncomingRequestReceiver<request_v1::AvailableDataFetchingRequest>,
	/// Metrics for this subsystem.
	metrics: Metrics,
}

struct RequestFromBackers {
	// a random shuffling of the validators from the backing group which indicates the order
	// in which we connect to them and request the chunk.
	shuffled_backers: Vec<ValidatorIndex>,
	// channel to the erasure task handler.
	erasure_task_tx: futures::channel::mpsc::Sender<ErasureTask>,
}

struct RequestChunksFromValidators {
	/// How many request have been unsuccessful so far.
	error_count: usize,
	/// Total number of responses that have been received.
	///
	/// including failed ones.
	total_received_responses: usize,
	/// a random shuffling of the validators which indicates the order in which we connect to the validators and
	/// request the chunk from them.
	shuffling: VecDeque<ValidatorIndex>,
	received_chunks: HashMap<ValidatorIndex, ErasureChunk>,
	/// Pending chunk requests with soft timeout.
	requesting_chunks: FuturesUndead<Result<Option<ErasureChunk>, (ValidatorIndex, RequestError)>>,
	// channel to the erasure task handler.
	erasure_task_tx: futures::channel::mpsc::Sender<ErasureTask>,
}

struct RecoveryParams {
	/// Discovery ids of `validators`.
	validator_authority_keys: Vec<AuthorityDiscoveryId>,

	/// Validators relevant to this `RecoveryTask`.
	validators: IndexedVec<ValidatorIndex, ValidatorId>,

	/// The number of pieces needed.
	threshold: usize,

	/// A hash of the relevant candidate.
	candidate_hash: CandidateHash,

	/// The root of the erasure encoding of the para block.
	erasure_root: Hash,

	/// Metrics to report
	metrics: Metrics,

	/// Do not request data from availability-store
	bypass_availability_store: bool,
}

/// Source the availability data either by means
/// of direct request response protocol to
/// backers (a.k.a. fast-path), or recover from chunks.
enum Source {
	RequestFromBackers(RequestFromBackers),
	RequestChunks(RequestChunksFromValidators),
}

/// Expensive erasure coding computations that we want to run on a blocking thread.
enum ErasureTask {
	/// Reconstructs `AvailableData` from chunks given `n_validators`.
	Reconstruct(
		usize,
		HashMap<ValidatorIndex, ErasureChunk>,
		oneshot::Sender<Result<AvailableData, ErasureEncodingError>>,
	),
	/// Re-encode `AvailableData` into erasure chunks in order to verify the provided root hash of the Merkle tree.
	Reencode(usize, Hash, AvailableData, oneshot::Sender<bool>),
}

/// A stateful reconstruction of availability data in reference to
/// a candidate hash.
struct RecoveryTask<Sender> {
	sender: Sender,

	/// The parameters of the recovery process.
	params: RecoveryParams,

	/// The source to obtain the availability data from.
	source: Source,

	// channel to the erasure task handler.
	erasure_task_tx: futures::channel::mpsc::Sender<ErasureTask>,
}

impl RequestFromBackers {
	fn new(
		mut backers: Vec<ValidatorIndex>,
		erasure_task_tx: futures::channel::mpsc::Sender<ErasureTask>,
	) -> Self {
		backers.shuffle(&mut rand::thread_rng());

		RequestFromBackers { shuffled_backers: backers, erasure_task_tx }
	}

	// Run this phase to completion.
	async fn run(
		&mut self,
		params: &RecoveryParams,
		sender: &mut impl overseer::AvailabilityRecoverySenderTrait,
	) -> Result<AvailableData, RecoveryError> {
		gum::trace!(
			target: LOG_TARGET,
			candidate_hash = ?params.candidate_hash,
			erasure_root = ?params.erasure_root,
			"Requesting from backers",
		);
		loop {
			// Pop the next backer, and proceed to next phase if we're out.
			let validator_index =
				self.shuffled_backers.pop().ok_or_else(|| RecoveryError::Unavailable)?;

			// Request data.
			let (req, response) = OutgoingRequest::new(
				Recipient::Authority(
					params.validator_authority_keys[validator_index.0 as usize].clone(),
				),
				req_res::v1::AvailableDataFetchingRequest { candidate_hash: params.candidate_hash },
			);

			sender
				.send_message(NetworkBridgeTxMessage::SendRequests(
					vec![Requests::AvailableDataFetchingV1(req)],
					IfDisconnected::ImmediateError,
				))
				.await;

			match response.await {
				Ok(req_res::v1::AvailableDataFetchingResponse::AvailableData(data)) => {
<<<<<<< HEAD
					if reconstructed_data_matches_root(
						params.validators.len(),
						&params.erasure_root,
						&data,
						&params.metrics,
					) {
=======
					let (reencode_tx, reencode_rx) = channel();
					// TODO: don't clone data as it is big, instead use `Option<Data>` instead of bool to send it back.
					let _ = self
						.erasure_task_tx
						.send(ErasureTask::Reencode(
							params.validators.len(),
							params.erasure_root,
							data.clone(),
							reencode_tx,
						))
						.await;
					let reencode_response =
						reencode_rx.await.map_err(|_| RecoveryError::Internal)?;

					if reencode_response {
>>>>>>> 4c0f83aa
						gum::trace!(
							target: LOG_TARGET,
							candidate_hash = ?params.candidate_hash,
							"Received full data",
						);

						return Ok(data)
					} else {
						gum::debug!(
							target: LOG_TARGET,
							candidate_hash = ?params.candidate_hash,
							?validator_index,
							"Invalid data response",
						);

						// it doesn't help to report the peer with req/res.
					}
				},
				Ok(req_res::v1::AvailableDataFetchingResponse::NoSuchData) => {},
				Err(e) => gum::debug!(
					target: LOG_TARGET,
					candidate_hash = ?params.candidate_hash,
					?validator_index,
					err = ?e,
					"Error fetching full available data."
				),
			}
		}
	}
}

impl RequestChunksFromValidators {
	fn new(
		n_validators: u32,
		erasure_task_tx: futures::channel::mpsc::Sender<ErasureTask>,
	) -> Self {
		let mut shuffling: Vec<_> = (0..n_validators).map(ValidatorIndex).collect();
		shuffling.shuffle(&mut rand::thread_rng());

		RequestChunksFromValidators {
			error_count: 0,
			total_received_responses: 0,
			shuffling: shuffling.into(),
			received_chunks: HashMap::new(),
			requesting_chunks: FuturesUndead::new(),
			erasure_task_tx,
		}
	}

	fn is_unavailable(&self, params: &RecoveryParams) -> bool {
		is_unavailable(
			self.received_chunks.len(),
			self.requesting_chunks.total_len(),
			self.shuffling.len(),
			params.threshold,
		)
	}

	fn can_conclude(&self, params: &RecoveryParams) -> bool {
		self.received_chunks.len() >= params.threshold || self.is_unavailable(params)
	}

	/// Desired number of parallel requests.
	///
	/// For the given threshold (total required number of chunks) get the desired number of
	/// requests we want to have running in parallel at this time.
	fn get_desired_request_count(&self, threshold: usize) -> usize {
		// Upper bound for parallel requests.
		// We want to limit this, so requests can be processed within the timeout and we limit the
		// following feedback loop:
		// 1. Requests fail due to timeout
		// 2. We request more chunks to make up for it
		// 3. Bandwidth is spread out even more, so we get even more timeouts
		// 4. We request more chunks to make up for it ...
		let max_requests_boundary = std::cmp::min(N_PARALLEL, threshold);
		// How many chunks are still needed?
		let remaining_chunks = threshold.saturating_sub(self.received_chunks.len());
		// What is the current error rate, so we can make up for it?
		let inv_error_rate =
			self.total_received_responses.checked_div(self.error_count).unwrap_or(0);
		// Actual number of requests we want to have in flight in parallel:
		std::cmp::min(
			max_requests_boundary,
			remaining_chunks + remaining_chunks.checked_div(inv_error_rate).unwrap_or(0),
		)
	}

	async fn launch_parallel_requests<Sender>(
		&mut self,
		params: &RecoveryParams,
		sender: &mut Sender,
	) where
		Sender: overseer::AvailabilityRecoverySenderTrait,
	{
		let num_requests = self.get_desired_request_count(params.threshold);
		let candidate_hash = &params.candidate_hash;
		let already_requesting_count = self.requesting_chunks.len();

		gum::debug!(
			target: LOG_TARGET,
			?candidate_hash,
			?num_requests,
			error_count= ?self.error_count,
			total_received = ?self.total_received_responses,
			threshold = ?params.threshold,
			?already_requesting_count,
			"Requesting availability chunks for a candidate",
		);
		let mut requests = Vec::with_capacity(num_requests - already_requesting_count);

		while self.requesting_chunks.len() < num_requests {
			if let Some(validator_index) = self.shuffling.pop_back() {
				let validator = params.validator_authority_keys[validator_index.0 as usize].clone();
				gum::trace!(
					target: LOG_TARGET,
					?validator,
					?validator_index,
					?candidate_hash,
					"Requesting chunk",
				);

				// Request data.
				let raw_request = req_res::v1::ChunkFetchingRequest {
					candidate_hash: params.candidate_hash,
					index: validator_index,
				};

				let (req, res) = OutgoingRequest::new(Recipient::Authority(validator), raw_request);
				requests.push(Requests::ChunkFetchingV1(req));

				params.metrics.on_chunk_request_issued();
				let timer = params.metrics.time_chunk_request();

				self.requesting_chunks.push(Box::pin(async move {
					let _timer = timer;
					match res.await {
						Ok(req_res::v1::ChunkFetchingResponse::Chunk(chunk)) =>
							Ok(Some(chunk.recombine_into_chunk(&raw_request))),
						Ok(req_res::v1::ChunkFetchingResponse::NoSuchChunk) => Ok(None),
						Err(e) => Err((validator_index, e)),
					}
				}));
			} else {
				break
			}
		}

		sender
			.send_message(NetworkBridgeTxMessage::SendRequests(
				requests,
				IfDisconnected::TryConnect,
			))
			.await;
	}

	/// Wait for a sufficient amount of chunks to reconstruct according to the provided `params`.
	async fn wait_for_chunks(&mut self, params: &RecoveryParams) {
		let metrics = &params.metrics;

		// Wait for all current requests to conclude or time-out, or until we reach enough chunks.
		// We also declare requests undead, once `TIMEOUT_START_NEW_REQUESTS` is reached and will
		// return in that case for `launch_parallel_requests` to fill up slots again.
		while let Some(request_result) =
			self.requesting_chunks.next_with_timeout(TIMEOUT_START_NEW_REQUESTS).await
		{
			self.total_received_responses += 1;

			match request_result {
				Ok(Some(chunk)) =>
					if is_chunk_valid(params, &chunk) {
						metrics.on_chunk_request_succeeded();
						gum::trace!(
							target: LOG_TARGET,
							candidate_hash = ?params.candidate_hash,
							validator_index = ?chunk.index,
							"Received valid chunk",
						);
						self.received_chunks.insert(chunk.index, chunk);
					} else {
						metrics.on_chunk_request_invalid();
						self.error_count += 1;
					},
				Ok(None) => {
					metrics.on_chunk_request_no_such_chunk();
					self.error_count += 1;
				},
				Err((validator_index, e)) => {
					self.error_count += 1;

					gum::trace!(
						target: LOG_TARGET,
						candidate_hash= ?params.candidate_hash,
						err = ?e,
						?validator_index,
						"Failure requesting chunk",
					);

					match e {
						RequestError::InvalidResponse(_) => {
							metrics.on_chunk_request_invalid();

							gum::debug!(
								target: LOG_TARGET,
								candidate_hash = ?params.candidate_hash,
								err = ?e,
								?validator_index,
								"Chunk fetching response was invalid",
							);
						},
						RequestError::NetworkError(err) => {
							// No debug logs on general network errors - that became very spammy
							// occasionally.
							if let RequestFailure::Network(OutboundFailure::Timeout) = err {
								metrics.on_chunk_request_timeout();
							} else {
								metrics.on_chunk_request_error();
							}

							self.shuffling.push_front(validator_index);
						},
						RequestError::Canceled(_) => {
							metrics.on_chunk_request_error();

							self.shuffling.push_front(validator_index);
						},
					}
				},
			}

			// Stop waiting for requests when we either can already recover the data
			// or have gotten firm 'No' responses from enough validators.
			if self.can_conclude(params) {
				gum::debug!(
					target: LOG_TARGET,
					candidate_hash = ?params.candidate_hash,
					received_chunks_count = ?self.received_chunks.len(),
					requested_chunks_count = ?self.requesting_chunks.len(),
					threshold = ?params.threshold,
					"Can conclude availability for a candidate",
				);
				break
			}
		}
	}

	async fn run<Sender>(
		&mut self,
		params: &RecoveryParams,
		sender: &mut Sender,
	) -> Result<AvailableData, RecoveryError>
	where
		Sender: overseer::AvailabilityRecoverySenderTrait,
	{
		let metrics = &params.metrics;

		// First query the store for any chunks we've got.
		if !params.bypass_availability_store {
			let (tx, rx) = oneshot::channel();
			sender
				.send_message(AvailabilityStoreMessage::QueryAllChunks(params.candidate_hash, tx))
				.await;

			match rx.await {
				Ok(chunks) => {
					// This should either be length 1 or 0. If we had the whole data,
					// we wouldn't have reached this stage.
					let chunk_indices: Vec<_> = chunks.iter().map(|c| c.index).collect();
					self.shuffling.retain(|i| !chunk_indices.contains(i));

					for chunk in chunks {
						if is_chunk_valid(params, &chunk) {
							gum::trace!(
								target: LOG_TARGET,
								candidate_hash = ?params.candidate_hash,
								validator_index = ?chunk.index,
								"Found valid chunk on disk"
							);
							self.received_chunks.insert(chunk.index, chunk);
						} else {
							gum::error!(
								target: LOG_TARGET,
								"Loaded invalid chunk from disk! Disk/Db corruption _very_ likely - please fix ASAP!"
							);
						};
					}
				},
				Err(oneshot::Canceled) => {
					gum::warn!(
						target: LOG_TARGET,
						candidate_hash = ?params.candidate_hash,
						"Failed to reach the availability store"
					);
				},
			}
		}

		let _recovery_timer = metrics.time_full_recovery();

		loop {
			if self.is_unavailable(&params) {
				gum::debug!(
					target: LOG_TARGET,
					candidate_hash = ?params.candidate_hash,
					erasure_root = ?params.erasure_root,
					received = %self.received_chunks.len(),
					requesting = %self.requesting_chunks.len(),
					total_requesting = %self.requesting_chunks.total_len(),
					n_validators = %params.validators.len(),
					"Data recovery is not possible",
				);

				metrics.on_recovery_failed();

				return Err(RecoveryError::Unavailable)
			}

			self.launch_parallel_requests(params, sender).await;
			self.wait_for_chunks(params).await;

			// If received_chunks has more than threshold entries, attempt to recover the data.
			// If that fails, or a re-encoding of it doesn't match the expected erasure root,
			// return Err(RecoveryError::Invalid)
			if self.received_chunks.len() >= params.threshold {
				let recovery_duration = metrics.time_erasure_recovery();

				// Send request to reconstruct available data from chunks.
				let (avilable_data_tx, available_data_rx) = channel();
				let _ = self
					.erasure_task_tx
					.send(ErasureTask::Reconstruct(
						params.validators.len(),
						//TODO: Avoid clone with `Option`.
						self.received_chunks.clone(),
						avilable_data_tx,
					))
					.await;
				let available_data_response =
					available_data_rx.await.map_err(|_| RecoveryError::Internal)?;

				return match available_data_response {
					Ok(data) => {
<<<<<<< HEAD
						if reconstructed_data_matches_root(
							params.validators.len(),
							&params.erasure_root,
							&data,
							&metrics,
						) {
=======
						// Send request to re-encode the chunks and check merkle root.
						let (reencode_tx, reencode_rx) = channel();
						let _ = self
							.erasure_task_tx
							.send(ErasureTask::Reencode(
								params.validators.len(),
								params.erasure_root,
								data.clone(),
								reencode_tx,
							))
							.await;
						let reencode_response =
							reencode_rx.await.map_err(|_| RecoveryError::Internal)?;

						if reencode_response {
>>>>>>> 4c0f83aa
							gum::trace!(
								target: LOG_TARGET,
								candidate_hash = ?params.candidate_hash,
								erasure_root = ?params.erasure_root,
								"Data recovery complete",
							);
							metrics.on_recovery_succeeded();

							Ok(data)
						} else {
							recovery_duration.map(|rd| rd.stop_and_discard());
							gum::trace!(
								target: LOG_TARGET,
								candidate_hash = ?params.candidate_hash,
								erasure_root = ?params.erasure_root,
								"Data recovery - root mismatch",
							);
							metrics.on_recovery_invalid();

							Err(RecoveryError::Invalid)
						}
					},
					Err(err) => {
						recovery_duration.map(|rd| rd.stop_and_discard());
						gum::trace!(
							target: LOG_TARGET,
							candidate_hash = ?params.candidate_hash,
							erasure_root = ?params.erasure_root,
							?err,
							"Data recovery error ",
						);
						metrics.on_recovery_invalid();

						Err(RecoveryError::Invalid)
					},
				}
			}
		}
	}
}

const fn is_unavailable(
	received_chunks: usize,
	requesting_chunks: usize,
	unrequested_validators: usize,
	threshold: usize,
) -> bool {
	received_chunks + requesting_chunks + unrequested_validators < threshold
}

/// Check validity of a chunk.
fn is_chunk_valid(params: &RecoveryParams, chunk: &ErasureChunk) -> bool {
	let anticipated_hash =
		match branch_hash(&params.erasure_root, chunk.proof(), chunk.index.0 as usize) {
			Ok(hash) => hash,
			Err(e) => {
				gum::debug!(
					target: LOG_TARGET,
					candidate_hash = ?params.candidate_hash,
					validator_index = ?chunk.index,
					error = ?e,
					"Invalid Merkle proof",
				);
				return false
			},
		};
	let erasure_chunk_hash = BlakeTwo256::hash(&chunk.chunk);
	if anticipated_hash != erasure_chunk_hash {
		gum::debug!(
			target: LOG_TARGET,
			candidate_hash = ?params.candidate_hash,
			validator_index = ?chunk.index,
			"Merkle proof mismatch"
		);
		return false
	}
	true
}

/// Re-encode the data into erasure chunks in order to verify
/// the root hash of the provided Merkle tree, which is built
/// on-top of the encoded chunks.
///
/// This (expensive) check is necessary, as otherwise we can't be sure that some chunks won't have
/// been tampered with by the backers, which would result in some validators considering the data
/// valid and some invalid as having fetched different set of chunks. The checking of the Merkle
/// proof for individual chunks only gives us guarantees, that we have fetched a chunk belonging to
/// a set the backers have committed to.
///
/// NOTE: It is fine to do this check with already decoded data, because if the decoding failed for
/// some validators, we can be sure that chunks have been tampered with (by the backers) or the
/// data was invalid to begin with. In the former case, validators fetching valid chunks will see
/// invalid data as well, because the root won't match. In the latter case the situation is the
/// same for anyone anyways.
fn reconstructed_data_matches_root(
	n_validators: usize,
	expected_root: &Hash,
	data: &AvailableData,
	metrics: &Metrics,
) -> bool {
	let _timer = metrics.time_reencode_chunks();

	let chunks = match obtain_chunks_v1(n_validators, data) {
		Ok(chunks) => chunks,
		Err(e) => {
			gum::debug!(
				target: LOG_TARGET,
				err = ?e,
				"Failed to obtain chunks",
			);
			return false
		},
	};

	let branches = branches(&chunks);

	branches.root() == *expected_root
}

impl<Sender> RecoveryTask<Sender>
where
	Sender: overseer::AvailabilityRecoverySenderTrait,
{
	async fn run(mut self) -> Result<AvailableData, RecoveryError> {
		// First just see if we have the data available locally.
		if !self.params.bypass_availability_store {
			let (tx, rx) = oneshot::channel();
			self.sender
				.send_message(AvailabilityStoreMessage::QueryAvailableData(
					self.params.candidate_hash,
					tx,
				))
				.await;

			match rx.await {
				Ok(Some(data)) => return Ok(data),
				Ok(None) => {},
				Err(oneshot::Canceled) => {
					gum::warn!(
						target: LOG_TARGET,
						candidate_hash = ?self.params.candidate_hash,
						"Failed to reach the availability store",
					)
				},
			}
		}

		self.params.metrics.on_recovery_started();

		loop {
			// These only fail if we cannot reach the underlying subsystem, which case there is nothing
			// meaningful we can do.
			match self.source {
				Source::RequestFromBackers(ref mut from_backers) => {
					match from_backers.run(&self.params, &mut self.sender).await {
						Ok(data) => break Ok(data),
						Err(RecoveryError::Invalid) => break Err(RecoveryError::Invalid),
						Err(RecoveryError::Internal) => break Err(RecoveryError::Internal),
						Err(RecoveryError::Unavailable) =>
							self.source = Source::RequestChunks(RequestChunksFromValidators::new(
								self.params.validators.len() as _,
								self.erasure_task_tx.clone(),
							)),
					}
				},
				Source::RequestChunks(ref mut from_all) =>
					break from_all.run(&self.params, &mut self.sender).await,
			}
		}
	}
}

/// Accumulate all awaiting sides for some particular `AvailableData`.
struct RecoveryHandle {
	candidate_hash: CandidateHash,
	remote: RemoteHandle<Result<AvailableData, RecoveryError>>,
	awaiting: Vec<oneshot::Sender<Result<AvailableData, RecoveryError>>>,
}

impl Future for RecoveryHandle {
	type Output = Option<(CandidateHash, Result<AvailableData, RecoveryError>)>;

	fn poll(mut self: Pin<&mut Self>, cx: &mut Context<'_>) -> Poll<Self::Output> {
		let mut indices_to_remove = Vec::new();
		for (i, awaiting) in self.awaiting.iter_mut().enumerate().rev() {
			if let Poll::Ready(()) = awaiting.poll_canceled(cx) {
				indices_to_remove.push(i);
			}
		}

		// these are reverse order, so remove is fine.
		for index in indices_to_remove {
			gum::debug!(
				target: LOG_TARGET,
				candidate_hash = ?self.candidate_hash,
				"Receiver for available data dropped.",
			);

			self.awaiting.swap_remove(index);
		}

		if self.awaiting.is_empty() {
			gum::debug!(
				target: LOG_TARGET,
				candidate_hash = ?self.candidate_hash,
				"All receivers for available data dropped.",
			);

			return Poll::Ready(None)
		}

		let remote = &mut self.remote;
		futures::pin_mut!(remote);
		let result = futures::ready!(remote.poll(cx));

		for awaiting in self.awaiting.drain(..) {
			let _ = awaiting.send(result.clone());
		}

		Poll::Ready(Some((self.candidate_hash, result)))
	}
}

/// Cached result of an availability recovery operation.
#[derive(Debug, Clone)]
enum CachedRecovery {
	/// Availability was successfully retrieved before.
	Valid(AvailableData),
	/// Availability was successfully retrieved before, but was found to be invalid.
	Invalid,
}

impl CachedRecovery {
	/// Convert back to	`Result` to deliver responses.
	fn into_result(self) -> Result<AvailableData, RecoveryError> {
		match self {
			Self::Valid(d) => Ok(d),
			Self::Invalid => Err(RecoveryError::Invalid),
		}
	}
}

impl TryFrom<Result<AvailableData, RecoveryError>> for CachedRecovery {
	type Error = ();
	fn try_from(o: Result<AvailableData, RecoveryError>) -> Result<CachedRecovery, Self::Error> {
		match o {
			Ok(d) => Ok(Self::Valid(d)),
			Err(RecoveryError::Invalid) => Ok(Self::Invalid),
			// We don't want to cache unavailable state, as that state might change, so if
			// requested again we want to try again!
			Err(RecoveryError::Unavailable) => Err(()),
			Err(RecoveryError::Internal) => Err(()),
		}
	}
}

struct State {
	/// Each recovery task is implemented as its own async task,
	/// and these handles are for communicating with them.
	ongoing_recoveries: FuturesUnordered<RecoveryHandle>,

	/// A recent block hash for which state should be available.
	live_block: (BlockNumber, Hash),

	/// An LRU cache of recently recovered data.
	availability_lru: LruCache<CandidateHash, CachedRecovery>,
}

impl Default for State {
	fn default() -> Self {
		Self {
			ongoing_recoveries: FuturesUnordered::new(),
			live_block: (0, Hash::default()),
			availability_lru: LruCache::new(LRU_SIZE),
		}
	}
}

#[overseer::subsystem(AvailabilityRecovery, error=SubsystemError, prefix=self::overseer)]
impl<Context> AvailabilityRecoverySubsystem {
	fn start(self, ctx: Context) -> SpawnedSubsystem {
		let future = self
			.run(ctx)
			.map_err(|e| SubsystemError::with_origin("availability-recovery", e))
			.boxed();
		SpawnedSubsystem { name: "availability-recovery-subsystem", future }
	}
}

/// Handles a signal from the overseer.
async fn handle_signal(state: &mut State, signal: OverseerSignal) -> SubsystemResult<bool> {
	match signal {
		OverseerSignal::Conclude => Ok(true),
		OverseerSignal::ActiveLeaves(ActiveLeavesUpdate { activated, .. }) => {
			// if activated is non-empty, set state.live_block to the highest block in `activated`
			if let Some(activated) = activated {
				if activated.number > state.live_block.0 {
					state.live_block = (activated.number, activated.hash)
				}
			}

			Ok(false)
		},
		OverseerSignal::BlockFinalized(_, _) => Ok(false),
	}
}

/// Machinery around launching recovery tasks into the background.
#[overseer::contextbounds(AvailabilityRecovery, prefix = self::overseer)]
async fn launch_recovery_task<Context>(
	state: &mut State,
	ctx: &mut Context,
	session_info: SessionInfo,
	receipt: CandidateReceipt,
	mut backing_group: Option<GroupIndex>,
	response_sender: oneshot::Sender<Result<AvailableData, RecoveryError>>,
	metrics: &Metrics,
	recovery_strategy: &RecoveryStrategy,
	erasure_task_tx: futures::channel::mpsc::Sender<ErasureTask>,
) -> error::Result<()> {
	let candidate_hash = receipt.hash();
	let params = RecoveryParams {
		validator_authority_keys: session_info.discovery_keys.clone(),
		validators: session_info.validators.clone(),
		threshold: recovery_threshold(session_info.validators.len())?,
		candidate_hash,
		erasure_root: receipt.descriptor.erasure_root,
		metrics: metrics.clone(),
		bypass_availability_store: recovery_strategy == &RecoveryStrategy::BypassAvailabilityStore,
	};

	if let Some(small_pov_limit) = recovery_strategy.pov_size_limit() {
		// Get our own chunk size to get an estimate of the PoV size.
		let chunk_size: Result<Option<usize>, error::Error> =
			query_chunk_size(ctx, candidate_hash).await;
		if let Ok(Some(chunk_size)) = chunk_size {
			let pov_size_estimate = chunk_size.saturating_mul(session_info.validators.len()) / 3;
			let prefer_backing_group = pov_size_estimate < small_pov_limit;

			gum::trace!(
				target: LOG_TARGET,
				?candidate_hash,
				pov_size_estimate,
				small_pov_limit,
				enabled = prefer_backing_group,
				"Prefer fetch from backing group",
			);

			backing_group = backing_group.filter(|_| {
				// We keep the backing group only if `1/3` of chunks sum up to less than `small_pov_limit`.
				prefer_backing_group
			});
		}
	}

	let phase = backing_group
		.and_then(|g| session_info.validator_groups.get(g))
		.map(|group| {
			Source::RequestFromBackers(RequestFromBackers::new(
				group.clone(),
				erasure_task_tx.clone(),
			))
		})
		.unwrap_or_else(|| {
			Source::RequestChunks(RequestChunksFromValidators::new(
				params.validators.len() as _,
				erasure_task_tx.clone(),
			))
		});

	let recovery_task =
		RecoveryTask { sender: ctx.sender().clone(), params, source: phase, erasure_task_tx };

	let (remote, remote_handle) = recovery_task.run().remote_handle();

	state.ongoing_recoveries.push(RecoveryHandle {
		candidate_hash,
		remote: remote_handle,
		awaiting: vec![response_sender],
	});

	if let Err(e) = ctx.spawn("recovery-task", Box::pin(remote)) {
		gum::warn!(
			target: LOG_TARGET,
			err = ?e,
			"Failed to spawn a recovery task",
		);
	}

	Ok(())
}

/// Handles an availability recovery request.
#[overseer::contextbounds(AvailabilityRecovery, prefix = self::overseer)]
async fn handle_recover<Context>(
	state: &mut State,
	ctx: &mut Context,
	receipt: CandidateReceipt,
	session_index: SessionIndex,
	backing_group: Option<GroupIndex>,
	response_sender: oneshot::Sender<Result<AvailableData, RecoveryError>>,
	metrics: &Metrics,
	recovery_strategy: &RecoveryStrategy,
	erasure_task_tx: futures::channel::mpsc::Sender<ErasureTask>,
) -> error::Result<()> {
	let candidate_hash = receipt.hash();

	let span = jaeger::Span::new(candidate_hash, "availbility-recovery")
		.with_stage(jaeger::Stage::AvailabilityRecovery);

	if let Some(result) =
		state.availability_lru.get(&candidate_hash).cloned().map(|v| v.into_result())
	{
		if let Err(e) = response_sender.send(result) {
			gum::warn!(
				target: LOG_TARGET,
				err = ?e,
				"Error responding with an availability recovery result",
			);
		}
		return Ok(())
	}

	if let Some(i) =
		state.ongoing_recoveries.iter_mut().find(|i| i.candidate_hash == candidate_hash)
	{
		i.awaiting.push(response_sender);
		return Ok(())
	}

	let _span = span.child("not-cached");
	let session_info = request_session_info(state.live_block.1, session_index, ctx.sender())
		.await
		.await
		.map_err(error::Error::CanceledSessionInfo)??;

	let _span = span.child("session-info-ctx-received");
	match session_info {
		Some(session_info) =>
			launch_recovery_task(
				state,
				ctx,
				session_info,
				receipt,
				backing_group,
				response_sender,
				metrics,
				recovery_strategy,
				erasure_task_tx,
			)
			.await,
		None => {
			gum::warn!(target: LOG_TARGET, "SessionInfo is `None` at {:?}", state.live_block);
			response_sender
				.send(Err(RecoveryError::Unavailable))
				.map_err(|_| error::Error::CanceledResponseSender)?;
			Ok(())
		},
	}
}

/// Queries a chunk from av-store.
#[overseer::contextbounds(AvailabilityRecovery, prefix = self::overseer)]
async fn query_full_data<Context>(
	ctx: &mut Context,
	candidate_hash: CandidateHash,
) -> error::Result<Option<AvailableData>> {
	let (tx, rx) = oneshot::channel();
	ctx.send_message(AvailabilityStoreMessage::QueryAvailableData(candidate_hash, tx))
		.await;

	rx.await.map_err(error::Error::CanceledQueryFullData)
}

/// Queries a chunk from av-store.
#[overseer::contextbounds(AvailabilityRecovery, prefix = self::overseer)]
async fn query_chunk_size<Context>(
	ctx: &mut Context,
	candidate_hash: CandidateHash,
) -> error::Result<Option<usize>> {
	let (tx, rx) = oneshot::channel();
	ctx.send_message(AvailabilityStoreMessage::QueryChunkSize(candidate_hash, tx))
		.await;

	rx.await.map_err(error::Error::CanceledQueryFullData)
}
#[overseer::contextbounds(AvailabilityRecovery, prefix = self::overseer)]
impl AvailabilityRecoverySubsystem {
	/// Create a new instance of `AvailabilityRecoverySubsystem` which never requests the  
	/// `AvailabilityStoreSubsystem` subsystem.
	pub fn with_availability_store_skip(
		req_receiver: IncomingRequestReceiver<request_v1::AvailableDataFetchingRequest>,
		metrics: Metrics,
	) -> Self {
		Self { recovery_strategy: RecoveryStrategy::BypassAvailabilityStore, req_receiver, metrics }
	}

	/// Create a new instance of `AvailabilityRecoverySubsystem` which starts with a fast path to
	/// request data from backers.
	pub fn with_fast_path(
		req_receiver: IncomingRequestReceiver<request_v1::AvailableDataFetchingRequest>,
		metrics: Metrics,
	) -> Self {
		Self { recovery_strategy: RecoveryStrategy::BackersFirstAlways, req_receiver, metrics }
	}

	/// Create a new instance of `AvailabilityRecoverySubsystem` which requests only chunks
	pub fn with_chunks_only(
		req_receiver: IncomingRequestReceiver<request_v1::AvailableDataFetchingRequest>,
		metrics: Metrics,
	) -> Self {
		Self { recovery_strategy: RecoveryStrategy::ChunksAlways, req_receiver, metrics }
	}

	/// Create a new instance of `AvailabilityRecoverySubsystem` which requests chunks if PoV is
	/// above a threshold.
	pub fn with_chunks_if_pov_large(
		req_receiver: IncomingRequestReceiver<request_v1::AvailableDataFetchingRequest>,
		metrics: Metrics,
	) -> Self {
		Self {
			recovery_strategy: RecoveryStrategy::BackersFirstIfSizeLower(SMALL_POV_LIMIT),
			req_receiver,
			metrics,
		}
	}

	async fn run<Context>(self, mut ctx: Context) -> SubsystemResult<()> {
		let mut state = State::default();
		let Self { recovery_strategy, mut req_receiver, metrics } = self;

		let (erasure_task_tx, erasure_task_rx) = futures::channel::mpsc::channel(16);
		let mut erasure_task_rx = erasure_task_rx.fuse();

		loop {
			let recv_req = req_receiver.recv(|| vec![COST_INVALID_REQUEST]).fuse();
			pin_mut!(recv_req);
			futures::select! {
				erasure_task = erasure_task_rx.next() => {
					match erasure_task {
						Some(ErasureTask::Reconstruct(n_validators, chunks, sender )) => {
							let result = ctx.spawn_blocking("reconstruct_v1", Box::pin(async move {
								let _ = sender.send(polkadot_erasure_coding::reconstruct_v1(
									n_validators,
									chunks.values().map(|c| (&c.chunk[..], c.index.0 as usize)),
								));
							}));

							if let Err(e) = result {
								gum::warn!(
									target: LOG_TARGET,
									err = ?e,
									"Failed to spawn a erasure coding task",
								);
							}
						},
						Some(ErasureTask::Reencode(n_validators, root, available_data, sender)) => {
							let metrics = metrics.clone();

							let result = ctx.spawn_blocking("re-encode", Box::pin(async move {
								let _ = sender.send(reconstructed_data_matches_root(
									n_validators,
									&root,
									&available_data,
									&metrics,
								));
							}));

							if let Err(e) = result {
								gum::warn!(
									target: LOG_TARGET,
									err = ?e,
									"Failed to spawn a erasure coding task",
								);
							}
						},
						None => {
							gum::debug!(
								target: LOG_TARGET,
								"Erasure task channel closed",
							);

							return Err(SubsystemError::with_origin("availability-recovery", RecoveryError::Internal))
						}
					}
				}
				v = ctx.recv().fuse() => {
					match v? {
						FromOrchestra::Signal(signal) => if handle_signal(
							&mut state,
							signal,
						).await? {
							return Ok(());
						}
						FromOrchestra::Communication { msg } => {
							match msg {
								AvailabilityRecoveryMessage::RecoverAvailableData(
									receipt,
									session_index,
									maybe_backing_group,
									response_sender,
								) => {
									if let Err(e) = handle_recover(
										&mut state,
										&mut ctx,
										receipt,
										session_index,
										maybe_backing_group.filter(|_| recovery_strategy.needs_backing_group()),
										response_sender,
										&metrics,
										&recovery_strategy,
										erasure_task_tx.clone(),
									).await {
										gum::warn!(
											target: LOG_TARGET,
											err = ?e,
											"Error handling a recovery request",
										);
									}
								}
							}
						}
					}
				}
				in_req = recv_req => {
					match in_req.into_nested().map_err(|fatal| SubsystemError::with_origin("availability-recovery", fatal))? {
						Ok(req) => {
							if recovery_strategy == RecoveryStrategy::BypassAvailabilityStore {
								gum::debug!(
									target: LOG_TARGET,
									"Skipping request to availability-store.",
								);
								let _ = req.send_response(None.into());
								continue
							}
							match query_full_data(&mut ctx, req.payload.candidate_hash).await {
								Ok(res) => {
									let _ = req.send_response(res.into());
								}
								Err(e) => {
									gum::debug!(
										target: LOG_TARGET,
										err = ?e,
										"Failed to query available data.",
									);

									let _ = req.send_response(None.into());
								}
							}
						}
						Err(jfyi) => {
							gum::debug!(
								target: LOG_TARGET,
								error = ?jfyi,
								"Decoding incoming request failed"
							);
							continue
						}
					}
				}
				output = state.ongoing_recoveries.select_next_some() => {
					if let Some((candidate_hash, result)) = output {
						if let Ok(recovery) = CachedRecovery::try_from(result) {
							state.availability_lru.put(candidate_hash, recovery);
						}
					}
				}
			}
		}
	}
}<|MERGE_RESOLUTION|>--- conflicted
+++ resolved
@@ -277,14 +277,6 @@
 
 			match response.await {
 				Ok(req_res::v1::AvailableDataFetchingResponse::AvailableData(data)) => {
-<<<<<<< HEAD
-					if reconstructed_data_matches_root(
-						params.validators.len(),
-						&params.erasure_root,
-						&data,
-						&params.metrics,
-					) {
-=======
 					let (reencode_tx, reencode_rx) = channel();
 					// TODO: don't clone data as it is big, instead use `Option<Data>` instead of bool to send it back.
 					let _ = self
@@ -300,7 +292,6 @@
 						reencode_rx.await.map_err(|_| RecoveryError::Internal)?;
 
 					if reencode_response {
->>>>>>> 4c0f83aa
 						gum::trace!(
 							target: LOG_TARGET,
 							candidate_hash = ?params.candidate_hash,
@@ -642,14 +633,6 @@
 
 				return match available_data_response {
 					Ok(data) => {
-<<<<<<< HEAD
-						if reconstructed_data_matches_root(
-							params.validators.len(),
-							&params.erasure_root,
-							&data,
-							&metrics,
-						) {
-=======
 						// Send request to re-encode the chunks and check merkle root.
 						let (reencode_tx, reencode_rx) = channel();
 						let _ = self
@@ -665,7 +648,6 @@
 							reencode_rx.await.map_err(|_| RecoveryError::Internal)?;
 
 						if reencode_response {
->>>>>>> 4c0f83aa
 							gum::trace!(
 								target: LOG_TARGET,
 								candidate_hash = ?params.candidate_hash,
