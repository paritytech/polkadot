// Copyright 2020 Parity Technologies (UK) Ltd.
// This file is part of Polkadot.

// Polkadot is free software: you can redistribute it and/or modify
// it under the terms of the GNU General Public License as published by
// the Free Software Foundation, either version 3 of the License, or
// (at your option) any later version.

// Polkadot is distributed in the hope that it will be useful,
// but WITHOUT ANY WARRANTY; without even the implied warranty of
// MERCHANTABILITY or FITNESS FOR A PARTICULAR PURPOSE.  See the
// GNU General Public License for more details.

// You should have received a copy of the GNU General Public License
// along with Polkadot.  If not, see <http://www.gnu.org/licenses/>.

//! Availability Recovery Subsystem of Polkadot.

#![warn(missing_docs)]

use std::{
	collections::{HashMap, VecDeque},
	pin::Pin,
	time::Duration,
};

use futures::{
	channel::oneshot,
	future::{FutureExt, RemoteHandle},
	pin_mut,
	prelude::*,
	stream::FuturesUnordered,
	task::{Context, Poll},
};
use lru::LruCache;
use rand::seq::SliceRandom;

use polkadot_erasure_coding::{branch_hash, branches, obtain_chunks_v1, recovery_threshold};
use polkadot_node_network_protocol::{
	request_response::{
		self as req_res, incoming, outgoing::RequestError, v1 as request_v1,
		IncomingRequestReceiver, OutgoingRequest, Recipient, Requests, CHUNK_REQUEST_TIMEOUT,
	},
	IfDisconnected, UnifiedReputationChange as Rep,
};
use polkadot_node_primitives::{AvailableData, ErasureChunk};
use polkadot_node_subsystem_util::{request_session_info, TimeoutExt};
use polkadot_primitives::v1::{
	AuthorityDiscoveryId, BlakeTwo256, BlockNumber, CandidateHash, CandidateReceipt, GroupIndex,
	Hash, HashT, SessionIndex, SessionInfo, ValidatorId, ValidatorIndex,
};
use polkadot_subsystem::{
	errors::RecoveryError,
	jaeger,
	messages::{AvailabilityRecoveryMessage, AvailabilityStoreMessage, NetworkBridgeMessage},
	overseer::{self, Subsystem},
	ActiveLeavesUpdate, FromOverseer, OverseerSignal, SpawnedSubsystem, SubsystemContext,
	SubsystemError, SubsystemResult, SubsystemSender,
};

mod error;
mod futures_undead;
mod metrics;
use metrics::Metrics;

use futures_undead::FuturesUndead;
use sc_network::{OutboundFailure, RequestFailure};

#[cfg(test)]
mod tests;

const LOG_TARGET: &str = "parachain::availability-recovery";

// How many parallel requests interaction should have going at once.
const N_PARALLEL: usize = 50;

// Size of the LRU cache where we keep recovered data.
const LRU_SIZE: usize = 16;

const COST_INVALID_REQUEST: Rep = Rep::CostMajor("Peer sent unparsable request");

<<<<<<< HEAD
/// Time after which we consider a request to have failed
///
/// and we should try more peers. Note in theory the request times out at the network level,
/// measurements have shown, that in practice requests might actually take longer to fail in
/// certain occasions. (The very least, authority discovery is not part of the timeout.)
///
/// For the time being this value is the same as the timeout on the networking layer, but as this
/// timeout is more soft than the networking one, it might make sense to pick different values as
/// well.
const TIMEOUT_START_NEW_REQUESTS: Duration = CHUNK_REQUEST_TIMEOUT;
=======
/// Max time we want to wait for responses, before calling `launch_parallel_requests` again to fill
/// up slots.
const MAX_CHUNK_WAIT: Duration = Duration::from_secs(1);
>>>>>>> 1e6cddb0

/// The Availability Recovery Subsystem.
pub struct AvailabilityRecoverySubsystem {
	fast_path: bool,
	/// Receiver for available data requests.
	req_receiver: IncomingRequestReceiver<request_v1::AvailableDataFetchingRequest>,
	/// Metrics for this subsystem.
	metrics: Metrics,
}

struct RequestFromBackersPhase {
	// a random shuffling of the validators from the backing group which indicates the order
	// in which we connect to them and request the chunk.
	shuffled_backers: Vec<ValidatorIndex>,
}

struct RequestChunksPhase {
	/// How many request have been unsuccessful so far.
	error_count: usize,
	/// Total number of responses that have been received.
	///
	/// including failed ones.
	total_received_responses: usize,
	/// a random shuffling of the validators which indicates the order in which we connect to the validators and
	/// request the chunk from them.
	shuffling: VecDeque<ValidatorIndex>,
	received_chunks: HashMap<ValidatorIndex, ErasureChunk>,
	/// Pending chunk requests with soft timeout.
	requesting_chunks: FuturesUndead<Result<Option<ErasureChunk>, (ValidatorIndex, RequestError)>>,
}

struct InteractionParams {
	/// Discovery ids of `validators`.
	validator_authority_keys: Vec<AuthorityDiscoveryId>,

	/// Validators relevant to this `Interaction`.
	validators: Vec<ValidatorId>,

	/// The number of pieces needed.
	threshold: usize,

	/// A hash of the relevant candidate.
	candidate_hash: CandidateHash,

	/// The root of the erasure encoding of the para block.
	erasure_root: Hash,

	/// Metrics to report
	metrics: Metrics,
}

enum InteractionPhase {
	RequestFromBackers(RequestFromBackersPhase),
	RequestChunks(RequestChunksPhase),
}

/// A state of a single interaction reconstructing an available data.
struct Interaction<S> {
	sender: S,

	/// The parameters of the interaction.
	params: InteractionParams,

	/// The phase of the interaction.
	phase: InteractionPhase,
}

impl RequestFromBackersPhase {
	fn new(mut backers: Vec<ValidatorIndex>) -> Self {
		backers.shuffle(&mut rand::thread_rng());

		RequestFromBackersPhase { shuffled_backers: backers }
	}

	// Run this phase to completion.
	async fn run(
		&mut self,
		params: &InteractionParams,
		sender: &mut impl SubsystemSender,
	) -> Result<AvailableData, RecoveryError> {
		tracing::trace!(
			target: LOG_TARGET,
			candidate_hash = ?params.candidate_hash,
			erasure_root = ?params.erasure_root,
			"Requesting from backers",
		);
		loop {
			// Pop the next backer, and proceed to next phase if we're out.
			let validator_index =
				self.shuffled_backers.pop().ok_or_else(|| RecoveryError::Unavailable)?;

			// Request data.
			let (req, res) = OutgoingRequest::new(
				Recipient::Authority(
					params.validator_authority_keys[validator_index.0 as usize].clone(),
				),
				req_res::v1::AvailableDataFetchingRequest { candidate_hash: params.candidate_hash },
			);

			sender
				.send_message(
					NetworkBridgeMessage::SendRequests(
						vec![Requests::AvailableDataFetching(req)],
						IfDisconnected::TryConnect,
					)
					.into(),
				)
				.await;

			match res.await {
				Ok(req_res::v1::AvailableDataFetchingResponse::AvailableData(data)) => {
					if reconstructed_data_matches_root(
						params.validators.len(),
						&params.erasure_root,
						&data,
					) {
						tracing::trace!(
							target: LOG_TARGET,
							candidate_hash = ?params.candidate_hash,
							"Received full data",
						);

						return Ok(data)
					} else {
						tracing::debug!(
							target: LOG_TARGET,
							candidate_hash = ?params.candidate_hash,
							?validator_index,
							"Invalid data response",
						);

						// it doesn't help to report the peer with req/res.
					}
				},
				Ok(req_res::v1::AvailableDataFetchingResponse::NoSuchData) => {},
				Err(e) => tracing::debug!(
					target: LOG_TARGET,
					candidate_hash = ?params.candidate_hash,
					?validator_index,
					err = ?e,
					"Error fetching full available data."
				),
			}
		}
	}
}

impl RequestChunksPhase {
	fn new(n_validators: u32) -> Self {
		let mut shuffling: Vec<_> = (0..n_validators).map(ValidatorIndex).collect();
		shuffling.shuffle(&mut rand::thread_rng());

		RequestChunksPhase {
			error_count: 0,
			total_received_responses: 0,
			shuffling: shuffling.into(),
			received_chunks: HashMap::new(),
			requesting_chunks: FuturesUndead::new(),
		}
	}

	fn is_unavailable(&self, params: &InteractionParams) -> bool {
		is_unavailable(
			self.received_chunks.len(),
			self.requesting_chunks.total_len(),
			self.shuffling.len(),
			params.threshold,
		)
	}

	fn can_conclude(&self, params: &InteractionParams) -> bool {
		self.received_chunks.len() >= params.threshold || self.is_unavailable(params)
	}

	/// Desired number of parallel requests.
	///
	/// For the given threshold (total required number of chunks) get the desired number of
	/// requests we want to have running in parallel at this time.
	fn get_desired_request_count(&self, threshold: usize) -> usize {
		// Upper bound for parallel requests.
		// We want to limit this, so requests can be processed within the timeout and we limit the
		// following feedback loop:
		// 1. Requests fail due to timeout
		// 2. We request more chunks to make up for it
		// 3. Bandwidth is spread out even more, so we get even more timeouts
		// 4. We request more chunks to make up for it ...
		let max_requests_boundary = std::cmp::min(N_PARALLEL, threshold);
		// How many chunks are still needed?
		let remaining_chunks = threshold.saturating_sub(self.received_chunks.len());
		// What is the current error rate, so we can make up for it?
		let inv_error_rate =
			self.total_received_responses.checked_div(self.error_count).unwrap_or(0);
		// Actual number of requests we want to have in flight in parallel:
		std::cmp::min(
			max_requests_boundary,
			remaining_chunks + remaining_chunks.checked_div(inv_error_rate).unwrap_or(0),
		)
	}

	async fn launch_parallel_requests(
		&mut self,
		params: &InteractionParams,
		sender: &mut impl SubsystemSender,
	) {
		let num_requests = self.get_desired_request_count(params.threshold);
		let mut requests = Vec::with_capacity(num_requests - self.requesting_chunks.len());

		while self.requesting_chunks.len() < num_requests {
			if let Some(validator_index) = self.shuffling.pop_back() {
				let validator = params.validator_authority_keys[validator_index.0 as usize].clone();
				tracing::trace!(
					target: LOG_TARGET,
					?validator,
					?validator_index,
					candidate_hash = ?params.candidate_hash,
					"Requesting chunk",
				);

				// Request data.
				let raw_request = req_res::v1::ChunkFetchingRequest {
					candidate_hash: params.candidate_hash,
					index: validator_index,
				};

				let (req, res) =
					OutgoingRequest::new(Recipient::Authority(validator), raw_request.clone());
				requests.push(Requests::ChunkFetching(req));

				params.metrics.on_chunk_request_issued();
				let timer = params.metrics.time_chunk_request();

				self.requesting_chunks.push(Box::pin(async move {
					let _timer = timer;
					match res.await {
						Ok(req_res::v1::ChunkFetchingResponse::Chunk(chunk)) =>
							Ok(Some(chunk.recombine_into_chunk(&raw_request))),
						Ok(req_res::v1::ChunkFetchingResponse::NoSuchChunk) => Ok(None),
						Err(e) => Err((validator_index, e)),
					}
				}));
			} else {
				break
			}
		}

		sender
			.send_message(
				NetworkBridgeMessage::SendRequests(requests, IfDisconnected::TryConnect).into(),
			)
			.await;
	}

	async fn wait_for_chunks(&mut self, params: &InteractionParams) {
		let metrics = &params.metrics;

		// Wait for all current requests to conclude or time-out, or until we reach enough chunks.
<<<<<<< HEAD
		// We also declare requests undead, once `TIMEOUT_START_NEW_REQUESTS` is reached and will
		// return in that case for `launch_parallel_requests` to fill up slots again.
		while let Some(request_result) =
			self.requesting_chunks.next_with_timeout(TIMEOUT_START_NEW_REQUESTS).await
		{
			self.total_received_responses += 1;

=======
		// We will also stop, if there has not been a response for `MAX_CHUNK_WAIT`, so
		// `launch_parallel_requests` cann fill up slots again.
		while let Some(request_result) =
			self.requesting_chunks.next().timeout(MAX_CHUNK_WAIT).await.flatten()
		{
>>>>>>> 1e6cddb0
			match request_result {
				Ok(Some(chunk)) => {
					// Check merkle proofs of any received chunks.

					let validator_index = chunk.index;

					if let Ok(anticipated_hash) = branch_hash(
						&params.erasure_root,
						&chunk.proof_as_vec(),
						chunk.index.0 as usize,
					) {
						let erasure_chunk_hash = BlakeTwo256::hash(&chunk.chunk);

						if erasure_chunk_hash != anticipated_hash {
							metrics.on_chunk_request_invalid();
							self.error_count += 1;

							tracing::debug!(
								target: LOG_TARGET,
								candidate_hash = ?params.candidate_hash,
								?validator_index,
								"Merkle proof mismatch",
							);
						} else {
							metrics.on_chunk_request_succeeded();

							tracing::trace!(
								target: LOG_TARGET,
								candidate_hash = ?params.candidate_hash,
								?validator_index,
								"Received valid chunk.",
							);
							self.received_chunks.insert(validator_index, chunk);
						}
					} else {
						metrics.on_chunk_request_invalid();
						self.error_count += 1;

						tracing::debug!(
							target: LOG_TARGET,
							candidate_hash = ?params.candidate_hash,
							?validator_index,
							"Invalid Merkle proof",
						);
					}
				},
				Ok(None) => {
					metrics.on_chunk_request_no_such_chunk();
					self.error_count += 1;
				},
				Err((validator_index, e)) => {
					self.error_count += 1;

					tracing::debug!(
						target: LOG_TARGET,
						candidate_hash= ?params.candidate_hash,
						err = ?e,
						?validator_index,
						"Failure requesting chunk",
					);

					match e {
						RequestError::InvalidResponse(_) => {
							metrics.on_chunk_request_invalid();
						},
						RequestError::NetworkError(err) => {
							if let RequestFailure::Network(OutboundFailure::Timeout) = err {
								metrics.on_chunk_request_timeout();
							} else {
								metrics.on_chunk_request_error();
							}

							self.shuffling.push_front(validator_index);
						},
						RequestError::Canceled(_) => {
							metrics.on_chunk_request_error();

							self.shuffling.push_front(validator_index);
						},
					}
				},
			}

			// Stop waiting for requests when we either can already recover the data
			// or have gotten firm 'No' responses from enough validators.
			if self.can_conclude(params) {
				break
			}
		}
	}

	async fn run(
		&mut self,
		params: &InteractionParams,
		sender: &mut impl SubsystemSender,
	) -> Result<AvailableData, RecoveryError> {
		// First query the store for any chunks we've got.
		{
			let (tx, rx) = oneshot::channel();
			sender
				.send_message(
					AvailabilityStoreMessage::QueryAllChunks(params.candidate_hash, tx).into(),
				)
				.await;

			match rx.await {
				Ok(chunks) => {
					// This should either be length 1 or 0. If we had the whole data,
					// we wouldn't have reached this stage.
					let chunk_indices: Vec<_> = chunks.iter().map(|c| c.index).collect();
					self.shuffling.retain(|i| !chunk_indices.contains(i));

					for chunk in chunks {
						self.received_chunks.insert(chunk.index, chunk);
					}
				},
				Err(oneshot::Canceled) => {
					tracing::warn!(
						target: LOG_TARGET,
						candidate_hash = ?params.candidate_hash,
						"Failed to reach the availability store"
					);
				},
			}
		}

		loop {
			if self.is_unavailable(&params) {
				tracing::debug!(
					target: LOG_TARGET,
					candidate_hash = ?params.candidate_hash,
					erasure_root = ?params.erasure_root,
					received = %self.received_chunks.len(),
					requesting = %self.requesting_chunks.len(),
					total_requesting = %self.requesting_chunks.total_len(),
					n_validators = %params.validators.len(),
					"Data recovery is not possible",
				);

				return Err(RecoveryError::Unavailable)
			}

			self.launch_parallel_requests(params, sender).await;
			self.wait_for_chunks(params).await;

			// If received_chunks has more than threshold entries, attempt to recover the data.
			// If that fails, or a re-encoding of it doesn't match the expected erasure root,
			// return Err(RecoveryError::Invalid)
			if self.received_chunks.len() >= params.threshold {
				return match polkadot_erasure_coding::reconstruct_v1(
					params.validators.len(),
					self.received_chunks.values().map(|c| (&c.chunk[..], c.index.0 as usize)),
				) {
					Ok(data) => {
						if reconstructed_data_matches_root(
							params.validators.len(),
							&params.erasure_root,
							&data,
						) {
							tracing::trace!(
								target: LOG_TARGET,
								candidate_hash = ?params.candidate_hash,
								erasure_root = ?params.erasure_root,
								"Data recovery complete",
							);

							Ok(data)
						} else {
							tracing::trace!(
								target: LOG_TARGET,
								candidate_hash = ?params.candidate_hash,
								erasure_root = ?params.erasure_root,
								"Data recovery - root mismatch",
							);

							Err(RecoveryError::Invalid)
						}
					},
					Err(err) => {
						tracing::trace!(
							target: LOG_TARGET,
							candidate_hash = ?params.candidate_hash,
							erasure_root = ?params.erasure_root,
							?err,
							"Data recovery error ",
						);

						Err(RecoveryError::Invalid)
					},
				}
			}
		}
	}
}

const fn is_unavailable(
	received_chunks: usize,
	requesting_chunks: usize,
	unrequested_validators: usize,
	threshold: usize,
) -> bool {
	received_chunks + requesting_chunks + unrequested_validators < threshold
}

fn reconstructed_data_matches_root(
	n_validators: usize,
	expected_root: &Hash,
	data: &AvailableData,
) -> bool {
	let chunks = match obtain_chunks_v1(n_validators, data) {
		Ok(chunks) => chunks,
		Err(e) => {
			tracing::debug!(
				target: LOG_TARGET,
				err = ?e,
				"Failed to obtain chunks",
			);
			return false
		},
	};

	let branches = branches(&chunks);

	branches.root() == *expected_root
}

impl<S: SubsystemSender> Interaction<S> {
	async fn run(mut self) -> Result<AvailableData, RecoveryError> {
		// First just see if we have the data available locally.
		{
			let (tx, rx) = oneshot::channel();
			self.sender
				.send_message(
					AvailabilityStoreMessage::QueryAvailableData(self.params.candidate_hash, tx)
						.into(),
				)
				.await;

			match rx.await {
				Ok(Some(data)) => return Ok(data),
				Ok(None) => {},
				Err(oneshot::Canceled) => {
					tracing::warn!(
						target: LOG_TARGET,
						candidate_hash = ?self.params.candidate_hash,
						"Failed to reach the availability store",
					)
				},
			}
		}

		loop {
			// These only fail if we cannot reach the underlying subsystem, which case there is nothing
			// meaningful we can do.
			match self.phase {
				InteractionPhase::RequestFromBackers(ref mut from_backers) => {
					match from_backers.run(&self.params, &mut self.sender).await {
						Ok(data) => break Ok(data),
						Err(RecoveryError::Invalid) => break Err(RecoveryError::Invalid),
						Err(RecoveryError::Unavailable) =>
							self.phase = InteractionPhase::RequestChunks(RequestChunksPhase::new(
								self.params.validators.len() as _,
							)),
					}
				},
				InteractionPhase::RequestChunks(ref mut from_all) =>
					break from_all.run(&self.params, &mut self.sender).await,
			}
		}
	}
}

/// Accumulate all awaiting sides for some particular `AvailableData`.
struct InteractionHandle {
	candidate_hash: CandidateHash,
	remote: RemoteHandle<Result<AvailableData, RecoveryError>>,
	awaiting: Vec<oneshot::Sender<Result<AvailableData, RecoveryError>>>,
}

impl Future for InteractionHandle {
	type Output = Option<(CandidateHash, Result<AvailableData, RecoveryError>)>;

	fn poll(mut self: Pin<&mut Self>, cx: &mut Context<'_>) -> Poll<Self::Output> {
		let mut indices_to_remove = Vec::new();
		for (i, awaiting) in self.awaiting.iter_mut().enumerate().rev() {
			if let Poll::Ready(()) = awaiting.poll_canceled(cx) {
				indices_to_remove.push(i);
			}
		}

		// these are reverse order, so remove is fine.
		for index in indices_to_remove {
			tracing::debug!(
				target: LOG_TARGET,
				candidate_hash = ?self.candidate_hash,
				"Receiver for available data dropped.",
			);

			self.awaiting.swap_remove(index);
		}

		if self.awaiting.is_empty() {
			tracing::debug!(
				target: LOG_TARGET,
				candidate_hash = ?self.candidate_hash,
				"All receivers for available data dropped.",
			);

			return Poll::Ready(None)
		}

		let remote = &mut self.remote;
		futures::pin_mut!(remote);
		let result = futures::ready!(remote.poll(cx));

		for awaiting in self.awaiting.drain(..) {
			let _ = awaiting.send(result.clone());
		}

		Poll::Ready(Some((self.candidate_hash, result)))
	}
}

struct State {
	/// Each interaction is implemented as its own async task,
	/// and these handles are for communicating with them.
	interactions: FuturesUnordered<InteractionHandle>,

	/// A recent block hash for which state should be available.
	live_block: (BlockNumber, Hash),

	/// An LRU cache of recently recovered data.
	availability_lru: LruCache<CandidateHash, Result<AvailableData, RecoveryError>>,
}

impl Default for State {
	fn default() -> Self {
		Self {
			interactions: FuturesUnordered::new(),
			live_block: (0, Hash::default()),
			availability_lru: LruCache::new(LRU_SIZE),
		}
	}
}

impl<Context> Subsystem<Context, SubsystemError> for AvailabilityRecoverySubsystem
where
	Context: SubsystemContext<Message = AvailabilityRecoveryMessage>,
	Context: overseer::SubsystemContext<Message = AvailabilityRecoveryMessage>,
{
	fn start(self, ctx: Context) -> SpawnedSubsystem {
		let future = self
			.run(ctx)
			.map_err(|e| SubsystemError::with_origin("availability-recovery", e))
			.boxed();
		SpawnedSubsystem { name: "availability-recovery-subsystem", future }
	}
}

/// Handles a signal from the overseer.
async fn handle_signal(state: &mut State, signal: OverseerSignal) -> SubsystemResult<bool> {
	match signal {
		OverseerSignal::Conclude => Ok(true),
		OverseerSignal::ActiveLeaves(ActiveLeavesUpdate { activated, .. }) => {
			// if activated is non-empty, set state.live_block to the highest block in `activated`
			for activated in activated {
				if activated.number > state.live_block.0 {
					state.live_block = (activated.number, activated.hash)
				}
			}

			Ok(false)
		},
		OverseerSignal::BlockFinalized(_, _) => Ok(false),
	}
}

/// Machinery around launching interactions into the background.
async fn launch_interaction<Context>(
	state: &mut State,
	ctx: &mut Context,
	session_info: SessionInfo,
	receipt: CandidateReceipt,
	backing_group: Option<GroupIndex>,
	response_sender: oneshot::Sender<Result<AvailableData, RecoveryError>>,
	metrics: &Metrics,
) -> error::Result<()>
where
	Context: SubsystemContext<Message = AvailabilityRecoveryMessage>,
	Context: overseer::SubsystemContext<Message = AvailabilityRecoveryMessage>,
{
	let candidate_hash = receipt.hash();

	let params = InteractionParams {
		validator_authority_keys: session_info.discovery_keys.clone(),
		validators: session_info.validators.clone(),
		threshold: recovery_threshold(session_info.validators.len())?,
		candidate_hash,
		erasure_root: receipt.descriptor.erasure_root,
		metrics: metrics.clone(),
	};

	let phase = backing_group
		.and_then(|g| session_info.validator_groups.get(g.0 as usize))
		.map(|group| {
			InteractionPhase::RequestFromBackers(RequestFromBackersPhase::new(group.clone()))
		})
		.unwrap_or_else(|| {
			InteractionPhase::RequestChunks(RequestChunksPhase::new(params.validators.len() as _))
		});

	let interaction = Interaction { sender: ctx.sender().clone(), params, phase };

	let (remote, remote_handle) = interaction.run().remote_handle();

	state.interactions.push(InteractionHandle {
		candidate_hash,
		remote: remote_handle,
		awaiting: vec![response_sender],
	});

	if let Err(e) = ctx.spawn("recovery interaction", Box::pin(remote)) {
		tracing::warn!(
			target: LOG_TARGET,
			err = ?e,
			"Failed to spawn a recovery interaction task",
		);
	}

	Ok(())
}

/// Handles an availability recovery request.
async fn handle_recover<Context>(
	state: &mut State,
	ctx: &mut Context,
	receipt: CandidateReceipt,
	session_index: SessionIndex,
	backing_group: Option<GroupIndex>,
	response_sender: oneshot::Sender<Result<AvailableData, RecoveryError>>,
	metrics: &Metrics,
) -> error::Result<()>
where
	Context: SubsystemContext<Message = AvailabilityRecoveryMessage>,
	Context: overseer::SubsystemContext<Message = AvailabilityRecoveryMessage>,
{
	let candidate_hash = receipt.hash();

	let span = jaeger::Span::new(candidate_hash, "availbility-recovery")
		.with_stage(jaeger::Stage::AvailabilityRecovery);

	if let Some(result) = state.availability_lru.get(&candidate_hash) {
		if let Err(e) = response_sender.send(result.clone()) {
			tracing::warn!(
				target: LOG_TARGET,
				err = ?e,
				"Error responding with an availability recovery result",
			);
		}
		return Ok(())
	}

	if let Some(i) = state.interactions.iter_mut().find(|i| i.candidate_hash == candidate_hash) {
		i.awaiting.push(response_sender);
		return Ok(())
	}

	let _span = span.child("not-cached");
	let session_info = request_session_info(state.live_block.1, session_index, ctx.sender())
		.await
		.await
		.map_err(error::Error::CanceledSessionInfo)??;

	let _span = span.child("session-info-ctx-received");
	match session_info {
		Some(session_info) =>
			launch_interaction(
				state,
				ctx,
				session_info,
				receipt,
				backing_group,
				response_sender,
				metrics,
			)
			.await,
		None => {
			tracing::warn!(target: LOG_TARGET, "SessionInfo is `None` at {:?}", state.live_block);
			response_sender
				.send(Err(RecoveryError::Unavailable))
				.map_err(|_| error::Error::CanceledResponseSender)?;
			Ok(())
		},
	}
}

/// Queries a chunk from av-store.
async fn query_full_data<Context>(
	ctx: &mut Context,
	candidate_hash: CandidateHash,
) -> error::Result<Option<AvailableData>>
where
	Context: SubsystemContext<Message = AvailabilityRecoveryMessage>,
	Context: overseer::SubsystemContext<Message = AvailabilityRecoveryMessage>,
{
	let (tx, rx) = oneshot::channel();
	ctx.send_message(AvailabilityStoreMessage::QueryAvailableData(candidate_hash, tx))
		.await;

	Ok(rx.await.map_err(error::Error::CanceledQueryFullData)?)
}

impl AvailabilityRecoverySubsystem {
	/// Create a new instance of `AvailabilityRecoverySubsystem` which starts with a fast path to
	/// request data from backers.
	pub fn with_fast_path(
		req_receiver: IncomingRequestReceiver<request_v1::AvailableDataFetchingRequest>,
		metrics: Metrics,
	) -> Self {
		Self { fast_path: true, req_receiver, metrics }
	}

	/// Create a new instance of `AvailabilityRecoverySubsystem` which requests only chunks
	pub fn with_chunks_only(
		req_receiver: IncomingRequestReceiver<request_v1::AvailableDataFetchingRequest>,
		metrics: Metrics,
	) -> Self {
		Self { fast_path: false, req_receiver, metrics }
	}

	async fn run<Context>(self, mut ctx: Context) -> SubsystemResult<()>
	where
		Context: SubsystemContext<Message = AvailabilityRecoveryMessage>,
		Context: overseer::SubsystemContext<Message = AvailabilityRecoveryMessage>,
	{
		let mut state = State::default();
		let Self { fast_path, mut req_receiver, metrics } = self;

		loop {
			let recv_req = req_receiver.recv(|| vec![COST_INVALID_REQUEST]).fuse();
			pin_mut!(recv_req);
			futures::select! {
				v = ctx.recv().fuse() => {
					match v? {
						FromOverseer::Signal(signal) => if handle_signal(
							&mut state,
							signal,
						).await? {
							return Ok(());
						}
						FromOverseer::Communication { msg } => {
							match msg {
								AvailabilityRecoveryMessage::RecoverAvailableData(
									receipt,
									session_index,
									maybe_backing_group,
									response_sender,
								) => {
									if let Err(e) = handle_recover(
										&mut state,
										&mut ctx,
										receipt,
										session_index,
										maybe_backing_group.filter(|_| fast_path),
										response_sender,
										&metrics,
									).await {
										tracing::warn!(
											target: LOG_TARGET,
											err = ?e,
											"Error handling a recovery request",
										);
									}
								}
							}
						}
					}
				}
				in_req = recv_req => {
					match in_req {
						Ok(req) => {
							match query_full_data(&mut ctx, req.payload.candidate_hash).await {
								Ok(res) => {
									let _ = req.send_response(res.into());
								}
								Err(e) => {
									tracing::debug!(
										target: LOG_TARGET,
										err = ?e,
										"Failed to query available data.",
									);

									let _ = req.send_response(None.into());
								}
							}
						}
						Err(incoming::Error::Fatal(f)) => return Err(SubsystemError::with_origin("availability-recovery", f)),
						Err(incoming::Error::NonFatal(err)) => {
							tracing::debug!(
								target: LOG_TARGET,
								?err,
								"Decoding incoming request failed"
							);
							continue
						}
					}
				}
				output = state.interactions.select_next_some() => {
					if let Some((candidate_hash, result)) = output {
						state.availability_lru.put(candidate_hash, result);
					}
				}
			}
		}
	}
}<|MERGE_RESOLUTION|>--- conflicted
+++ resolved
@@ -44,7 +44,7 @@
 	IfDisconnected, UnifiedReputationChange as Rep,
 };
 use polkadot_node_primitives::{AvailableData, ErasureChunk};
-use polkadot_node_subsystem_util::{request_session_info, TimeoutExt};
+use polkadot_node_subsystem_util::request_session_info;
 use polkadot_primitives::v1::{
 	AuthorityDiscoveryId, BlakeTwo256, BlockNumber, CandidateHash, CandidateReceipt, GroupIndex,
 	Hash, HashT, SessionIndex, SessionInfo, ValidatorId, ValidatorIndex,
@@ -79,7 +79,6 @@
 
 const COST_INVALID_REQUEST: Rep = Rep::CostMajor("Peer sent unparsable request");
 
-<<<<<<< HEAD
 /// Time after which we consider a request to have failed
 ///
 /// and we should try more peers. Note in theory the request times out at the network level,
@@ -90,11 +89,6 @@
 /// timeout is more soft than the networking one, it might make sense to pick different values as
 /// well.
 const TIMEOUT_START_NEW_REQUESTS: Duration = CHUNK_REQUEST_TIMEOUT;
-=======
-/// Max time we want to wait for responses, before calling `launch_parallel_requests` again to fill
-/// up slots.
-const MAX_CHUNK_WAIT: Duration = Duration::from_secs(1);
->>>>>>> 1e6cddb0
 
 /// The Availability Recovery Subsystem.
 pub struct AvailabilityRecoverySubsystem {
@@ -351,7 +345,6 @@
 		let metrics = &params.metrics;
 
 		// Wait for all current requests to conclude or time-out, or until we reach enough chunks.
-<<<<<<< HEAD
 		// We also declare requests undead, once `TIMEOUT_START_NEW_REQUESTS` is reached and will
 		// return in that case for `launch_parallel_requests` to fill up slots again.
 		while let Some(request_result) =
@@ -359,13 +352,6 @@
 		{
 			self.total_received_responses += 1;
 
-=======
-		// We will also stop, if there has not been a response for `MAX_CHUNK_WAIT`, so
-		// `launch_parallel_requests` cann fill up slots again.
-		while let Some(request_result) =
-			self.requesting_chunks.next().timeout(MAX_CHUNK_WAIT).await.flatten()
-		{
->>>>>>> 1e6cddb0
 			match request_result {
 				Ok(Some(chunk)) => {
 					// Check merkle proofs of any received chunks.
