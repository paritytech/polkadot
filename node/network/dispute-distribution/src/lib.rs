// Copyright 2021 Parity Technologies (UK) Ltd.
// This file is part of Polkadot.

// Polkadot is free software: you can redistribute it and/or modify
// it under the terms of the GNU General Public License as published by
// the Free Software Foundation, either version 3 of the License, or
// (at your option) any later version.

// Polkadot is distributed in the hope that it will be useful,
// but WITHOUT ANY WARRANTY; without even the implied warranty of
// MERCHANTABILITY or FITNESS FOR A PARTICULAR PURPOSE.  See the
// GNU General Public License for more details.

// You should have received a copy of the GNU General Public License
// along with Polkadot.  If not, see <http://www.gnu.org/licenses/>.

//! # Sending and receiving of `DisputeRequest`s.
//!
//! This subsystem essentially consists of two parts:
//!
//! - a sender
//! - and a receiver
//!
//! The sender is responsible for getting our vote out, see [`sender`]. The receiver handles
//! incoming [`DisputeRequest`]s and offers spam protection, see [`receiver`].

<<<<<<< HEAD
use std::time::Duration;
=======
use std::num::NonZeroUsize;
>>>>>>> efb82ef7

use futures::{channel::mpsc, FutureExt, StreamExt, TryFutureExt};

use polkadot_node_network_protocol::authority_discovery::AuthorityDiscovery;
use sp_keystore::SyncCryptoStorePtr;

use polkadot_node_network_protocol::request_response::{incoming::IncomingRequestReceiver, v1};
use polkadot_node_primitives::DISPUTE_WINDOW;
use polkadot_node_subsystem::{
	messages::DisputeDistributionMessage, overseer, FromOrchestra, OverseerSignal,
	SpawnedSubsystem, SubsystemError,
};
use polkadot_node_subsystem_util::{runtime, runtime::RuntimeInfo};

/// ## The sender [`DisputeSender`]
///
/// The sender (`DisputeSender`) keeps track of live disputes and makes sure our vote gets out for
/// each one of those. The sender is responsible for sending our vote to each validator
/// participating in the dispute and to each authority currently authoring blocks. The sending can
/// be initiated by sending `DisputeDistributionMessage::SendDispute` message to this subsystem.
///
/// In addition the `DisputeSender` will query the coordinator for active disputes on each
/// [`DisputeSender::update_leaves`] call and will initiate sending (start a `SendTask`) for every,
/// to this subsystem, unknown dispute. This is to make sure, we get our vote out, even on
/// restarts.
///
///	The actual work of sending and keeping track of transmission attempts to each validator for a
///	particular dispute are done by [`SendTask`].  The purpose of the `DisputeSender` is to keep
///	track of all ongoing disputes and start and clean up `SendTask`s accordingly.
mod sender;
use self::sender::{DisputeSender, TaskFinish};

///	## The receiver [`DisputesReceiver`]
///
///	The receiving side is implemented as `DisputesReceiver` and is run as a separate long running task within
///	this subsystem ([`DisputesReceiver::run`]).
///
///	Conceptually all the receiver has to do, is waiting for incoming requests which are passed in
///	via a dedicated channel and forwarding them to the dispute coordinator via
///	`DisputeCoordinatorMessage::ImportStatements`. Being the interface to the network and untrusted
///	nodes, the reality is not that simple of course. Before importing statements the receiver will
///	batch up imports as well as possible for efficient imports while maintaining timely dispute
///	resolution and handling of spamming validators:
///
///	- Drop all messages from non validator nodes, for this it requires the [`AuthorityDiscovery`]
///	service.
///	- Drop messages from a node, if it sends at a too high rate.
///	- Filter out duplicate messages (over some period of time).
///	- Drop any obviously invalid votes (invalid signatures for example).
///	- Ban peers whose votes were deemed invalid.
///
///	In general dispute-distribution works on limiting the work the dispute-coordinator will have to
///	do, while at the same time making it aware of new disputes as fast as possible.
///
/// For successfully imported votes, we will confirm the receipt of the message back to the sender.
/// This way a received confirmation guarantees, that the vote has been stored to disk by the
/// receiver.
mod receiver;
use self::receiver::DisputesReceiver;

/// Error and [`Result`] type for this subsystem.
mod error;
use error::{log_error, FatalError, FatalResult, Result};

#[cfg(test)]
mod tests;

mod metrics;
//// Prometheus `Metrics` for dispute distribution.
pub use metrics::Metrics;

const LOG_TARGET: &'static str = "parachain::dispute-distribution";

/// Rate limit on the `receiver` side.
///
/// If messages from one peer come in at a higher rate than every `RECEIVE_RATE_LIMIT` on average, we
/// start dropping messages from that peer to enforce that limit.
pub const RECEIVE_RATE_LIMIT: Duration = Duration::from_millis(100);

/// Rate limit on the `sender` side.
///
/// In order to not hit the `RECEIVE_RATE_LIMIT` on the receiving side, we limit out sending rate as
/// well.
///
/// We add 50ms extra, just to have some save margin to the `RECEIVE_RATE_LIMIT`.
pub const SEND_RATE_LIMIT: Duration = RECEIVE_RATE_LIMIT.saturating_add(Duration::from_millis(50));

/// The dispute distribution subsystem.
pub struct DisputeDistributionSubsystem<AD> {
	/// Easy and efficient runtime access for this subsystem.
	runtime: RuntimeInfo,

	/// Sender for our dispute requests.
	disputes_sender: DisputeSender,

	/// Receive messages from `SendTask`.
	sender_rx: mpsc::Receiver<TaskFinish>,

	/// Receiver for incoming requests.
	req_receiver: Option<IncomingRequestReceiver<v1::DisputeRequest>>,

	/// Authority discovery service.
	authority_discovery: AD,

	/// Metrics for this subsystem.
	metrics: Metrics,
}

#[overseer::subsystem(DisputeDistribution, error = SubsystemError, prefix = self::overseer)]
impl<Context, AD> DisputeDistributionSubsystem<AD>
where
	<Context as overseer::DisputeDistributionContextTrait>::Sender:
		overseer::DisputeDistributionSenderTrait + Sync + Send,
	AD: AuthorityDiscovery + Clone,
{
	fn start(self, ctx: Context) -> SpawnedSubsystem {
		let future = self
			.run(ctx)
			.map_err(|e| SubsystemError::with_origin("dispute-distribution", e))
			.boxed();

		SpawnedSubsystem { name: "dispute-distribution-subsystem", future }
	}
}

#[overseer::contextbounds(DisputeDistribution, prefix = self::overseer)]
impl<AD> DisputeDistributionSubsystem<AD>
where
	AD: AuthorityDiscovery + Clone,
{
	/// Create a new instance of the availability distribution.
	pub fn new(
		keystore: SyncCryptoStorePtr,
		req_receiver: IncomingRequestReceiver<v1::DisputeRequest>,
		authority_discovery: AD,
		metrics: Metrics,
	) -> Self {
		let runtime = RuntimeInfo::new_with_config(runtime::Config {
			keystore: Some(keystore),
			session_cache_lru_size: NonZeroUsize::new(DISPUTE_WINDOW.get() as usize)
				.expect("Dispute window can not be 0; qed"),
		});
		let (tx, sender_rx) = mpsc::channel(1);
		let disputes_sender = DisputeSender::new(tx, metrics.clone());
		Self {
			runtime,
			disputes_sender,
			sender_rx,
			req_receiver: Some(req_receiver),
			authority_discovery,
			metrics,
		}
	}

	/// Start processing work as passed on from the Overseer.
	async fn run<Context>(mut self, mut ctx: Context) -> std::result::Result<(), FatalError> {
		let receiver = DisputesReceiver::new(
			ctx.sender().clone(),
			self.req_receiver
				.take()
				.expect("Must be provided on `new` and we take ownership here. qed."),
			self.authority_discovery.clone(),
			self.metrics.clone(),
		);
		ctx.spawn("disputes-receiver", receiver.run().boxed())
			.map_err(FatalError::SpawnTask)?;

		// Process messages for sending side.
		//
		// Note: We want the sender to be rate limited and we are currently taking advantage of the
		// fact that the root task of this subsystem is only concerned with sending: Functions of
		// `DisputeSender` might back pressure if the rate limit is hit, which will slow down this
		// loop. If this fact ever changes, we will likely need another task.
		loop {
			let message = MuxedMessage::receive(&mut ctx, &mut self.sender_rx).await;
			match message {
				MuxedMessage::Subsystem(result) => {
					let result = match result? {
						FromOrchestra::Signal(signal) => {
							match self.handle_signals(&mut ctx, signal).await {
								Ok(SignalResult::Conclude) => return Ok(()),
								Ok(SignalResult::Continue) => Ok(()),
								Err(f) => Err(f),
							}
						},
						FromOrchestra::Communication { msg } =>
							self.handle_subsystem_message(&mut ctx, msg).await,
					};
					log_error(result, "on FromOrchestra")?;
				},
				MuxedMessage::Sender(result) => {
					self.disputes_sender
						.on_task_message(result.ok_or(FatalError::SenderExhausted)?)
						.await;
				},
			}
		}
	}

	/// Handle overseer signals.
	async fn handle_signals<Context>(
		&mut self,
		ctx: &mut Context,
		signal: OverseerSignal,
	) -> Result<SignalResult> {
		match signal {
			OverseerSignal::Conclude => return Ok(SignalResult::Conclude),
			OverseerSignal::ActiveLeaves(update) => {
				self.disputes_sender.update_leaves(ctx, &mut self.runtime, update).await?;
			},
			OverseerSignal::BlockFinalized(_, _) => {},
		};
		Ok(SignalResult::Continue)
	}

	/// Handle `DisputeDistributionMessage`s.
	async fn handle_subsystem_message<Context>(
		&mut self,
		ctx: &mut Context,
		msg: DisputeDistributionMessage,
	) -> Result<()> {
		match msg {
			DisputeDistributionMessage::SendDispute(dispute_msg) =>
				self.disputes_sender.start_sender(ctx, &mut self.runtime, dispute_msg).await?,
		}
		Ok(())
	}
}

/// Messages to be handled in this subsystem.
#[derive(Debug)]
enum MuxedMessage {
	/// Messages from other subsystems.
	Subsystem(FatalResult<FromOrchestra<DisputeDistributionMessage>>),
	/// Messages from spawned sender background tasks.
	Sender(Option<TaskFinish>),
}

#[overseer::contextbounds(DisputeDistribution, prefix = self::overseer)]
impl MuxedMessage {
	async fn receive<Context>(
		ctx: &mut Context,
		from_sender: &mut mpsc::Receiver<TaskFinish>,
	) -> Self {
		// We are only fusing here to make `select` happy, in reality we will quit if the stream
		// ends.
		let from_overseer = ctx.recv().fuse();
		futures::pin_mut!(from_overseer, from_sender);
		// We select biased to make sure we finish up loose ends, before starting new work.
		futures::select_biased!(
			msg = from_sender.next() => MuxedMessage::Sender(msg),
			msg = from_overseer => MuxedMessage::Subsystem(msg.map_err(FatalError::SubsystemReceive)),
		)
	}
}

/// Result of handling signal from overseer.
enum SignalResult {
	/// Overseer asked us to conclude.
	Conclude,
	/// We can continue processing events.
	Continue,
}<|MERGE_RESOLUTION|>--- conflicted
+++ resolved
@@ -24,11 +24,7 @@
 //! The sender is responsible for getting our vote out, see [`sender`]. The receiver handles
 //! incoming [`DisputeRequest`]s and offers spam protection, see [`receiver`].
 
-<<<<<<< HEAD
-use std::time::Duration;
-=======
-use std::num::NonZeroUsize;
->>>>>>> efb82ef7
+use std::{num::NonZeroUsize, time::Duration};
 
 use futures::{channel::mpsc, FutureExt, StreamExt, TryFutureExt};
 
