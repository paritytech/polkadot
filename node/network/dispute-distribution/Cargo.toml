--- conflicted
+++ resolved
@@ -1,10 +1,6 @@
 [package]
 name = "polkadot-dispute-distribution"
-<<<<<<< HEAD
-version = "0.9.28"
-=======
 version = "0.9.29"
->>>>>>> fa54983d
 authors = ["Parity Technologies <admin@parity.io>"]
 edition = "2021"
 
@@ -20,9 +16,9 @@
 polkadot-node-network-protocol = { path = "../../network/protocol" }
 polkadot-node-subsystem-util = { path = "../../subsystem-util" }
 polkadot-node-primitives = { path = "../../primitives" }
-sc-network = { git = "https://github.com/paritytech/substrate", branch = "polkadot-v0.9.28" }
-sp-application-crypto = { git = "https://github.com/paritytech/substrate", branch = "polkadot-v0.9.28" }
-sp-keystore = { git = "https://github.com/paritytech/substrate", branch = "polkadot-v0.9.28" }
+sc-network = { git = "https://github.com/paritytech/substrate", branch = "master" }
+sp-application-crypto = { git = "https://github.com/paritytech/substrate", branch = "master" }
+sp-keystore = { git = "https://github.com/paritytech/substrate", branch = "master" }
 thiserror = "1.0.31"
 fatality = "0.0.6"
 lru = "0.8.0"
@@ -31,9 +27,9 @@
 [dev-dependencies]
 async-trait = "0.1.57"
 polkadot-node-subsystem-test-helpers = { path = "../../subsystem-test-helpers" }
-sp-keyring = { git = "https://github.com/paritytech/substrate", branch = "polkadot-v0.9.28" }
-sp-tracing = { git = "https://github.com/paritytech/substrate", branch = "polkadot-v0.9.28" }
-sc-keystore = { git = "https://github.com/paritytech/substrate", branch = "polkadot-v0.9.28" }
+sp-keyring = { git = "https://github.com/paritytech/substrate", branch = "master" }
+sp-tracing = { git = "https://github.com/paritytech/substrate", branch = "master" }
+sc-keystore = { git = "https://github.com/paritytech/substrate", branch = "master" }
 futures-timer = "3.0.2"
 assert_matches = "1.4.0"
 lazy_static = "1.4.0"
