[package]
name = "polkadot-dispute-distribution"
version = "0.9.29"
authors = ["Parity Technologies <admin@parity.io>"]
edition = "2021"

[dependencies]
futures = "0.3.21"
futures-timer = "3.0.2"
gum = { package = "tracing-gum", path = "../../gum" }
derive_more = "0.99.17"
parity-scale-codec = { version = "3.1.5", features = ["std"] }
polkadot-primitives = { path = "../../../primitives" }
polkadot-erasure-coding = { path = "../../../erasure-coding" }
polkadot-node-subsystem = {path = "../../subsystem" }
polkadot-node-network-protocol = { path = "../../network/protocol" }
polkadot-node-subsystem-util = { path = "../../subsystem-util" }
polkadot-node-primitives = { path = "../../primitives" }
sc-network = { git = "https://github.com/paritytech/substrate", branch = "master" }
sp-application-crypto = { git = "https://github.com/paritytech/substrate", branch = "master" }
sp-keystore = { git = "https://github.com/paritytech/substrate", branch = "master" }
thiserror = "1.0.31"
fatality = "0.0.6"
<<<<<<< HEAD
lru = "0.7.7"
indexmap = "1.9.1"
=======
lru = "0.8.0"
>>>>>>> efb82ef7

[dev-dependencies]
async-trait = "0.1.57"
polkadot-node-subsystem-test-helpers = { path = "../../subsystem-test-helpers" }
sp-keyring = { git = "https://github.com/paritytech/substrate", branch = "master" }
sp-tracing = { git = "https://github.com/paritytech/substrate", branch = "master" }
sc-keystore = { git = "https://github.com/paritytech/substrate", branch = "master" }
futures-timer = "3.0.2"
assert_matches = "1.4.0"
lazy_static = "1.4.0"
polkadot-primitives-test-helpers = { path = "../../../primitives/test-helpers" }<|MERGE_RESOLUTION|>--- conflicted
+++ resolved
@@ -21,12 +21,8 @@
 sp-keystore = { git = "https://github.com/paritytech/substrate", branch = "master" }
 thiserror = "1.0.31"
 fatality = "0.0.6"
-<<<<<<< HEAD
-lru = "0.7.7"
+lru = "0.8.0"
 indexmap = "1.9.1"
-=======
-lru = "0.8.0"
->>>>>>> efb82ef7
 
 [dev-dependencies]
 async-trait = "0.1.57"
