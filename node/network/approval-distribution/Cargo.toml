[package]
name = "polkadot-approval-distribution"
version = "0.1.0"
authors = ["Parity Technologies <admin@parity.io>"]
edition = "2018"

[dependencies]
polkadot-node-primitives = { path = "../../primitives" }
polkadot-node-network-protocol = { path = "../protocol" }
polkadot-node-subsystem = { path = "../../subsystem" }
polkadot-node-subsystem-util = { path = "../../subsystem-util" }
polkadot-primitives = { path = "../../../primitives" }

futures = "0.3.8"
tracing = "0.1.22"
tracing-futures = "0.2.4"

[dev-dependencies]
<<<<<<< HEAD
sp-core = { git = "https://github.com/paritytech/substrate", branch = "polkadot-v0.8.28", features = ["std"] }
=======
sp-core = { git = "https://github.com/paritytech/substrate", branch = "polkadot-v0.8.29", features = ["std"] }
>>>>>>> 2494dec2

polkadot-node-subsystem-util = { path = "../../subsystem-util" }
polkadot-node-subsystem-test-helpers = { path = "../../subsystem-test-helpers" }

assert_matches = "1.4.0"
schnorrkel = { version = "0.9.1", default-features = false }
rand_core = "0.5.1" # should match schnorrkel
env_logger = "0.8.2"
log = "0.4.13"<|MERGE_RESOLUTION|>--- conflicted
+++ resolved
@@ -16,11 +16,7 @@
 tracing-futures = "0.2.4"
 
 [dev-dependencies]
-<<<<<<< HEAD
-sp-core = { git = "https://github.com/paritytech/substrate", branch = "polkadot-v0.8.28", features = ["std"] }
-=======
 sp-core = { git = "https://github.com/paritytech/substrate", branch = "polkadot-v0.8.29", features = ["std"] }
->>>>>>> 2494dec2
 
 polkadot-node-subsystem-util = { path = "../../subsystem-util" }
 polkadot-node-subsystem-test-helpers = { path = "../../subsystem-test-helpers" }
