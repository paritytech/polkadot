// Copyright (C) Parity Technologies (UK) Ltd.
// This file is part of Polkadot.

// Polkadot is free software: you can redistribute it and/or modify
// it under the terms of the GNU General Public License as published by
// the Free Software Foundation, either version 3 of the License, or
// (at your option) any later version.

// Polkadot is distributed in the hope that it will be useful,
// but WITHOUT ANY WARRANTY; without even the implied warranty of
// MERCHANTABILITY or FITNESS FOR A PARTICULAR PURPOSE.  See the
// GNU General Public License for more details.

// You should have received a copy of the GNU General Public License
// along with Polkadot.  If not, see <http://www.gnu.org/licenses/>.

//! [`ApprovalDistributionSubsystem`] implementation.
//!
//! https://w3f.github.io/parachain-implementers-guide/node/approval/approval-distribution.html

#![warn(missing_docs)]

use futures::{channel::oneshot, select, FutureExt as _};
use polkadot_node_jaeger as jaeger;
use polkadot_node_network_protocol::{
	self as net_protocol,
	grid_topology::{RandomRouting, RequiredRouting, SessionGridTopologies, SessionGridTopology},
	peer_set::{ValidationVersion, MAX_NOTIFICATION_SIZE},
	v1 as protocol_v1, vstaging as protocol_vstaging, PeerId, UnifiedReputationChange as Rep,
	Versioned, VersionedValidationProtocol, View,
};
use polkadot_node_primitives::approval::{
	AssignmentCert, BlockApprovalMeta, IndirectAssignmentCert, IndirectSignedApprovalVote,
};
use polkadot_node_subsystem::{
	messages::{
		ApprovalCheckResult, ApprovalDistributionMessage, ApprovalVotingMessage,
		AssignmentCheckResult, NetworkBridgeEvent, NetworkBridgeTxMessage,
	},
	overseer, FromOrchestra, OverseerSignal, SpawnedSubsystem, SubsystemError,
};
use polkadot_node_subsystem_util::reputation::{ReputationAggregator, REPUTATION_CHANGE_INTERVAL};
use polkadot_primitives::{
	BlockNumber, CandidateIndex, Hash, SessionIndex, ValidatorIndex, ValidatorSignature,
};
use rand::{CryptoRng, Rng, SeedableRng};
use std::{
	collections::{hash_map, BTreeMap, HashMap, HashSet, VecDeque},
	time::Duration,
};

use self::metrics::Metrics;

mod metrics;

#[cfg(test)]
mod tests;

const LOG_TARGET: &str = "parachain::approval-distribution";

const COST_UNEXPECTED_MESSAGE: Rep =
	Rep::CostMinor("Peer sent an out-of-view assignment or approval");
const COST_DUPLICATE_MESSAGE: Rep = Rep::CostMinorRepeated("Peer sent identical messages");
const COST_ASSIGNMENT_TOO_FAR_IN_THE_FUTURE: Rep =
	Rep::CostMinor("The vote was valid but too far in the future");
const COST_INVALID_MESSAGE: Rep = Rep::CostMajor("The vote was bad");

const BENEFIT_VALID_MESSAGE: Rep = Rep::BenefitMinor("Peer sent a valid message");
const BENEFIT_VALID_MESSAGE_FIRST: Rep =
	Rep::BenefitMinorFirst("Valid message with new information");

/// The Approval Distribution subsystem.
pub struct ApprovalDistribution {
	metrics: Metrics,
}

/// Contains recently finalized
/// or those pruned due to finalization.
#[derive(Default)]
struct RecentlyOutdated {
	buf: VecDeque<Hash>,
}

impl RecentlyOutdated {
	fn note_outdated(&mut self, hash: Hash) {
		const MAX_BUF_LEN: usize = 20;

		self.buf.push_back(hash);

		while self.buf.len() > MAX_BUF_LEN {
			let _ = self.buf.pop_front();
		}
	}

	fn is_recent_outdated(&self, hash: &Hash) -> bool {
		self.buf.contains(hash)
	}
}

// In case the original gtid topology mechanisms don't work on their own, we need to trade bandwidth
// for protocol liveliness by introducing aggression.
//
// Aggression has 3 levels:
//
//  * Aggression Level 0: The basic behaviors described above.
//  * Aggression Level 1: The originator of a message sends to all peers. Other peers follow the rules above.
//  * Aggression Level 2: All peers send all messages to all their row and column neighbors.
//    This means that each validator will, on average, receive each message approximately `2*sqrt(n)` times.
// The aggression level of messages pertaining to a block increases when that block is unfinalized and
// is a child of the finalized block.
// This means that only one block at a time has its messages propagated with aggression > 0.
//
// A note on aggression thresholds: changes in propagation apply only to blocks which are the
// _direct descendants_ of the finalized block which are older than the given threshold,
// not to all blocks older than the threshold. Most likely, a few assignments struggle to
// be propagated in a single block and this holds up all of its descendants blocks.
// Accordingly, we only step on the gas for the block which is most obviously holding up finality.

/// Aggression configuration representation
#[derive(Clone)]
struct AggressionConfig {
	/// Aggression level 1: all validators send all their own messages to all peers.
	l1_threshold: Option<BlockNumber>,
	/// Aggression level 2: level 1 + all validators send all messages to all peers in the X and Y dimensions.
	l2_threshold: Option<BlockNumber>,
	/// How often to re-send messages to all targeted recipients.
	/// This applies to all unfinalized blocks.
	resend_unfinalized_period: Option<BlockNumber>,
}

impl AggressionConfig {
	/// Returns `true` if lag is past threshold depending on the aggression level
	fn should_trigger_aggression(&self, approval_checking_lag: BlockNumber) -> bool {
		if let Some(t) = self.l1_threshold {
			approval_checking_lag >= t
		} else if let Some(t) = self.resend_unfinalized_period {
			approval_checking_lag > 0 && approval_checking_lag % t == 0
		} else {
			false
		}
	}
}

impl Default for AggressionConfig {
	fn default() -> Self {
		AggressionConfig {
			l1_threshold: Some(13),
			l2_threshold: Some(28),
			resend_unfinalized_period: Some(8),
		}
	}
}

#[derive(PartialEq)]
enum Resend {
	Yes,
	No,
}

/// Data stored on a per-peer basis.
#[derive(Debug)]
struct PeerData {
	/// The peer's view.
	view: View,
	/// The peer's protocol version.
	version: ValidationVersion,
}

/// The [`State`] struct is responsible for tracking the overall state of the subsystem.
///
/// It tracks metadata about our view of the unfinalized chain,
/// which assignments and approvals we have seen, and our peers' views.
#[derive(Default)]
struct State {
	/// These two fields are used in conjunction to construct a view over the unfinalized chain.
	blocks_by_number: BTreeMap<BlockNumber, Vec<Hash>>,
	blocks: HashMap<Hash, BlockEntry>,

	/// Our view updates to our peers can race with `NewBlocks` updates. We store messages received
	/// against the directly mentioned blocks in our view in this map until `NewBlocks` is received.
	///
	/// As long as the parent is already in the `blocks` map and `NewBlocks` messages aren't delayed
	/// by more than a block length, this strategy will work well for mitigating the race. This is
	/// also a race that occurs typically on local networks.
	pending_known: HashMap<Hash, Vec<(PeerId, PendingMessage)>>,

	/// Peer data is partially stored here, and partially inline within the [`BlockEntry`]s
	peer_data: HashMap<PeerId, PeerData>,

	/// Keeps a topology for various different sessions.
	topologies: SessionGridTopologies,

	/// Tracks recently finalized blocks.
	recent_outdated_blocks: RecentlyOutdated,

	/// Config for aggression.
	aggression_config: AggressionConfig,

	/// `HashMap` from active leaves to spans
	spans: HashMap<Hash, jaeger::PerLeafSpan>,

	/// Current approval checking finality lag.
	approval_checking_lag: BlockNumber,

	/// Aggregated reputation change
	reputation: ReputationAggregator,
}

#[derive(Debug, Clone, Copy, PartialEq, Eq)]
enum MessageKind {
	Assignment,
	Approval,
}

#[derive(Debug, Clone, Hash, PartialEq, Eq)]
struct MessageSubject(Hash, CandidateIndex, ValidatorIndex);

#[derive(Debug, Clone, Default)]
struct Knowledge {
	// When there is no entry, this means the message is unknown
	// When there is an entry with `MessageKind::Assignment`, the assignment is known.
	// When there is an entry with `MessageKind::Approval`, the assignment and approval are known.
	known_messages: HashMap<MessageSubject, MessageKind>,
}

impl Knowledge {
	fn contains(&self, message: &MessageSubject, kind: MessageKind) -> bool {
		match (kind, self.known_messages.get(message)) {
			(_, None) => false,
			(MessageKind::Assignment, Some(_)) => true,
			(MessageKind::Approval, Some(MessageKind::Assignment)) => false,
			(MessageKind::Approval, Some(MessageKind::Approval)) => true,
		}
	}

	fn insert(&mut self, message: MessageSubject, kind: MessageKind) -> bool {
		match self.known_messages.entry(message) {
			hash_map::Entry::Vacant(vacant) => {
				vacant.insert(kind);
				true
			},
			hash_map::Entry::Occupied(mut occupied) => match (*occupied.get(), kind) {
				(MessageKind::Assignment, MessageKind::Assignment) => false,
				(MessageKind::Approval, MessageKind::Approval) => false,
				(MessageKind::Approval, MessageKind::Assignment) => false,
				(MessageKind::Assignment, MessageKind::Approval) => {
					*occupied.get_mut() = MessageKind::Approval;
					true
				},
			},
		}
	}
}

/// Information that has been circulated to and from a peer.
#[derive(Debug, Clone, Default)]
struct PeerKnowledge {
	/// The knowledge we've sent to the peer.
	sent: Knowledge,
	/// The knowledge we've received from the peer.
	received: Knowledge,
}

impl PeerKnowledge {
	fn contains(&self, message: &MessageSubject, kind: MessageKind) -> bool {
		self.sent.contains(message, kind) || self.received.contains(message, kind)
	}
}

/// Information about blocks in our current view as well as whether peers know of them.
struct BlockEntry {
	/// Peers who we know are aware of this block and thus, the candidates within it.
	/// This maps to their knowledge of messages.
	known_by: HashMap<PeerId, PeerKnowledge>,
	/// The number of the block.
	number: BlockNumber,
	/// The parent hash of the block.
	parent_hash: Hash,
	/// Our knowledge of messages.
	knowledge: Knowledge,
	/// A votes entry for each candidate indexed by [`CandidateIndex`].
	candidates: Vec<CandidateEntry>,
	/// The session index of this block.
	session: SessionIndex,
}

#[derive(Debug)]
enum ApprovalState {
	Assigned(AssignmentCert),
	Approved(AssignmentCert, ValidatorSignature),
}

impl ApprovalState {
	fn assignment_cert(&self) -> &AssignmentCert {
		match *self {
			ApprovalState::Assigned(ref cert) => cert,
			ApprovalState::Approved(ref cert, _) => cert,
		}
	}

	fn approval_signature(&self) -> Option<ValidatorSignature> {
		match *self {
			ApprovalState::Assigned(_) => None,
			ApprovalState::Approved(_, ref sig) => Some(sig.clone()),
		}
	}
}

// routing state bundled with messages for the candidate. Corresponding assignments
// and approvals are stored together and should be routed in the same way, with
// assignments preceding approvals in all cases.
#[derive(Debug)]
struct MessageState {
	required_routing: RequiredRouting,
	local: bool,
	random_routing: RandomRouting,
	approval_state: ApprovalState,
}

/// Information about candidates in the context of a particular block they are included in.
/// In other words, multiple `CandidateEntry`s may exist for the same candidate,
/// if it is included by multiple blocks - this is likely the case when there are forks.
#[derive(Debug, Default)]
struct CandidateEntry {
	messages: HashMap<ValidatorIndex, MessageState>,
}

#[derive(Debug, Clone, PartialEq)]
enum MessageSource {
	Peer(PeerId),
	Local,
}

impl MessageSource {
	fn peer_id(&self) -> Option<PeerId> {
		match self {
			Self::Peer(id) => Some(*id),
			Self::Local => None,
		}
	}
}

enum PendingMessage {
	Assignment(IndirectAssignmentCert, CandidateIndex),
	Approval(IndirectSignedApprovalVote),
}

#[overseer::contextbounds(ApprovalDistribution, prefix = self::overseer)]
impl State {
	async fn handle_network_msg<Context>(
		&mut self,
		ctx: &mut Context,
		metrics: &Metrics,
		event: NetworkBridgeEvent<net_protocol::ApprovalDistributionMessage>,
		rng: &mut (impl CryptoRng + Rng),
	) {
		match event {
			NetworkBridgeEvent::PeerConnected(peer_id, role, version, _) => {
				// insert a blank view if none already present
				gum::trace!(target: LOG_TARGET, ?peer_id, ?role, "Peer connected");
				let version = match ValidationVersion::try_from(version).ok() {
					Some(v) => v,
					None => {
						// sanity: network bridge is supposed to detect this already.
						gum::error!(
							target: LOG_TARGET,
							?peer_id,
							?version,
							"Unsupported protocol version"
						);
						return
					},
				};

				self.peer_data
					.entry(peer_id)
					.or_insert_with(|| PeerData { version, view: Default::default() });
			},
			NetworkBridgeEvent::PeerDisconnected(peer_id) => {
				gum::trace!(target: LOG_TARGET, ?peer_id, "Peer disconnected");
				self.peer_data.remove(&peer_id);
				self.blocks.iter_mut().for_each(|(_hash, entry)| {
					entry.known_by.remove(&peer_id);
				})
			},
			NetworkBridgeEvent::NewGossipTopology(topology) => {
				self.handle_new_session_topology(
					ctx,
					topology.session,
					topology.topology,
					topology.local_index,
				)
				.await;
			},
			NetworkBridgeEvent::PeerViewChange(peer_id, view) => {
				self.handle_peer_view_change(ctx, metrics, peer_id, view, rng).await;
			},
			NetworkBridgeEvent::OurViewChange(view) => {
				gum::trace!(target: LOG_TARGET, ?view, "Own view change");
				for head in view.iter() {
					if !self.blocks.contains_key(head) {
						self.pending_known.entry(*head).or_default();
					}
				}

				self.pending_known.retain(|h, _| {
					let live = view.contains(h);
					if !live {
						gum::trace!(
							target: LOG_TARGET,
							block_hash = ?h,
							"Cleaning up stale pending messages",
						);
					}
					live
				});
			},
<<<<<<< HEAD
			NetworkBridgeEvent::PeerMessage(peer_id, msg) => {
=======
			NetworkBridgeEvent::UpdatedAuthorityIds { .. } => {
				// The approval-distribution subsystem doesn't deal with `AuthorityDiscoveryId`s.
			},
			NetworkBridgeEvent::PeerMessage(peer_id, Versioned::V1(msg)) => {
>>>>>>> 1346281e
				self.process_incoming_peer_message(ctx, metrics, peer_id, msg, rng).await;
			},
		}
	}

	async fn handle_new_blocks<Context>(
		&mut self,
		ctx: &mut Context,
		metrics: &Metrics,
		metas: Vec<BlockApprovalMeta>,
		rng: &mut (impl CryptoRng + Rng),
	) {
		let mut new_hashes = HashSet::new();
		for meta in &metas {
			let mut span = self
				.spans
				.get(&meta.hash)
				.map(|span| span.child(&"handle-new-blocks"))
				.unwrap_or_else(|| jaeger::Span::new(meta.hash, &"handle-new-blocks"))
				.with_string_tag("block-hash", format!("{:?}", meta.hash))
				.with_stage(jaeger::Stage::ApprovalDistribution);

			match self.blocks.entry(meta.hash) {
				hash_map::Entry::Vacant(entry) => {
					let candidates_count = meta.candidates.len();
					span.add_uint_tag("candidates-count", candidates_count as u64);
					let mut candidates = Vec::with_capacity(candidates_count);
					candidates.resize_with(candidates_count, Default::default);

					entry.insert(BlockEntry {
						known_by: HashMap::new(),
						number: meta.number,
						parent_hash: meta.parent_hash,
						knowledge: Knowledge::default(),
						candidates,
						session: meta.session,
					});

					self.topologies.inc_session_refs(meta.session);

					new_hashes.insert(meta.hash);

					// In case there are duplicates, we should only set this if the entry
					// was vacant.
					self.blocks_by_number.entry(meta.number).or_default().push(meta.hash);
				},
				_ => continue,
			}
		}

		gum::debug!(
			target: LOG_TARGET,
			"Got new blocks {:?}",
			metas.iter().map(|m| (m.hash, m.number)).collect::<Vec<_>>(),
		);

		{
			let sender = ctx.sender();
			for (peer_id, data) in self.peer_data.iter() {
				let intersection = data.view.iter().filter(|h| new_hashes.contains(h));
				let view_intersection =
					View::new(intersection.cloned(), data.view.finalized_number);
				Self::unify_with_peer(
					sender,
					metrics,
					&mut self.blocks,
					&self.topologies,
					self.peer_data.len(),
					*peer_id,
					data.version,
					view_intersection,
					rng,
				)
				.await;
			}

			let pending_now_known = self
				.pending_known
				.keys()
				.filter(|k| self.blocks.contains_key(k))
				.copied()
				.collect::<Vec<_>>();

			let to_import = pending_now_known
				.into_iter()
				.inspect(|h| {
					gum::trace!(
						target: LOG_TARGET,
						block_hash = ?h,
						"Extracting pending messages for new block"
					)
				})
				.filter_map(|k| self.pending_known.remove(&k))
				.flatten()
				.collect::<Vec<_>>();

			if !to_import.is_empty() {
				gum::debug!(
					target: LOG_TARGET,
					num = to_import.len(),
					"Processing pending assignment/approvals",
				);

				let _timer = metrics.time_import_pending_now_known();

				for (peer_id, message) in to_import {
					match message {
						PendingMessage::Assignment(assignment, claimed_index) => {
							self.import_and_circulate_assignment(
								ctx,
								metrics,
								MessageSource::Peer(peer_id),
								assignment,
								claimed_index,
								rng,
							)
							.await;
						},
						PendingMessage::Approval(approval_vote) => {
							self.import_and_circulate_approval(
								ctx,
								metrics,
								MessageSource::Peer(peer_id),
								approval_vote,
							)
							.await;
						},
					}
				}
			}
		}

		self.enable_aggression(ctx, Resend::Yes, metrics).await;
	}

	async fn handle_new_session_topology<Context>(
		&mut self,
		ctx: &mut Context,
		session: SessionIndex,
		topology: SessionGridTopology,
		local_index: Option<ValidatorIndex>,
	) {
		if local_index.is_none() {
			// this subsystem only matters to validators.
			return
		}

		self.topologies.insert_topology(session, topology, local_index);
		let topology = self.topologies.get_topology(session).expect("just inserted above; qed");

		adjust_required_routing_and_propagate(
			ctx,
			&self.peer_data,
			&mut self.blocks,
			&self.topologies,
			|block_entry| block_entry.session == session,
			|required_routing, local, validator_index| {
				if *required_routing == RequiredRouting::PendingTopology {
					*required_routing = topology
						.local_grid_neighbors()
						.required_routing_by_index(*validator_index, local);
				}
			},
		)
		.await;
	}

	async fn process_incoming_peer_message<Context, R>(
		&mut self,
		ctx: &mut Context,
		metrics: &Metrics,
		peer_id: PeerId,
		msg: net_protocol::ApprovalDistributionMessage,
		rng: &mut R,
	) where
		R: CryptoRng + Rng,
	{
		match msg {
			Versioned::V1(protocol_v1::ApprovalDistributionMessage::Assignments(assignments)) |
			Versioned::VStaging(protocol_vstaging::ApprovalDistributionMessage::Assignments(
				assignments,
			)) => {
				gum::trace!(
					target: LOG_TARGET,
					peer_id = %peer_id,
					num = assignments.len(),
					"Processing assignments from a peer",
				);
				for (assignment, claimed_index) in assignments.into_iter() {
					if let Some(pending) = self.pending_known.get_mut(&assignment.block_hash) {
						let message_subject = MessageSubject(
							assignment.block_hash,
							claimed_index,
							assignment.validator,
						);

						gum::trace!(
							target: LOG_TARGET,
							%peer_id,
							?message_subject,
							"Pending assignment",
						);

						pending
							.push((peer_id, PendingMessage::Assignment(assignment, claimed_index)));

						continue
					}

					self.import_and_circulate_assignment(
						ctx,
						metrics,
						MessageSource::Peer(peer_id),
						assignment,
						claimed_index,
						rng,
					)
					.await;
				}
			},
			Versioned::V1(protocol_v1::ApprovalDistributionMessage::Approvals(approvals)) |
			Versioned::VStaging(protocol_vstaging::ApprovalDistributionMessage::Approvals(
				approvals,
			)) => {
				gum::trace!(
					target: LOG_TARGET,
					peer_id = %peer_id,
					num = approvals.len(),
					"Processing approvals from a peer",
				);
				for approval_vote in approvals.into_iter() {
					if let Some(pending) = self.pending_known.get_mut(&approval_vote.block_hash) {
						let message_subject = MessageSubject(
							approval_vote.block_hash,
							approval_vote.candidate_index,
							approval_vote.validator,
						);

						gum::trace!(
							target: LOG_TARGET,
							%peer_id,
							?message_subject,
							"Pending approval",
						);

						pending.push((peer_id, PendingMessage::Approval(approval_vote)));

						continue
					}

					self.import_and_circulate_approval(
						ctx,
						metrics,
						MessageSource::Peer(peer_id),
						approval_vote,
					)
					.await;
				}
			},
		}
	}

	// handle a peer view change: requires that the peer is already connected
	// and has an entry in the `PeerData` struct.
	async fn handle_peer_view_change<Context, R>(
		&mut self,
		ctx: &mut Context,
		metrics: &Metrics,
		peer_id: PeerId,
		view: View,
		rng: &mut R,
	) where
		R: CryptoRng + Rng,
	{
		gum::trace!(target: LOG_TARGET, ?view, "Peer view change");
		let finalized_number = view.finalized_number;
		let (peer_protocol_version, old_finalized_number) = match self
			.peer_data
			.get_mut(&peer_id)
			.map(|d| (d.version, std::mem::replace(&mut d.view, view.clone())))
		{
			Some((v, view)) => (v, view.finalized_number),
			None => return, // unknown peer
		};

		// we want to prune every block known_by peer up to (including) view.finalized_number
		let blocks = &mut self.blocks;
		// the `BTreeMap::range` is constrained by stored keys
		// so the loop won't take ages if the new finalized_number skyrockets
		// but we need to make sure the range is not empty, otherwise it will panic
		// it shouldn't be, we make sure of this in the network bridge
		let range = old_finalized_number..=finalized_number;
		if !range.is_empty() && !blocks.is_empty() {
			self.blocks_by_number
				.range(range)
				.flat_map(|(_number, hashes)| hashes)
				.for_each(|hash| {
					if let Some(entry) = blocks.get_mut(hash) {
						entry.known_by.remove(&peer_id);
					}
				});
		}

		Self::unify_with_peer(
			ctx.sender(),
			metrics,
			&mut self.blocks,
			&self.topologies,
			self.peer_data.len(),
			peer_id,
			peer_protocol_version,
			view,
			rng,
		)
		.await;
	}

	async fn handle_block_finalized<Context>(
		&mut self,
		ctx: &mut Context,
		metrics: &Metrics,
		finalized_number: BlockNumber,
	) {
		// we want to prune every block up to (including) finalized_number
		// why +1 here?
		// split_off returns everything after the given key, including the key
		let split_point = finalized_number.saturating_add(1);
		let mut old_blocks = self.blocks_by_number.split_off(&split_point);

		// after split_off old_blocks actually contains new blocks, we need to swap
		std::mem::swap(&mut self.blocks_by_number, &mut old_blocks);

		// now that we pruned `self.blocks_by_number`, let's clean up `self.blocks` too
		old_blocks.values().flatten().for_each(|relay_block| {
			self.recent_outdated_blocks.note_outdated(*relay_block);
			if let Some(block_entry) = self.blocks.remove(relay_block) {
				self.topologies.dec_session_refs(block_entry.session);
			}
			self.spans.remove(&relay_block);
		});

		// If a block was finalized, this means we may need to move our aggression
		// forward to the now oldest block(s).
		self.enable_aggression(ctx, Resend::No, metrics).await;
	}

	async fn import_and_circulate_assignment<Context, R>(
		&mut self,
		ctx: &mut Context,
		metrics: &Metrics,
		source: MessageSource,
		assignment: IndirectAssignmentCert,
		claimed_candidate_index: CandidateIndex,
		rng: &mut R,
	) where
		R: CryptoRng + Rng,
	{
		let _span = self
			.spans
			.get(&assignment.block_hash)
			.map(|span| {
				span.child(if source.peer_id().is_some() {
					"peer-import-and-distribute-assignment"
				} else {
					"local-import-and-distribute-assignment"
				})
			})
			.unwrap_or_else(|| jaeger::Span::new(&assignment.block_hash, "distribute-assignment"))
			.with_string_tag("block-hash", format!("{:?}", assignment.block_hash))
			.with_optional_peer_id(source.peer_id().as_ref())
			.with_stage(jaeger::Stage::ApprovalDistribution);

		let block_hash = assignment.block_hash;
		let validator_index = assignment.validator;

		let entry = match self.blocks.get_mut(&block_hash) {
			Some(entry) => entry,
			None => {
				if let Some(peer_id) = source.peer_id() {
					gum::trace!(
						target: LOG_TARGET,
						?peer_id,
						hash = ?block_hash,
						?validator_index,
						"Unexpected assignment",
					);
					if !self.recent_outdated_blocks.is_recent_outdated(&block_hash) {
						modify_reputation(
							&mut self.reputation,
							ctx.sender(),
							peer_id,
							COST_UNEXPECTED_MESSAGE,
						)
						.await;
					}
				}
				return
			},
		};

		// compute metadata on the assignment.
		let message_subject = MessageSubject(block_hash, claimed_candidate_index, validator_index);
		let message_kind = MessageKind::Assignment;

		if let Some(peer_id) = source.peer_id() {
			// check if our knowledge of the peer already contains this assignment
			match entry.known_by.entry(peer_id) {
				hash_map::Entry::Occupied(mut peer_knowledge) => {
					let peer_knowledge = peer_knowledge.get_mut();
					if peer_knowledge.contains(&message_subject, message_kind) {
						// wasn't included before
						if !peer_knowledge.received.insert(message_subject.clone(), message_kind) {
							gum::debug!(
								target: LOG_TARGET,
								?peer_id,
								?message_subject,
								"Duplicate assignment",
							);
							modify_reputation(
								&mut self.reputation,
								ctx.sender(),
								peer_id,
								COST_DUPLICATE_MESSAGE,
							)
							.await;
						}
						return
					}
				},
				hash_map::Entry::Vacant(_) => {
					gum::debug!(
						target: LOG_TARGET,
						?peer_id,
						?message_subject,
						"Assignment from a peer is out of view",
					);
					modify_reputation(
						&mut self.reputation,
						ctx.sender(),
						peer_id,
						COST_UNEXPECTED_MESSAGE,
					)
					.await;
				},
			}

			// if the assignment is known to be valid, reward the peer
			if entry.knowledge.contains(&message_subject, message_kind) {
				modify_reputation(
					&mut self.reputation,
					ctx.sender(),
					peer_id,
					BENEFIT_VALID_MESSAGE,
				)
				.await;
				if let Some(peer_knowledge) = entry.known_by.get_mut(&peer_id) {
					gum::trace!(target: LOG_TARGET, ?peer_id, ?message_subject, "Known assignment");
					peer_knowledge.received.insert(message_subject, message_kind);
				}
				return
			}

			let (tx, rx) = oneshot::channel();

			ctx.send_message(ApprovalVotingMessage::CheckAndImportAssignment(
				assignment.clone(),
				claimed_candidate_index,
				tx,
			))
			.await;

			let timer = metrics.time_awaiting_approval_voting();
			let result = match rx.await {
				Ok(result) => result,
				Err(_) => {
					gum::debug!(target: LOG_TARGET, "The approval voting subsystem is down");
					return
				},
			};
			drop(timer);

			gum::trace!(
				target: LOG_TARGET,
				?source,
				?message_subject,
				?result,
				"Checked assignment",
			);
			match result {
				AssignmentCheckResult::Accepted => {
					modify_reputation(
						&mut self.reputation,
						ctx.sender(),
						peer_id,
						BENEFIT_VALID_MESSAGE_FIRST,
					)
					.await;
					entry.knowledge.known_messages.insert(message_subject.clone(), message_kind);
					if let Some(peer_knowledge) = entry.known_by.get_mut(&peer_id) {
						peer_knowledge.received.insert(message_subject.clone(), message_kind);
					}
				},
				AssignmentCheckResult::AcceptedDuplicate => {
					// "duplicate" assignments aren't necessarily equal.
					// There is more than one way each validator can be assigned to each core.
					// cf. https://github.com/paritytech/polkadot/pull/2160#discussion_r557628699
					if let Some(peer_knowledge) = entry.known_by.get_mut(&peer_id) {
						peer_knowledge.received.insert(message_subject.clone(), message_kind);
					}
					gum::debug!(
						target: LOG_TARGET,
						hash = ?block_hash,
						?peer_id,
						"Got an `AcceptedDuplicate` assignment",
					);
					return
				},
				AssignmentCheckResult::TooFarInFuture => {
					gum::debug!(
						target: LOG_TARGET,
						hash = ?block_hash,
						?peer_id,
						"Got an assignment too far in the future",
					);
					modify_reputation(
						&mut self.reputation,
						ctx.sender(),
						peer_id,
						COST_ASSIGNMENT_TOO_FAR_IN_THE_FUTURE,
					)
					.await;
					return
				},
				AssignmentCheckResult::Bad(error) => {
					gum::info!(
						target: LOG_TARGET,
						hash = ?block_hash,
						?peer_id,
						%error,
						"Got a bad assignment from peer",
					);
					modify_reputation(
						&mut self.reputation,
						ctx.sender(),
						peer_id,
						COST_INVALID_MESSAGE,
					)
					.await;
					return
				},
			}
		} else {
			if !entry.knowledge.insert(message_subject.clone(), message_kind) {
				// if we already imported an assignment, there is no need to distribute it again
				gum::warn!(
					target: LOG_TARGET,
					?message_subject,
					"Importing locally an already known assignment",
				);
				return
			} else {
				gum::debug!(
					target: LOG_TARGET,
					?message_subject,
					"Importing locally a new assignment",
				);
			}
		}

		// Invariant: to our knowledge, none of the peers except for the `source` know about the assignment.
		metrics.on_assignment_imported();

		let topology = self.topologies.get_topology(entry.session);
		let local = source == MessageSource::Local;

		let required_routing = topology.map_or(RequiredRouting::PendingTopology, |t| {
			t.local_grid_neighbors().required_routing_by_index(validator_index, local)
		});

		let message_state = match entry.candidates.get_mut(claimed_candidate_index as usize) {
			Some(candidate_entry) => {
				// set the approval state for validator_index to Assigned
				// unless the approval state is set already
				candidate_entry.messages.entry(validator_index).or_insert_with(|| MessageState {
					required_routing,
					local,
					random_routing: Default::default(),
					approval_state: ApprovalState::Assigned(assignment.cert.clone()),
				})
			},
			None => {
				gum::warn!(
					target: LOG_TARGET,
					hash = ?block_hash,
					?claimed_candidate_index,
					"Expected a candidate entry on import_and_circulate_assignment",
				);

				return
			},
		};

		// Dispatch the message to all peers in the routing set which
		// know the block.
		//
		// If the topology isn't known yet (race with networking subsystems)
		// then messages will be sent when we get it.

		let assignments = vec![(assignment, claimed_candidate_index)];
		let n_peers_total = self.peer_data.len();
		let source_peer = source.peer_id();

		let mut peer_filter = move |peer| {
			if Some(peer) == source_peer.as_ref() {
				return false
			}

			if let Some(true) = topology
				.as_ref()
				.map(|t| t.local_grid_neighbors().route_to_peer(required_routing, peer))
			{
				return true
			}

			// Note: at this point, we haven't received the message from any peers
			// other than the source peer, and we just got it, so we haven't sent it
			// to any peers either.
			let route_random = message_state.random_routing.sample(n_peers_total, rng);

			if route_random {
				message_state.random_routing.inc_sent();
			}

			route_random
		};

		let (v1_peers, vstaging_peers) = {
			let peer_data = &self.peer_data;
			let peers = entry
				.known_by
				.keys()
				.filter_map(|p| peer_data.get_key_value(p))
				.filter(|(p, _)| peer_filter(p))
				.map(|(p, peer_data)| (*p, peer_data.version))
				.collect::<Vec<_>>();

			// Add the metadata of the assignment to the knowledge of each peer.
			for (peer, _) in peers.iter() {
				// we already filtered peers above, so this should always be Some
				if let Some(peer_knowledge) = entry.known_by.get_mut(peer) {
					peer_knowledge.sent.insert(message_subject.clone(), message_kind);
				}
			}

			if !peers.is_empty() {
				gum::trace!(
					target: LOG_TARGET,
					?block_hash,
					?claimed_candidate_index,
					local = source.peer_id().is_none(),
					num_peers = peers.len(),
					"Sending an assignment to peers",
				);
			}

			let v1_peers = filter_peers_by_version(&peers, ValidationVersion::V1);
			let vstaging_peers = filter_peers_by_version(&peers, ValidationVersion::VStaging);

			(v1_peers, vstaging_peers)
		};

		if !v1_peers.is_empty() {
			ctx.send_message(NetworkBridgeTxMessage::SendValidationMessage(
				v1_peers,
				versioned_assignments_packet(ValidationVersion::V1, assignments.clone()),
			))
			.await;
		}

		if !vstaging_peers.is_empty() {
			ctx.send_message(NetworkBridgeTxMessage::SendValidationMessage(
				vstaging_peers,
				versioned_assignments_packet(ValidationVersion::VStaging, assignments.clone()),
			))
			.await;
		}
	}

	async fn import_and_circulate_approval<Context>(
		&mut self,
		ctx: &mut Context,
		metrics: &Metrics,
		source: MessageSource,
		vote: IndirectSignedApprovalVote,
	) {
		let _span = self
			.spans
			.get(&vote.block_hash)
			.map(|span| {
				span.child(if source.peer_id().is_some() {
					"peer-import-and-distribute-approval"
				} else {
					"local-import-and-distribute-approval"
				})
			})
			.unwrap_or_else(|| jaeger::Span::new(&vote.block_hash, "distribute-approval"))
			.with_string_tag("block-hash", format!("{:?}", vote.block_hash))
			.with_optional_peer_id(source.peer_id().as_ref())
			.with_stage(jaeger::Stage::ApprovalDistribution);

		let block_hash = vote.block_hash;
		let validator_index = vote.validator;
		let candidate_index = vote.candidate_index;

		let entry = match self.blocks.get_mut(&block_hash) {
			Some(entry) if entry.candidates.get(candidate_index as usize).is_some() => entry,
			_ => {
				if let Some(peer_id) = source.peer_id() {
					if !self.recent_outdated_blocks.is_recent_outdated(&block_hash) {
						modify_reputation(
							&mut self.reputation,
							ctx.sender(),
							peer_id,
							COST_UNEXPECTED_MESSAGE,
						)
						.await;
					}
				}
				return
			},
		};

		// compute metadata on the assignment.
		let message_subject = MessageSubject(block_hash, candidate_index, validator_index);
		let message_kind = MessageKind::Approval;

		if let Some(peer_id) = source.peer_id() {
			if !entry.knowledge.contains(&message_subject, MessageKind::Assignment) {
				gum::debug!(
					target: LOG_TARGET,
					?peer_id,
					?message_subject,
					"Unknown approval assignment",
				);
				modify_reputation(
					&mut self.reputation,
					ctx.sender(),
					peer_id,
					COST_UNEXPECTED_MESSAGE,
				)
				.await;
				return
			}

			// check if our knowledge of the peer already contains this approval
			match entry.known_by.entry(peer_id) {
				hash_map::Entry::Occupied(mut knowledge) => {
					let peer_knowledge = knowledge.get_mut();
					if peer_knowledge.contains(&message_subject, message_kind) {
						if !peer_knowledge.received.insert(message_subject.clone(), message_kind) {
							gum::debug!(
								target: LOG_TARGET,
								?peer_id,
								?message_subject,
								"Duplicate approval",
							);

							modify_reputation(
								&mut self.reputation,
								ctx.sender(),
								peer_id,
								COST_DUPLICATE_MESSAGE,
							)
							.await;
						}
						return
					}
				},
				hash_map::Entry::Vacant(_) => {
					gum::debug!(
						target: LOG_TARGET,
						?peer_id,
						?message_subject,
						"Approval from a peer is out of view",
					);
					modify_reputation(
						&mut self.reputation,
						ctx.sender(),
						peer_id,
						COST_UNEXPECTED_MESSAGE,
					)
					.await;
				},
			}

			// if the approval is known to be valid, reward the peer
			if entry.knowledge.contains(&message_subject, message_kind) {
				gum::trace!(target: LOG_TARGET, ?peer_id, ?message_subject, "Known approval");
				modify_reputation(
					&mut self.reputation,
					ctx.sender(),
					peer_id,
					BENEFIT_VALID_MESSAGE,
				)
				.await;
				if let Some(peer_knowledge) = entry.known_by.get_mut(&peer_id) {
					peer_knowledge.received.insert(message_subject.clone(), message_kind);
				}
				return
			}

			let (tx, rx) = oneshot::channel();

			ctx.send_message(ApprovalVotingMessage::CheckAndImportApproval(vote.clone(), tx))
				.await;

			let timer = metrics.time_awaiting_approval_voting();
			let result = match rx.await {
				Ok(result) => result,
				Err(_) => {
					gum::debug!(target: LOG_TARGET, "The approval voting subsystem is down");
					return
				},
			};
			drop(timer);

			gum::trace!(
				target: LOG_TARGET,
				?peer_id,
				?message_subject,
				?result,
				"Checked approval",
			);
			match result {
				ApprovalCheckResult::Accepted => {
					modify_reputation(
						&mut self.reputation,
						ctx.sender(),
						peer_id,
						BENEFIT_VALID_MESSAGE_FIRST,
					)
					.await;

					entry.knowledge.insert(message_subject.clone(), message_kind);
					if let Some(peer_knowledge) = entry.known_by.get_mut(&peer_id) {
						peer_knowledge.received.insert(message_subject.clone(), message_kind);
					}
				},
				ApprovalCheckResult::Bad(error) => {
					modify_reputation(
						&mut self.reputation,
						ctx.sender(),
						peer_id,
						COST_INVALID_MESSAGE,
					)
					.await;
					gum::info!(
						target: LOG_TARGET,
						?peer_id,
						%error,
						"Got a bad approval from peer",
					);
					return
				},
			}
		} else {
			if !entry.knowledge.insert(message_subject.clone(), message_kind) {
				// if we already imported an approval, there is no need to distribute it again
				gum::warn!(
					target: LOG_TARGET,
					?message_subject,
					"Importing locally an already known approval",
				);
				return
			} else {
				gum::debug!(
					target: LOG_TARGET,
					?message_subject,
					"Importing locally a new approval",
				);
			}
		}

		// Invariant: to our knowledge, none of the peers except for the `source` know about the approval.
		metrics.on_approval_imported();

		let required_routing = match entry.candidates.get_mut(candidate_index as usize) {
			Some(candidate_entry) => {
				// set the approval state for validator_index to Approved
				// it should be in assigned state already
				match candidate_entry.messages.remove(&validator_index) {
					Some(MessageState {
						approval_state: ApprovalState::Assigned(cert),
						required_routing,
						local,
						random_routing,
					}) => {
						candidate_entry.messages.insert(
							validator_index,
							MessageState {
								approval_state: ApprovalState::Approved(
									cert,
									vote.signature.clone(),
								),
								required_routing,
								local,
								random_routing,
							},
						);

						required_routing
					},
					Some(_) => {
						unreachable!(
							"we only insert it after the metadata, checked the metadata above; qed"
						);
					},
					None => {
						// this would indicate a bug in approval-voting
						gum::warn!(
							target: LOG_TARGET,
							hash = ?block_hash,
							?candidate_index,
							?validator_index,
							"Importing an approval we don't have an assignment for",
						);

						return
					},
				}
			},
			None => {
				gum::warn!(
					target: LOG_TARGET,
					hash = ?block_hash,
					?candidate_index,
					?validator_index,
					"Expected a candidate entry on import_and_circulate_approval",
				);

				return
			},
		};

		// Dispatch a ApprovalDistributionV1Message::Approval(vote)
		// to all peers required by the topology, with the exception of the source peer.

		let topology = self.topologies.get_topology(entry.session);
		let source_peer = source.peer_id();

		let message_subject = &message_subject;
		let peer_filter = move |peer, knowledge: &PeerKnowledge| {
			if Some(peer) == source_peer.as_ref() {
				return false
			}

			// Here we're leaning on a few behaviors of assignment propagation:
			//   1. At this point, the only peer we're aware of which has the approval
			//      message is the source peer.
			//   2. We have sent the assignment message to every peer in the required routing
			//      which is aware of this block _unless_ the peer we originally received the
			//      assignment from was part of the required routing. In that case, we've sent
			//      the assignment to all aware peers in the required routing _except_ the original
			//      source of the assignment. Hence the `in_topology_check`.
			//   3. Any randomly selected peers have been sent the assignment already.
			let in_topology = topology
				.map_or(false, |t| t.local_grid_neighbors().route_to_peer(required_routing, peer));
			in_topology || knowledge.sent.contains(message_subject, MessageKind::Assignment)
		};

		let (v1_peers, vstaging_peers) = {
			let peer_data = &self.peer_data;
			let peers = entry
				.known_by
				.iter()
				.filter_map(|(p, k)| peer_data.get(&p).map(|pd| (p, k, pd.version)))
				.filter(|(p, k, _)| peer_filter(p, k))
				.map(|(p, _, v)| (*p, v))
				.collect::<Vec<_>>();

			// Add the metadata of the assignment to the knowledge of each peer.
			for (peer, _) in peers.iter() {
				// we already filtered peers above, so this should always be Some
				if let Some(peer_knowledge) = entry.known_by.get_mut(peer) {
					peer_knowledge.sent.insert(message_subject.clone(), message_kind);
				}
			}

			if !peers.is_empty() {
				gum::trace!(
					target: LOG_TARGET,
					?block_hash,
					?candidate_index,
					local = source.peer_id().is_none(),
					num_peers = peers.len(),
					"Sending an approval to peers",
				);
			}

			let v1_peers = filter_peers_by_version(&peers, ValidationVersion::V1);
			let vstaging_peers = filter_peers_by_version(&peers, ValidationVersion::VStaging);

			(v1_peers, vstaging_peers)
		};

		let approvals = vec![vote];

		if !v1_peers.is_empty() {
			ctx.send_message(NetworkBridgeTxMessage::SendValidationMessage(
				v1_peers,
				versioned_approvals_packet(ValidationVersion::V1, approvals.clone()),
			))
			.await;
		}

		if !vstaging_peers.is_empty() {
			ctx.send_message(NetworkBridgeTxMessage::SendValidationMessage(
				vstaging_peers,
				versioned_approvals_packet(ValidationVersion::VStaging, approvals),
			))
			.await;
		}
	}

	/// Retrieve approval signatures from state for the given relay block/indices:
	fn get_approval_signatures(
		&mut self,
		indices: HashSet<(Hash, CandidateIndex)>,
	) -> HashMap<ValidatorIndex, ValidatorSignature> {
		let mut all_sigs = HashMap::new();
		for (hash, index) in indices {
			let _span = self
				.spans
				.get(&hash)
				.map(|span| span.child("get-approval-signatures"))
				.unwrap_or_else(|| jaeger::Span::new(&hash, "get-approval-signatures"))
				.with_string_tag("block-hash", format!("{:?}", hash))
				.with_stage(jaeger::Stage::ApprovalDistribution);

			let block_entry = match self.blocks.get(&hash) {
				None => {
					gum::debug!(
						target: LOG_TARGET,
						?hash,
						"`get_approval_signatures`: could not find block entry for given hash!"
					);
					continue
				},
				Some(e) => e,
			};

			let candidate_entry = match block_entry.candidates.get(index as usize) {
				None => {
					gum::debug!(
					target: LOG_TARGET,
					?hash,
					?index,
					"`get_approval_signatures`: could not find candidate entry for given hash and index!"
					);
					continue
				},
				Some(e) => e,
			};
			let sigs =
				candidate_entry.messages.iter().filter_map(|(validator_index, message_state)| {
					match &message_state.approval_state {
						ApprovalState::Approved(_, sig) => Some((*validator_index, sig.clone())),
						ApprovalState::Assigned(_) => None,
					}
				});
			all_sigs.extend(sigs);
		}
		all_sigs
	}

	async fn unify_with_peer(
		sender: &mut impl overseer::ApprovalDistributionSenderTrait,
		metrics: &Metrics,
		entries: &mut HashMap<Hash, BlockEntry>,
		topologies: &SessionGridTopologies,
		total_peers: usize,
		peer_id: PeerId,
		peer_protocol_version: ValidationVersion,
		view: View,
		rng: &mut (impl CryptoRng + Rng),
	) {
		metrics.on_unify_with_peer();
		let _timer = metrics.time_unify_with_peer();

		let mut assignments_to_send = Vec::new();
		let mut approvals_to_send = Vec::new();

		let view_finalized_number = view.finalized_number;
		for head in view.into_iter() {
			let mut block = head;
			loop {
				let entry = match entries.get_mut(&block) {
					Some(entry) if entry.number > view_finalized_number => entry,
					_ => break,
				};

				// Any peer which is in the `known_by` set has already been
				// sent all messages it's meant to get for that block and all
				// in-scope prior blocks.
				if entry.known_by.contains_key(&peer_id) {
					break
				}

				let peer_knowledge = entry.known_by.entry(peer_id).or_default();

				let topology = topologies.get_topology(entry.session);

				// Iterate all messages in all candidates.
				for (candidate_index, validator, message_state) in
					entry.candidates.iter_mut().enumerate().flat_map(|(c_i, c)| {
						c.messages.iter_mut().map(move |(k, v)| (c_i as _, k, v))
					}) {
					// Propagate the message to all peers in the required routing set OR
					// randomly sample peers.
					{
						let random_routing = &mut message_state.random_routing;
						let required_routing = message_state.required_routing;
						let rng = &mut *rng;
						let mut peer_filter = move |peer_id| {
							let in_topology = topology.as_ref().map_or(false, |t| {
								t.local_grid_neighbors().route_to_peer(required_routing, peer_id)
							});
							in_topology || {
								let route_random = random_routing.sample(total_peers, rng);
								if route_random {
									random_routing.inc_sent();
								}

								route_random
							}
						};

						if !peer_filter(&peer_id) {
							continue
						}
					}

					let message_subject = MessageSubject(block, candidate_index, *validator);

					let assignment_message = (
						IndirectAssignmentCert {
							block_hash: block,
							validator: *validator,
							cert: message_state.approval_state.assignment_cert().clone(),
						},
						candidate_index,
					);

					let approval_message =
						message_state.approval_state.approval_signature().map(|signature| {
							IndirectSignedApprovalVote {
								block_hash: block,
								validator: *validator,
								candidate_index,
								signature,
							}
						});

					if !peer_knowledge.contains(&message_subject, MessageKind::Assignment) {
						peer_knowledge
							.sent
							.insert(message_subject.clone(), MessageKind::Assignment);
						assignments_to_send.push(assignment_message);
					}

					if let Some(approval_message) = approval_message {
						if !peer_knowledge.contains(&message_subject, MessageKind::Approval) {
							peer_knowledge
								.sent
								.insert(message_subject.clone(), MessageKind::Approval);
							approvals_to_send.push(approval_message);
						}
					}
				}

				block = entry.parent_hash;
			}
		}

		if !assignments_to_send.is_empty() {
			gum::trace!(
				target: LOG_TARGET,
				?peer_id,
				num = assignments_to_send.len(),
				"Sending assignments to unified peer",
			);

			send_assignments_batched(sender, assignments_to_send, peer_id, peer_protocol_version)
				.await;
		}

		if !approvals_to_send.is_empty() {
			gum::trace!(
				target: LOG_TARGET,
				?peer_id,
				num = approvals_to_send.len(),
				"Sending approvals to unified peer",
			);

			send_approvals_batched(sender, approvals_to_send, peer_id, peer_protocol_version).await;
		}
	}

	async fn enable_aggression<Context>(
		&mut self,
		ctx: &mut Context,
		resend: Resend,
		metrics: &Metrics,
	) {
		let config = self.aggression_config.clone();

		if !self.aggression_config.should_trigger_aggression(self.approval_checking_lag) {
			gum::trace!(
				target: LOG_TARGET,
				approval_checking_lag = self.approval_checking_lag,
				"Aggression not enabled",
			);
			return
		}

		let max_age = self.blocks_by_number.iter().rev().next().map(|(num, _)| num);

		let max_age = match max_age {
			Some(max) => *max,
			_ => return, // empty.
		};

		// Since we have the approval checking lag, we need to set the `min_age` accordingly to
		// enable aggresion for the oldest block that is not approved.
		let min_age = max_age.saturating_sub(self.approval_checking_lag);

		gum::debug!(target: LOG_TARGET, min_age, max_age, "Aggression enabled",);

		adjust_required_routing_and_propagate(
			ctx,
			&self.peer_data,
			&mut self.blocks,
			&self.topologies,
			|block_entry| {
				let block_age = max_age - block_entry.number;

				if resend == Resend::Yes &&
					config
						.resend_unfinalized_period
						.as_ref()
						.map_or(false, |p| block_age > 0 && block_age % p == 0)
				{
					// Retry sending to all peers.
					for (_, knowledge) in block_entry.known_by.iter_mut() {
						knowledge.sent = Knowledge::default();
					}

					true
				} else {
					false
				}
			},
			|_, _, _| {},
		)
		.await;

		adjust_required_routing_and_propagate(
			ctx,
			&self.peer_data,
			&mut self.blocks,
			&self.topologies,
			|block_entry| {
				// Ramp up aggression only for the very oldest block(s).
				// Approval voting can get stuck on a single block preventing
				// its descendants from being finalized. Waste minimal bandwidth
				// this way. Also, disputes might prevent finality - again, nothing
				// to waste bandwidth on newer blocks for.
				block_entry.number == min_age
			},
			|required_routing, local, _| {
				// It's a bit surprising not to have a topology at this age.
				if *required_routing == RequiredRouting::PendingTopology {
					gum::debug!(
						target: LOG_TARGET,
						lag = ?self.approval_checking_lag,
						"Encountered old block pending gossip topology",
					);
					return
				}

				if config.l1_threshold.as_ref().map_or(false, |t| &self.approval_checking_lag >= t)
				{
					// Message originator sends to everyone.
					if local && *required_routing != RequiredRouting::All {
						metrics.on_aggression_l1();
						*required_routing = RequiredRouting::All;
					}
				}

				if config.l2_threshold.as_ref().map_or(false, |t| &self.approval_checking_lag >= t)
				{
					// Message originator sends to everyone. Everyone else sends to XY.
					if !local && *required_routing != RequiredRouting::GridXY {
						metrics.on_aggression_l2();
						*required_routing = RequiredRouting::GridXY;
					}
				}
			},
		)
		.await;
	}
}

// This adjusts the required routing of messages in blocks that pass the block filter
// according to the modifier function given.
//
// The modifier accepts as inputs the current required-routing state, whether
// the message is locally originating, and the validator index of the message issuer.
//
// Then, if the topology is known, this progates messages to all peers in the required
// routing set which are aware of the block. Peers which are unaware of the block
// will have the message sent when it enters their view in `unify_with_peer`.
//
// Note that the required routing of a message can be modified even if the
// topology is unknown yet.
#[overseer::contextbounds(ApprovalDistribution, prefix = self::overseer)]
async fn adjust_required_routing_and_propagate<Context, BlockFilter, RoutingModifier>(
	ctx: &mut Context,
	peer_data: &HashMap<PeerId, PeerData>,
	blocks: &mut HashMap<Hash, BlockEntry>,
	topologies: &SessionGridTopologies,
	block_filter: BlockFilter,
	routing_modifier: RoutingModifier,
) where
	BlockFilter: Fn(&mut BlockEntry) -> bool,
	RoutingModifier: Fn(&mut RequiredRouting, bool, &ValidatorIndex),
{
	let mut peer_assignments = HashMap::new();
	let mut peer_approvals = HashMap::new();

	// Iterate all blocks in the session, producing payloads
	// for each connected peer.
	for (block_hash, block_entry) in blocks {
		if !block_filter(block_entry) {
			continue
		}

		// Iterate all messages in all candidates.
		for (candidate_index, validator, message_state) in block_entry
			.candidates
			.iter_mut()
			.enumerate()
			.flat_map(|(c_i, c)| c.messages.iter_mut().map(move |(k, v)| (c_i as _, k, v)))
		{
			routing_modifier(&mut message_state.required_routing, message_state.local, validator);

			if message_state.required_routing.is_empty() {
				continue
			}

			let topology = match topologies.get_topology(block_entry.session) {
				Some(t) => t,
				None => continue,
			};

			// Propagate the message to all peers in the required routing set.
			let message_subject = MessageSubject(*block_hash, candidate_index, *validator);

			let assignment_message = (
				IndirectAssignmentCert {
					block_hash: *block_hash,
					validator: *validator,
					cert: message_state.approval_state.assignment_cert().clone(),
				},
				candidate_index,
			);
			let approval_message =
				message_state.approval_state.approval_signature().map(|signature| {
					IndirectSignedApprovalVote {
						block_hash: *block_hash,
						validator: *validator,
						candidate_index,
						signature,
					}
				});

			for (peer, peer_knowledge) in &mut block_entry.known_by {
				if !topology
					.local_grid_neighbors()
					.route_to_peer(message_state.required_routing, peer)
				{
					continue
				}

				if !peer_knowledge.contains(&message_subject, MessageKind::Assignment) {
					peer_knowledge.sent.insert(message_subject.clone(), MessageKind::Assignment);
					peer_assignments
						.entry(*peer)
						.or_insert_with(Vec::new)
						.push(assignment_message.clone());
				}

				if let Some(approval_message) = approval_message.as_ref() {
					if !peer_knowledge.contains(&message_subject, MessageKind::Approval) {
						peer_knowledge.sent.insert(message_subject.clone(), MessageKind::Approval);
						peer_approvals
							.entry(*peer)
							.or_insert_with(Vec::new)
							.push(approval_message.clone());
					}
				}
			}
		}
	}

	// Send messages in accumulated packets, assignments preceding approvals.

	for (peer, assignments_packet) in peer_assignments {
		let peer_protocol_version = match peer_data.get(&peer).map(|pd| pd.version) {
			None => continue,
			Some(v) => v,
		};

		send_assignments_batched(ctx.sender(), assignments_packet, peer, peer_protocol_version)
			.await;
	}

	for (peer, approvals_packet) in peer_approvals {
		let peer_protocol_version = match peer_data.get(&peer).map(|pd| pd.version) {
			None => continue,
			Some(v) => v,
		};

		send_approvals_batched(ctx.sender(), approvals_packet, peer, peer_protocol_version).await;
	}
}

/// Modify the reputation of a peer based on its behavior.
async fn modify_reputation(
	reputation: &mut ReputationAggregator,
	sender: &mut impl overseer::ApprovalDistributionSenderTrait,
	peer_id: PeerId,
	rep: Rep,
) {
	gum::trace!(
		target: LOG_TARGET,
		reputation = ?rep,
		?peer_id,
		"Reputation change for peer",
	);
	reputation.modify(sender, peer_id, rep).await;
}

#[overseer::contextbounds(ApprovalDistribution, prefix = self::overseer)]
impl ApprovalDistribution {
	/// Create a new instance of the [`ApprovalDistribution`] subsystem.
	pub fn new(metrics: Metrics) -> Self {
		Self { metrics }
	}

	async fn run<Context>(self, ctx: Context) {
		let mut state = State::default();

		// According to the docs of `rand`, this is a ChaCha12 RNG in practice
		// and will always be chosen for strong performance and security properties.
		let mut rng = rand::rngs::StdRng::from_entropy();
		self.run_inner(ctx, &mut state, REPUTATION_CHANGE_INTERVAL, &mut rng).await
	}

	/// Used for testing.
	async fn run_inner<Context>(
		self,
		mut ctx: Context,
		state: &mut State,
		reputation_interval: Duration,
		rng: &mut (impl CryptoRng + Rng),
	) {
		let new_reputation_delay = || futures_timer::Delay::new(reputation_interval).fuse();
		let mut reputation_delay = new_reputation_delay();

		loop {
			select! {
				_ = reputation_delay => {
					state.reputation.send(ctx.sender()).await;
					reputation_delay = new_reputation_delay();
				},
				message = ctx.recv().fuse() => {
					let message = match message {
						Ok(message) => message,
						Err(e) => {
							gum::debug!(target: LOG_TARGET, err = ?e, "Failed to receive a message from Overseer, exiting");
							return
						},
					};
					match message {
						FromOrchestra::Communication { msg } =>
							Self::handle_incoming(&mut ctx, state, msg, &self.metrics, rng).await,
						FromOrchestra::Signal(OverseerSignal::ActiveLeaves(update)) => {
							gum::trace!(target: LOG_TARGET, "active leaves signal (ignored)");
							// the relay chain blocks relevant to the approval subsystems
							// are those that are available, but not finalized yet
							// actived and deactivated heads hence are irrelevant to this subsystem, other than
							// for tracing purposes.
							if let Some(activated) = update.activated {
								let head = activated.hash;
								let approval_distribution_span =
									jaeger::PerLeafSpan::new(activated.span, "approval-distribution");
								state.spans.insert(head, approval_distribution_span);
							}
						},
						FromOrchestra::Signal(OverseerSignal::BlockFinalized(_hash, number)) => {
							gum::trace!(target: LOG_TARGET, number = %number, "finalized signal");
							state.handle_block_finalized(&mut ctx, &self.metrics, number).await;
						},
						FromOrchestra::Signal(OverseerSignal::Conclude) => return,
					}
				},
			}
		}
	}

	async fn handle_incoming<Context>(
		ctx: &mut Context,
		state: &mut State,
		msg: ApprovalDistributionMessage,
		metrics: &Metrics,
		rng: &mut (impl CryptoRng + Rng),
	) {
		match msg {
			ApprovalDistributionMessage::NetworkBridgeUpdate(event) => {
				state.handle_network_msg(ctx, metrics, event, rng).await;
			},
			ApprovalDistributionMessage::NewBlocks(metas) => {
				state.handle_new_blocks(ctx, metrics, metas, rng).await;
			},
			ApprovalDistributionMessage::DistributeAssignment(cert, candidate_index) => {
				gum::debug!(
					target: LOG_TARGET,
					"Distributing our assignment on candidate (block={}, index={})",
					cert.block_hash,
					candidate_index,
				);

				state
					.import_and_circulate_assignment(
						ctx,
						&metrics,
						MessageSource::Local,
						cert,
						candidate_index,
						rng,
					)
					.await;
			},
			ApprovalDistributionMessage::DistributeApproval(vote) => {
				gum::debug!(
					target: LOG_TARGET,
					"Distributing our approval vote on candidate (block={}, index={})",
					vote.block_hash,
					vote.candidate_index,
				);

				state
					.import_and_circulate_approval(ctx, metrics, MessageSource::Local, vote)
					.await;
			},
			ApprovalDistributionMessage::GetApprovalSignatures(indices, tx) => {
				let sigs = state.get_approval_signatures(indices);
				if let Err(_) = tx.send(sigs) {
					gum::debug!(
						target: LOG_TARGET,
						"Sending back approval signatures failed, oneshot got closed"
					);
				}
			},
			ApprovalDistributionMessage::ApprovalCheckingLagUpdate(lag) => {
				gum::debug!(target: LOG_TARGET, lag, "Received `ApprovalCheckingLagUpdate`");
				state.approval_checking_lag = lag;
			},
		}
	}
}

fn versioned_approvals_packet(
	version: ValidationVersion,
	approvals: Vec<IndirectSignedApprovalVote>,
) -> VersionedValidationProtocol {
	match version {
		ValidationVersion::V1 =>
			Versioned::V1(protocol_v1::ValidationProtocol::ApprovalDistribution(
				protocol_v1::ApprovalDistributionMessage::Approvals(approvals),
			)),
		ValidationVersion::VStaging =>
			Versioned::VStaging(protocol_vstaging::ValidationProtocol::ApprovalDistribution(
				protocol_vstaging::ApprovalDistributionMessage::Approvals(approvals),
			)),
	}
}

fn versioned_assignments_packet(
	version: ValidationVersion,
	assignments: Vec<(IndirectAssignmentCert, CandidateIndex)>,
) -> VersionedValidationProtocol {
	match version {
		ValidationVersion::V1 =>
			Versioned::V1(protocol_v1::ValidationProtocol::ApprovalDistribution(
				protocol_v1::ApprovalDistributionMessage::Assignments(assignments),
			)),
		ValidationVersion::VStaging =>
			Versioned::VStaging(protocol_vstaging::ValidationProtocol::ApprovalDistribution(
				protocol_vstaging::ApprovalDistributionMessage::Assignments(assignments),
			)),
	}
}

fn filter_peers_by_version(
	peers: &[(PeerId, ValidationVersion)],
	version: ValidationVersion,
) -> Vec<PeerId> {
	peers
		.iter()
		.filter(|(_, v)| v == &version)
		.map(|(peer_id, _)| *peer_id)
		.collect()
}

#[overseer::subsystem(ApprovalDistribution, error=SubsystemError, prefix=self::overseer)]
impl<Context> ApprovalDistribution {
	fn start(self, ctx: Context) -> SpawnedSubsystem {
		let future = self.run(ctx).map(|_| Ok(())).boxed();

		SpawnedSubsystem { name: "approval-distribution-subsystem", future }
	}
}

/// Ensures the batch size is always at least 1 element.
const fn ensure_size_not_zero(size: usize) -> usize {
	if 0 == size {
		panic!("Batch size must be at least 1 (MAX_NOTIFICATION_SIZE constant is too low)",);
	}

	size
}

/// The maximum amount of assignments per batch is 33% of maximum allowed by protocol.
/// This is an arbitrary value. Bumping this up increases the maximum amount of approvals or assignments
/// we send in a single message to peers. Exceeding `MAX_NOTIFICATION_SIZE` will violate the protocol
/// configuration.
pub const MAX_ASSIGNMENT_BATCH_SIZE: usize = ensure_size_not_zero(
	MAX_NOTIFICATION_SIZE as usize /
		std::mem::size_of::<(IndirectAssignmentCert, CandidateIndex)>() /
		3,
);

/// The maximum amount of approvals per batch is 33% of maximum allowed by protocol.
pub const MAX_APPROVAL_BATCH_SIZE: usize = ensure_size_not_zero(
	MAX_NOTIFICATION_SIZE as usize / std::mem::size_of::<IndirectSignedApprovalVote>() / 3,
);

/// Send assignments while honoring the `max_notification_size` of the protocol.
///
/// Splitting the messages into multiple notifications allows more granular processing at the
/// destination, such that the subsystem doesn't get stuck for long processing a batch
/// of assignments and can `select!` other tasks.
pub(crate) async fn send_assignments_batched(
	sender: &mut impl overseer::ApprovalDistributionSenderTrait,
	assignments: Vec<(IndirectAssignmentCert, CandidateIndex)>,
	peer: PeerId,
	protocol_version: ValidationVersion,
) {
	let mut batches = assignments.into_iter().peekable();

	while batches.peek().is_some() {
		let batch: Vec<_> = batches.by_ref().take(MAX_ASSIGNMENT_BATCH_SIZE).collect();
		let versioned = versioned_assignments_packet(protocol_version, batch);

		sender
			.send_message(NetworkBridgeTxMessage::SendValidationMessage(vec![peer], versioned))
			.await;
	}
}

/// Send approvals while honoring the `max_notification_size` of the protocol.
pub(crate) async fn send_approvals_batched(
	sender: &mut impl overseer::ApprovalDistributionSenderTrait,
	approvals: Vec<IndirectSignedApprovalVote>,
	peer: PeerId,
	protocol_version: ValidationVersion,
) {
	let mut batches = approvals.into_iter().peekable();

	while batches.peek().is_some() {
		let batch: Vec<_> = batches.by_ref().take(MAX_APPROVAL_BATCH_SIZE).collect();
		let versioned = versioned_approvals_packet(protocol_version, batch);

		sender
			.send_message(NetworkBridgeTxMessage::SendValidationMessage(vec![peer], versioned))
			.await;
	}
}<|MERGE_RESOLUTION|>--- conflicted
+++ resolved
@@ -415,15 +415,11 @@
 					live
 				});
 			},
-<<<<<<< HEAD
 			NetworkBridgeEvent::PeerMessage(peer_id, msg) => {
-=======
+				self.process_incoming_peer_message(ctx, metrics, peer_id, msg, rng).await;
+			},
 			NetworkBridgeEvent::UpdatedAuthorityIds { .. } => {
 				// The approval-distribution subsystem doesn't deal with `AuthorityDiscoveryId`s.
-			},
-			NetworkBridgeEvent::PeerMessage(peer_id, Versioned::V1(msg)) => {
->>>>>>> 1346281e
-				self.process_incoming_peer_message(ctx, metrics, peer_id, msg, rng).await;
 			},
 		}
 	}
