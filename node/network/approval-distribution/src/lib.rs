--- conflicted
+++ resolved
@@ -1255,61 +1255,8 @@
 				},
 			};
 			match message {
-<<<<<<< HEAD
-				FromOverseer::Communication {
-					msg: ApprovalDistributionMessage::NetworkBridgeUpdate(event),
-				} => {
-					state.handle_network_msg(&mut ctx, &self.metrics, event).await;
-				},
-				FromOverseer::Communication {
-					msg: ApprovalDistributionMessage::NewBlocks(metas),
-				} => {
-					tracing::debug!(target: LOG_TARGET, "Processing NewBlocks");
-					state.handle_new_blocks(&mut ctx, &self.metrics, metas).await;
-				},
-				FromOverseer::Communication {
-					msg: ApprovalDistributionMessage::DistributeAssignment(cert, candidate_index),
-				} => {
-					tracing::debug!(
-						target: LOG_TARGET,
-						"Distributing our assignment on candidate (block={}, index={})",
-						cert.block_hash,
-						candidate_index,
-					);
-
-					state
-						.import_and_circulate_assignment(
-							&mut ctx,
-							&self.metrics,
-							MessageSource::Local,
-							cert,
-							candidate_index,
-						)
-						.await;
-				},
-				FromOverseer::Communication {
-					msg: ApprovalDistributionMessage::DistributeApproval(vote),
-				} => {
-					tracing::debug!(
-						target: LOG_TARGET,
-						"Distributing our approval vote on candidate (block={}, index={})",
-						vote.block_hash,
-						vote.candidate_index,
-					);
-
-					state
-						.import_and_circulate_approval(
-							&mut ctx,
-							&self.metrics,
-							MessageSource::Local,
-							vote,
-						)
-						.await;
-				},
-=======
 				FromOverseer::Communication { msg } =>
 					Self::handle_incoming(&mut ctx, state, msg, &self.metrics).await,
->>>>>>> 3ff2b837
 				FromOverseer::Signal(OverseerSignal::ActiveLeaves(ActiveLeavesUpdate {
 					..
 				})) => {
@@ -1337,7 +1284,7 @@
 		Context: overseer::SubsystemContext<Message = ApprovalDistributionMessage>,
 	{
 		match msg {
-			ApprovalDistributionMessage::NetworkBridgeUpdateV1(event) => {
+			ApprovalDistributionMessage::NetworkBridgeUpdate(event) => {
 				state.handle_network_msg(ctx, metrics, event).await;
 			},
 			ApprovalDistributionMessage::NewBlocks(metas) => {
