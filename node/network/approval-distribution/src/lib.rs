// Copyright (C) Parity Technologies (UK) Ltd.
// This file is part of Polkadot.

// Polkadot is free software: you can redistribute it and/or modify
// it under the terms of the GNU General Public License as published by
// the Free Software Foundation, either version 3 of the License, or
// (at your option) any later version.

// Polkadot is distributed in the hope that it will be useful,
// but WITHOUT ANY WARRANTY; without even the implied warranty of
// MERCHANTABILITY or FITNESS FOR A PARTICULAR PURPOSE.  See the
// GNU General Public License for more details.

// You should have received a copy of the GNU General Public License
// along with Polkadot.  If not, see <http://www.gnu.org/licenses/>.

//! [`ApprovalDistributionSubsystem`] implementation.
//!
//! https://w3f.github.io/parachain-implementers-guide/node/approval/approval-distribution.html

#![warn(missing_docs)]

use self::metrics::Metrics;
use futures::{channel::oneshot, select, FutureExt as _};
use itertools::Itertools;
use net_protocol::peer_set::{ProtocolVersion, ValidationVersion};
use polkadot_node_jaeger as jaeger;
use polkadot_node_network_protocol::{
	self as net_protocol, filter_by_peer_version,
	grid_topology::{RandomRouting, RequiredRouting, SessionGridTopologies, SessionGridTopology},
	peer_set::MAX_NOTIFICATION_SIZE,
	v1 as protocol_v1, vstaging as protocol_vstaging, PeerId, UnifiedReputationChange as Rep,
	Versioned, View,
};
use polkadot_node_primitives::approval::{
	v1::{BlockApprovalMeta, IndirectSignedApprovalVote},
	v2::{AsBitIndex, CandidateBitfield, IndirectAssignmentCertV2},
};
use polkadot_node_subsystem::{
	messages::{
		ApprovalCheckResult, ApprovalDistributionMessage, ApprovalVotingMessage,
		AssignmentCheckResult, NetworkBridgeEvent, NetworkBridgeTxMessage,
	},
	overseer, FromOrchestra, OverseerSignal, SpawnedSubsystem, SubsystemError,
};
use polkadot_node_subsystem_util::reputation::{ReputationAggregator, REPUTATION_CHANGE_INTERVAL};
use polkadot_primitives::{
	BlockNumber, CandidateIndex, Hash, SessionIndex, ValidatorIndex, ValidatorSignature,
};
use rand::{CryptoRng, Rng, SeedableRng};
use std::{
	collections::{hash_map, BTreeMap, HashMap, HashSet, VecDeque},
	time::Duration,
};

<<<<<<< HEAD
// TODO: Disable will be removed in the final version and will be replaced with a runtime configuration
// const ACTIVATION_BLOCK_NUMBER: u32 = 10;

fn disable_gossiping(_block: u32) -> bool {
	// if block == ACTIVATION_BLOCK_NUMBER {
	// 	gum::info!(
	// 		target: LOG_TARGET,
	// 		"Disable gossiping for nodes"
	// 	)
	// }
	// block > ACTIVATION_BLOCK_NUMBER
	return true
}

use self::metrics::Metrics;

=======
>>>>>>> 2af7d293
mod metrics;

#[cfg(test)]
mod tests;

const LOG_TARGET: &str = "parachain::approval-distribution";

const COST_UNEXPECTED_MESSAGE: Rep =
	Rep::CostMinor("Peer sent an out-of-view assignment or approval");
const COST_DUPLICATE_MESSAGE: Rep = Rep::CostMinorRepeated("Peer sent identical messages");
const COST_ASSIGNMENT_TOO_FAR_IN_THE_FUTURE: Rep =
	Rep::CostMinor("The vote was valid but too far in the future");
const COST_INVALID_MESSAGE: Rep = Rep::CostMajor("The vote was bad");

const BENEFIT_VALID_MESSAGE: Rep = Rep::BenefitMinor("Peer sent a valid message");
const BENEFIT_VALID_MESSAGE_FIRST: Rep =
	Rep::BenefitMinorFirst("Valid message with new information");

/// The Approval Distribution subsystem.
pub struct ApprovalDistribution {
	metrics: Metrics,
}

/// Contains recently finalized
/// or those pruned due to finalization.
#[derive(Default)]
struct RecentlyOutdated {
	buf: VecDeque<Hash>,
}

impl RecentlyOutdated {
	fn note_outdated(&mut self, hash: Hash) {
		const MAX_BUF_LEN: usize = 20;

		self.buf.push_back(hash);

		while self.buf.len() > MAX_BUF_LEN {
			let _ = self.buf.pop_front();
		}
	}

	fn is_recent_outdated(&self, hash: &Hash) -> bool {
		self.buf.contains(hash)
	}
}

// Contains topology routing information for assignments and approvals.
struct ApprovalRouting {
	pub required_routing: RequiredRouting,
	pub local: bool,
	pub random_routing: RandomRouting,
}

// This struct is responsible for tracking the full state of an assignment and grid routing information.
struct ApprovalEntry {
	// The assignment certificate.
	assignment: IndirectAssignmentCertV2,
	// The candidates claimed by the certificate. A mapping between bit index and candidate index.
	candidates: CandidateBitfield,
	// The approval signatures for each `CandidateIndex` claimed by the assignment certificate.
	approvals: HashMap<CandidateIndex, IndirectSignedApprovalVote>,
	// The validator index of the assignment signer.
	validator_index: ValidatorIndex,
	// Information required for gossiping to other peers using the grid topology.
	routing_info: ApprovalRouting,
}

#[derive(Debug)]
enum ApprovalEntryError {
	InvalidValidatorIndex,
	CandidateIndexOutOfBounds,
	InvalidCandidateIndex,
	DuplicateApproval,
}

impl ApprovalEntry {
	pub fn new(
		assignment: IndirectAssignmentCertV2,
		candidates: CandidateBitfield,
		routing_info: ApprovalRouting,
	) -> ApprovalEntry {
		Self {
			validator_index: assignment.validator,
			assignment,
			approvals: HashMap::with_capacity(candidates.len()),
			candidates,
			routing_info,
		}
	}

	// Create a `MessageSubject` to reference the assignment.
	pub fn create_assignment_knowledge(&self, block_hash: Hash) -> (MessageSubject, MessageKind) {
		(
			MessageSubject(block_hash, self.candidates.clone(), self.validator_index),
			MessageKind::Assignment,
		)
	}

	// Create a `MessageSubject` to reference the approval.
	pub fn create_approval_knowledge(
		&self,
		block_hash: Hash,
		candidate_index: CandidateIndex,
	) -> (MessageSubject, MessageKind) {
		(
			MessageSubject(block_hash, candidate_index.into(), self.validator_index),
			MessageKind::Approval,
		)
	}

	// Updates routing information and returns the previous information if any.
	pub fn routing_info_mut(&mut self) -> &mut ApprovalRouting {
		&mut self.routing_info
	}

	// Get the routing information.
	pub fn routing_info(&self) -> &ApprovalRouting {
		&self.routing_info
	}

	// Update routing information.
	pub fn update_required_routing(&mut self, required_routing: RequiredRouting) {
		self.routing_info.required_routing = required_routing;
	}

	// Records a new approval. Returns false if the claimed candidate is not found or we already have received the approval.
	pub fn note_approval(
		&mut self,
		approval: IndirectSignedApprovalVote,
	) -> Result<(), ApprovalEntryError> {
		// First do some sanity checks:
		// - check validator index matches
		// - check claimed candidate
		// - check for duplicate approval
		if self.validator_index != approval.validator {
			return Err(ApprovalEntryError::InvalidValidatorIndex)
		}

		if self.candidates.len() <= approval.candidate_index as usize {
			return Err(ApprovalEntryError::CandidateIndexOutOfBounds)
		}

		if !self.candidates.bit_at(approval.candidate_index.as_bit_index()) {
			return Err(ApprovalEntryError::InvalidCandidateIndex)
		}

		if self.approvals.contains_key(&approval.candidate_index) {
			return Err(ApprovalEntryError::DuplicateApproval)
		}

		self.approvals.insert(approval.candidate_index, approval);
		Ok(())
	}

	// Get the assignment certiticate and claimed candidates.
	pub fn get_assignment(&self) -> (IndirectAssignmentCertV2, CandidateBitfield) {
		(self.assignment.clone(), self.candidates.clone())
	}

	// Get all approvals for all candidates claimed by the assignment.
	pub fn get_approvals(&self) -> Vec<IndirectSignedApprovalVote> {
		self.approvals.values().cloned().collect::<Vec<_>>()
	}

	// Get the approval for a specific candidate index.
	pub fn get_approval(
		&self,
		candidate_index: CandidateIndex,
	) -> Option<IndirectSignedApprovalVote> {
		self.approvals.get(&candidate_index).cloned()
	}

	// Get validator index.
	pub fn get_validator_index(&self) -> ValidatorIndex {
		self.validator_index
	}
}

// We keep track of each peer view and protocol version using this struct.
struct PeerEntry {
	pub view: View,
	pub version: ProtocolVersion,
}

// In case the original grid topology mechanisms don't work on their own, we need to trade bandwidth
// for protocol liveliness by introducing aggression.
//
// Aggression has 3 levels:
//
//  * Aggression Level 0: The basic behaviors described above.
//  * Aggression Level 1: The originator of a message sends to all peers. Other peers follow the rules above.
//  * Aggression Level 2: All peers send all messages to all their row and column neighbors.
//    This means that each validator will, on average, receive each message approximately `2*sqrt(n)` times.
// The aggression level of messages pertaining to a block increases when that block is unfinalized and
// is a child of the finalized block.
// This means that only one block at a time has its messages propagated with aggression > 0.
//
// A note on aggression thresholds: changes in propagation apply only to blocks which are the
// _direct descendants_ of the finalized block which are older than the given threshold,
// not to all blocks older than the threshold. Most likely, a few assignments struggle to
// be propagated in a single block and this holds up all of its descendants blocks.
// Accordingly, we only step on the gas for the block which is most obviously holding up finality.
/// Aggression configuration representation
#[derive(Clone)]
struct AggressionConfig {
	/// Aggression level 1: all validators send all their own messages to all peers.
	l1_threshold: Option<BlockNumber>,
	/// Aggression level 2: level 1 + all validators send all messages to all peers in the X and Y dimensions.
	l2_threshold: Option<BlockNumber>,
	/// How often to re-send messages to all targeted recipients.
	/// This applies to all unfinalized blocks.
	resend_unfinalized_period: Option<BlockNumber>,
}

impl AggressionConfig {
	/// Returns `true` if lag is past threshold depending on the aggression level
	fn should_trigger_aggression(&self, approval_checking_lag: BlockNumber) -> bool {
		if let Some(t) = self.l1_threshold {
			approval_checking_lag >= t
		} else if let Some(t) = self.resend_unfinalized_period {
			approval_checking_lag > 0 && approval_checking_lag % t == 0
		} else {
			false
		}
	}
}

impl Default for AggressionConfig {
	fn default() -> Self {
		AggressionConfig {
			l1_threshold: Some(13),
			l2_threshold: Some(28),
			resend_unfinalized_period: Some(8),
		}
	}
}

#[derive(PartialEq)]
enum Resend {
	Yes,
	No,
}

/// The [`State`] struct is responsible for tracking the overall state of the subsystem.
///
/// It tracks metadata about our view of the unfinalized chain,
/// which assignments and approvals we have seen, and our peers' views.
#[derive(Default)]
struct State {
	/// These two fields are used in conjunction to construct a view over the unfinalized chain.
	blocks_by_number: BTreeMap<BlockNumber, Vec<Hash>>,
	blocks: HashMap<Hash, BlockEntry>,

	/// Our view updates to our peers can race with `NewBlocks` updates. We store messages received
	/// against the directly mentioned blocks in our view in this map until `NewBlocks` is received.
	///
	/// As long as the parent is already in the `blocks` map and `NewBlocks` messages aren't delayed
	/// by more than a block length, this strategy will work well for mitigating the race. This is
	/// also a race that occurs typically on local networks.
	pending_known: HashMap<Hash, Vec<(PeerId, PendingMessage)>>,

	/// Peer data is partially stored here, and partially inline within the [`BlockEntry`]s
	peer_views: HashMap<PeerId, PeerEntry>,

	/// Keeps a topology for various different sessions.
	topologies: SessionGridTopologies,

	/// Tracks recently finalized blocks.
	recent_outdated_blocks: RecentlyOutdated,

	/// HashMap from active leaves to spans
	spans: HashMap<Hash, jaeger::PerLeafSpan>,

	/// Aggression configuration.
	aggression_config: AggressionConfig,

	/// Current approval checking finality lag.
	approval_checking_lag: BlockNumber,

	/// Aggregated reputation change
	reputation: ReputationAggregator,
}

#[derive(Debug, Clone, Copy, PartialEq, Eq)]
enum MessageKind {
	Assignment,
	Approval,
}

// Utility structure to identify assignments and approvals for specific candidates.
// Assignments can span multiple candidates, while approvals refer to only one candidate.
//
#[derive(Debug, Clone, Hash, PartialEq, Eq)]
struct MessageSubject(Hash, pub CandidateBitfield, ValidatorIndex);

#[derive(Debug, Clone, Default)]
struct Knowledge {
	// When there is no entry, this means the message is unknown
	// When there is an entry with `MessageKind::Assignment`, the assignment is known.
	// When there is an entry with `MessageKind::Approval`, the assignment and approval are known.
	known_messages: HashMap<MessageSubject, Vec<MessageKind>>,
}

impl Knowledge {
	fn contains(&self, message: &MessageSubject, kind: MessageKind) -> bool {
		self.known_messages
			.get(message)
			.map(|messages| messages.contains(&kind))
			.unwrap_or(false)
	}

	fn insert(&mut self, message: MessageSubject, kind: MessageKind) -> bool {
		let success = match self.known_messages.entry(message.clone()) {
			hash_map::Entry::Vacant(vacant) => {
<<<<<<< HEAD
				vacant.insert(vec![kind]);
=======
				vacant.insert(kind);
				// If there are multiple candidates assigned in the message, create
				// separate entries for each one.
>>>>>>> 2af7d293
				true
			},
			hash_map::Entry::Occupied(mut occupied) =>
				if !occupied.get().contains(&kind) {
					occupied.get_mut().push(kind);
					true
				} else {
					false
				},
<<<<<<< HEAD
=======
			},
		};

		// In case of succesful insertion of multiple candidate assignments create additional
		// entries for each assigned candidate. This fakes knowledge of individual assignments, but
		// we need to share the same `MessageSubject` with the followup approval candidate index.
		if kind == MessageKind::Assignment && success && message.1.count_ones() > 1 {
			message
				.1
				.iter_ones()
				.map(|candidate_index| candidate_index as CandidateIndex)
				.fold(success, |success, candidate_index| {
					success &
						self.insert(
							MessageSubject(message.0, candidate_index.into(), message.2),
							kind,
						)
				})
		} else {
			success
>>>>>>> 2af7d293
		}
	}
}

/// Information that has been circulated to and from a peer.
#[derive(Debug, Clone, Default)]
struct PeerKnowledge {
	/// The knowledge we've sent to the peer.
	sent: Knowledge,
	/// The knowledge we've received from the peer.
	received: Knowledge,
}

impl PeerKnowledge {
	fn contains(&self, message: &MessageSubject, kind: MessageKind) -> bool {
		self.sent.contains(message, kind) || self.received.contains(message, kind)
	}
}

/// Information about blocks in our current view as well as whether peers know of them.
struct BlockEntry {
	/// Peers who we know are aware of this block and thus, the candidates within it.
	/// This maps to their knowledge of messages.
	known_by: HashMap<PeerId, PeerKnowledge>,
	/// The number of the block.
	number: BlockNumber,
	/// The parent hash of the block.
	parent_hash: Hash,
	/// Our knowledge of messages.
	knowledge: Knowledge,
	/// A votes entry for each candidate indexed by [`CandidateIndex`].
	candidates: Vec<CandidateEntry>,
	/// The session index of this block.
	session: SessionIndex,
	/// Approval entries for whole block. These also contain all approvals in the case of multiple candidates
	/// being claimed by assignments.
	approval_entries: HashMap<(ValidatorIndex, CandidateBitfield), ApprovalEntry>,
}

<<<<<<< HEAD
#[derive(Debug)]
enum ApprovalState {
	Assigned(AssignmentCert),
	Approved(AssignmentCert, ValidatorSignature),
	UnassignedApproval(IndirectSignedApprovalVote, MessageSource),
}

impl ApprovalState {
	fn assignment_cert(&self) -> Option<&AssignmentCert> {
		match *self {
			ApprovalState::Assigned(ref cert) => Some(cert),
			ApprovalState::Approved(ref cert, _) => Some(cert),
			ApprovalState::UnassignedApproval(_, _) => None,
=======
impl BlockEntry {
	// Returns the peer which currently know this block.
	pub fn known_by(&self) -> Vec<PeerId> {
		self.known_by.keys().cloned().collect::<Vec<_>>()
	}

	pub fn insert_approval_entry(&mut self, entry: ApprovalEntry) -> &mut ApprovalEntry {
		// First map one entry per candidate to the same key we will use in `approval_entries`.
		// Key is (Validator_index, CandidateBitfield) that links the `ApprovalEntry` to the (K,V)
		// entry in `candidate_entry.messages`.
		for claimed_candidate_index in entry.candidates.iter_ones() {
			match self.candidates.get_mut(claimed_candidate_index) {
				Some(candidate_entry) => {
					candidate_entry
						.messages
						.entry(entry.get_validator_index())
						.or_insert(entry.candidates.clone());
				},
				None => {
					// This should never happen, but if it happens, it means the subsystem is broken.
					gum::warn!(
						target: LOG_TARGET,
						hash = ?entry.assignment.block_hash,
						?claimed_candidate_index,
						"Missing candidate entry on `import_and_circulate_assignment`",
					);
				},
			};
>>>>>>> 2af7d293
		}

		self.approval_entries
			.entry((entry.validator_index, entry.candidates.clone()))
			.or_insert(entry)
	}

<<<<<<< HEAD
	fn approval_signature(&self) -> Option<ValidatorSignature> {
		match *self {
			ApprovalState::Assigned(_) => None,
			ApprovalState::Approved(_, ref sig) => Some(sig.clone()),
			ApprovalState::UnassignedApproval(_, _) => None,
		}
=======
	// Returns `true` if we have an approval for `candidate_index` from validator
	// `validator_index`.
	pub fn contains_approval_entry(
		&self,
		candidate_index: CandidateIndex,
		validator_index: ValidatorIndex,
	) -> bool {
		self.candidates
			.get(candidate_index as usize)
			.map_or(None, |candidate_entry| candidate_entry.messages.get(&validator_index))
			.map_or(false, |candidate_indices| {
				self.approval_entries
					.contains_key(&(validator_index, candidate_indices.clone()))
			})
>>>>>>> 2af7d293
	}

<<<<<<< HEAD
// routing state bundled with messages for the candidate. Corresponding assignments
// and approvals are stored together and should be routed in the same way, with
// assignments preceding approvals in all cases.
#[derive(Debug)]
struct MessageState {
	// Required routing for an approval
	required_routing_assignment: RequiredRouting,
	// Require routing for an assignment
	required_routing_approval: RequiredRouting,
	local: bool,
	random_routing: RandomRouting,
	approval_state: ApprovalState,
=======
	// Returns a mutable reference of `ApprovalEntry` for `candidate_index` from validator
	// `validator_index`.
	pub fn get_approval_entry(
		&mut self,
		candidate_index: CandidateIndex,
		validator_index: ValidatorIndex,
	) -> Option<&mut ApprovalEntry> {
		self.candidates
			.get(candidate_index as usize)
			.map_or(None, |candidate_entry| candidate_entry.messages.get(&validator_index))
			.map_or(None, |candidate_indices| {
				self.approval_entries.get_mut(&(validator_index, candidate_indices.clone()))
			})
	}

	// Get all approval entries for a given candidate.
	pub fn get_approval_entries(&self, candidate_index: CandidateIndex) -> Vec<&ApprovalEntry> {
		// Get the keys for fetching `ApprovalEntry` from `self.approval_entries`,
		let approval_entry_keys = self
			.candidates
			.get(candidate_index as usize)
			.map(|candidate_entry| &candidate_entry.messages);

		if let Some(approval_entry_keys) = approval_entry_keys {
			// Ensure no duplicates.
			let approval_entry_keys = approval_entry_keys.iter().unique().collect::<Vec<_>>();

			let mut entries = Vec::new();
			for (validator_index, candidate_indices) in approval_entry_keys {
				if let Some(entry) =
					self.approval_entries.get(&(*validator_index, candidate_indices.clone()))
				{
					entries.push(entry);
				}
			}
			entries
		} else {
			vec![]
		}
	}
>>>>>>> 2af7d293
}

// Information about candidates in the context of a particular block they are included in.
// In other words, multiple `CandidateEntry`s may exist for the same candidate,
// if it is included by multiple blocks - this is likely the case when there are forks.
#[derive(Debug, Default)]
struct CandidateEntry {
	// The value represents part of the lookup key in `approval_entries` to fetch the assignment and existing votes.
	messages: HashMap<ValidatorIndex, CandidateBitfield>,
}

#[derive(Debug, Clone, PartialEq)]
enum MessageSource {
	Peer(PeerId),
	Local,
}

impl MessageSource {
	fn peer_id(&self) -> Option<PeerId> {
		match self {
			Self::Peer(id) => Some(*id),
			Self::Local => None,
		}
	}
}

enum PendingMessage {
	Assignment(IndirectAssignmentCertV2, CandidateBitfield),
	Approval(IndirectSignedApprovalVote),
}

#[overseer::contextbounds(ApprovalDistribution, prefix = self::overseer)]
impl State {
	async fn handle_network_msg<Context>(
		&mut self,
		ctx: &mut Context,
		metrics: &Metrics,
		event: NetworkBridgeEvent<net_protocol::ApprovalDistributionMessage>,
		rng: &mut (impl CryptoRng + Rng),
	) {
		match event {
			NetworkBridgeEvent::PeerConnected(peer_id, role, version, _) => {
				// insert a blank view if none already present
				gum::trace!(target: LOG_TARGET, ?peer_id, ?role, "Peer connected");
				self.peer_views
					.entry(peer_id)
					.or_insert(PeerEntry { view: Default::default(), version });
			},
			NetworkBridgeEvent::PeerDisconnected(peer_id) => {
				gum::trace!(target: LOG_TARGET, ?peer_id, "Peer disconnected");
				self.peer_views.remove(&peer_id);
				self.blocks.iter_mut().for_each(|(_hash, entry)| {
					entry.known_by.remove(&peer_id);
				})
			},
			NetworkBridgeEvent::NewGossipTopology(topology) => {
				self.handle_new_session_topology(
					ctx,
					topology.session,
					topology.topology,
					topology.local_index,
					metrics,
				)
				.await;
			},
			NetworkBridgeEvent::PeerViewChange(peer_id, view) => {
				self.handle_peer_view_change(ctx, metrics, peer_id, view, rng).await;
			},
			NetworkBridgeEvent::OurViewChange(view) => {
				gum::trace!(target: LOG_TARGET, ?view, "Own view change");
				for head in view.iter() {
					if !self.blocks.contains_key(head) {
						self.pending_known.entry(*head).or_default();
					}
				}

				self.pending_known.retain(|h, _| {
					let live = view.contains(h);
					if !live {
						gum::trace!(
							target: LOG_TARGET,
							block_hash = ?h,
							"Cleaning up stale pending messages",
						);
					}
					live
				});
			},
			NetworkBridgeEvent::PeerMessage(peer_id, message) => {
				self.process_incoming_peer_message(ctx, metrics, peer_id, message, rng).await;
			},
		}
	}

	async fn handle_new_blocks<Context>(
		&mut self,
		ctx: &mut Context,
		metrics: &Metrics,
		metas: Vec<BlockApprovalMeta>,
		rng: &mut (impl CryptoRng + Rng),
	) {
		let mut new_hashes = HashSet::new();
		for meta in &metas {
			let mut span = self
				.spans
				.get(&meta.hash)
				.map(|span| span.child(&"handle-new-blocks"))
				.unwrap_or_else(|| jaeger::Span::new(meta.hash, &"handle-new-blocks"))
				.with_string_tag("block-hash", format!("{:?}", meta.hash))
				.with_stage(jaeger::Stage::ApprovalDistribution);

			match self.blocks.entry(meta.hash) {
				hash_map::Entry::Vacant(entry) => {
					let candidates_count = meta.candidates.len();
					span.add_uint_tag("candidates-count", candidates_count as u64);
					let mut candidates = Vec::with_capacity(candidates_count);
					candidates.resize_with(candidates_count, Default::default);

					entry.insert(BlockEntry {
						known_by: HashMap::new(),
						number: meta.number,
						parent_hash: meta.parent_hash,
						knowledge: Knowledge::default(),
						candidates,
						session: meta.session,
						approval_entries: HashMap::new(),
					});

					self.topologies.inc_session_refs(meta.session);

					new_hashes.insert(meta.hash);

					// In case there are duplicates, we should only set this if the entry
					// was vacant.
					self.blocks_by_number.entry(meta.number).or_default().push(meta.hash);
				},
				_ => continue,
			}
		}

		gum::debug!(
			target: LOG_TARGET,
			"Got new blocks {:?}",
			metas.iter().map(|m| (m.hash, m.number)).collect::<Vec<_>>(),
		);

		{
			let sender = ctx.sender();
			for (peer_id, PeerEntry { view, version }) in self.peer_views.iter() {
				let intersection = view.iter().filter(|h| new_hashes.contains(h));
				let view_intersection = View::new(intersection.cloned(), view.finalized_number);
				let should_trigger_aggression =
					self.aggression_config.should_trigger_aggression(self.approval_checking_lag);
				Self::unify_with_peer(
					sender,
					metrics,
					&mut self.blocks,
					&self.topologies,
					self.peer_views.len(),
					*peer_id,
					*version,
					view_intersection,
					rng,
					should_trigger_aggression,
				)
				.await;
			}

			let pending_now_known = self
				.pending_known
				.keys()
				.filter(|k| self.blocks.contains_key(k))
				.copied()
				.collect::<Vec<_>>();

			let to_import = pending_now_known
				.into_iter()
				.inspect(|h| {
					gum::trace!(
						target: LOG_TARGET,
						block_hash = ?h,
						"Extracting pending messages for new block"
					)
				})
				.filter_map(|k| self.pending_known.remove(&k))
				.flatten()
				.collect::<Vec<_>>();

			if !to_import.is_empty() {
				gum::debug!(
					target: LOG_TARGET,
					num = to_import.len(),
					"Processing pending assignment/approvals",
				);

				let _timer = metrics.time_import_pending_now_known();

				for (peer_id, message) in to_import {
					match message {
						PendingMessage::Assignment(assignment, claimed_indices) => {
							self.import_and_circulate_assignment(
								ctx,
								metrics,
								MessageSource::Peer(peer_id),
								assignment,
								claimed_indices,
								rng,
							)
							.await;
						},
						PendingMessage::Approval(approval_vote) => {
							self.import_and_circulate_approval(
								ctx,
								metrics,
								MessageSource::Peer(peer_id),
								approval_vote,
							)
							.await;
						},
					}
				}
			}
		}

		self.enable_aggression(ctx, Resend::Yes, metrics).await;
	}

	async fn handle_new_session_topology<Context>(
		&mut self,
		ctx: &mut Context,
		session: SessionIndex,
		topology: SessionGridTopology,
		local_index: Option<ValidatorIndex>,
		metrics: &Metrics,
	) {
		if local_index.is_none() {
			// this subsystem only matters to validators.
			return
		}

		self.topologies.insert_topology(session, topology, local_index);
		let topology = self.topologies.get_topology(session).expect("just inserted above; qed");

		adjust_required_routing_and_propagate(
			ctx,
			&mut self.blocks,
			&self.topologies,
			|block_entry| block_entry.session == session,
			|required_routing, local, validator_index| {
				if required_routing == &RequiredRouting::PendingTopology {
					topology
						.local_grid_neighbors()
						.required_routing_by_index(*validator_index, local)
				} else {
					*required_routing
				}
			},
<<<<<<< HEAD
			metrics,
=======
			&self.peer_views,
>>>>>>> 2af7d293
		)
		.await;
	}

	async fn process_incoming_assignments<Context, R>(
		&mut self,
		ctx: &mut Context,
		metrics: &Metrics,
		peer_id: PeerId,
		assignments: Vec<(IndirectAssignmentCertV2, CandidateBitfield)>,
		rng: &mut R,
	) where
		R: CryptoRng + Rng,
	{
		for (assignment, claimed_indices) in assignments {
			if let Some(pending) = self.pending_known.get_mut(&assignment.block_hash) {
				let block_hash = &assignment.block_hash;
				let validator_index = assignment.validator;

				gum::trace!(
					target: LOG_TARGET,
					%peer_id,
					?block_hash,
					?claimed_indices,
					?validator_index,
					"Pending assignment",
				);

				pending.push((peer_id, PendingMessage::Assignment(assignment, claimed_indices)));

				continue
			}

			self.import_and_circulate_assignment(
				ctx,
				metrics,
				MessageSource::Peer(peer_id),
				assignment,
				claimed_indices,
				rng,
			)
			.await;
		}
	}

	async fn process_incoming_peer_message<Context, R>(
		&mut self,
		ctx: &mut Context,
		metrics: &Metrics,
		peer_id: PeerId,
		msg: Versioned<
			protocol_v1::ApprovalDistributionMessage,
			protocol_vstaging::ApprovalDistributionMessage,
		>,
		rng: &mut R,
	) where
		R: CryptoRng + Rng,
	{
		match msg {
			Versioned::VStaging(protocol_vstaging::ApprovalDistributionMessage::Assignments(
				assignments,
			)) => {
				gum::trace!(
					target: LOG_TARGET,
					peer_id = %peer_id,
					num = assignments.len(),
					"Processing assignments from a peer",
				);
				self.process_incoming_assignments(ctx, metrics, peer_id, assignments, rng).await;
			},
			Versioned::V1(protocol_v1::ApprovalDistributionMessage::Assignments(assignments)) => {
				gum::trace!(
					target: LOG_TARGET,
					peer_id = %peer_id,
					num = assignments.len(),
					"Processing assignments from a peer",
				);

				self.process_incoming_assignments(
					ctx,
					metrics,
					peer_id,
					assignments
						.into_iter()
						.map(|(cert, candidate)| (cert.into(), candidate.into()))
						.collect::<Vec<_>>(),
					rng,
				)
				.await;
			},
			Versioned::VStaging(protocol_vstaging::ApprovalDistributionMessage::Approvals(
				approvals,
			)) |
			Versioned::V1(protocol_v1::ApprovalDistributionMessage::Approvals(approvals)) => {
				gum::trace!(
					target: LOG_TARGET,
					peer_id = %peer_id,
					num = approvals.len(),
					"Processing approvals from a peer",
				);
				for approval_vote in approvals.into_iter() {
					if let Some(pending) = self.pending_known.get_mut(&approval_vote.block_hash) {
						let block_hash = approval_vote.block_hash;
						let candidate_index = approval_vote.candidate_index;
						let validator_index = approval_vote.validator;

						gum::trace!(
							target: LOG_TARGET,
							%peer_id,
							?block_hash,
							?candidate_index,
							?validator_index,
							"Pending assignment",
						);

						pending.push((peer_id, PendingMessage::Approval(approval_vote)));

						continue
					}

					self.import_and_circulate_approval(
						ctx,
						metrics,
						MessageSource::Peer(peer_id),
						approval_vote,
					)
					.await;
				}
			},
		}
	}

	// handle a peer view change: requires that the peer is already connected
	// and has an entry in the `PeerData` struct.
	async fn handle_peer_view_change<Context, R>(
		&mut self,
		ctx: &mut Context,
		metrics: &Metrics,
		peer_id: PeerId,
		view: View,
		rng: &mut R,
	) where
		R: CryptoRng + Rng,
	{
		gum::trace!(target: LOG_TARGET, ?view, "Peer view change");
		let finalized_number = view.finalized_number;

		let (old_view, protocol_version) =
			if let Some(peer_entry) = self.peer_views.get_mut(&peer_id) {
				(Some(std::mem::replace(&mut peer_entry.view, view.clone())), peer_entry.version)
			} else {
				// This shouldn't happen, but if it does we assume protocol version 1.
				gum::warn!(
					target: LOG_TARGET,
					?peer_id,
					?view,
					"Peer view change for missing `peer_entry`"
				);

				(None, ValidationVersion::V1.into())
			};

		let old_finalized_number = old_view.map(|v| v.finalized_number).unwrap_or(0);

		// we want to prune every block known_by peer up to (including) view.finalized_number
		let blocks = &mut self.blocks;
		// the `BTreeMap::range` is constrained by stored keys
		// so the loop won't take ages if the new finalized_number skyrockets
		// but we need to make sure the range is not empty, otherwise it will panic
		// it shouldn't be, we make sure of this in the network bridge
		let range = old_finalized_number..=finalized_number;
		if !range.is_empty() && !blocks.is_empty() {
			self.blocks_by_number
				.range(range)
				.flat_map(|(_number, hashes)| hashes)
				.for_each(|hash| {
					if let Some(entry) = blocks.get_mut(hash) {
						entry.known_by.remove(&peer_id);
					}
				});
		}
		let should_trigger_aggression =
			self.aggression_config.should_trigger_aggression(self.approval_checking_lag);
		Self::unify_with_peer(
			ctx.sender(),
			metrics,
			&mut self.blocks,
			&self.topologies,
			self.peer_views.len(),
			peer_id,
			protocol_version,
			view,
			rng,
			should_trigger_aggression,
		)
		.await;
	}

	async fn handle_block_finalized<Context>(
		&mut self,
		ctx: &mut Context,
		metrics: &Metrics,
		finalized_number: BlockNumber,
	) {
		// we want to prune every block up to (including) finalized_number
		// why +1 here?
		// split_off returns everything after the given key, including the key
		let split_point = finalized_number.saturating_add(1);
		let mut old_blocks = self.blocks_by_number.split_off(&split_point);

		// after split_off old_blocks actually contains new blocks, we need to swap
		std::mem::swap(&mut self.blocks_by_number, &mut old_blocks);

		// now that we pruned `self.blocks_by_number`, let's clean up `self.blocks` too
		old_blocks.values().flatten().for_each(|relay_block| {
			self.recent_outdated_blocks.note_outdated(*relay_block);
			if let Some(block_entry) = self.blocks.remove(relay_block) {
				self.topologies.dec_session_refs(block_entry.session);
			}
			self.spans.remove(&relay_block);
		});

		// If a block was finalized, this means we may need to move our aggression
		// forward to the now oldest block(s).
		self.enable_aggression(ctx, Resend::No, metrics).await;
	}

	async fn import_and_circulate_assignment<Context, R>(
		&mut self,
		ctx: &mut Context,
		metrics: &Metrics,
		source: MessageSource,
		assignment: IndirectAssignmentCertV2,
		claimed_candidate_indices: CandidateBitfield,
		rng: &mut R,
	) where
		R: CryptoRng + Rng,
	{
		let _span = self
			.spans
			.get(&assignment.block_hash)
			.map(|span| {
				span.child(if source.peer_id().is_some() {
					"peer-import-and-distribute-assignment"
				} else {
					"local-import-and-distribute-assignment"
				})
			})
			.unwrap_or_else(|| jaeger::Span::new(&assignment.block_hash, "distribute-assignment"))
			.with_string_tag("block-hash", format!("{:?}", assignment.block_hash))
			.with_optional_peer_id(source.peer_id().as_ref())
			.with_stage(jaeger::Stage::ApprovalDistribution);

		let block_hash = assignment.block_hash;
		let validator_index = assignment.validator;

		let entry = match self.blocks.get_mut(&block_hash) {
			Some(entry) => entry,
			None => {
				if let Some(peer_id) = source.peer_id() {
					gum::trace!(
						target: LOG_TARGET,
						?peer_id,
						hash = ?block_hash,
						?validator_index,
						"Unexpected assignment",
					);
					if !self.recent_outdated_blocks.is_recent_outdated(&block_hash) {
						modify_reputation(
							&mut self.reputation,
							ctx.sender(),
							peer_id,
							COST_UNEXPECTED_MESSAGE,
						)
						.await;
					}
				}
				return
			},
		};
<<<<<<< HEAD
		// compute metadata on the assignment.
		let message_subject = MessageSubject(block_hash, claimed_candidate_index, validator_index);
		let message_kind = MessageKind::Assignment;
=======

		// Compute metadata on the assignment.
		let (message_subject, message_kind) = (
			MessageSubject(block_hash, claimed_candidate_indices.clone(), validator_index),
			MessageKind::Assignment,
		);
>>>>>>> 2af7d293

		if let Some(peer_id) = source.peer_id() {
			// check if our knowledge of the peer already contains this assignment
			match entry.known_by.entry(peer_id) {
				hash_map::Entry::Occupied(mut peer_knowledge) => {
					let peer_knowledge = peer_knowledge.get_mut();
					if peer_knowledge.contains(&message_subject, message_kind) {
						// wasn't included before
						if !peer_knowledge.received.insert(message_subject.clone(), message_kind) {
							gum::debug!(
								target: LOG_TARGET,
								?peer_id,
								?message_subject,
								"Duplicate assignment",
							);
							modify_reputation(
								&mut self.reputation,
								ctx.sender(),
								peer_id,
								COST_DUPLICATE_MESSAGE,
							)
							.await;
						} else {
							gum::trace!(
								target: LOG_TARGET,
								?peer_id,
								hash = ?block_hash,
								?validator_index,
								?message_subject,
								"We sent the message to the peer while peer was sending it to us. Known race condition.",
							);
						}
						return
					}
				},
				hash_map::Entry::Vacant(_) => {
					gum::debug!(
						target: LOG_TARGET,
						?peer_id,
						?message_subject,
						"Assignment from a peer is out of view",
					);
					modify_reputation(
						&mut self.reputation,
						ctx.sender(),
						peer_id,
						COST_UNEXPECTED_MESSAGE,
					)
					.await;
				},
			}

			// if the assignment is known to be valid, reward the peer
			if entry.knowledge.contains(&message_subject, message_kind) {
				modify_reputation(
					&mut self.reputation,
					ctx.sender(),
					peer_id,
					BENEFIT_VALID_MESSAGE,
				)
				.await;
				if let Some(peer_knowledge) = entry.known_by.get_mut(&peer_id) {
					gum::trace!(target: LOG_TARGET, ?peer_id, ?message_subject, "Known assignment");
					peer_knowledge.received.insert(message_subject, message_kind);
				}
				return
			}

			let (tx, rx) = oneshot::channel();

			ctx.send_message(ApprovalVotingMessage::CheckAndImportAssignment(
				assignment.clone(),
				claimed_candidate_indices.clone(),
				tx,
			))
			.await;

			let timer = metrics.time_awaiting_approval_voting();
			let result = match rx.await {
				Ok(result) => result,
				Err(_) => {
					gum::debug!(target: LOG_TARGET, "The approval voting subsystem is down");
					return
				},
			};
			drop(timer);

			gum::trace!(
				target: LOG_TARGET,
				?source,
				?message_subject,
				?result,
				"Checked assignment",
			);
			match result {
				AssignmentCheckResult::Accepted => {
					modify_reputation(
						&mut self.reputation,
						ctx.sender(),
						peer_id,
						BENEFIT_VALID_MESSAGE_FIRST,
					)
					.await;
					entry.knowledge.insert(message_subject.clone(), message_kind);
					if let Some(peer_knowledge) = entry.known_by.get_mut(&peer_id) {
						peer_knowledge.received.insert(message_subject.clone(), message_kind);
					}
				},
				AssignmentCheckResult::AcceptedDuplicate => {
					// "duplicate" assignments aren't necessarily equal.
					// There is more than one way each validator can be assigned to each core.
					// cf. https://github.com/paritytech/polkadot/pull/2160#discussion_r557628699
					if let Some(peer_knowledge) = entry.known_by.get_mut(&peer_id) {
						peer_knowledge.received.insert(message_subject.clone(), message_kind);
					}
					gum::debug!(
						target: LOG_TARGET,
						hash = ?block_hash,
						?peer_id,
						"Got an `AcceptedDuplicate` assignment",
					);
					return
				},
				AssignmentCheckResult::TooFarInFuture => {
					gum::debug!(
						target: LOG_TARGET,
						hash = ?block_hash,
						?peer_id,
						"Got an assignment too far in the future",
					);
					modify_reputation(
						&mut self.reputation,
						ctx.sender(),
						peer_id,
						COST_ASSIGNMENT_TOO_FAR_IN_THE_FUTURE,
					)
					.await;
					return
				},
				AssignmentCheckResult::Bad(error) => {
					gum::info!(
						target: LOG_TARGET,
						hash = ?block_hash,
						?peer_id,
						%error,
						"Got a bad assignment from peer",
					);
					modify_reputation(
						&mut self.reputation,
						ctx.sender(),
						peer_id,
						COST_INVALID_MESSAGE,
					)
					.await;
					return
				},
			}
		} else {
			if !entry.knowledge.insert(message_subject.clone(), message_kind) {
				// if we already imported an assignment, there is no need to distribute it again
				gum::warn!(
					target: LOG_TARGET,
					?message_subject,
					"Importing locally an already known assignment",
				);
				return
			} else {
				gum::debug!(
					target: LOG_TARGET,
					?message_subject,
					"Importing locally a new assignment",
				);
			}
		}

		// Invariant: to our knowledge, none of the peers except for the `source` know about the assignment.
		metrics.on_assignment_imported(&assignment.cert.kind);

		let topology = self.topologies.get_topology(entry.session);
		let local = source == MessageSource::Local;

		let required_routing_assignment = topology.map_or(RequiredRouting::PendingTopology, |t| {
			t.local_grid_neighbors().required_routing_by_index(validator_index, local)
		});

<<<<<<< HEAD
		let (message_state, cached_approval_vote) =
			match entry.candidates.get_mut(claimed_candidate_index as usize) {
				Some(candidate_entry) => {
					// We might have received the approval before the assignment, so save it for processing after the assignment
					let cached_approval_vote = candidate_entry.messages.remove(&validator_index);
					(
						candidate_entry.messages.entry(validator_index).or_insert_with(|| {
							MessageState {
								required_routing_assignment,
								required_routing_approval: if disable_gossiping(entry.number) {
									if local {
										RequiredRouting::All
									} else {
										RequiredRouting::None
									}
								} else {
									required_routing_assignment
								},
								local,
								random_routing: Default::default(),
								approval_state: ApprovalState::Assigned(assignment.cert.clone()),
							}
						}),
						cached_approval_vote,
					)
				},
				None => {
					gum::warn!(
						target: LOG_TARGET,
						hash = ?block_hash,
						?claimed_candidate_index,
						"Expected a candidate entry on import_and_circulate_assignment",
					);

					return
				},
			};
=======
		// All the peers that know the relay chain block.
		let peers_to_filter = entry.known_by();

		let approval_entry = entry.insert_approval_entry(ApprovalEntry::new(
			assignment.clone(),
			claimed_candidate_indices.clone(),
			ApprovalRouting { required_routing, local, random_routing: Default::default() },
		));
>>>>>>> 2af7d293

		// Dispatch the message to all peers in the routing set which
		// know the block.
		//
		// If the topology isn't known yet (race with networking subsystems)
		// then messages will be sent when we get it.

		let assignments = vec![(assignment, claimed_candidate_indices.clone())];
		let n_peers_total = self.peer_views.len();
		let source_peer = source.peer_id();

		// Peers that we will send the assignment to.
		let mut peers = Vec::new();

		// Filter destination peers
		for peer in peers_to_filter.into_iter() {
			if Some(peer) == source_peer {
				continue
			}

			if let Some(true) = topology
				.as_ref()
<<<<<<< HEAD
				.map(|t| t.local_grid_neighbors().route_to_peer(required_routing_assignment, peer))
=======
				.map(|t| t.local_grid_neighbors().route_to_peer(required_routing, &peer))
>>>>>>> 2af7d293
			{
				peers.push(peer);
				continue
			}

			// Note: at this point, we haven't received the message from any peers
			// other than the source peer, and we just got it, so we haven't sent it
			// to any peers either.
			let route_random =
				approval_entry.routing_info().random_routing.sample(n_peers_total, rng);

			if route_random {
				approval_entry.routing_info_mut().random_routing.inc_sent();
				peers.push(peer);
			}
		}

		// Add the metadata of the assignment to the knowledge of each peer.
		for peer in peers.iter() {
			// we already filtered peers above, so this should always be Some
			if let Some(peer_knowledge) = entry.known_by.get_mut(peer) {
				peer_knowledge.sent.insert(message_subject.clone(), message_kind);
			}
		}

		if !peers.is_empty() {
			gum::trace!(
				target: LOG_TARGET,
				?block_hash,
				?claimed_candidate_indices,
				local = source.peer_id().is_none(),
				num_peers = peers.len(),
				"Sending an assignment to peers",
			);

			let peers = peers
				.iter()
				.filter_map(|peer_id| {
					self.peer_views.get(peer_id).map(|peer_entry| (*peer_id, peer_entry.version))
				})
				.collect::<Vec<_>>();

			send_assignments_batched(ctx.sender(), assignments, &peers).await;
		}

		if let Some(MessageState {
			approval_state: ApprovalState::UnassignedApproval(vote, source),
			..
		}) = cached_approval_vote
		{
			gum::debug!(
				target: LOG_TARGET,
				?message_subject,
				"Delayed approval processed"
			);
			metrics.on_delayed_approval_processed();

			self.import_and_circulate_approval(ctx, metrics, source, vote).await
		}
	}

	async fn import_and_circulate_approval<Context>(
		&mut self,
		ctx: &mut Context,
		metrics: &Metrics,
		source: MessageSource,
		vote: IndirectSignedApprovalVote,
	) {
		let _span = self
			.spans
			.get(&vote.block_hash)
			.map(|span| {
				span.child(if source.peer_id().is_some() {
					"peer-import-and-distribute-approval"
				} else {
					"local-import-and-distribute-approval"
				})
			})
			.unwrap_or_else(|| jaeger::Span::new(&vote.block_hash, "distribute-approval"))
			.with_string_tag("block-hash", format!("{:?}", vote.block_hash))
			.with_optional_peer_id(source.peer_id().as_ref())
			.with_stage(jaeger::Stage::ApprovalDistribution);

		let block_hash = vote.block_hash;
		let validator_index = vote.validator;
		let candidate_index = vote.candidate_index;

		let entry = match self.blocks.get_mut(&block_hash) {
			Some(entry) if entry.contains_approval_entry(candidate_index, validator_index) => entry,
			_ => {
				if let Some(peer_id) = source.peer_id() {
					if !self.recent_outdated_blocks.is_recent_outdated(&block_hash) {
						modify_reputation(
							&mut self.reputation,
							ctx.sender(),
							peer_id,
							COST_UNEXPECTED_MESSAGE,
						)
						.await;
					}
				}
				return
			},
		};

		// compute metadata on the assignment.
		let message_subject = MessageSubject(block_hash, candidate_index.into(), validator_index);
		let message_kind = MessageKind::Approval;

		if let Some(peer_id) = source.peer_id() {
			let sender_matches_validator_index = self
				.topologies
				.get_topology(entry.session)
				.map(|topology| {
					topology.get().peer_id_matches_validator_index(validator_index, peer_id)
				})
				.unwrap_or(false);

			if !entry.knowledge.contains(&message_subject, MessageKind::Assignment) {
				metrics.on_unassigned_approval();

				match entry.candidates.get_mut(candidate_index as usize) {
					// Approvals might arrive sooner than their corresponding assignment because we are sending them directly
					// to all peers instead of relaying on them being gossiped, so we need to save them untill the assignment
					// arrives.
					// We could also receive gossiped assignments in the case when aggression is triggered, but in that
					// case we do not care about saving them because they should arrive before their corresponding assignments,
					// since they are sent on the same route.
					Some(candidate_entry)
						if sender_matches_validator_index &&
							!candidate_entry.messages.contains_key(&validator_index) =>
					{
						candidate_entry.messages.entry(validator_index).or_insert_with(|| {
							MessageState {
								required_routing_assignment: RequiredRouting::None,
								required_routing_approval: RequiredRouting::None,
								local: false,
								random_routing: Default::default(),
								approval_state: ApprovalState::UnassignedApproval(vote, source),
							}
						});
						gum::debug!(
							target: LOG_TARGET,
							?peer_id,
							?message_subject,
							"Saving approval to process later on",
						);
						return
					},
					_ => {},
				};

				gum::debug!(
					target: LOG_TARGET,
					?peer_id,
					?message_subject,
					"Unknown approval assignment",
				);
				modify_reputation(
					&mut self.reputation,
					ctx.sender(),
					peer_id,
					COST_UNEXPECTED_MESSAGE,
				)
				.await;
				return
			}

			// check if our knowledge of the peer already contains this approval
			match entry.known_by.entry(peer_id) {
				hash_map::Entry::Occupied(mut knowledge) => {
					let peer_knowledge = knowledge.get_mut();
					if peer_knowledge.contains(&message_subject, message_kind) {
						if !peer_knowledge.received.insert(message_subject.clone(), message_kind) {
							gum::debug!(
								target: LOG_TARGET,
								?peer_id,
								?message_subject,
								"Duplicate approval",
							);

							modify_reputation(
								&mut self.reputation,
								ctx.sender(),
								peer_id,
								COST_DUPLICATE_MESSAGE,
							)
							.await;
						}
						return
					}
				},
				hash_map::Entry::Vacant(_) => {
					gum::debug!(
						target: LOG_TARGET,
						?peer_id,
						?message_subject,
						"Approval from a peer is out of view",
					);
					modify_reputation(
						&mut self.reputation,
						ctx.sender(),
						peer_id,
						COST_UNEXPECTED_MESSAGE,
					)
					.await;
				},
			}

			// if the approval is known to be valid, reward the peer
			if entry.knowledge.contains(&message_subject, message_kind) {
				gum::trace!(target: LOG_TARGET, ?peer_id, ?message_subject, "Known approval");
				modify_reputation(
					&mut self.reputation,
					ctx.sender(),
					peer_id,
					BENEFIT_VALID_MESSAGE,
				)
				.await;
				if let Some(peer_knowledge) = entry.known_by.get_mut(&peer_id) {
					peer_knowledge.received.insert(message_subject.clone(), message_kind);
				}
				return
			}
			if !sender_matches_validator_index {
				gum::debug!(
					target: LOG_TARGET,
					"Received gossiped approval topology some {:} peer_id {:}",
					self.topologies.get_topology(entry.session).is_some(),
					source.peer_id().map(|peer_id| peer_id.to_string()).unwrap_or("unknown".into())
				);
				metrics.on_gossipped_received_approval();
			}
			let (tx, rx) = oneshot::channel();

			ctx.send_message(ApprovalVotingMessage::CheckAndImportApproval(
				vote.clone(),
				tx,
				sender_matches_validator_index,
			))
			.await;

			let timer = metrics.time_awaiting_approval_voting();
			let result = match rx.await {
				Ok(result) => result,
				Err(_) => {
					gum::debug!(target: LOG_TARGET, "The approval voting subsystem is down");
					return
				},
			};
			drop(timer);

			gum::trace!(
				target: LOG_TARGET,
				?peer_id,
				?message_subject,
				?result,
				"Checked approval",
			);
			match result {
				ApprovalCheckResult::Accepted => {
					modify_reputation(
						&mut self.reputation,
						ctx.sender(),
						peer_id,
						BENEFIT_VALID_MESSAGE_FIRST,
					)
					.await;

					entry.knowledge.insert(message_subject.clone(), message_kind);
					if let Some(peer_knowledge) = entry.known_by.get_mut(&peer_id) {
						peer_knowledge.received.insert(message_subject.clone(), message_kind);
					}
				},
				ApprovalCheckResult::Bad(error) => {
					modify_reputation(
						&mut self.reputation,
						ctx.sender(),
						peer_id,
						COST_INVALID_MESSAGE,
					)
					.await;
					gum::info!(
						target: LOG_TARGET,
						?peer_id,
						%error,
						"Got a bad approval from peer",
					);
					return
				},
			}
		} else {
			if !entry.knowledge.insert(message_subject.clone(), message_kind) {
				// if we already imported an approval, there is no need to distribute it again
				gum::warn!(
					target: LOG_TARGET,
					?message_subject,
					"Importing locally an already known approval",
				);
				return
			} else {
				gum::debug!(
					target: LOG_TARGET,
					?message_subject,
					"Importing locally a new approval",
				);
			}
		}

		// The entry is created when assignment is imported, so we assume this exists.
		let approval_entry = entry.get_approval_entry(candidate_index, validator_index);
		if approval_entry.is_none() {
			let peer_id = source.peer_id();
			// This indicates a bug in approval-distribution, since we check the knowledge at the begining of the function.
			gum::warn!(
				target: LOG_TARGET,
				?peer_id,
				?message_subject,
				"Unknown approval assignment",
			);
			// No rep change as this is caused by an issue
			return
		}

		let approval_entry = approval_entry.expect("Just checked above; qed");

		// Invariant: to our knowledge, none of the peers except for the `source` know about the approval.
		metrics.on_approval_imported();
<<<<<<< HEAD
		let should_trigger_aggression =
			self.aggression_config.should_trigger_aggression(self.approval_checking_lag);
		let required_routing_approval = match entry.candidates.get_mut(candidate_index as usize) {
			Some(candidate_entry) => {
				// set the approval state for validator_index to Approved
				// it should be in assigned state already
				match candidate_entry.messages.remove(&validator_index) {
					Some(MessageState {
						approval_state: ApprovalState::Assigned(cert),
						required_routing_assignment,
						local,
						random_routing,
						required_routing_approval,
					}) => {
						candidate_entry.messages.insert(
							validator_index,
							MessageState {
								approval_state: ApprovalState::Approved(
									cert,
									vote.signature.clone(),
								),
								required_routing_assignment,
								local,
								random_routing,
								required_routing_approval,
							},
						);
						// When aggression is enabled gossip the approvals we received from peers, so that we reach finality.
						if required_routing_approval == RequiredRouting::None &&
							should_trigger_aggression
						{
							self.topologies
								.get_topology(entry.session)
								.zip(source.peer_id())
								.map(|(topology, peer_id)| {
									topology
										.local_grid_neighbors()
										.required_routing_by_peer_id(peer_id, local)
								})
								.unwrap_or(RequiredRouting::None)
						} else {
							required_routing_approval
						}
					},
					Some(_) => {
						unreachable!(
							"we only insert it after the metadata, checked the metadata above; qed"
						);
					},
					None => {
						// this would indicate a bug in approval-voting
						gum::warn!(
							target: LOG_TARGET,
							hash = ?block_hash,
							?candidate_index,
							?validator_index,
							"Importing an approval we don't have an assignment for",
						);
=======

		if let Err(err) = approval_entry.note_approval(vote.clone()) {
			// this would indicate a bug in approval-voting:
			// - validator index mismatch
			// - candidate index mismatch
			// - duplicate approval
			gum::warn!(
				target: LOG_TARGET,
				hash = ?block_hash,
				?candidate_index,
				?validator_index,
				?err,
				"Possible bug: Vote import failed",
			);
>>>>>>> 2af7d293

			return
		}

		let required_routing = approval_entry.routing_info().required_routing;

		// Dispatch a ApprovalDistributionV1Message::Approval(vote)
		// to all peers required by the topology, with the exception of the source peer.

		let topology = self.topologies.get_topology(entry.session);
		let source_peer = source.peer_id();

		let message_subject = &message_subject;
		let block_number = entry.number;
		let peer_filter = move |peer, knowledge: &PeerKnowledge| {
			if Some(peer) == source_peer.as_ref() {
				return false
			}

			// When approvals are gossiped(l1 agression enabled) we are leaning on a few behaviors of
			// assignment propagation:
			//   1. At this point, the only peer we're aware of which has the approval
			//      message is the source peer.
			//   2. We have sent the assignment message to every peer in the required routing
			//      which is aware of this block _unless_ the peer we originally received the
			//      assignment from was part of the required routing. In that case, we've sent
			//      the assignment to all aware peers in the required routing _except_ the original
			//      source of the assignment. Hence the `in_topology_check`.
			//   3. Any randomly selected peers have been sent the assignment already.
			let in_topology = topology.map_or(false, |t| {
				t.local_grid_neighbors().route_to_peer(required_routing_approval, peer)
			});
			in_topology ||
				(knowledge.sent.contains(message_subject, MessageKind::Assignment) &&
					(should_trigger_aggression || !disable_gossiping(block_number)))
		};

		let peers = entry
			.known_by
			.iter()
			.filter(|(p, k)| peer_filter(p, k))
			.filter_map(|(p, _)| self.peer_views.get(p).map(|entry| (*p, entry.version)))
			.collect::<Vec<_>>();

		// Add the metadata of the assignment to the knowledge of each peer.
		for peer in peers.iter() {
			// we already filtered peers above, so this should always be Some
			if let Some(entry) = entry.known_by.get_mut(&peer.0) {
				entry.sent.insert(message_subject.clone(), message_kind);
			}
		}

		if !peers.is_empty() {
			let approvals = vec![vote];
			if source.peer_id().is_some() {
				gum::debug!(
					target: LOG_TARGET,
					"Gossiped approval sent num_peers {:} approvals {:?}", peers.len(), approvals,
				);
				metrics.on_gossipped_sent_approval();
			}
			gum::trace!(
				target: LOG_TARGET,
				?block_hash,
				?candidate_index,
				local = source.peer_id().is_none(),
				num_peers = peers.len(),
				"Sending an approval to peers",
			);

			let v1_peers = filter_by_peer_version(&peers, ValidationVersion::V1.into());
			let v2_peers = filter_by_peer_version(&peers, ValidationVersion::VStaging.into());

			if v1_peers.len() > 0 {
				ctx.send_message(NetworkBridgeTxMessage::SendValidationMessage(
					v1_peers,
					Versioned::V1(protocol_v1::ValidationProtocol::ApprovalDistribution(
						protocol_v1::ApprovalDistributionMessage::Approvals(approvals.clone()),
					)),
				))
				.await;
			}

			if v2_peers.len() > 0 {
				ctx.send_message(NetworkBridgeTxMessage::SendValidationMessage(
					v2_peers,
					Versioned::VStaging(
						protocol_vstaging::ValidationProtocol::ApprovalDistribution(
							protocol_vstaging::ApprovalDistributionMessage::Approvals(approvals),
						),
					),
				))
				.await;
			}
		}
	}

	/// Retrieve approval signatures from state for the given relay block/indices:
	fn get_approval_signatures(
		&mut self,
		indices: HashSet<(Hash, CandidateIndex)>,
	) -> HashMap<ValidatorIndex, ValidatorSignature> {
		let mut all_sigs = HashMap::new();
		for (hash, index) in indices {
			let _span = self
				.spans
				.get(&hash)
				.map(|span| span.child("get-approval-signatures"))
				.unwrap_or_else(|| jaeger::Span::new(&hash, "get-approval-signatures"))
				.with_string_tag("block-hash", format!("{:?}", hash))
				.with_stage(jaeger::Stage::ApprovalDistribution);

			let block_entry = match self.blocks.get(&hash) {
				None => {
					gum::debug!(
						target: LOG_TARGET,
						?hash,
						"`get_approval_signatures`: could not find block entry for given hash!"
					);
					continue
				},
				Some(e) => e,
			};

<<<<<<< HEAD
			let candidate_entry = match block_entry.candidates.get(index as usize) {
				None => {
					gum::debug!(
					target: LOG_TARGET,
					?hash,
					?index,
					"`get_approval_signatures`: could not find candidate entry for given hash and index!"
					);
					continue
				},
				Some(e) => e,
			};
			let sigs =
				candidate_entry.messages.iter().filter_map(|(validator_index, message_state)| {
					match &message_state.approval_state {
						ApprovalState::Approved(_, sig) => Some((*validator_index, sig.clone())),
						ApprovalState::Assigned(_) | ApprovalState::UnassignedApproval(_, _) =>
							None,
					}
				});
=======
			let sigs = block_entry
				.get_approval_entries(index)
				.into_iter()
				.filter_map(|approval_entry| approval_entry.get_approval(index))
				.map(|approval| (approval.validator, approval.signature))
				.collect::<HashMap<ValidatorIndex, ValidatorSignature>>();
>>>>>>> 2af7d293
			all_sigs.extend(sigs);
		}
		all_sigs
	}

	async fn unify_with_peer(
		sender: &mut impl overseer::ApprovalDistributionSenderTrait,
		metrics: &Metrics,
		entries: &mut HashMap<Hash, BlockEntry>,
		topologies: &SessionGridTopologies,
		total_peers: usize,
		peer_id: PeerId,
		protocol_version: ProtocolVersion,
		view: View,
		rng: &mut (impl CryptoRng + Rng),
		should_trigger_aggression: bool,
	) {
		metrics.on_unify_with_peer();
		let _timer = metrics.time_unify_with_peer();

		let mut assignments_to_send = Vec::new();
		let mut approvals_to_send = Vec::new();

		let view_finalized_number = view.finalized_number;
		for head in view.into_iter() {
			let mut block = head;

			// Walk the chain back to last finalized block of the peer view.
			loop {
				let entry = match entries.get_mut(&block) {
					Some(entry) if entry.number > view_finalized_number => entry,
					_ => break,
				};

				// Any peer which is in the `known_by` set has already been
				// sent all messages it's meant to get for that block and all
				// in-scope prior blocks.
				if entry.known_by.contains_key(&peer_id) {
					break
				}

				let peer_knowledge = entry.known_by.entry(peer_id).or_default();
				let topology = topologies.get_topology(entry.session);

				// We want to iterate the `approval_entries` of the block entry as these contain all assignments
				// that also link all approval votes.
				for approval_entry in entry.approval_entries.values_mut() {
					// Propagate the message to all peers in the required routing set OR
					// randomly sample peers.
<<<<<<< HEAD
					let random_routing = &mut message_state.random_routing;
					let required_routing_assignment = message_state.required_routing_assignment;
					let rng = &mut *rng;
					let mut peer_filter_assignment = move |peer_id| {
						let in_topology = topology.as_ref().map_or(false, |t| {
							t.local_grid_neighbors()
								.route_to_peer(required_routing_assignment, peer_id)
						});
						in_topology || {
							let route_random = random_routing.sample(total_peers, rng);
							if route_random {
								random_routing.inc_sent();
=======
					{
						let required_routing = approval_entry.routing_info().required_routing;
						let random_routing = &mut approval_entry.routing_info_mut().random_routing;
						let rng = &mut *rng;
						let mut peer_filter = move |peer_id| {
							let in_topology = topology.as_ref().map_or(false, |t| {
								t.local_grid_neighbors().route_to_peer(required_routing, peer_id)
							});
							in_topology || {
								let route_random = random_routing.sample(total_peers, rng);
								if route_random {
									random_routing.inc_sent();
								}

								route_random
>>>>>>> 2af7d293
							}
							route_random
						}
					};

					let assignment_message = approval_entry.get_assignment();
					let approval_messages = approval_entry.get_approvals();
					let (assignment_knowledge, message_kind) =
						approval_entry.create_assignment_knowledge(block);

<<<<<<< HEAD
					let assignment_message =
						message_state.approval_state.assignment_cert().map(|assignmentcert| {
							(
								IndirectAssignmentCert {
									block_hash: block,
									validator: *validator,
									cert: assignmentcert.clone(),
								},
								candidate_index,
							)
						});

					let approval_message =
						message_state.approval_state.approval_signature().map(|signature| {
							IndirectSignedApprovalVote {
								block_hash: block,
								validator: *validator,
								candidate_index,
								signature,
							}
						});

					let mut assignment_sent = false;
					if peer_filter_assignment(&peer_id) {
						if let Some(assignment_message) = assignment_message {
							if !peer_knowledge.contains(&message_subject, MessageKind::Assignment) {
								peer_knowledge
									.sent
									.insert(message_subject.clone(), MessageKind::Assignment);
								assignments_to_send.push(assignment_message);
								assignment_sent = true;
							}
						}
=======
					// Only send stuff a peer doesn't know in the context of a relay chain block.
					if !peer_knowledge.contains(&assignment_knowledge, message_kind) {
						peer_knowledge.sent.insert(assignment_knowledge, message_kind);
						assignments_to_send.push(assignment_message);
>>>>>>> 2af7d293
					}
					let block_number = entry.number;
					let peer_filter_approval = move |peer_id, required_routing, local| {
						let in_topology = topology.as_ref().map_or(false, |t| {
							t.local_grid_neighbors().route_to_peer(required_routing, peer_id)
						});

<<<<<<< HEAD
						in_topology ||
							local || ((should_trigger_aggression || !disable_gossiping(block_number)) &&
							assignment_sent)
					};

					if peer_filter_approval(
						&peer_id,
						message_state.required_routing_approval,
						message_state.local,
					) {
						if let Some(approval_message) = approval_message {
							if !peer_knowledge.contains(&message_subject, MessageKind::Approval) {
								if !message_state.local {
									gum::debug!(
										target: LOG_TARGET,
										"Approval gossiped in unify with peer",
									);
									metrics.on_gossipped_sent_approval();
								}
								peer_knowledge
									.sent
									.insert(message_subject.clone(), MessageKind::Approval);
								approvals_to_send.push(approval_message);
							}
=======
					// Filter approval votes.
					for approval_message in approval_messages {
						let (approval_knowledge, message_kind) = approval_entry
							.create_approval_knowledge(block, approval_message.candidate_index);

						if !peer_knowledge.contains(&approval_knowledge, message_kind) {
							peer_knowledge.sent.insert(approval_knowledge, message_kind);
							approvals_to_send.push(approval_message);
>>>>>>> 2af7d293
						}
					}
				}

				block = entry.parent_hash;
			}
		}

		if !assignments_to_send.is_empty() {
			gum::trace!(
				target: LOG_TARGET,
				?peer_id,
				?protocol_version,
				num = assignments_to_send.len(),
				"Sending assignments to unified peer",
			);

			send_assignments_batched(
				sender,
				assignments_to_send,
				&vec![(peer_id, protocol_version)],
			)
			.await;
		}

		if !approvals_to_send.is_empty() {
			gum::trace!(
				target: LOG_TARGET,
				?peer_id,
				?protocol_version,
				num = approvals_to_send.len(),
				"Sending approvals to unified peer",
			);

			send_approvals_batched(sender, approvals_to_send, &vec![(peer_id, protocol_version)])
				.await;
		}
	}

	async fn enable_aggression<Context>(
		&mut self,
		ctx: &mut Context,
		resend: Resend,
		metrics: &Metrics,
	) {
		let config = self.aggression_config.clone();

		if !self.aggression_config.should_trigger_aggression(self.approval_checking_lag) {
			gum::trace!(
				target: LOG_TARGET,
				approval_checking_lag = self.approval_checking_lag,
				"Aggression not enabled",
			);
			return
		}

		let max_age = self.blocks_by_number.iter().rev().next().map(|(num, _)| num);

		let max_age = match max_age {
			Some(max) => *max,
			_ => return, // empty.
		};

		// Since we have the approval checking lag, we need to set the `min_age` accordingly to
		// enable aggresion for the oldest block that is not approved.
		let min_age = max_age.saturating_sub(self.approval_checking_lag);

		gum::debug!(target: LOG_TARGET, min_age, max_age, "Aggression enabled",);

		adjust_required_routing_and_propagate(
			ctx,
			&mut self.blocks,
			&self.topologies,
			|block_entry| {
				let block_age = max_age - block_entry.number;

				if resend == Resend::Yes &&
					config
						.resend_unfinalized_period
						.as_ref()
						.map_or(false, |p| block_age > 0 && block_age % p == 0)
				{
					// Retry sending to all peers.
					for (_, knowledge) in block_entry.known_by.iter_mut() {
						knowledge.sent = Knowledge::default();
					}

					true
				} else {
					false
				}
			},
<<<<<<< HEAD
			|_, _, _| {},
			metrics,
=======
			|required_routing, _, _| *required_routing,
			&self.peer_views,
>>>>>>> 2af7d293
		)
		.await;

		adjust_required_routing_and_propagate(
			ctx,
			&mut self.blocks,
			&self.topologies,
			|block_entry| {
				// Ramp up aggression only for the very oldest block(s).
				// Approval voting can get stuck on a single block preventing
				// its descendants from being finalized. Waste minimal bandwidth
				// this way. Also, disputes might prevent finality - again, nothing
				// to waste bandwidth on newer blocks for.
				block_entry.number == min_age
			},
			|required_routing, local, _| {
				// It's a bit surprising not to have a topology at this age.
				if *required_routing == RequiredRouting::PendingTopology {
					gum::debug!(
						target: LOG_TARGET,
						lag = ?self.approval_checking_lag,
						"Encountered old block pending gossip topology",
					);
					return *required_routing
				}

				let mut new_required_routing = *required_routing;

				if config.l1_threshold.as_ref().map_or(false, |t| &self.approval_checking_lag >= t)
				{
					// Message originator sends to everyone.
					if local && new_required_routing != RequiredRouting::All {
						metrics.on_aggression_l1();
						new_required_routing = RequiredRouting::All;
					}
				}

				if config.l2_threshold.as_ref().map_or(false, |t| &self.approval_checking_lag >= t)
				{
					// Message originator sends to everyone. Everyone else sends to XY.
					if !local && new_required_routing != RequiredRouting::GridXY {
						metrics.on_aggression_l2();
						new_required_routing = RequiredRouting::GridXY;
					}
				}
				new_required_routing
			},
<<<<<<< HEAD
			metrics,
=======
			&self.peer_views,
>>>>>>> 2af7d293
		)
		.await;
	}
}

// This adjusts the required routing of messages in blocks that pass the block filter
// according to the modifier function given.
//
// The modifier accepts as inputs the current required-routing state, whether
// the message is locally originating, and the validator index of the message issuer.
//
// Then, if the topology is known, this progates messages to all peers in the required
// routing set which are aware of the block. Peers which are unaware of the block
// will have the message sent when it enters their view in `unify_with_peer`.
//
// Note that the required routing of a message can be modified even if the
// topology is unknown yet.
#[overseer::contextbounds(ApprovalDistribution, prefix = self::overseer)]
async fn adjust_required_routing_and_propagate<Context, BlockFilter, RoutingModifier>(
	ctx: &mut Context,
	blocks: &mut HashMap<Hash, BlockEntry>,
	topologies: &SessionGridTopologies,
	block_filter: BlockFilter,
	routing_modifier: RoutingModifier,
<<<<<<< HEAD
	metrics: &Metrics,
=======
	peer_views: &HashMap<PeerId, PeerEntry>,
>>>>>>> 2af7d293
) where
	BlockFilter: Fn(&mut BlockEntry) -> bool,
	RoutingModifier: Fn(&RequiredRouting, bool, &ValidatorIndex) -> RequiredRouting,
{
	let mut peer_assignments = HashMap::new();
	let mut peer_approvals = HashMap::new();

	// Iterate all blocks in the session, producing payloads
	// for each connected peer.
	for (block_hash, block_entry) in blocks {
		if !block_filter(block_entry) {
			continue
		}

<<<<<<< HEAD
		// Iterate all messages in all candidates.
		for (candidate_index, validator, message_state) in block_entry
			.candidates
			.iter_mut()
			.enumerate()
			.flat_map(|(c_i, c)| c.messages.iter_mut().map(move |(k, v)| (c_i as _, k, v)))
		{
			routing_modifier(
				&mut message_state.required_routing_assignment,
				message_state.local,
				validator,
			);

			if message_state.required_routing_assignment.is_empty() &&
				message_state.required_routing_approval.is_empty()
			{
				continue
			}
=======
		let topology = match topologies.get_topology(block_entry.session) {
			Some(t) => t,
			None => continue,
		};

		// We just need to iterate the `approval_entries` of the block entry as these contain all assignments
		// that also link all approval votes.
		for approval_entry in block_entry.approval_entries.values_mut() {
			let new_required_routing = routing_modifier(
				&approval_entry.routing_info().required_routing,
				approval_entry.routing_info().local,
				&approval_entry.get_validator_index(),
			);
>>>>>>> 2af7d293

			approval_entry.update_required_routing(new_required_routing);

			if approval_entry.routing_info().required_routing.is_empty() {
				continue
			}

<<<<<<< HEAD
			let assignment_message = message_state.approval_state.assignment_cert().map(|cert| {
				(
					IndirectAssignmentCert {
						block_hash: *block_hash,
						validator: *validator,
						cert: cert.clone(),
					},
					candidate_index,
				)
			});

			let approval_message =
				message_state.approval_state.approval_signature().map(|signature| {
					IndirectSignedApprovalVote {
						block_hash: *block_hash,
						validator: *validator,
						candidate_index,
						signature,
					}
				});
=======
			let assignment_message = approval_entry.get_assignment();
			let approval_messages = approval_entry.get_approvals();
			let (assignment_knowledge, message_kind) =
				approval_entry.create_assignment_knowledge(*block_hash);
>>>>>>> 2af7d293

			for (peer, peer_knowledge) in &mut block_entry.known_by {
				if topology
					.local_grid_neighbors()
<<<<<<< HEAD
					.route_to_peer(message_state.required_routing_assignment, peer)
				{
					if let Some(assignment_message) = assignment_message.as_ref() {
						if !peer_knowledge.contains(&message_subject, MessageKind::Assignment) {
							peer_knowledge
								.sent
								.insert(message_subject.clone(), MessageKind::Assignment);
							peer_assignments
								.entry(*peer)
								.or_insert_with(Vec::new)
								.push(assignment_message.clone());
						}
					}
				}

				if topology
					.local_grid_neighbors()
					.route_to_peer(message_state.required_routing_approval, peer)
				{
					if let Some(approval_message) = approval_message.as_ref() {
						if !peer_knowledge.contains(&message_subject, MessageKind::Approval) {
							if !message_state.local {
								gum::debug!(
									target: LOG_TARGET,
									"Approval gossiped in adjust_required_routing_and_propagate",
								);
								metrics.on_gossipped_sent_approval();
							}
							peer_knowledge
								.sent
								.insert(message_subject.clone(), MessageKind::Approval);
							peer_approvals
								.entry(*peer)
								.or_insert_with(Vec::new)
								.push(approval_message.clone());
						}
=======
					.route_to_peer(approval_entry.routing_info().required_routing, peer)
				{
					continue
				}

				// Only send stuff a peer doesn't know in the context of a relay chain block.
				if !peer_knowledge.contains(&assignment_knowledge, message_kind) {
					peer_knowledge.sent.insert(assignment_knowledge.clone(), message_kind);
					peer_assignments
						.entry(*peer)
						.or_insert_with(Vec::new)
						.push(assignment_message.clone());
				}

				// Filter approval votes.
				for approval_message in &approval_messages {
					let (approval_knowledge, message_kind) = approval_entry
						.create_approval_knowledge(*block_hash, approval_message.candidate_index);

					if !peer_knowledge.contains(&approval_knowledge, message_kind) {
						peer_knowledge.sent.insert(approval_knowledge, message_kind);
						peer_approvals
							.entry(*peer)
							.or_insert_with(Vec::new)
							.push(approval_message.clone());
>>>>>>> 2af7d293
					}
				}
			}
		}
	}

	// Send messages in accumulated packets, assignments preceding approvals.
	for (peer, assignments_packet) in peer_assignments {
		if let Some(peer_view) = peer_views.get(&peer) {
			send_assignments_batched(
				ctx.sender(),
				assignments_packet,
				&vec![(peer, peer_view.version)],
			)
			.await;
		} else {
			// This should never happen.
			gum::warn!(target: LOG_TARGET, ?peer, "Unknown protocol version for peer",);
		}
	}

	for (peer, approvals_packet) in peer_approvals {
		if let Some(peer_view) = peer_views.get(&peer) {
			send_approvals_batched(
				ctx.sender(),
				approvals_packet,
				&vec![(peer, peer_view.version)],
			)
			.await;
		} else {
			// This should never happen.
			gum::warn!(target: LOG_TARGET, ?peer, "Unknown protocol version for peer",);
		}
	}
}

/// Modify the reputation of a peer based on its behavior.
async fn modify_reputation(
	reputation: &mut ReputationAggregator,
	sender: &mut impl overseer::ApprovalDistributionSenderTrait,
	peer_id: PeerId,
	rep: Rep,
) {
	gum::trace!(
		target: LOG_TARGET,
		reputation = ?rep,
		?peer_id,
		"Reputation change for peer",
	);
	reputation.modify(sender, peer_id, rep).await;
}

#[overseer::contextbounds(ApprovalDistribution, prefix = self::overseer)]
impl ApprovalDistribution {
	/// Create a new instance of the [`ApprovalDistribution`] subsystem.
	pub fn new(metrics: Metrics) -> Self {
		Self { metrics }
	}

	async fn run<Context>(self, ctx: Context) {
		let mut state = State::default();

		// According to the docs of `rand`, this is a ChaCha12 RNG in practice
		// and will always be chosen for strong performance and security properties.
		let mut rng = rand::rngs::StdRng::from_entropy();
		self.run_inner(ctx, &mut state, REPUTATION_CHANGE_INTERVAL, &mut rng).await
	}

	/// Used for testing.
	async fn run_inner<Context>(
		self,
		mut ctx: Context,
		state: &mut State,
		reputation_interval: Duration,
		rng: &mut (impl CryptoRng + Rng),
	) {
		let new_reputation_delay = || futures_timer::Delay::new(reputation_interval).fuse();
		let mut reputation_delay = new_reputation_delay();

		loop {
			select! {
				_ = reputation_delay => {
					state.reputation.send(ctx.sender()).await;
					reputation_delay = new_reputation_delay();
				},
				message = ctx.recv().fuse() => {
					let message = match message {
						Ok(message) => message,
						Err(e) => {
							gum::debug!(target: LOG_TARGET, err = ?e, "Failed to receive a message from Overseer, exiting");
							return
						},
					};
					match message {
						FromOrchestra::Communication { msg } =>
							Self::handle_incoming(&mut ctx, state, msg, &self.metrics, rng).await,
						FromOrchestra::Signal(OverseerSignal::ActiveLeaves(update)) => {
							gum::trace!(target: LOG_TARGET, "active leaves signal (ignored)");
							// the relay chain blocks relevant to the approval subsystems
							// are those that are available, but not finalized yet
							// actived and deactivated heads hence are irrelevant to this subsystem, other than
							// for tracing purposes.
							if let Some(activated) = update.activated {
								let head = activated.hash;
								let approval_distribution_span =
									jaeger::PerLeafSpan::new(activated.span, "approval-distribution");
								state.spans.insert(head, approval_distribution_span);
							}
						},
						FromOrchestra::Signal(OverseerSignal::BlockFinalized(_hash, number)) => {
							gum::trace!(target: LOG_TARGET, number = %number, "finalized signal");
							state.handle_block_finalized(&mut ctx, &self.metrics, number).await;
						},
						FromOrchestra::Signal(OverseerSignal::Conclude) => return,
					}
				},
			}
		}
	}

	async fn handle_incoming<Context>(
		ctx: &mut Context,
		state: &mut State,
		msg: ApprovalDistributionMessage,
		metrics: &Metrics,
		rng: &mut (impl CryptoRng + Rng),
	) {
		match msg {
			ApprovalDistributionMessage::NetworkBridgeUpdate(event) => {
				state.handle_network_msg(ctx, metrics, event, rng).await;
			},
			ApprovalDistributionMessage::NewBlocks(metas) => {
				state.handle_new_blocks(ctx, metrics, metas, rng).await;
			},
			ApprovalDistributionMessage::DistributeAssignment(cert, candidate_indices) => {
				// TODO: Fix warning: `Importing locally an already known assignment` for multiple candidate assignments.
				// This is due to the fact that we call this on wakeup, and we do have a wakeup for each candidate index, but
				// a single assignment claiming the candidates.
				let _span = state
					.spans
					.get(&cert.block_hash)
					.map(|span| span.child("import-and-distribute-assignment"))
					.unwrap_or_else(|| jaeger::Span::new(&cert.block_hash, "distribute-assignment"))
					.with_string_tag("block-hash", format!("{:?}", cert.block_hash))
					.with_stage(jaeger::Stage::ApprovalDistribution);

				gum::debug!(
					target: LOG_TARGET,
					?candidate_indices,
					block_hash = ?cert.block_hash,
					"Distributing our assignment on candidates",
				);

				state
					.import_and_circulate_assignment(
						ctx,
						&metrics,
						MessageSource::Local,
						cert,
						candidate_indices,
						rng,
					)
					.await;
			},
			ApprovalDistributionMessage::DistributeApproval(vote) => {
				gum::debug!(
					target: LOG_TARGET,
					"Distributing our approval vote on candidate (block={}, index={})",
					vote.block_hash,
					vote.candidate_index,
				);

				state
					.import_and_circulate_approval(ctx, metrics, MessageSource::Local, vote)
					.await;
			},
			ApprovalDistributionMessage::GetApprovalSignatures(indices, tx) => {
				let sigs = state.get_approval_signatures(indices);
				if let Err(_) = tx.send(sigs) {
					gum::debug!(
						target: LOG_TARGET,
						"Sending back approval signatures failed, oneshot got closed"
					);
				}
			},
			ApprovalDistributionMessage::ApprovalCheckingLagUpdate(lag) => {
				gum::debug!(target: LOG_TARGET, lag, "Received `ApprovalCheckingLagUpdate`");
				state.approval_checking_lag = lag;
			},
		}
	}
}

#[overseer::subsystem(ApprovalDistribution, error=SubsystemError, prefix=self::overseer)]
impl<Context> ApprovalDistribution {
	fn start(self, ctx: Context) -> SpawnedSubsystem {
		let future = self.run(ctx).map(|_| Ok(())).boxed();

		SpawnedSubsystem { name: "approval-distribution-subsystem", future }
	}
}

/// Ensures the batch size is always at least 1 element.
const fn ensure_size_not_zero(size: usize) -> usize {
	if 0 == size {
		panic!("Batch size must be at least 1 (MAX_NOTIFICATION_SIZE constant is too low)",);
	}

	size
}

/// The maximum amount of assignments per batch is 33% of maximum allowed by protocol.
/// This is an arbitrary value. Bumping this up increases the maximum amount of approvals or assignments
/// we send in a single message to peers. Exceeding `MAX_NOTIFICATION_SIZE` will violate the protocol
/// configuration.
pub const MAX_ASSIGNMENT_BATCH_SIZE: usize = ensure_size_not_zero(
	MAX_NOTIFICATION_SIZE as usize /
		std::mem::size_of::<(IndirectAssignmentCertV2, CandidateIndex)>() /
		3,
);

/// The maximum amount of approvals per batch is 33% of maximum allowed by protocol.
pub const MAX_APPROVAL_BATCH_SIZE: usize = ensure_size_not_zero(
	MAX_NOTIFICATION_SIZE as usize / std::mem::size_of::<IndirectSignedApprovalVote>() / 3,
);

// Low level helper for sending assignments.
async fn send_assignments_batched_inner(
	sender: &mut impl overseer::ApprovalDistributionSenderTrait,
	batch: impl IntoIterator<Item = (IndirectAssignmentCertV2, CandidateBitfield)>,
	peers: &[PeerId],
	peer_version: ValidationVersion,
) {
	let peers = peers.into_iter().cloned().collect::<Vec<_>>();
	if peer_version == ValidationVersion::VStaging {
		sender
			.send_message(NetworkBridgeTxMessage::SendValidationMessage(
				peers,
				Versioned::VStaging(protocol_vstaging::ValidationProtocol::ApprovalDistribution(
					protocol_vstaging::ApprovalDistributionMessage::Assignments(
						batch.into_iter().collect(),
					),
				)),
			))
			.await;
	} else {
		// Create a batch of v1 assignments from v2 assignments that are compatible with v1.
		// `IndirectAssignmentCertV2` -> `IndirectAssignmentCert`
		let batch = batch
			.into_iter()
			.filter_map(|(cert, candidates)| {
				cert.try_into().ok().map(|cert| {
					(
						cert,
						// First 1 bit index is the candidate index.
						candidates
							.first_one()
							.map(|index| index as CandidateIndex)
							.expect("Assignment was checked for not being empty; qed"),
					)
				})
			})
			.collect();
		sender
			.send_message(NetworkBridgeTxMessage::SendValidationMessage(
				peers,
				Versioned::V1(protocol_v1::ValidationProtocol::ApprovalDistribution(
					protocol_v1::ApprovalDistributionMessage::Assignments(batch),
				)),
			))
			.await;
	}
}

/// Send assignments while honoring the `max_notification_size` of the protocol.
///
/// Splitting the messages into multiple notifications allows more granular processing at the
/// destination, such that the subsystem doesn't get stuck for long processing a batch
/// of assignments and can `select!` other tasks.
pub(crate) async fn send_assignments_batched(
	sender: &mut impl overseer::ApprovalDistributionSenderTrait,
	v2_assignments: impl IntoIterator<Item = (IndirectAssignmentCertV2, CandidateBitfield)> + Clone,
	peers: &[(PeerId, ProtocolVersion)],
) {
	let v1_peers = filter_by_peer_version(peers, ValidationVersion::V1.into());
	let v2_peers = filter_by_peer_version(peers, ValidationVersion::VStaging.into());

	if v1_peers.len() > 0 {
		// Older peers(v1) do not understand `AssignmentsV2` messages, so we have to filter these out.
		let v1_assignments = v2_assignments
			.clone()
			.into_iter()
			.filter(|(_, candidates)| candidates.count_ones() == 1);

		let mut v1_batches = v1_assignments.peekable();

		while v1_batches.peek().is_some() {
			let batch: Vec<_> = v1_batches.by_ref().take(MAX_ASSIGNMENT_BATCH_SIZE).collect();
			send_assignments_batched_inner(sender, batch, &v1_peers, ValidationVersion::V1).await;
		}
	}

	if v2_peers.len() > 0 {
		let mut v2_batches = v2_assignments.into_iter().peekable();

		while v2_batches.peek().is_some() {
			let batch = v2_batches.by_ref().take(MAX_ASSIGNMENT_BATCH_SIZE).collect::<Vec<_>>();
			send_assignments_batched_inner(sender, batch, &v2_peers, ValidationVersion::VStaging)
				.await;
		}
	}
}

/// Send approvals while honoring the `max_notification_size` of the protocol and peer version.
pub(crate) async fn send_approvals_batched(
	sender: &mut impl overseer::ApprovalDistributionSenderTrait,
	approvals: impl IntoIterator<Item = IndirectSignedApprovalVote> + Clone,
	peers: &[(PeerId, ProtocolVersion)],
) {
	let v1_peers = filter_by_peer_version(peers, ValidationVersion::V1.into());
	let v2_peers = filter_by_peer_version(peers, ValidationVersion::VStaging.into());

	if v1_peers.len() > 0 {
		let mut batches = approvals.clone().into_iter().peekable();

		while batches.peek().is_some() {
			let batch: Vec<_> = batches.by_ref().take(MAX_APPROVAL_BATCH_SIZE).collect();

			sender
				.send_message(NetworkBridgeTxMessage::SendValidationMessage(
					v1_peers.clone(),
					Versioned::V1(protocol_v1::ValidationProtocol::ApprovalDistribution(
						protocol_v1::ApprovalDistributionMessage::Approvals(batch),
					)),
				))
				.await;
		}
	}

	if v2_peers.len() > 0 {
		let mut batches = approvals.into_iter().peekable();

		while batches.peek().is_some() {
			let batch: Vec<_> = batches.by_ref().take(MAX_APPROVAL_BATCH_SIZE).collect();

			sender
				.send_message(NetworkBridgeTxMessage::SendValidationMessage(
					v2_peers.clone(),
					Versioned::VStaging(
						protocol_vstaging::ValidationProtocol::ApprovalDistribution(
							protocol_vstaging::ApprovalDistributionMessage::Approvals(batch),
						),
					),
				))
				.await;
		}
	}
}<|MERGE_RESOLUTION|>--- conflicted
+++ resolved
@@ -53,7 +53,6 @@
 	time::Duration,
 };
 
-<<<<<<< HEAD
 // TODO: Disable will be removed in the final version and will be replaced with a runtime configuration
 // const ACTIVATION_BLOCK_NUMBER: u32 = 10;
 
@@ -68,10 +67,6 @@
 	return true
 }
 
-use self::metrics::Metrics;
-
-=======
->>>>>>> 2af7d293
 mod metrics;
 
 #[cfg(test)]
@@ -120,7 +115,10 @@
 
 // Contains topology routing information for assignments and approvals.
 struct ApprovalRouting {
-	pub required_routing: RequiredRouting,
+	// Required routing for an approval
+	required_routing_assignment: RequiredRouting,
+	// Require routing for an assignment
+	required_routing_approval: RequiredRouting,
 	pub local: bool,
 	pub random_routing: RandomRouting,
 }
@@ -194,7 +192,7 @@
 
 	// Update routing information.
 	pub fn update_required_routing(&mut self, required_routing: RequiredRouting) {
-		self.routing_info.required_routing = required_routing;
+		self.routing_info.required_routing_assignment = required_routing;
 	}
 
 	// Records a new approval. Returns false if the claimed candidate is not found or we already have received the approval.
@@ -386,13 +384,9 @@
 	fn insert(&mut self, message: MessageSubject, kind: MessageKind) -> bool {
 		let success = match self.known_messages.entry(message.clone()) {
 			hash_map::Entry::Vacant(vacant) => {
-<<<<<<< HEAD
 				vacant.insert(vec![kind]);
-=======
-				vacant.insert(kind);
 				// If there are multiple candidates assigned in the message, create
 				// separate entries for each one.
->>>>>>> 2af7d293
 				true
 			},
 			hash_map::Entry::Occupied(mut occupied) =>
@@ -402,9 +396,6 @@
 				} else {
 					false
 				},
-<<<<<<< HEAD
-=======
-			},
 		};
 
 		// In case of succesful insertion of multiple candidate assignments create additional
@@ -424,7 +415,6 @@
 				})
 		} else {
 			success
->>>>>>> 2af7d293
 		}
 	}
 }
@@ -464,21 +454,6 @@
 	approval_entries: HashMap<(ValidatorIndex, CandidateBitfield), ApprovalEntry>,
 }
 
-<<<<<<< HEAD
-#[derive(Debug)]
-enum ApprovalState {
-	Assigned(AssignmentCert),
-	Approved(AssignmentCert, ValidatorSignature),
-	UnassignedApproval(IndirectSignedApprovalVote, MessageSource),
-}
-
-impl ApprovalState {
-	fn assignment_cert(&self) -> Option<&AssignmentCert> {
-		match *self {
-			ApprovalState::Assigned(ref cert) => Some(cert),
-			ApprovalState::Approved(ref cert, _) => Some(cert),
-			ApprovalState::UnassignedApproval(_, _) => None,
-=======
 impl BlockEntry {
 	// Returns the peer which currently know this block.
 	pub fn known_by(&self) -> Vec<PeerId> {
@@ -507,7 +482,6 @@
 					);
 				},
 			};
->>>>>>> 2af7d293
 		}
 
 		self.approval_entries
@@ -515,14 +489,6 @@
 			.or_insert(entry)
 	}
 
-<<<<<<< HEAD
-	fn approval_signature(&self) -> Option<ValidatorSignature> {
-		match *self {
-			ApprovalState::Assigned(_) => None,
-			ApprovalState::Approved(_, ref sig) => Some(sig.clone()),
-			ApprovalState::UnassignedApproval(_, _) => None,
-		}
-=======
 	// Returns `true` if we have an approval for `candidate_index` from validator
 	// `validator_index`.
 	pub fn contains_approval_entry(
@@ -537,23 +503,8 @@
 				self.approval_entries
 					.contains_key(&(validator_index, candidate_indices.clone()))
 			})
->>>>>>> 2af7d293
-	}
-
-<<<<<<< HEAD
-// routing state bundled with messages for the candidate. Corresponding assignments
-// and approvals are stored together and should be routed in the same way, with
-// assignments preceding approvals in all cases.
-#[derive(Debug)]
-struct MessageState {
-	// Required routing for an approval
-	required_routing_assignment: RequiredRouting,
-	// Require routing for an assignment
-	required_routing_approval: RequiredRouting,
-	local: bool,
-	random_routing: RandomRouting,
-	approval_state: ApprovalState,
-=======
+	}
+
 	// Returns a mutable reference of `ApprovalEntry` for `candidate_index` from validator
 	// `validator_index`.
 	pub fn get_approval_entry(
@@ -594,7 +545,6 @@
 			vec![]
 		}
 	}
->>>>>>> 2af7d293
 }
 
 // Information about candidates in the context of a particular block they are included in.
@@ -852,11 +802,8 @@
 					*required_routing
 				}
 			},
-<<<<<<< HEAD
 			metrics,
-=======
 			&self.peer_views,
->>>>>>> 2af7d293
 		)
 		.await;
 	}
@@ -1137,18 +1084,12 @@
 				return
 			},
 		};
-<<<<<<< HEAD
-		// compute metadata on the assignment.
-		let message_subject = MessageSubject(block_hash, claimed_candidate_index, validator_index);
-		let message_kind = MessageKind::Assignment;
-=======
 
 		// Compute metadata on the assignment.
 		let (message_subject, message_kind) = (
 			MessageSubject(block_hash, claimed_candidate_indices.clone(), validator_index),
 			MessageKind::Assignment,
 		);
->>>>>>> 2af7d293
 
 		if let Some(peer_id) = source.peer_id() {
 			// check if our knowledge of the peer already contains this assignment
@@ -1334,54 +1275,27 @@
 			t.local_grid_neighbors().required_routing_by_index(validator_index, local)
 		});
 
-<<<<<<< HEAD
-		let (message_state, cached_approval_vote) =
-			match entry.candidates.get_mut(claimed_candidate_index as usize) {
-				Some(candidate_entry) => {
-					// We might have received the approval before the assignment, so save it for processing after the assignment
-					let cached_approval_vote = candidate_entry.messages.remove(&validator_index);
-					(
-						candidate_entry.messages.entry(validator_index).or_insert_with(|| {
-							MessageState {
-								required_routing_assignment,
-								required_routing_approval: if disable_gossiping(entry.number) {
-									if local {
-										RequiredRouting::All
-									} else {
-										RequiredRouting::None
-									}
-								} else {
-									required_routing_assignment
-								},
-								local,
-								random_routing: Default::default(),
-								approval_state: ApprovalState::Assigned(assignment.cert.clone()),
-							}
-						}),
-						cached_approval_vote,
-					)
-				},
-				None => {
-					gum::warn!(
-						target: LOG_TARGET,
-						hash = ?block_hash,
-						?claimed_candidate_index,
-						"Expected a candidate entry on import_and_circulate_assignment",
-					);
-
-					return
-				},
-			};
-=======
 		// All the peers that know the relay chain block.
 		let peers_to_filter = entry.known_by();
 
 		let approval_entry = entry.insert_approval_entry(ApprovalEntry::new(
 			assignment.clone(),
 			claimed_candidate_indices.clone(),
-			ApprovalRouting { required_routing, local, random_routing: Default::default() },
+			ApprovalRouting {
+				required_routing_assignment,
+				required_routing_approval: if disable_gossiping(entry.number) {
+					if local {
+						RequiredRouting::All
+					} else {
+						RequiredRouting::None
+					}
+				} else {
+					required_routing_assignment
+				},
+				local,
+				random_routing: Default::default(),
+			},
 		));
->>>>>>> 2af7d293
 
 		// Dispatch the message to all peers in the routing set which
 		// know the block.
@@ -1404,11 +1318,7 @@
 
 			if let Some(true) = topology
 				.as_ref()
-<<<<<<< HEAD
-				.map(|t| t.local_grid_neighbors().route_to_peer(required_routing_assignment, peer))
-=======
-				.map(|t| t.local_grid_neighbors().route_to_peer(required_routing, &peer))
->>>>>>> 2af7d293
+				.map(|t| t.local_grid_neighbors().route_to_peer(required_routing_assignment, &peer))
 			{
 				peers.push(peer);
 				continue
@@ -1454,20 +1364,20 @@
 			send_assignments_batched(ctx.sender(), assignments, &peers).await;
 		}
 
-		if let Some(MessageState {
-			approval_state: ApprovalState::UnassignedApproval(vote, source),
-			..
-		}) = cached_approval_vote
-		{
-			gum::debug!(
-				target: LOG_TARGET,
-				?message_subject,
-				"Delayed approval processed"
-			);
-			metrics.on_delayed_approval_processed();
-
-			self.import_and_circulate_approval(ctx, metrics, source, vote).await
-		}
+		// if let Some(MessageState {
+		// 	approval_state: ApprovalState::UnassignedApproval(vote, source),
+		// 	..
+		// }) = cached_approval_vote
+		// {
+		// 	gum::debug!(
+		// 		target: LOG_TARGET,
+		// 		?message_subject,
+		// 		"Delayed approval processed"
+		// 	);
+		// 	metrics.on_delayed_approval_processed();
+
+		// 	self.import_and_circulate_approval(ctx, metrics, source, vote).await
+		// }
 	}
 
 	async fn import_and_circulate_approval<Context>(
@@ -1541,15 +1451,15 @@
 						if sender_matches_validator_index &&
 							!candidate_entry.messages.contains_key(&validator_index) =>
 					{
-						candidate_entry.messages.entry(validator_index).or_insert_with(|| {
-							MessageState {
-								required_routing_assignment: RequiredRouting::None,
-								required_routing_approval: RequiredRouting::None,
-								local: false,
-								random_routing: Default::default(),
-								approval_state: ApprovalState::UnassignedApproval(vote, source),
-							}
-						});
+						// candidate_entry.messages.entry(validator_index).or_insert_with(|| {
+						// 	MessageState {
+						// 		required_routing_assignment: RequiredRouting::None,
+						// 		required_routing_approval: RequiredRouting::None,
+						// 		local: false,
+						// 		random_routing: Default::default(),
+						// 		approval_state: ApprovalState::UnassignedApproval(vote, source),
+						// 	}
+						// });
 						gum::debug!(
 							target: LOG_TARGET,
 							?peer_id,
@@ -1737,66 +1647,68 @@
 
 		// Invariant: to our knowledge, none of the peers except for the `source` know about the approval.
 		metrics.on_approval_imported();
-<<<<<<< HEAD
 		let should_trigger_aggression =
 			self.aggression_config.should_trigger_aggression(self.approval_checking_lag);
-		let required_routing_approval = match entry.candidates.get_mut(candidate_index as usize) {
-			Some(candidate_entry) => {
-				// set the approval state for validator_index to Approved
-				// it should be in assigned state already
-				match candidate_entry.messages.remove(&validator_index) {
-					Some(MessageState {
-						approval_state: ApprovalState::Assigned(cert),
-						required_routing_assignment,
-						local,
-						random_routing,
-						required_routing_approval,
-					}) => {
-						candidate_entry.messages.insert(
-							validator_index,
-							MessageState {
-								approval_state: ApprovalState::Approved(
-									cert,
-									vote.signature.clone(),
-								),
-								required_routing_assignment,
-								local,
-								random_routing,
-								required_routing_approval,
-							},
-						);
-						// When aggression is enabled gossip the approvals we received from peers, so that we reach finality.
-						if required_routing_approval == RequiredRouting::None &&
-							should_trigger_aggression
-						{
-							self.topologies
-								.get_topology(entry.session)
-								.zip(source.peer_id())
-								.map(|(topology, peer_id)| {
-									topology
-										.local_grid_neighbors()
-										.required_routing_by_peer_id(peer_id, local)
-								})
-								.unwrap_or(RequiredRouting::None)
-						} else {
-							required_routing_approval
-						}
-					},
-					Some(_) => {
-						unreachable!(
-							"we only insert it after the metadata, checked the metadata above; qed"
-						);
-					},
-					None => {
-						// this would indicate a bug in approval-voting
-						gum::warn!(
-							target: LOG_TARGET,
-							hash = ?block_hash,
-							?candidate_index,
-							?validator_index,
-							"Importing an approval we don't have an assignment for",
-						);
-=======
+		// let required_routing_approval = match entry.candidates.get_mut(candidate_index as usize) {
+		// 	Some(candidate_entry) => {
+		// 		// set the approval state for validator_index to Approved
+		// 		// it should be in assigned state already
+		// 		match candidate_entry.messages.remove(&validator_index) {
+		// 			Some(MessageState {
+		// 				approval_state: ApprovalState::Assigned(cert),
+		// 				required_routing_assignment,
+		// 				local,
+		// 				random_routing,
+		// 				required_routing_approval,
+		// 			}) => {
+		// 				candidate_entry.messages.insert(
+		// 					validator_index,
+		// 					MessageState {
+		// 						approval_state: ApprovalState::Approved(
+		// 							cert,
+		// 							vote.signature.clone(),
+		// 						),
+		// 						required_routing_assignment,
+		// 						local,
+		// 						random_routing,
+		// 						required_routing_approval,
+		// 					},
+		// 				);
+		// 				// When aggression is enabled gossip the approvals we received from peers, so that we reach finality.
+		// 				if required_routing_approval == RequiredRouting::None &&
+		// 					should_trigger_aggression
+		// 				{
+		// 					self.topologies
+		// 						.get_topology(entry.session)
+		// 						.zip(source.peer_id())
+		// 						.map(|(topology, peer_id)| {
+		// 							topology
+		// 								.local_grid_neighbors()
+		// 								.required_routing_by_peer_id(peer_id, local)
+		// 						})
+		// 						.unwrap_or(RequiredRouting::None)
+		// 				} else {
+		// 					required_routing_approval
+		// 				}
+		// 			},
+		// 			Some(_) => {
+		// 				unreachable!(
+		// 					"we only insert it after the metadata, checked the metadata above; qed"
+		// 				);
+		// 			},
+		// 			None => {
+		// 				// this would indicate a bug in approval-voting
+		// 				gum::warn!(
+		// 					target: LOG_TARGET,
+		// 					hash = ?block_hash,
+		// 					?candidate_index,
+		// 					?validator_index,
+		// 					"Importing an approval we don't have an assignment for",
+		// 				);
+		// 			},
+		// 		}
+		// 	},
+		// };
 
 		if let Err(err) = approval_entry.note_approval(vote.clone()) {
 			// this would indicate a bug in approval-voting:
@@ -1811,12 +1723,11 @@
 				?err,
 				"Possible bug: Vote import failed",
 			);
->>>>>>> 2af7d293
 
 			return
 		}
 
-		let required_routing = approval_entry.routing_info().required_routing;
+		let required_routing_approval = approval_entry.routing_info().required_routing_approval;
 
 		// Dispatch a ApprovalDistributionV1Message::Approval(vote)
 		// to all peers required by the topology, with the exception of the source peer.
@@ -1936,35 +1847,12 @@
 				Some(e) => e,
 			};
 
-<<<<<<< HEAD
-			let candidate_entry = match block_entry.candidates.get(index as usize) {
-				None => {
-					gum::debug!(
-					target: LOG_TARGET,
-					?hash,
-					?index,
-					"`get_approval_signatures`: could not find candidate entry for given hash and index!"
-					);
-					continue
-				},
-				Some(e) => e,
-			};
-			let sigs =
-				candidate_entry.messages.iter().filter_map(|(validator_index, message_state)| {
-					match &message_state.approval_state {
-						ApprovalState::Approved(_, sig) => Some((*validator_index, sig.clone())),
-						ApprovalState::Assigned(_) | ApprovalState::UnassignedApproval(_, _) =>
-							None,
-					}
-				});
-=======
 			let sigs = block_entry
 				.get_approval_entries(index)
 				.into_iter()
 				.filter_map(|approval_entry| approval_entry.get_approval(index))
 				.map(|approval| (approval.validator, approval.signature))
 				.collect::<HashMap<ValidatorIndex, ValidatorSignature>>();
->>>>>>> 2af7d293
 			all_sigs.extend(sigs);
 		}
 		all_sigs
@@ -2014,27 +1902,14 @@
 				for approval_entry in entry.approval_entries.values_mut() {
 					// Propagate the message to all peers in the required routing set OR
 					// randomly sample peers.
-<<<<<<< HEAD
-					let random_routing = &mut message_state.random_routing;
-					let required_routing_assignment = message_state.required_routing_assignment;
+					let required_routing_assignment =
+						approval_entry.routing_info().required_routing_assignment;
 					let rng = &mut *rng;
-					let mut peer_filter_assignment = move |peer_id| {
-						let in_topology = topology.as_ref().map_or(false, |t| {
-							t.local_grid_neighbors()
-								.route_to_peer(required_routing_assignment, peer_id)
-						});
-						in_topology || {
-							let route_random = random_routing.sample(total_peers, rng);
-							if route_random {
-								random_routing.inc_sent();
-=======
-					{
-						let required_routing = approval_entry.routing_info().required_routing;
-						let random_routing = &mut approval_entry.routing_info_mut().random_routing;
-						let rng = &mut *rng;
-						let mut peer_filter = move |peer_id| {
+					let mut peer_filter_assignment =
+						move |peer_id, random_routing: &mut RandomRouting| {
 							let in_topology = topology.as_ref().map_or(false, |t| {
-								t.local_grid_neighbors().route_to_peer(required_routing, peer_id)
+								t.local_grid_neighbors()
+									.route_to_peer(required_routing_assignment, peer_id)
 							});
 							in_topology || {
 								let route_random = random_routing.sample(total_peers, rng);
@@ -2043,57 +1918,52 @@
 								}
 
 								route_random
->>>>>>> 2af7d293
 							}
-							route_random
-						}
-					};
-
-					let assignment_message = approval_entry.get_assignment();
+						};
+
+					let assignment_message = Some(approval_entry.get_assignment());
 					let approval_messages = approval_entry.get_approvals();
 					let (assignment_knowledge, message_kind) =
 						approval_entry.create_assignment_knowledge(block);
 
-<<<<<<< HEAD
-					let assignment_message =
-						message_state.approval_state.assignment_cert().map(|assignmentcert| {
-							(
-								IndirectAssignmentCert {
-									block_hash: block,
-									validator: *validator,
-									cert: assignmentcert.clone(),
-								},
-								candidate_index,
-							)
-						});
-
-					let approval_message =
-						message_state.approval_state.approval_signature().map(|signature| {
-							IndirectSignedApprovalVote {
-								block_hash: block,
-								validator: *validator,
-								candidate_index,
-								signature,
-							}
-						});
+					// let assignment_message =
+					// 	message_state.approval_state.assignment_cert().map(|assignmentcert| {
+					// 		(
+					// 			IndirectAssignmentCert {
+					// 				block_hash: block,
+					// 				validator: *validator,
+					// 				cert: assignmentcert.clone(),
+					// 			},
+					// 			candidate_index,
+					// 		)
+					// 	});
+
+					// let approval_message =
+					// 	message_state.approval_state.approval_signature().map(|signature| {
+					// 		IndirectSignedApprovalVote {
+					// 			block_hash: block,
+					// 			validator: *validator,
+					// 			candidate_index,
+					// 			signature,
+					// 		}
+					// 	});
 
 					let mut assignment_sent = false;
-					if peer_filter_assignment(&peer_id) {
+					if peer_filter_assignment(
+						&peer_id,
+						&mut approval_entry.routing_info_mut().random_routing,
+					) {
 						if let Some(assignment_message) = assignment_message {
-							if !peer_knowledge.contains(&message_subject, MessageKind::Assignment) {
+							if !peer_knowledge
+								.contains(&assignment_knowledge, MessageKind::Assignment)
+							{
 								peer_knowledge
 									.sent
-									.insert(message_subject.clone(), MessageKind::Assignment);
+									.insert(assignment_knowledge.clone(), MessageKind::Assignment);
 								assignments_to_send.push(assignment_message);
 								assignment_sent = true;
 							}
 						}
-=======
-					// Only send stuff a peer doesn't know in the context of a relay chain block.
-					if !peer_knowledge.contains(&assignment_knowledge, message_kind) {
-						peer_knowledge.sent.insert(assignment_knowledge, message_kind);
-						assignments_to_send.push(assignment_message);
->>>>>>> 2af7d293
 					}
 					let block_number = entry.number;
 					let peer_filter_approval = move |peer_id, required_routing, local| {
@@ -2101,7 +1971,6 @@
 							t.local_grid_neighbors().route_to_peer(required_routing, peer_id)
 						});
 
-<<<<<<< HEAD
 						in_topology ||
 							local || ((should_trigger_aggression || !disable_gossiping(block_number)) &&
 							assignment_sent)
@@ -2109,24 +1978,11 @@
 
 					if peer_filter_approval(
 						&peer_id,
-						message_state.required_routing_approval,
-						message_state.local,
+						approval_entry.routing_info().required_routing_approval,
+						approval_entry.routing_info().local,
 					) {
-						if let Some(approval_message) = approval_message {
-							if !peer_knowledge.contains(&message_subject, MessageKind::Approval) {
-								if !message_state.local {
-									gum::debug!(
-										target: LOG_TARGET,
-										"Approval gossiped in unify with peer",
-									);
-									metrics.on_gossipped_sent_approval();
-								}
-								peer_knowledge
-									.sent
-									.insert(message_subject.clone(), MessageKind::Approval);
-								approvals_to_send.push(approval_message);
-							}
-=======
+						continue
+					}
 					// Filter approval votes.
 					for approval_message in approval_messages {
 						let (approval_knowledge, message_kind) = approval_entry
@@ -2135,7 +1991,6 @@
 						if !peer_knowledge.contains(&approval_knowledge, message_kind) {
 							peer_knowledge.sent.insert(approval_knowledge, message_kind);
 							approvals_to_send.push(approval_message);
->>>>>>> 2af7d293
 						}
 					}
 				}
@@ -2228,13 +2083,9 @@
 					false
 				}
 			},
-<<<<<<< HEAD
-			|_, _, _| {},
+			|required_routing, _, _| *required_routing,
 			metrics,
-=======
-			|required_routing, _, _| *required_routing,
 			&self.peer_views,
->>>>>>> 2af7d293
 		)
 		.await;
 
@@ -2282,11 +2133,8 @@
 				}
 				new_required_routing
 			},
-<<<<<<< HEAD
 			metrics,
-=======
 			&self.peer_views,
->>>>>>> 2af7d293
 		)
 		.await;
 	}
@@ -2311,11 +2159,8 @@
 	topologies: &SessionGridTopologies,
 	block_filter: BlockFilter,
 	routing_modifier: RoutingModifier,
-<<<<<<< HEAD
 	metrics: &Metrics,
-=======
 	peer_views: &HashMap<PeerId, PeerEntry>,
->>>>>>> 2af7d293
 ) where
 	BlockFilter: Fn(&mut BlockEntry) -> bool,
 	RoutingModifier: Fn(&RequiredRouting, bool, &ValidatorIndex) -> RequiredRouting,
@@ -2330,26 +2175,6 @@
 			continue
 		}
 
-<<<<<<< HEAD
-		// Iterate all messages in all candidates.
-		for (candidate_index, validator, message_state) in block_entry
-			.candidates
-			.iter_mut()
-			.enumerate()
-			.flat_map(|(c_i, c)| c.messages.iter_mut().map(move |(k, v)| (c_i as _, k, v)))
-		{
-			routing_modifier(
-				&mut message_state.required_routing_assignment,
-				message_state.local,
-				validator,
-			);
-
-			if message_state.required_routing_assignment.is_empty() &&
-				message_state.required_routing_approval.is_empty()
-			{
-				continue
-			}
-=======
 		let topology = match topologies.get_topology(block_entry.session) {
 			Some(t) => t,
 			None => continue,
@@ -2359,57 +2184,33 @@
 		// that also link all approval votes.
 		for approval_entry in block_entry.approval_entries.values_mut() {
 			let new_required_routing = routing_modifier(
-				&approval_entry.routing_info().required_routing,
+				&approval_entry.routing_info().required_routing_assignment,
 				approval_entry.routing_info().local,
 				&approval_entry.get_validator_index(),
 			);
->>>>>>> 2af7d293
 
 			approval_entry.update_required_routing(new_required_routing);
 
-			if approval_entry.routing_info().required_routing.is_empty() {
+			if approval_entry.routing_info().required_routing_assignment.is_empty() {
 				continue
 			}
 
-<<<<<<< HEAD
-			let assignment_message = message_state.approval_state.assignment_cert().map(|cert| {
-				(
-					IndirectAssignmentCert {
-						block_hash: *block_hash,
-						validator: *validator,
-						cert: cert.clone(),
-					},
-					candidate_index,
-				)
-			});
-
-			let approval_message =
-				message_state.approval_state.approval_signature().map(|signature| {
-					IndirectSignedApprovalVote {
-						block_hash: *block_hash,
-						validator: *validator,
-						candidate_index,
-						signature,
-					}
-				});
-=======
-			let assignment_message = approval_entry.get_assignment();
+			let assignment_message = Some(approval_entry.get_assignment());
 			let approval_messages = approval_entry.get_approvals();
 			let (assignment_knowledge, message_kind) =
 				approval_entry.create_assignment_knowledge(*block_hash);
->>>>>>> 2af7d293
 
 			for (peer, peer_knowledge) in &mut block_entry.known_by {
 				if topology
 					.local_grid_neighbors()
-<<<<<<< HEAD
-					.route_to_peer(message_state.required_routing_assignment, peer)
+					.route_to_peer(approval_entry.routing_info().required_routing_assignment, peer)
 				{
 					if let Some(assignment_message) = assignment_message.as_ref() {
-						if !peer_knowledge.contains(&message_subject, MessageKind::Assignment) {
+						if !peer_knowledge.contains(&assignment_knowledge, MessageKind::Assignment)
+						{
 							peer_knowledge
 								.sent
-								.insert(message_subject.clone(), MessageKind::Assignment);
+								.insert(assignment_knowledge.clone(), MessageKind::Assignment);
 							peer_assignments
 								.entry(*peer)
 								.or_insert_with(Vec::new)
@@ -2418,40 +2219,13 @@
 					}
 				}
 
-				if topology
-					.local_grid_neighbors()
-					.route_to_peer(message_state.required_routing_approval, peer)
-				{
-					if let Some(approval_message) = approval_message.as_ref() {
-						if !peer_knowledge.contains(&message_subject, MessageKind::Approval) {
-							if !message_state.local {
-								gum::debug!(
-									target: LOG_TARGET,
-									"Approval gossiped in adjust_required_routing_and_propagate",
-								);
-								metrics.on_gossipped_sent_approval();
-							}
-							peer_knowledge
-								.sent
-								.insert(message_subject.clone(), MessageKind::Approval);
-							peer_approvals
-								.entry(*peer)
-								.or_insert_with(Vec::new)
-								.push(approval_message.clone());
-						}
-=======
-					.route_to_peer(approval_entry.routing_info().required_routing, peer)
-				{
-					continue
-				}
-
 				// Only send stuff a peer doesn't know in the context of a relay chain block.
 				if !peer_knowledge.contains(&assignment_knowledge, message_kind) {
 					peer_knowledge.sent.insert(assignment_knowledge.clone(), message_kind);
 					peer_assignments
 						.entry(*peer)
 						.or_insert_with(Vec::new)
-						.push(assignment_message.clone());
+						.push(assignment_message.clone().unwrap());
 				}
 
 				// Filter approval votes.
@@ -2465,7 +2239,6 @@
 							.entry(*peer)
 							.or_insert_with(Vec::new)
 							.push(approval_message.clone());
->>>>>>> 2af7d293
 					}
 				}
 			}
