--- conflicted
+++ resolved
@@ -20,14 +20,10 @@
 
 #![warn(missing_docs)]
 
-<<<<<<< HEAD
 use self::metrics::Metrics;
-use futures::{channel::oneshot, FutureExt as _};
+use futures::{channel::oneshot, select, FutureExt as _};
 use itertools::Itertools;
 use net_protocol::peer_set::{ProtocolVersion, ValidationVersion};
-=======
-use futures::{channel::oneshot, select, FutureExt as _};
->>>>>>> 7458cbda
 use polkadot_node_jaeger as jaeger;
 use polkadot_node_network_protocol::{
 	self as net_protocol, filter_by_peer_version,
@@ -327,14 +323,7 @@
 	/// Tracks recently finalized blocks.
 	recent_outdated_blocks: RecentlyOutdated,
 
-<<<<<<< HEAD
 	/// HashMap from active leaves to spans
-=======
-	/// Config for aggression.
-	aggression_config: AggressionConfig,
-
-	/// `HashMap` from active leaves to spans
->>>>>>> 7458cbda
 	spans: HashMap<Hash, jaeger::PerLeafSpan>,
 
 	/// Aggression configuration.
@@ -629,16 +618,11 @@
 					live
 				});
 			},
-<<<<<<< HEAD
 			NetworkBridgeEvent::PeerMessage(peer_id, message) => {
 				self.process_incoming_peer_message(ctx, metrics, peer_id, message, rng).await;
-=======
+			},
 			NetworkBridgeEvent::UpdatedAuthorityIds { .. } => {
 				// The approval-distribution subsystem doesn't deal with `AuthorityDiscoveryId`s.
-			},
-			NetworkBridgeEvent::PeerMessage(peer_id, Versioned::V1(msg)) => {
-				self.process_incoming_peer_message(ctx, metrics, peer_id, msg, rng).await;
->>>>>>> 7458cbda
 			},
 		}
 	}
@@ -1102,8 +1086,14 @@
 								?message_subject,
 								"Duplicate assignment",
 							);
-<<<<<<< HEAD
-							modify_reputation(ctx.sender(), peer_id, COST_DUPLICATE_MESSAGE).await;
+
+							modify_reputation(
+								&mut self.reputation,
+								ctx.sender(),
+								peer_id,
+								COST_DUPLICATE_MESSAGE,
+							)
+							.await;
 						} else {
 							gum::trace!(
 								target: LOG_TARGET,
@@ -1113,15 +1103,6 @@
 								?message_subject,
 								"We sent the message to the peer while peer was sending it to us. Known race condition.",
 							);
-=======
-							modify_reputation(
-								&mut self.reputation,
-								ctx.sender(),
-								peer_id,
-								COST_DUPLICATE_MESSAGE,
-							)
-							.await;
->>>>>>> 7458cbda
 						}
 						return
 					}
@@ -1187,10 +1168,6 @@
 			);
 			match result {
 				AssignmentCheckResult::Accepted => {
-<<<<<<< HEAD
-					modify_reputation(ctx.sender(), peer_id, BENEFIT_VALID_MESSAGE_FIRST).await;
-					entry.knowledge.insert(message_subject.clone(), message_kind);
-=======
 					modify_reputation(
 						&mut self.reputation,
 						ctx.sender(),
@@ -1198,8 +1175,7 @@
 						BENEFIT_VALID_MESSAGE_FIRST,
 					)
 					.await;
-					entry.knowledge.known_messages.insert(message_subject.clone(), message_kind);
->>>>>>> 7458cbda
+					entry.knowledge.insert(message_subject.clone(), message_kind);
 					if let Some(peer_knowledge) = entry.known_by.get_mut(&peer_id) {
 						peer_knowledge.received.insert(message_subject.clone(), message_kind);
 					}
