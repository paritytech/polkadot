// Copyright (C) Parity Technologies (UK) Ltd.
// This file is part of Polkadot.

// Polkadot is free software: you can redistribute it and/or modify
// it under the terms of the GNU General Public License as published by
// the Free Software Foundation, either version 3 of the License, or
// (at your option) any later version.

// Polkadot is distributed in the hope that it will be useful,
// but WITHOUT ANY WARRANTY; without even the implied warranty of
// MERCHANTABILITY or FITNESS FOR A PARTICULAR PURPOSE.  See the
// GNU General Public License for more details.

// You should have received a copy of the GNU General Public License
// along with Polkadot.  If not, see <http://www.gnu.org/licenses/>.

//! [`ApprovalDistributionSubsystem`] implementation.
//!
//! https://w3f.github.io/parachain-implementers-guide/node/approval/approval-distribution.html

#![warn(missing_docs)]

use self::metrics::Metrics;
use futures::{channel::oneshot, select, FutureExt as _};
use itertools::Itertools;
use net_protocol::peer_set::{ProtocolVersion, ValidationVersion};
use polkadot_node_jaeger as jaeger;
use polkadot_node_network_protocol::{
	self as net_protocol, filter_by_peer_version,
	grid_topology::{RandomRouting, RequiredRouting, SessionGridTopologies, SessionGridTopology},
	peer_set::MAX_NOTIFICATION_SIZE,
	v1 as protocol_v1, vstaging as protocol_vstaging, PeerId, UnifiedReputationChange as Rep,
	Versioned, View,
};
use polkadot_node_primitives::approval::{
	v1::{
		AssignmentCertKind, BlockApprovalMeta, IndirectAssignmentCert, IndirectSignedApprovalVote,
	},
	v2::{
		AsBitIndex, AssignmentCertKindV2, CandidateBitfield, IndirectAssignmentCertV2,
		IndirectSignedApprovalVoteV2,
	},
};
use polkadot_node_subsystem::{
	messages::{
		ApprovalCheckResult, ApprovalDistributionMessage, ApprovalVotingMessage,
		AssignmentCheckResult, NetworkBridgeEvent, NetworkBridgeTxMessage,
	},
	overseer, FromOrchestra, OverseerSignal, SpawnedSubsystem, SubsystemError,
};
use polkadot_node_subsystem_util::reputation::{ReputationAggregator, REPUTATION_CHANGE_INTERVAL};
use polkadot_primitives::{
	BlockNumber, CandidateIndex, Hash, SessionIndex, ValidatorIndex, ValidatorSignature,
};
use rand::{CryptoRng, Rng, SeedableRng};
use std::{
	collections::{hash_map, BTreeMap, HashMap, HashSet, VecDeque},
	time::Duration,
};

mod metrics;

#[cfg(test)]
mod tests;

const LOG_TARGET: &str = "parachain::approval-distribution";

const COST_UNEXPECTED_MESSAGE: Rep =
	Rep::CostMinor("Peer sent an out-of-view assignment or approval");
const COST_DUPLICATE_MESSAGE: Rep = Rep::CostMinorRepeated("Peer sent identical messages");
const COST_ASSIGNMENT_TOO_FAR_IN_THE_FUTURE: Rep =
	Rep::CostMinor("The vote was valid but too far in the future");
const COST_INVALID_MESSAGE: Rep = Rep::CostMajor("The vote was bad");
const COST_OVERSIZED_BITFIELD: Rep = Rep::CostMajor("Oversized certificate or candidate bitfield");

const BENEFIT_VALID_MESSAGE: Rep = Rep::BenefitMinor("Peer sent a valid message");
const BENEFIT_VALID_MESSAGE_FIRST: Rep =
	Rep::BenefitMinorFirst("Valid message with new information");

// Maximum valid size for the `CandidateBitfield` in the assignment messages.
const MAX_BITFIELD_SIZE: usize = 500;

/// The Approval Distribution subsystem.
pub struct ApprovalDistribution {
	metrics: Metrics,
}

/// Contains recently finalized
/// or those pruned due to finalization.
#[derive(Default)]
struct RecentlyOutdated {
	buf: VecDeque<Hash>,
}

impl RecentlyOutdated {
	fn note_outdated(&mut self, hash: Hash) {
		const MAX_BUF_LEN: usize = 20;

		self.buf.push_back(hash);

		while self.buf.len() > MAX_BUF_LEN {
			let _ = self.buf.pop_front();
		}
	}

	fn is_recent_outdated(&self, hash: &Hash) -> bool {
		self.buf.contains(hash)
	}
}

// Contains topology routing information for assignments and approvals.
struct ApprovalRouting {
	required_routing: RequiredRouting,
	local: bool,
	random_routing: RandomRouting,
}

// This struct is responsible for tracking the full state of an assignment and grid routing
// information.
struct ApprovalEntry {
	// The assignment certificate.
	assignment: IndirectAssignmentCertV2,
	// The candidates claimed by the certificate. A mapping between bit index and candidate index.
	candidates: CandidateBitfield,
	// The approval signatures for each `CandidateIndex` claimed by the assignment certificate.
	approvals: HashMap<CandidateIndex, IndirectSignedApprovalVoteV2>,
	// The validator index of the assignment signer.
	validator_index: ValidatorIndex,
	// Information required for gossiping to other peers using the grid topology.
	routing_info: ApprovalRouting,
}

#[derive(Debug)]
enum ApprovalEntryError {
	InvalidValidatorIndex,
	CandidateIndexOutOfBounds,
	InvalidCandidateIndex,
	DuplicateApproval,
}

impl ApprovalEntry {
	pub fn new(
		assignment: IndirectAssignmentCertV2,
		candidates: CandidateBitfield,
		routing_info: ApprovalRouting,
	) -> ApprovalEntry {
		Self {
			validator_index: assignment.validator,
			assignment,
			approvals: HashMap::with_capacity(candidates.len()),
			candidates,
			routing_info,
		}
	}

	// Create a `MessageSubject` to reference the assignment.
	pub fn create_assignment_knowledge(&self, block_hash: Hash) -> (MessageSubject, MessageKind) {
		(
			MessageSubject(block_hash, self.candidates.clone(), self.validator_index),
			MessageKind::Assignment,
		)
	}

	// Create a `MessageSubject` to reference the approval.
	pub fn create_approval_knowledge(
		&self,
		block_hash: Hash,
		candidate_index: CandidateIndex,
	) -> (MessageSubject, MessageKind) {
		(
			MessageSubject(block_hash, candidate_index.into(), self.validator_index),
			MessageKind::Approval,
		)
	}

	// Updates routing information and returns the previous information if any.
	pub fn routing_info_mut(&mut self) -> &mut ApprovalRouting {
		&mut self.routing_info
	}

	// Get the routing information.
	pub fn routing_info(&self) -> &ApprovalRouting {
		&self.routing_info
	}

	// Update routing information.
	pub fn update_required_routing(&mut self, required_routing: RequiredRouting) {
		self.routing_info.required_routing = required_routing;
	}

	// Records a new approval. Returns false if the claimed candidate is not found or we already
	// have received the approval.
	pub fn note_approval(
		&mut self,
		approval: IndirectSignedApprovalVoteV2,
		candidate_index: CandidateIndex,
	) -> Result<(), ApprovalEntryError> {
		// First do some sanity checks:
		// - check validator index matches
		// - check claimed candidate
		// - check for duplicate approval
		if self.validator_index != approval.validator {
			return Err(ApprovalEntryError::InvalidValidatorIndex)
		}

		if self.candidates.len() <= candidate_index as usize {
			return Err(ApprovalEntryError::CandidateIndexOutOfBounds)
		}
		if !self.candidates.bit_at((candidate_index).as_bit_index()) {
			return Err(ApprovalEntryError::InvalidCandidateIndex)
		}

		if self.approvals.contains_key(&candidate_index) {
			return Err(ApprovalEntryError::DuplicateApproval)
		}

		self.approvals.insert(candidate_index, approval.clone());
		Ok(())
	}

	// Get the assignment certiticate and claimed candidates.
	pub fn get_assignment(&self) -> (IndirectAssignmentCertV2, CandidateBitfield) {
		(self.assignment.clone(), self.candidates.clone())
	}

	// Get all approvals for all candidates claimed by the assignment.
	pub fn get_approvals(&self) -> Vec<IndirectSignedApprovalVoteV2> {
		self.approvals.values().cloned().collect::<Vec<_>>()
	}

	// Get the approval for a specific candidate index.
	pub fn get_approval(
		&self,
		candidate_index: CandidateIndex,
	) -> Option<IndirectSignedApprovalVoteV2> {
		self.approvals.get(&candidate_index).cloned()
	}

	// Get validator index.
	pub fn get_validator_index(&self) -> ValidatorIndex {
		self.validator_index
	}
}

// We keep track of each peer view and protocol version using this struct.
struct PeerEntry {
	pub view: View,
	pub version: ProtocolVersion,
}

// In case the original grid topology mechanisms don't work on their own, we need to trade bandwidth
// for protocol liveliness by introducing aggression.
//
// Aggression has 3 levels:
//
//  * Aggression Level 0: The basic behaviors described above.
//  * Aggression Level 1: The originator of a message sends to all peers. Other peers follow the
//    rules above.
//  * Aggression Level 2: All peers send all messages to all their row and column neighbors. This
//    means that each validator will, on average, receive each message approximately `2*sqrt(n)`
//    times.
// The aggression level of messages pertaining to a block increases when that block is unfinalized
// and is a child of the finalized block.
// This means that only one block at a time has its messages propagated with aggression > 0.
//
// A note on aggression thresholds: changes in propagation apply only to blocks which are the
// _direct descendants_ of the finalized block which are older than the given threshold,
// not to all blocks older than the threshold. Most likely, a few assignments struggle to
// be propagated in a single block and this holds up all of its descendants blocks.
// Accordingly, we only step on the gas for the block which is most obviously holding up finality.
/// Aggression configuration representation
#[derive(Clone)]
struct AggressionConfig {
	/// Aggression level 1: all validators send all their own messages to all peers.
	l1_threshold: Option<BlockNumber>,
	/// Aggression level 2: level 1 + all validators send all messages to all peers in the X and Y
	/// dimensions.
	l2_threshold: Option<BlockNumber>,
	/// How often to re-send messages to all targeted recipients.
	/// This applies to all unfinalized blocks.
	resend_unfinalized_period: Option<BlockNumber>,
}

impl AggressionConfig {
	/// Returns `true` if lag is past threshold depending on the aggression level
	fn should_trigger_aggression(&self, approval_checking_lag: BlockNumber) -> bool {
		if let Some(t) = self.l1_threshold {
			approval_checking_lag >= t
		} else if let Some(t) = self.resend_unfinalized_period {
			approval_checking_lag > 0 && approval_checking_lag % t == 0
		} else {
			false
		}
	}
}

impl Default for AggressionConfig {
	fn default() -> Self {
		AggressionConfig {
			l1_threshold: Some(13),
			l2_threshold: Some(28),
			resend_unfinalized_period: Some(8),
		}
	}
}

#[derive(PartialEq)]
enum Resend {
	Yes,
	No,
}

/// The [`State`] struct is responsible for tracking the overall state of the subsystem.
///
/// It tracks metadata about our view of the unfinalized chain,
/// which assignments and approvals we have seen, and our peers' views.
#[derive(Default)]
struct State {
	/// These two fields are used in conjunction to construct a view over the unfinalized chain.
	blocks_by_number: BTreeMap<BlockNumber, Vec<Hash>>,
	blocks: HashMap<Hash, BlockEntry>,

	/// Our view updates to our peers can race with `NewBlocks` updates. We store messages received
	/// against the directly mentioned blocks in our view in this map until `NewBlocks` is
	/// received.
	///
	/// As long as the parent is already in the `blocks` map and `NewBlocks` messages aren't
	/// delayed by more than a block length, this strategy will work well for mitigating the race.
	/// This is also a race that occurs typically on local networks.
	pending_known: HashMap<Hash, Vec<(PeerId, PendingMessage)>>,

	/// Peer data is partially stored here, and partially inline within the [`BlockEntry`]s
	peer_views: HashMap<PeerId, PeerEntry>,

	/// Keeps a topology for various different sessions.
	topologies: SessionGridTopologies,

	/// Tracks recently finalized blocks.
	recent_outdated_blocks: RecentlyOutdated,

	/// HashMap from active leaves to spans
	spans: HashMap<Hash, jaeger::PerLeafSpan>,

	/// Aggression configuration.
	aggression_config: AggressionConfig,

	/// Current approval checking finality lag.
	approval_checking_lag: BlockNumber,

	/// Aggregated reputation change
	reputation: ReputationAggregator,
}

#[derive(Debug, Clone, Copy, PartialEq, Eq)]
enum MessageKind {
	Assignment,
	Approval,
}

// Utility structure to identify assignments and approvals for specific candidates.
// Assignments can span multiple candidates, while approvals refer to only one candidate.
//
#[derive(Debug, Clone, Hash, PartialEq, Eq)]
struct MessageSubject(Hash, pub CandidateBitfield, ValidatorIndex);

#[derive(Debug, Clone, Default)]
struct Knowledge {
	// When there is no entry, this means the message is unknown
	// When there is an entry with `MessageKind::Assignment`, the assignment is known.
	// When there is an entry with `MessageKind::Approval`, the assignment and approval are known.
	known_messages: HashMap<MessageSubject, MessageKind>,
}

impl Knowledge {
	fn contains(&self, message: &MessageSubject, kind: MessageKind) -> bool {
		match (kind, self.known_messages.get(message)) {
			(_, None) => false,
			(MessageKind::Assignment, Some(_)) => true,
			(MessageKind::Approval, Some(MessageKind::Assignment)) => false,
			(MessageKind::Approval, Some(MessageKind::Approval)) => true,
		}
	}

	fn insert(&mut self, message: MessageSubject, kind: MessageKind) -> bool {
		let mut success = match self.known_messages.entry(message.clone()) {
			hash_map::Entry::Vacant(vacant) => {
				vacant.insert(kind);
				// If there are multiple candidates assigned in the message, create
				// separate entries for each one.
				true
			},
			hash_map::Entry::Occupied(mut occupied) => match (*occupied.get(), kind) {
				(MessageKind::Assignment, MessageKind::Assignment) => false,
				(MessageKind::Approval, MessageKind::Approval) => false,
				(MessageKind::Approval, MessageKind::Assignment) => false,
				(MessageKind::Assignment, MessageKind::Approval) => {
					*occupied.get_mut() = MessageKind::Approval;
					true
				},
			},
		};

		// In case of succesful insertion of multiple candidate assignments create additional
		// entries for each assigned candidate. This fakes knowledge of individual assignments, but
		// we need to share the same `MessageSubject` with the followup approval candidate index.
		if kind == MessageKind::Assignment && success && message.1.count_ones() > 1 {
			for candidate_index in message.1.iter_ones() {
				success = success &&
					self.insert(
						MessageSubject(
							message.0,
							vec![candidate_index as u32].try_into().expect("Non-empty vec; qed"),
							message.2,
						),
						kind,
					);
			}
		}
		success
	}
}

/// Information that has been circulated to and from a peer.
#[derive(Debug, Clone, Default)]
struct PeerKnowledge {
	/// The knowledge we've sent to the peer.
	sent: Knowledge,
	/// The knowledge we've received from the peer.
	received: Knowledge,
}

impl PeerKnowledge {
	fn contains(&self, message: &MessageSubject, kind: MessageKind) -> bool {
		self.sent.contains(message, kind) || self.received.contains(message, kind)
	}
}

/// Information about blocks in our current view as well as whether peers know of them.
struct BlockEntry {
	/// Peers who we know are aware of this block and thus, the candidates within it.
	/// This maps to their knowledge of messages.
	known_by: HashMap<PeerId, PeerKnowledge>,
	/// The number of the block.
	number: BlockNumber,
	/// The parent hash of the block.
	parent_hash: Hash,
	/// Our knowledge of messages.
	knowledge: Knowledge,
	/// A votes entry for each candidate indexed by [`CandidateIndex`].
	candidates: Vec<CandidateEntry>,
	/// The session index of this block.
	session: SessionIndex,
	/// Approval entries for whole block. These also contain all approvals in the case of multiple
	/// candidates being claimed by assignments.
	approval_entries: HashMap<(ValidatorIndex, CandidateBitfield), ApprovalEntry>,
}

impl BlockEntry {
	// Returns the peer which currently know this block.
	pub fn known_by(&self) -> Vec<PeerId> {
		self.known_by.keys().cloned().collect::<Vec<_>>()
	}

	pub fn insert_approval_entry(&mut self, entry: ApprovalEntry) -> &mut ApprovalEntry {
		// First map one entry per candidate to the same key we will use in `approval_entries`.
		// Key is (Validator_index, CandidateBitfield) that links the `ApprovalEntry` to the (K,V)
		// entry in `candidate_entry.messages`.
		for claimed_candidate_index in entry.candidates.iter_ones() {
			match self.candidates.get_mut(claimed_candidate_index) {
				Some(candidate_entry) => {
					candidate_entry
						.messages
						.entry(entry.get_validator_index())
						.or_insert(entry.candidates.clone());
				},
				None => {
					// This should never happen, but if it happens, it means the subsystem is
					// broken.
					gum::warn!(
						target: LOG_TARGET,
						hash = ?entry.assignment.block_hash,
						?claimed_candidate_index,
						"Missing candidate entry on `import_and_circulate_assignment`",
					);
				},
			};
		}

		self.approval_entries
			.entry((entry.validator_index, entry.candidates.clone()))
			.or_insert(entry)
	}

	// Returns `true` if we have an approval for `candidate_index` from validator
	// `validator_index`.
	pub fn contains_approval_entry(
		&self,
		candidate_index: CandidateIndex,
		validator_index: ValidatorIndex,
	) -> bool {
		self.candidates
			.get(candidate_index as usize)
			.map_or(None, |candidate_entry| candidate_entry.messages.get(&validator_index))
			.map_or(false, |candidate_indices| {
				self.approval_entries
					.contains_key(&(validator_index, candidate_indices.clone()))
			})
	}

	// Returns a mutable reference of `ApprovalEntry` for `candidate_index` from validator
	// `validator_index`.
	pub fn get_approval_entry(
		&mut self,
		candidate_index: CandidateIndex,
		validator_index: ValidatorIndex,
	) -> Option<&mut ApprovalEntry> {
		self.candidates
			.get(candidate_index as usize)
			.map_or(None, |candidate_entry| candidate_entry.messages.get(&validator_index))
			.map_or(None, |candidate_indices| {
				self.approval_entries.get_mut(&(validator_index, candidate_indices.clone()))
			})
	}

	// Get all approval entries for a given candidate.
	pub fn get_approval_entries(&self, candidate_index: CandidateIndex) -> Vec<&ApprovalEntry> {
		// Get the keys for fetching `ApprovalEntry` from `self.approval_entries`,
		let approval_entry_keys = self
			.candidates
			.get(candidate_index as usize)
			.map(|candidate_entry| &candidate_entry.messages);

		if let Some(approval_entry_keys) = approval_entry_keys {
			// Ensure no duplicates.
			let approval_entry_keys = approval_entry_keys.iter().unique().collect::<Vec<_>>();

			let mut entries = Vec::new();
			for (validator_index, candidate_indices) in approval_entry_keys {
				if let Some(entry) =
					self.approval_entries.get(&(*validator_index, candidate_indices.clone()))
				{
					entries.push(entry);
				}
			}
			entries
		} else {
			vec![]
		}
	}
}

// Information about candidates in the context of a particular block they are included in.
// In other words, multiple `CandidateEntry`s may exist for the same candidate,
// if it is included by multiple blocks - this is likely the case when there are forks.
#[derive(Debug, Default)]
struct CandidateEntry {
	// The value represents part of the lookup key in `approval_entries` to fetch the assignment
	// and existing votes.
	messages: HashMap<ValidatorIndex, CandidateBitfield>,
}

#[derive(Debug, Clone, PartialEq)]
enum MessageSource {
	Peer(PeerId),
	Local,
}

impl MessageSource {
	fn peer_id(&self) -> Option<PeerId> {
		match self {
			Self::Peer(id) => Some(*id),
			Self::Local => None,
		}
	}
}

enum PendingMessage {
	Assignment(IndirectAssignmentCertV2, CandidateBitfield),
	Approval(IndirectSignedApprovalVoteV2),
}

#[overseer::contextbounds(ApprovalDistribution, prefix = self::overseer)]
impl State {
	async fn handle_network_msg<Context>(
		&mut self,
		ctx: &mut Context,
		metrics: &Metrics,
		event: NetworkBridgeEvent<net_protocol::ApprovalDistributionMessage>,
		rng: &mut (impl CryptoRng + Rng),
	) {
		match event {
			NetworkBridgeEvent::PeerConnected(peer_id, role, version, _) => {
				// insert a blank view if none already present
				gum::trace!(target: LOG_TARGET, ?peer_id, ?role, "Peer connected");
				self.peer_views
					.entry(peer_id)
					.or_insert(PeerEntry { view: Default::default(), version });
			},
			NetworkBridgeEvent::PeerDisconnected(peer_id) => {
				gum::trace!(target: LOG_TARGET, ?peer_id, "Peer disconnected");
				self.peer_views.remove(&peer_id);
				self.blocks.iter_mut().for_each(|(_hash, entry)| {
					entry.known_by.remove(&peer_id);
				})
			},
			NetworkBridgeEvent::NewGossipTopology(topology) => {
				self.handle_new_session_topology(
					ctx,
					topology.session,
					topology.topology,
					topology.local_index,
				)
				.await;
			},
			NetworkBridgeEvent::PeerViewChange(peer_id, view) => {
				self.handle_peer_view_change(ctx, metrics, peer_id, view, rng).await;
			},
			NetworkBridgeEvent::OurViewChange(view) => {
				gum::trace!(target: LOG_TARGET, ?view, "Own view change");
				for head in view.iter() {
					if !self.blocks.contains_key(head) {
						self.pending_known.entry(*head).or_default();
					}
				}

				self.pending_known.retain(|h, _| {
					let live = view.contains(h);
					if !live {
						gum::trace!(
							target: LOG_TARGET,
							block_hash = ?h,
							"Cleaning up stale pending messages",
						);
					}
					live
				});
			},
			NetworkBridgeEvent::PeerMessage(peer_id, message) => {
				self.process_incoming_peer_message(ctx, metrics, peer_id, message, rng).await;
			},
			NetworkBridgeEvent::UpdatedAuthorityIds { .. } => {
				// The approval-distribution subsystem doesn't deal with `AuthorityDiscoveryId`s.
			},
		}
	}

	async fn handle_new_blocks<Context>(
		&mut self,
		ctx: &mut Context,
		metrics: &Metrics,
		metas: Vec<BlockApprovalMeta>,
		rng: &mut (impl CryptoRng + Rng),
	) {
		let mut new_hashes = HashSet::new();
		for meta in &metas {
			let mut span = self
				.spans
				.get(&meta.hash)
				.map(|span| span.child(&"handle-new-blocks"))
				.unwrap_or_else(|| jaeger::Span::new(meta.hash, &"handle-new-blocks"))
				.with_string_tag("block-hash", format!("{:?}", meta.hash))
				.with_stage(jaeger::Stage::ApprovalDistribution);

			match self.blocks.entry(meta.hash) {
				hash_map::Entry::Vacant(entry) => {
					let candidates_count = meta.candidates.len();
					span.add_uint_tag("candidates-count", candidates_count as u64);
					let mut candidates = Vec::with_capacity(candidates_count);
					candidates.resize_with(candidates_count, Default::default);

					entry.insert(BlockEntry {
						known_by: HashMap::new(),
						number: meta.number,
						parent_hash: meta.parent_hash,
						knowledge: Knowledge::default(),
						candidates,
						session: meta.session,
						approval_entries: HashMap::new(),
					});

					self.topologies.inc_session_refs(meta.session);

					new_hashes.insert(meta.hash);

					// In case there are duplicates, we should only set this if the entry
					// was vacant.
					self.blocks_by_number.entry(meta.number).or_default().push(meta.hash);
				},
				_ => continue,
			}
		}

		gum::debug!(
			target: LOG_TARGET,
			"Got new blocks {:?}",
			metas.iter().map(|m| (m.hash, m.number)).collect::<Vec<_>>(),
		);

		{
			let sender = ctx.sender();
			for (peer_id, PeerEntry { view, version }) in self.peer_views.iter() {
				let intersection = view.iter().filter(|h| new_hashes.contains(h));
				let view_intersection = View::new(intersection.cloned(), view.finalized_number);
				Self::unify_with_peer(
					sender,
					metrics,
					&mut self.blocks,
					&self.topologies,
					self.peer_views.len(),
					*peer_id,
					*version,
					view_intersection,
					rng,
				)
				.await;
			}

			let pending_now_known = self
				.pending_known
				.keys()
				.filter(|k| self.blocks.contains_key(k))
				.copied()
				.collect::<Vec<_>>();

			let to_import = pending_now_known
				.into_iter()
				.inspect(|h| {
					gum::trace!(
						target: LOG_TARGET,
						block_hash = ?h,
						"Extracting pending messages for new block"
					)
				})
				.filter_map(|k| self.pending_known.remove(&k))
				.flatten()
				.collect::<Vec<_>>();

			if !to_import.is_empty() {
				gum::debug!(
					target: LOG_TARGET,
					num = to_import.len(),
					"Processing pending assignment/approvals",
				);

				let _timer = metrics.time_import_pending_now_known();

				for (peer_id, message) in to_import {
					match message {
						PendingMessage::Assignment(assignment, claimed_indices) => {
							self.import_and_circulate_assignment(
								ctx,
								metrics,
								MessageSource::Peer(peer_id),
								assignment,
								claimed_indices,
								rng,
							)
							.await;
						},
						PendingMessage::Approval(approval_vote) => {
							self.import_and_circulate_approval(
								ctx,
								metrics,
								MessageSource::Peer(peer_id),
								approval_vote,
							)
							.await;
						},
					}
				}
			}
		}

		self.enable_aggression(ctx, Resend::Yes, metrics).await;
	}

	async fn handle_new_session_topology<Context>(
		&mut self,
		ctx: &mut Context,
		session: SessionIndex,
		topology: SessionGridTopology,
		local_index: Option<ValidatorIndex>,
	) {
		if local_index.is_none() {
			// this subsystem only matters to validators.
			return
		}

		self.topologies.insert_topology(session, topology, local_index);
		let topology = self.topologies.get_topology(session).expect("just inserted above; qed");

		adjust_required_routing_and_propagate(
			ctx,
			&mut self.blocks,
			&self.topologies,
			|block_entry| block_entry.session == session,
			|required_routing, local, validator_index| {
				if required_routing == &RequiredRouting::PendingTopology {
					topology
						.local_grid_neighbors()
						.required_routing_by_index(*validator_index, local)
				} else {
					*required_routing
				}
			},
			&self.peer_views,
		)
		.await;
	}

	async fn process_incoming_assignments<Context, R>(
		&mut self,
		ctx: &mut Context,
		metrics: &Metrics,
		peer_id: PeerId,
		assignments: Vec<(IndirectAssignmentCertV2, CandidateBitfield)>,
		rng: &mut R,
	) where
		R: CryptoRng + Rng,
	{
		for (assignment, claimed_indices) in assignments {
			if let Some(pending) = self.pending_known.get_mut(&assignment.block_hash) {
				let block_hash = &assignment.block_hash;
				let validator_index = assignment.validator;

				gum::trace!(
					target: LOG_TARGET,
					%peer_id,
					?block_hash,
					?claimed_indices,
					?validator_index,
					"Pending assignment",
				);

				pending.push((peer_id, PendingMessage::Assignment(assignment, claimed_indices)));

				continue
			}

			self.import_and_circulate_assignment(
				ctx,
				metrics,
				MessageSource::Peer(peer_id),
				assignment,
				claimed_indices,
				rng,
			)
			.await;
		}
	}

	async fn process_incoming_approvals<Context>(
		&mut self,
		ctx: &mut Context,
		metrics: &Metrics,
		peer_id: PeerId,
		approvals: Vec<IndirectSignedApprovalVoteV2>,
	) {
		gum::trace!(
			target: LOG_TARGET,
			peer_id = %peer_id,
			num = approvals.len(),
			"Processing approvals from a peer",
		);
		for approval_vote in approvals.into_iter() {
			if let Some(pending) = self.pending_known.get_mut(&approval_vote.block_hash) {
				let block_hash = approval_vote.block_hash;
				let validator_index = approval_vote.validator;

				gum::trace!(
					target: LOG_TARGET,
					%peer_id,
					?block_hash,
					?validator_index,
					"Pending assignment candidates {:?}",
					approval_vote.candidate_indices,
				);

				pending.push((peer_id, PendingMessage::Approval(approval_vote)));

				continue
			}

			self.import_and_circulate_approval(
				ctx,
				metrics,
				MessageSource::Peer(peer_id),
				approval_vote,
			)
			.await;
		}
	}

	async fn process_incoming_peer_message<Context, R>(
		&mut self,
		ctx: &mut Context,
		metrics: &Metrics,
		peer_id: PeerId,
		msg: Versioned<
			protocol_v1::ApprovalDistributionMessage,
			protocol_vstaging::ApprovalDistributionMessage,
		>,
		rng: &mut R,
	) where
		R: CryptoRng + Rng,
	{
		match msg {
			Versioned::VStaging(protocol_vstaging::ApprovalDistributionMessage::Assignments(
				assignments,
			)) => {
				gum::trace!(
					target: LOG_TARGET,
					peer_id = %peer_id,
					num = assignments.len(),
					"Processing assignments from a peer",
				);
				let sanitized_assignments =
					self.sanitize_v2_assignments(peer_id, ctx.sender(), assignments).await;

				self.process_incoming_assignments(
					ctx,
					metrics,
					peer_id,
					sanitized_assignments,
					rng,
				)
				.await;
			},
			Versioned::V1(protocol_v1::ApprovalDistributionMessage::Assignments(assignments)) => {
				gum::trace!(
					target: LOG_TARGET,
					peer_id = %peer_id,
					num = assignments.len(),
					"Processing assignments from a peer",
				);

				let sanitized_assignments =
					self.sanitize_v1_assignments(peer_id, ctx.sender(), assignments).await;

				self.process_incoming_assignments(
					ctx,
					metrics,
					peer_id,
					sanitized_assignments,
					rng,
				)
				.await;
			},
			Versioned::VStaging(protocol_vstaging::ApprovalDistributionMessage::Approvals(
				approvals,
			)) => {
				self.process_incoming_approvals(ctx, metrics, peer_id, approvals).await;
			},
			Versioned::V1(protocol_v1::ApprovalDistributionMessage::Approvals(approvals)) => {
				self.process_incoming_approvals(
					ctx,
					metrics,
					peer_id,
					approvals.into_iter().map(|approval| approval.into()).collect::<Vec<_>>(),
				)
				.await;
			},
		}
	}

	// handle a peer view change: requires that the peer is already connected
	// and has an entry in the `PeerData` struct.
	async fn handle_peer_view_change<Context, R>(
		&mut self,
		ctx: &mut Context,
		metrics: &Metrics,
		peer_id: PeerId,
		view: View,
		rng: &mut R,
	) where
		R: CryptoRng + Rng,
	{
		gum::trace!(target: LOG_TARGET, ?view, "Peer view change");
		let finalized_number = view.finalized_number;

		let (old_view, protocol_version) =
			if let Some(peer_entry) = self.peer_views.get_mut(&peer_id) {
				(Some(std::mem::replace(&mut peer_entry.view, view.clone())), peer_entry.version)
			} else {
				// This shouldn't happen, but if it does we assume protocol version 1.
				gum::warn!(
					target: LOG_TARGET,
					?peer_id,
					?view,
					"Peer view change for missing `peer_entry`"
				);

				(None, ValidationVersion::V1.into())
			};

		let old_finalized_number = old_view.map(|v| v.finalized_number).unwrap_or(0);

		// we want to prune every block known_by peer up to (including) view.finalized_number
		let blocks = &mut self.blocks;
		// the `BTreeMap::range` is constrained by stored keys
		// so the loop won't take ages if the new finalized_number skyrockets
		// but we need to make sure the range is not empty, otherwise it will panic
		// it shouldn't be, we make sure of this in the network bridge
		let range = old_finalized_number..=finalized_number;
		if !range.is_empty() && !blocks.is_empty() {
			self.blocks_by_number
				.range(range)
				.flat_map(|(_number, hashes)| hashes)
				.for_each(|hash| {
					if let Some(entry) = blocks.get_mut(hash) {
						entry.known_by.remove(&peer_id);
					}
				});
		}

		Self::unify_with_peer(
			ctx.sender(),
			metrics,
			&mut self.blocks,
			&self.topologies,
			self.peer_views.len(),
			peer_id,
			protocol_version,
			view,
			rng,
		)
		.await;
	}

	async fn handle_block_finalized<Context>(
		&mut self,
		ctx: &mut Context,
		metrics: &Metrics,
		finalized_number: BlockNumber,
	) {
		// we want to prune every block up to (including) finalized_number
		// why +1 here?
		// split_off returns everything after the given key, including the key
		let split_point = finalized_number.saturating_add(1);
		let mut old_blocks = self.blocks_by_number.split_off(&split_point);

		// after split_off old_blocks actually contains new blocks, we need to swap
		std::mem::swap(&mut self.blocks_by_number, &mut old_blocks);

		// now that we pruned `self.blocks_by_number`, let's clean up `self.blocks` too
		old_blocks.values().flatten().for_each(|relay_block| {
			self.recent_outdated_blocks.note_outdated(*relay_block);
			if let Some(block_entry) = self.blocks.remove(relay_block) {
				self.topologies.dec_session_refs(block_entry.session);
			}
			self.spans.remove(&relay_block);
		});

		// If a block was finalized, this means we may need to move our aggression
		// forward to the now oldest block(s).
		self.enable_aggression(ctx, Resend::No, metrics).await;
	}

	async fn import_and_circulate_assignment<Context, R>(
		&mut self,
		ctx: &mut Context,
		metrics: &Metrics,
		source: MessageSource,
		assignment: IndirectAssignmentCertV2,
		claimed_candidate_indices: CandidateBitfield,
		rng: &mut R,
	) where
		R: CryptoRng + Rng,
	{
		let _span = self
			.spans
			.get(&assignment.block_hash)
			.map(|span| {
				span.child(if source.peer_id().is_some() {
					"peer-import-and-distribute-assignment"
				} else {
					"local-import-and-distribute-assignment"
				})
			})
			.unwrap_or_else(|| jaeger::Span::new(&assignment.block_hash, "distribute-assignment"))
			.with_string_tag("block-hash", format!("{:?}", assignment.block_hash))
			.with_optional_peer_id(source.peer_id().as_ref())
			.with_stage(jaeger::Stage::ApprovalDistribution);

		let block_hash = assignment.block_hash;
		let validator_index = assignment.validator;

		let entry = match self.blocks.get_mut(&block_hash) {
			Some(entry) => entry,
			None => {
				if let Some(peer_id) = source.peer_id() {
					gum::trace!(
						target: LOG_TARGET,
						?peer_id,
						hash = ?block_hash,
						?validator_index,
						"Unexpected assignment",
					);
					if !self.recent_outdated_blocks.is_recent_outdated(&block_hash) {
						modify_reputation(
							&mut self.reputation,
							ctx.sender(),
							peer_id,
							COST_UNEXPECTED_MESSAGE,
						)
						.await;
						gum::debug!(target: LOG_TARGET, "Received assignment for invalid block");
						metrics.on_assignment_recent_outdated();
					}
				}
				metrics.on_assignment_invalid_block();
				return
			},
		};

		// Compute metadata on the assignment.
		let (message_subject, message_kind) = (
			MessageSubject(block_hash, claimed_candidate_indices.clone(), validator_index),
			MessageKind::Assignment,
		);

		if let Some(peer_id) = source.peer_id() {
			// check if our knowledge of the peer already contains this assignment
			match entry.known_by.entry(peer_id) {
				hash_map::Entry::Occupied(mut peer_knowledge) => {
					let peer_knowledge = peer_knowledge.get_mut();
					if peer_knowledge.contains(&message_subject, message_kind) {
						// wasn't included before
						if !peer_knowledge.received.insert(message_subject.clone(), message_kind) {
							gum::debug!(
								target: LOG_TARGET,
								?peer_id,
								?message_subject,
								"Duplicate assignment",
							);

							modify_reputation(
								&mut self.reputation,
								ctx.sender(),
								peer_id,
								COST_DUPLICATE_MESSAGE,
							)
							.await;
							metrics.on_assignment_duplicate();
						} else {
							gum::trace!(
								target: LOG_TARGET,
								?peer_id,
								hash = ?block_hash,
								?validator_index,
								?message_subject,
								"We sent the message to the peer while peer was sending it to us. Known race condition.",
							);
						}
						return
					}
				},
				hash_map::Entry::Vacant(_) => {
					gum::debug!(
						target: LOG_TARGET,
						?peer_id,
						?message_subject,
						"Assignment from a peer is out of view",
					);
					modify_reputation(
						&mut self.reputation,
						ctx.sender(),
						peer_id,
						COST_UNEXPECTED_MESSAGE,
					)
					.await;
					metrics.on_assignment_out_of_view();
				},
			}

			// if the assignment is known to be valid, reward the peer
			if entry.knowledge.contains(&message_subject, message_kind) {
				modify_reputation(
					&mut self.reputation,
					ctx.sender(),
					peer_id,
					BENEFIT_VALID_MESSAGE,
				)
				.await;
				if let Some(peer_knowledge) = entry.known_by.get_mut(&peer_id) {
					gum::trace!(target: LOG_TARGET, ?peer_id, ?message_subject, "Known assignment");
					peer_knowledge.received.insert(message_subject, message_kind);
				}
				metrics.on_assignment_good_known();
				return
			}

			let (tx, rx) = oneshot::channel();

			ctx.send_message(ApprovalVotingMessage::CheckAndImportAssignment(
				assignment.clone(),
				claimed_candidate_indices.clone(),
				tx,
			))
			.await;

			let timer = metrics.time_awaiting_approval_voting();
			let result = match rx.await {
				Ok(result) => result,
				Err(_) => {
					gum::debug!(target: LOG_TARGET, "The approval voting subsystem is down");
					return
				},
			};
			drop(timer);

			gum::trace!(
				target: LOG_TARGET,
				?source,
				?message_subject,
				?result,
				"Checked assignment",
			);
			match result {
				AssignmentCheckResult::Accepted => {
					modify_reputation(
						&mut self.reputation,
						ctx.sender(),
						peer_id,
						BENEFIT_VALID_MESSAGE_FIRST,
					)
					.await;
					entry.knowledge.insert(message_subject.clone(), message_kind);
					if let Some(peer_knowledge) = entry.known_by.get_mut(&peer_id) {
						peer_knowledge.received.insert(message_subject.clone(), message_kind);
					}
				},
				AssignmentCheckResult::AcceptedDuplicate => {
					// "duplicate" assignments aren't necessarily equal.
					// There is more than one way each validator can be assigned to each core.
					// cf. https://github.com/paritytech/polkadot/pull/2160#discussion_r557628699
					if let Some(peer_knowledge) = entry.known_by.get_mut(&peer_id) {
						peer_knowledge.received.insert(message_subject.clone(), message_kind);
					}
					gum::debug!(
						target: LOG_TARGET,
						hash = ?block_hash,
						?peer_id,
						"Got an `AcceptedDuplicate` assignment",
					);
					metrics.on_assignment_duplicatevoting();

					return
				},
				AssignmentCheckResult::TooFarInFuture => {
					gum::debug!(
						target: LOG_TARGET,
						hash = ?block_hash,
						?peer_id,
						"Got an assignment too far in the future",
					);
					modify_reputation(
						&mut self.reputation,
						ctx.sender(),
						peer_id,
						COST_ASSIGNMENT_TOO_FAR_IN_THE_FUTURE,
					)
					.await;
					metrics.on_assignment_far();

					return
				},
				AssignmentCheckResult::Bad(error) => {
					gum::info!(
						target: LOG_TARGET,
						hash = ?block_hash,
						?peer_id,
						%error,
						"Got a bad assignment from peer",
					);
					modify_reputation(
						&mut self.reputation,
						ctx.sender(),
						peer_id,
						COST_INVALID_MESSAGE,
					)
					.await;
					metrics.on_assignment_bad();
					return
				},
			}
		} else {
			if !entry.knowledge.insert(message_subject.clone(), message_kind) {
				// if we already imported an assignment, there is no need to distribute it again
				gum::warn!(
					target: LOG_TARGET,
					?message_subject,
					"Importing locally an already known assignment",
				);
				return
			} else {
				gum::debug!(
					target: LOG_TARGET,
					?message_subject,
					"Importing locally a new assignment",
				);
			}
		}

		// Invariant: to our knowledge, none of the peers except for the `source` know about the
		// assignment.
		metrics.on_assignment_imported(&assignment.cert.kind);

		let topology = self.topologies.get_topology(entry.session);
		let local = source == MessageSource::Local;

		let required_routing = topology.map_or(RequiredRouting::PendingTopology, |t| {
			t.local_grid_neighbors().required_routing_by_index(validator_index, local)
		});

		// All the peers that know the relay chain block.
		let peers_to_filter = entry.known_by();

		let approval_entry = entry.insert_approval_entry(ApprovalEntry::new(
			assignment.clone(),
			claimed_candidate_indices.clone(),
			ApprovalRouting { required_routing, local, random_routing: Default::default() },
		));

		// Dispatch the message to all peers in the routing set which
		// know the block.
		//
		// If the topology isn't known yet (race with networking subsystems)
		// then messages will be sent when we get it.

		let assignments = vec![(assignment, claimed_candidate_indices.clone())];
		let n_peers_total = self.peer_views.len();
		let source_peer = source.peer_id();

		// Peers that we will send the assignment to.
		let mut peers = Vec::new();

		// Filter destination peers
		for peer in peers_to_filter.into_iter() {
			if Some(peer) == source_peer {
				continue
			}

			if let Some(true) = topology
				.as_ref()
				.map(|t| t.local_grid_neighbors().route_to_peer(required_routing, &peer))
			{
				peers.push(peer);
				continue
			}

			if !topology.map(|topology| topology.is_validator(&peer)).unwrap_or(false) {
				continue
			}
			// Note: at this point, we haven't received the message from any peers
			// other than the source peer, and we just got it, so we haven't sent it
			// to any peers either.
			let route_random =
				approval_entry.routing_info().random_routing.sample(n_peers_total, rng);

			if route_random {
				approval_entry.routing_info_mut().random_routing.inc_sent();
				peers.push(peer);
			}
		}

		// Add the metadata of the assignment to the knowledge of each peer.
		for peer in peers.iter() {
			// we already filtered peers above, so this should always be Some
			if let Some(peer_knowledge) = entry.known_by.get_mut(peer) {
				peer_knowledge.sent.insert(message_subject.clone(), message_kind);
			}
		}

		if !peers.is_empty() {
			gum::trace!(
				target: LOG_TARGET,
				?block_hash,
				?claimed_candidate_indices,
				local = source.peer_id().is_none(),
				num_peers = peers.len(),
				"Sending an assignment to peers",
			);

			let peers = peers
				.iter()
				.filter_map(|peer_id| {
					self.peer_views.get(peer_id).map(|peer_entry| (*peer_id, peer_entry.version))
				})
				.collect::<Vec<_>>();

			send_assignments_batched(ctx.sender(), assignments, &peers).await;
		}
	}

	async fn check_approval_can_be_processed<Context>(
		ctx: &mut Context,
		message_subjects: &Vec<MessageSubject>,
		message_kind: MessageKind,
		entry: &mut BlockEntry,
		reputation: &mut ReputationAggregator,
		peer_id: PeerId,
		metrics: &Metrics,
	) -> bool {
		for message_subject in message_subjects {
			if !entry.knowledge.contains(&message_subject, MessageKind::Assignment) {
				gum::trace!(
					target: LOG_TARGET,
					?peer_id,
					?message_subject,
					"Unknown approval assignment",
				);
				modify_reputation(reputation, ctx.sender(), peer_id, COST_UNEXPECTED_MESSAGE).await;
				metrics.on_approval_unknown_assignment();
				return false
			}

			// check if our knowledge of the peer already contains this approval
			match entry.known_by.entry(peer_id) {
				hash_map::Entry::Occupied(mut knowledge) => {
					let peer_knowledge = knowledge.get_mut();
					if peer_knowledge.contains(&message_subject, message_kind) {
						if !peer_knowledge.received.insert(message_subject.clone(), message_kind) {
							gum::trace!(
								target: LOG_TARGET,
								?peer_id,
								?message_subject,
								"Duplicate approval",
							);

							modify_reputation(
								reputation,
								ctx.sender(),
								peer_id,
								COST_DUPLICATE_MESSAGE,
							)
							.await;
							metrics.on_approval_duplicate();
						}
						return false
					}
				},
				hash_map::Entry::Vacant(_) => {
					gum::debug!(
						target: LOG_TARGET,
						?peer_id,
						?message_subject,
						"Approval from a peer is out of view",
					);
					modify_reputation(reputation, ctx.sender(), peer_id, COST_UNEXPECTED_MESSAGE)
						.await;
					metrics.on_approval_out_of_view();
					return true
				},
			}
		}

		let good_known_approval =
			message_subjects.iter().fold(false, |accumulator, message_subject| {
				// if the approval is known to be valid, reward the peer
				if entry.knowledge.contains(&message_subject, message_kind) {
					if let Some(peer_knowledge) = entry.known_by.get_mut(&peer_id) {
						peer_knowledge.received.insert(message_subject.clone(), message_kind);
					}
					// We already processed this approval no need to continue.
					true
				} else {
					accumulator
				}
			});
		if good_known_approval {
			gum::trace!(target: LOG_TARGET, ?peer_id, ?message_subjects, "Known approval");
			metrics.on_approval_good_known();
			modify_reputation(reputation, ctx.sender(), peer_id, BENEFIT_VALID_MESSAGE).await;
		}

		!good_known_approval
	}

	async fn import_and_circulate_approval<Context>(
		&mut self,
		ctx: &mut Context,
		metrics: &Metrics,
		source: MessageSource,
		vote: IndirectSignedApprovalVoteV2,
	) {
		let _span = self
			.spans
			.get(&vote.block_hash)
			.map(|span| {
				span.child(if source.peer_id().is_some() {
					"peer-import-and-distribute-approval"
				} else {
					"local-import-and-distribute-approval"
				})
			})
			.unwrap_or_else(|| jaeger::Span::new(&vote.block_hash, "distribute-approval"))
			.with_string_tag("block-hash", format!("{:?}", vote.block_hash))
			.with_optional_peer_id(source.peer_id().as_ref())
			.with_stage(jaeger::Stage::ApprovalDistribution);

		let block_hash = vote.block_hash;
		let validator_index = vote.validator;
		let candidate_indices = &vote.candidate_indices;
		let entry = match self.blocks.get_mut(&block_hash) {
			Some(entry)
				if vote.candidate_indices.iter_ones().fold(true, |result, candidate_index| {
					let approval_entry_exists =
						entry.contains_approval_entry(candidate_index as _, validator_index);
					if !approval_entry_exists {
						gum::debug!(
							   target: LOG_TARGET, ?block_hash, ?candidate_index, validator_index = ?vote.validator, candidate_indices = ?vote.candidate_indices,
								peer_id = ?source.peer_id(), "Received approval before assignment"
						);
						metrics.on_approval_entry_not_found();
					}
					approval_entry_exists && result
				}) =>
				entry,
			_ => {
				if let Some(peer_id) = source.peer_id() {
					if !self.recent_outdated_blocks.is_recent_outdated(&block_hash) {
						modify_reputation(
							&mut self.reputation,
							ctx.sender(),
							peer_id,
							COST_UNEXPECTED_MESSAGE,
						)
						.await;
						gum::debug!(target: LOG_TARGET, "Received approval for invalid block");
						metrics.on_approval_invalid_block();
					} else {
						metrics.on_approval_recent_outdated();
					}
				}
				return
			},
		};

		// compute metadata on the assignment.
		let message_subjects = candidate_indices
			.iter_ones()
			.map(|candidate_index| {
				MessageSubject(
					block_hash,
					(candidate_index as CandidateIndex).into(),
					validator_index,
				)
			})
			.collect_vec();
		let message_kind = MessageKind::Approval;

		if let Some(peer_id) = source.peer_id() {
			if !Self::check_approval_can_be_processed(
				ctx,
				&message_subjects,
				message_kind,
				entry,
				&mut self.reputation,
				peer_id,
				metrics,
			)
			.await
			{
				return
			}

			let (tx, rx) = oneshot::channel();

			ctx.send_message(ApprovalVotingMessage::CheckAndImportApproval(vote.clone(), tx))
				.await;

			let timer = metrics.time_awaiting_approval_voting();
			let result = match rx.await {
				Ok(result) => result,
				Err(_) => {
					gum::debug!(target: LOG_TARGET, "The approval voting subsystem is down");
					return
				},
			};
			drop(timer);

			gum::trace!(
				target: LOG_TARGET,
				?peer_id,
				?result,
				"Checked approval",
			);
			match result {
				ApprovalCheckResult::Accepted => {
					modify_reputation(
						&mut self.reputation,
						ctx.sender(),
						peer_id,
						BENEFIT_VALID_MESSAGE_FIRST,
					)
					.await;

					for message_subject in &message_subjects {
						entry.knowledge.insert(message_subject.clone(), message_kind);
						if let Some(peer_knowledge) = entry.known_by.get_mut(&peer_id) {
							peer_knowledge.received.insert(message_subject.clone(), message_kind);
						}
					}
				},
				ApprovalCheckResult::Bad(error) => {
					modify_reputation(
						&mut self.reputation,
						ctx.sender(),
						peer_id,
						COST_INVALID_MESSAGE,
					)
					.await;
					gum::info!(
						target: LOG_TARGET,
						?peer_id,
						%error,
						"Got a bad approval from peer",
					);
					metrics.on_approval_bad();
					return
				},
			}
		} else {
			let all_approvals_imported_already =
				message_subjects.iter().fold(true, |result, message_subject| {
					!entry.knowledge.insert(message_subject.clone(), message_kind) && result
				});
			if all_approvals_imported_already {
				// if we already imported all approvals, there is no need to distribute it again
				gum::warn!(
					target: LOG_TARGET,
					"Importing locally an already known approval",
				);
				return
			} else {
				gum::debug!(
					target: LOG_TARGET,
					"Importing locally a new approval",
				);
			}
		}

<<<<<<< HEAD
		let mut required_routing = RequiredRouting::None;
=======
		let required_routing = match entry.get_approval_entry(candidate_index, validator_index) {
			Some(approval_entry) => {
				// Invariant: to our knowledge, none of the peers except for the `source` know about
				// the approval.
				metrics.on_approval_imported();
>>>>>>> 6db4ec8f

		for candidate_index in candidate_indices.iter_ones() {
			// The entry is created when assignment is imported, so we assume this exists.
			let approval_entry = entry.get_approval_entry(candidate_index as _, validator_index);
			if approval_entry.is_none() {
				let peer_id = source.peer_id();
				// This indicates a bug in approval-distribution, since we check the knowledge at
				// the begining of the function.
				gum::warn!(
					target: LOG_TARGET,
					?peer_id,
					"Unknown approval assignment",
				);
				// No rep change as this is caused by an issue
				metrics.on_approval_unexpected();
				return
			}

			let approval_entry = approval_entry.expect("Just checked above; qed");

			if let Err(err) = approval_entry.note_approval(vote.clone(), candidate_index as _) {
				// this would indicate a bug in approval-voting:
				// - validator index mismatch
				// - candidate index mismatch
				// - duplicate approval
				gum::warn!(
					target: LOG_TARGET,
					hash = ?block_hash,
					?candidate_index,
					?validator_index,
					?err,
					"Possible bug: Vote import failed",
				);
				metrics.on_approval_bug();
				return
			}
			required_routing = approval_entry.routing_info().required_routing;
		}

		// Invariant: to our knowledge, none of the peers except for the `source` know about the approval.
		metrics.on_approval_imported();

		// Dispatch a ApprovalDistributionV1Message::Approval(vote)
		// to all peers required by the topology, with the exception of the source peer.
		let topology = self.topologies.get_topology(entry.session);
		let source_peer = source.peer_id();

		let message_subjects_clone = message_subjects.clone();
		let peer_filter = move |peer, knowledge: &PeerKnowledge| {
			if Some(peer) == source_peer.as_ref() {
				return false
			}

			// Here we're leaning on a few behaviors of assignment propagation:
			//   1. At this point, the only peer we're aware of which has the approval message is
			//      the source peer.
			//   2. We have sent the assignment message to every peer in the required routing which
			//      is aware of this block _unless_ the peer we originally received the assignment
			//      from was part of the required routing. In that case, we've sent the assignment
			//      to all aware peers in the required routing _except_ the original source of the
			//      assignment. Hence the `in_topology_check`.
			//   3. Any randomly selected peers have been sent the assignment already.
			let in_topology = topology
				.map_or(false, |t| t.local_grid_neighbors().route_to_peer(required_routing, peer));
			in_topology ||
				message_subjects_clone.iter().fold(true, |result, message_subject| {
					result && knowledge.sent.contains(message_subject, MessageKind::Assignment)
				})
		};

		let peers = entry
			.known_by
			.iter()
			.filter(|(p, k)| peer_filter(p, k))
			.filter_map(|(p, _)| self.peer_views.get(p).map(|entry| (*p, entry.version)))
			.collect::<Vec<_>>();

		// Add the metadata of the assignment to the knowledge of each peer.
		for peer in peers.iter() {
			// we already filtered peers above, so this should always be Some
			if let Some(entry) = entry.known_by.get_mut(&peer.0) {
				for message_subject in &message_subjects {
					entry.sent.insert(message_subject.clone(), message_kind);
				}
			}
		}

		if !peers.is_empty() {
			let approvals = vec![vote];
			gum::trace!(
				target: LOG_TARGET,
				?block_hash,
				local = source.peer_id().is_none(),
				num_peers = peers.len(),
				"Sending an approval to peers",
			);

			let v1_peers = filter_by_peer_version(&peers, ValidationVersion::V1.into());
			let v2_peers = filter_by_peer_version(&peers, ValidationVersion::VStaging.into());

			if !v1_peers.is_empty() {
				ctx.send_message(NetworkBridgeTxMessage::SendValidationMessage(
					v1_peers,
					Versioned::V1(protocol_v1::ValidationProtocol::ApprovalDistribution(
						protocol_v1::ApprovalDistributionMessage::Approvals(
							approvals
								.clone()
								.into_iter()
								.filter(|approval| approval.candidate_indices.count_ones() == 1)
								.map(|approval| {
									approval
										.try_into()
										.expect("We checked len() == 1 so it should not fail; qed")
								})
								.collect::<Vec<IndirectSignedApprovalVote>>(),
						),
					)),
				))
				.await;
				metrics.on_approval_sent_v1();
			}

			if !v2_peers.is_empty() {
				ctx.send_message(NetworkBridgeTxMessage::SendValidationMessage(
					v2_peers,
					Versioned::VStaging(
						protocol_vstaging::ValidationProtocol::ApprovalDistribution(
							protocol_vstaging::ApprovalDistributionMessage::Approvals(approvals),
						),
					),
				))
				.await;
				metrics.on_approval_sent_v2();
			}
		}
	}

	/// Retrieve approval signatures from state for the given relay block/indices:
	fn get_approval_signatures(
		&mut self,
		indices: HashSet<(Hash, CandidateIndex)>,
	) -> HashMap<ValidatorIndex, (Hash, Vec<CandidateIndex>, ValidatorSignature)> {
		let mut all_sigs = HashMap::new();
		for (hash, index) in indices {
			let _span = self
				.spans
				.get(&hash)
				.map(|span| span.child("get-approval-signatures"))
				.unwrap_or_else(|| jaeger::Span::new(&hash, "get-approval-signatures"))
				.with_string_tag("block-hash", format!("{:?}", hash))
				.with_stage(jaeger::Stage::ApprovalDistribution);

			let block_entry = match self.blocks.get(&hash) {
				None => {
					gum::debug!(
						target: LOG_TARGET,
						?hash,
						"`get_approval_signatures`: could not find block entry for given hash!"
					);
					continue
				},
				Some(e) => e,
			};

			let sigs = block_entry
				.get_approval_entries(index)
				.into_iter()
				.filter_map(|approval_entry| approval_entry.get_approval(index))
				.map(|approval| {
					(
						approval.validator,
						(
							hash,
							approval
								.candidate_indices
								.iter_ones()
								.map(|val| val as CandidateIndex)
								.collect_vec(),
							approval.signature,
						),
					)
				})
				.collect::<HashMap<ValidatorIndex, (Hash, Vec<CandidateIndex>, ValidatorSignature)>>(
				);
			all_sigs.extend(sigs);
		}
		all_sigs
	}

	async fn unify_with_peer(
		sender: &mut impl overseer::ApprovalDistributionSenderTrait,
		metrics: &Metrics,
		entries: &mut HashMap<Hash, BlockEntry>,
		topologies: &SessionGridTopologies,
		total_peers: usize,
		peer_id: PeerId,
		protocol_version: ProtocolVersion,
		view: View,
		rng: &mut (impl CryptoRng + Rng),
	) {
		metrics.on_unify_with_peer();
		let _timer = metrics.time_unify_with_peer();

		let mut assignments_to_send = Vec::new();
		let mut approvals_to_send = Vec::new();

		let view_finalized_number = view.finalized_number;
		for head in view.into_iter() {
			let mut block = head;

			// Walk the chain back to last finalized block of the peer view.
			loop {
				let entry = match entries.get_mut(&block) {
					Some(entry) if entry.number > view_finalized_number => entry,
					_ => break,
				};

				// Any peer which is in the `known_by` set has already been
				// sent all messages it's meant to get for that block and all
				// in-scope prior blocks.
				if entry.known_by.contains_key(&peer_id) {
					break
				}

				let peer_knowledge = entry.known_by.entry(peer_id).or_default();
				let topology = topologies.get_topology(entry.session);

				// We want to iterate the `approval_entries` of the block entry as these contain all
				// assignments that also link all approval votes.
				for approval_entry in entry.approval_entries.values_mut() {
					// Propagate the message to all peers in the required routing set OR
					// randomly sample peers.
					{
						let required_routing = approval_entry.routing_info().required_routing;
						let random_routing = &mut approval_entry.routing_info_mut().random_routing;
						let rng = &mut *rng;
						let mut peer_filter = move |peer_id| {
							let in_topology = topology.as_ref().map_or(false, |t| {
								t.local_grid_neighbors().route_to_peer(required_routing, peer_id)
							});
							in_topology || {
								if !topology
									.map(|topology| topology.is_validator(peer_id))
									.unwrap_or(false)
								{
									return false
								}

								let route_random = random_routing.sample(total_peers, rng);
								if route_random {
									random_routing.inc_sent();
								}

								route_random
							}
						};

						if !peer_filter(&peer_id) {
							continue
						}
					}

					let assignment_message = approval_entry.get_assignment();
					let approval_messages = approval_entry.get_approvals();
					let (assignment_knowledge, message_kind) =
						approval_entry.create_assignment_knowledge(block);

					// Only send stuff a peer doesn't know in the context of a relay chain block.
					if !peer_knowledge.contains(&assignment_knowledge, message_kind) {
						peer_knowledge.sent.insert(assignment_knowledge, message_kind);
						assignments_to_send.push(assignment_message);
					}

					// Filter approval votes.
					for approval_message in approval_messages {
						let (should_forward_approval, covered_approvals) =
							approval_message.candidate_indices.iter_ones().fold(
								(true, Vec::new()),
								|(should_forward_approval, mut new_covered_approvals),
								 approval_candidate_index| {
									let (message_subject, message_kind) = approval_entry
										.create_approval_knowledge(
											block,
											approval_candidate_index as _,
										);
									// The assignments for all candidates signed in the approval should already have been sent to the peer,
									// otherwise we can't send our approval and risk breaking our reputation.
									let should_forward_approval = should_forward_approval &&
										peer_knowledge
											.contains(&message_subject, MessageKind::Assignment);
									if !peer_knowledge.contains(&message_subject, message_kind) {
										new_covered_approvals.push((message_subject, message_kind))
									}

									(should_forward_approval, new_covered_approvals)
								},
							);
						if should_forward_approval {
							approvals_to_send.push(approval_message);
							covered_approvals.into_iter().for_each(
								|(approval_knowledge, message_kind)| {
									peer_knowledge.sent.insert(approval_knowledge, message_kind);
								},
							);
						}
					}
				}

				block = entry.parent_hash;
			}
		}

		if !assignments_to_send.is_empty() {
			gum::trace!(
				target: LOG_TARGET,
				?peer_id,
				?protocol_version,
				num = assignments_to_send.len(),
				"Sending assignments to unified peer",
			);

			send_assignments_batched(
				sender,
				assignments_to_send,
				&vec![(peer_id, protocol_version)],
			)
			.await;
		}

		if !approvals_to_send.is_empty() {
			gum::trace!(
				target: LOG_TARGET,
				?peer_id,
				?protocol_version,
				num = approvals_to_send.len(),
				"Sending approvals to unified peer",
			);

			send_approvals_batched(sender, approvals_to_send, &vec![(peer_id, protocol_version)])
				.await;
		}
	}

	async fn enable_aggression<Context>(
		&mut self,
		ctx: &mut Context,
		resend: Resend,
		metrics: &Metrics,
	) {
		let config = self.aggression_config.clone();

		if !self.aggression_config.should_trigger_aggression(self.approval_checking_lag) {
			gum::trace!(
				target: LOG_TARGET,
				approval_checking_lag = self.approval_checking_lag,
				"Aggression not enabled",
			);
			return
		}

		let max_age = self.blocks_by_number.iter().rev().next().map(|(num, _)| num);

		let max_age = match max_age {
			Some(max) => *max,
			_ => return, // empty.
		};

		// Since we have the approval checking lag, we need to set the `min_age` accordingly to
		// enable aggresion for the oldest block that is not approved.
		let min_age = max_age.saturating_sub(self.approval_checking_lag);

		gum::debug!(target: LOG_TARGET, min_age, max_age, "Aggression enabled",);

		adjust_required_routing_and_propagate(
			ctx,
			&mut self.blocks,
			&self.topologies,
			|block_entry| {
				let block_age = max_age - block_entry.number;

				if resend == Resend::Yes &&
					config
						.resend_unfinalized_period
						.as_ref()
						.map_or(false, |p| block_age > 0 && block_age % p == 0)
				{
					// Retry sending to all peers.
					for (_, knowledge) in block_entry.known_by.iter_mut() {
						knowledge.sent = Knowledge::default();
					}

					true
				} else {
					false
				}
			},
			|required_routing, _, _| *required_routing,
			&self.peer_views,
		)
		.await;

		adjust_required_routing_and_propagate(
			ctx,
			&mut self.blocks,
			&self.topologies,
			|block_entry| {
				// Ramp up aggression only for the very oldest block(s).
				// Approval voting can get stuck on a single block preventing
				// its descendants from being finalized. Waste minimal bandwidth
				// this way. Also, disputes might prevent finality - again, nothing
				// to waste bandwidth on newer blocks for.
				block_entry.number == min_age
			},
			|required_routing, local, _| {
				// It's a bit surprising not to have a topology at this age.
				if *required_routing == RequiredRouting::PendingTopology {
					gum::debug!(
						target: LOG_TARGET,
						lag = ?self.approval_checking_lag,
						"Encountered old block pending gossip topology",
					);
					return *required_routing
				}

				let mut new_required_routing = *required_routing;

				if config.l1_threshold.as_ref().map_or(false, |t| &self.approval_checking_lag >= t)
				{
					// Message originator sends to everyone.
					if local && new_required_routing != RequiredRouting::All {
						metrics.on_aggression_l1();
						new_required_routing = RequiredRouting::All;
					}
				}

				if config.l2_threshold.as_ref().map_or(false, |t| &self.approval_checking_lag >= t)
				{
					// Message originator sends to everyone. Everyone else sends to XY.
					if !local && new_required_routing != RequiredRouting::GridXY {
						metrics.on_aggression_l2();
						new_required_routing = RequiredRouting::GridXY;
					}
				}
				new_required_routing
			},
			&self.peer_views,
		)
		.await;
	}

	// Filter out invalid candidate index and certificate core bitfields.
	// For each invalid assignment we also punish the peer.
	async fn sanitize_v1_assignments(
		&mut self,
		peer_id: PeerId,
		sender: &mut impl overseer::ApprovalDistributionSenderTrait,
		assignments: Vec<(IndirectAssignmentCert, CandidateIndex)>,
	) -> Vec<(IndirectAssignmentCertV2, CandidateBitfield)> {
		let mut sanitized_assignments = Vec::new();
		for (cert, candidate_index) in assignments.into_iter() {
			let cert_bitfield_bits = match cert.cert.kind {
				AssignmentCertKind::RelayVRFDelay { core_index } => core_index.0 as usize + 1,
				// We don't want to run the VRF yet, but the output is always bounded by `n_cores`.
				// We assume `candidate_bitfield` length for the core bitfield and we just check
				// against `MAX_BITFIELD_SIZE` later.
				AssignmentCertKind::RelayVRFModulo { .. } => candidate_index as usize + 1,
			};

			let candidate_bitfield_bits = candidate_index as usize + 1;

			// Ensure bitfields length under hard limit.
			if cert_bitfield_bits > MAX_BITFIELD_SIZE || candidate_bitfield_bits > MAX_BITFIELD_SIZE
			{
				// Punish the peer for the invalid message.
				modify_reputation(&mut self.reputation, sender, peer_id, COST_OVERSIZED_BITFIELD)
					.await;
				gum::error!(target: LOG_TARGET, block_hash = ?cert.block_hash, ?candidate_index, validator_index = ?cert.validator, kind = ?cert.cert.kind, "Bad assignment v1");
			} else {
				sanitized_assignments.push((cert.into(), candidate_index.into()))
			}
		}

		sanitized_assignments
	}

	// Filter out oversized candidate and certificate core bitfields.
	// For each invalid assignment we also punish the peer.
	async fn sanitize_v2_assignments(
		&mut self,
		peer_id: PeerId,
		sender: &mut impl overseer::ApprovalDistributionSenderTrait,
		assignments: Vec<(IndirectAssignmentCertV2, CandidateBitfield)>,
	) -> Vec<(IndirectAssignmentCertV2, CandidateBitfield)> {
		let mut sanitized_assignments = Vec::new();
		for (cert, candidate_bitfield) in assignments.into_iter() {
			let cert_bitfield_bits = match &cert.cert.kind {
				AssignmentCertKindV2::RelayVRFDelay { core_index } => core_index.0 as usize + 1,
				// We don't want to run the VRF yet, but the output is always bounded by `n_cores`.
				// We assume `candidate_bitfield` length for the core bitfield and we just check
				// against `MAX_BITFIELD_SIZE` later.
				AssignmentCertKindV2::RelayVRFModulo { .. } => candidate_bitfield.len(),
				AssignmentCertKindV2::RelayVRFModuloCompact { core_bitfield } =>
					core_bitfield.len(),
			};

			let candidate_bitfield_bits = candidate_bitfield.len();

			// Our bitfield has `Lsb0`.
			let msb = candidate_bitfield_bits - 1;

			// Ensure bitfields length under hard limit.
			if cert_bitfield_bits > MAX_BITFIELD_SIZE
				|| candidate_bitfield_bits > MAX_BITFIELD_SIZE
				// Ensure minimum bitfield size - MSB needs to be one.
				|| !candidate_bitfield.bit_at(msb.as_bit_index())
			{
				// Punish the peer for the invalid message.
				modify_reputation(&mut self.reputation, sender, peer_id, COST_OVERSIZED_BITFIELD)
					.await;
				for candidate_index in candidate_bitfield.iter_ones() {
					gum::error!(target: LOG_TARGET, block_hash = ?cert.block_hash, ?candidate_index, validator_index = ?cert.validator, "Bad assignment v2");
				}
			} else {
				sanitized_assignments.push((cert, candidate_bitfield))
			}
		}

		sanitized_assignments
	}
}

// This adjusts the required routing of messages in blocks that pass the block filter
// according to the modifier function given.
//
// The modifier accepts as inputs the current required-routing state, whether
// the message is locally originating, and the validator index of the message issuer.
//
// Then, if the topology is known, this progates messages to all peers in the required
// routing set which are aware of the block. Peers which are unaware of the block
// will have the message sent when it enters their view in `unify_with_peer`.
//
// Note that the required routing of a message can be modified even if the
// topology is unknown yet.
#[overseer::contextbounds(ApprovalDistribution, prefix = self::overseer)]
async fn adjust_required_routing_and_propagate<Context, BlockFilter, RoutingModifier>(
	ctx: &mut Context,
	blocks: &mut HashMap<Hash, BlockEntry>,
	topologies: &SessionGridTopologies,
	block_filter: BlockFilter,
	routing_modifier: RoutingModifier,
	peer_views: &HashMap<PeerId, PeerEntry>,
) where
	BlockFilter: Fn(&mut BlockEntry) -> bool,
	RoutingModifier: Fn(&RequiredRouting, bool, &ValidatorIndex) -> RequiredRouting,
{
	let mut peer_assignments = HashMap::new();
	let mut peer_approvals = HashMap::new();

	// Iterate all blocks in the session, producing payloads
	// for each connected peer.
	for (block_hash, block_entry) in blocks {
		if !block_filter(block_entry) {
			continue
		}

		let topology = match topologies.get_topology(block_entry.session) {
			Some(t) => t,
			None => continue,
		};

		// We just need to iterate the `approval_entries` of the block entry as these contain all
		// assignments that also link all approval votes.
		for approval_entry in block_entry.approval_entries.values_mut() {
			let new_required_routing = routing_modifier(
				&approval_entry.routing_info().required_routing,
				approval_entry.routing_info().local,
				&approval_entry.get_validator_index(),
			);

			approval_entry.update_required_routing(new_required_routing);

			if approval_entry.routing_info().required_routing.is_empty() {
				continue
			}

			let assignment_message = approval_entry.get_assignment();
			let approval_messages = approval_entry.get_approvals();
			let (assignment_knowledge, message_kind) =
				approval_entry.create_assignment_knowledge(*block_hash);

			for (peer, peer_knowledge) in &mut block_entry.known_by {
				if !topology
					.local_grid_neighbors()
					.route_to_peer(approval_entry.routing_info().required_routing, peer)
				{
					continue
				}

				// Only send stuff a peer doesn't know in the context of a relay chain block.
				if !peer_knowledge.contains(&assignment_knowledge, message_kind) {
					peer_knowledge.sent.insert(assignment_knowledge.clone(), message_kind);
					peer_assignments
						.entry(*peer)
						.or_insert_with(Vec::new)
						.push(assignment_message.clone());
				}

				// Filter approval votes.
				for approval_message in &approval_messages {
					let mut queued_to_be_sent: bool = false;
					for approval_candidate_index in approval_message.candidate_indices.iter_ones() {
						let (approval_knowledge, message_kind) = approval_entry
							.create_approval_knowledge(*block_hash, approval_candidate_index as _);

						if !peer_knowledge.contains(&approval_knowledge, message_kind) {
							peer_knowledge.sent.insert(approval_knowledge, message_kind);
							if !queued_to_be_sent {
								peer_approvals
									.entry(*peer)
									.or_insert_with(Vec::new)
									.push(approval_message.clone());
								queued_to_be_sent = false;
							}
						}
					}
				}
			}
		}
	}

	// Send messages in accumulated packets, assignments preceding approvals.
	for (peer, assignments_packet) in peer_assignments {
		if let Some(peer_view) = peer_views.get(&peer) {
			send_assignments_batched(
				ctx.sender(),
				assignments_packet,
				&vec![(peer, peer_view.version)],
			)
			.await;
		} else {
			// This should never happen.
			gum::warn!(target: LOG_TARGET, ?peer, "Unknown protocol version for peer",);
		}
	}

	for (peer, approvals_packet) in peer_approvals {
		if let Some(peer_view) = peer_views.get(&peer) {
			send_approvals_batched(
				ctx.sender(),
				approvals_packet,
				&vec![(peer, peer_view.version)],
			)
			.await;
		} else {
			// This should never happen.
			gum::warn!(target: LOG_TARGET, ?peer, "Unknown protocol version for peer",);
		}
	}
}

/// Modify the reputation of a peer based on its behavior.
async fn modify_reputation(
	reputation: &mut ReputationAggregator,
	sender: &mut impl overseer::ApprovalDistributionSenderTrait,
	peer_id: PeerId,
	rep: Rep,
) {
	gum::trace!(
		target: LOG_TARGET,
		reputation = ?rep,
		?peer_id,
		"Reputation change for peer",
	);
	reputation.modify(sender, peer_id, rep).await;
}

#[overseer::contextbounds(ApprovalDistribution, prefix = self::overseer)]
impl ApprovalDistribution {
	/// Create a new instance of the [`ApprovalDistribution`] subsystem.
	pub fn new(metrics: Metrics) -> Self {
		Self { metrics }
	}

	async fn run<Context>(self, ctx: Context) {
		let mut state = State::default();

		// According to the docs of `rand`, this is a ChaCha12 RNG in practice
		// and will always be chosen for strong performance and security properties.
		let mut rng = rand::rngs::StdRng::from_entropy();
		self.run_inner(ctx, &mut state, REPUTATION_CHANGE_INTERVAL, &mut rng).await
	}

	/// Used for testing.
	async fn run_inner<Context>(
		self,
		mut ctx: Context,
		state: &mut State,
		reputation_interval: Duration,
		rng: &mut (impl CryptoRng + Rng),
	) {
		let new_reputation_delay = || futures_timer::Delay::new(reputation_interval).fuse();
		let mut reputation_delay = new_reputation_delay();

		loop {
			select! {
				_ = reputation_delay => {
					state.reputation.send(ctx.sender()).await;
					reputation_delay = new_reputation_delay();
				},
				message = ctx.recv().fuse() => {
					let message = match message {
						Ok(message) => message,
						Err(e) => {
							gum::debug!(target: LOG_TARGET, err = ?e, "Failed to receive a message from Overseer, exiting");
							return
						},
					};
					match message {
						FromOrchestra::Communication { msg } =>
							Self::handle_incoming(&mut ctx, state, msg, &self.metrics, rng).await,
						FromOrchestra::Signal(OverseerSignal::ActiveLeaves(update)) => {
							gum::trace!(target: LOG_TARGET, "active leaves signal (ignored)");
							// the relay chain blocks relevant to the approval subsystems
							// are those that are available, but not finalized yet
							// actived and deactivated heads hence are irrelevant to this subsystem, other than
							// for tracing purposes.
							if let Some(activated) = update.activated {
								let head = activated.hash;
								let approval_distribution_span =
									jaeger::PerLeafSpan::new(activated.span, "approval-distribution");
								state.spans.insert(head, approval_distribution_span);
							}
						},
						FromOrchestra::Signal(OverseerSignal::BlockFinalized(_hash, number)) => {
							gum::trace!(target: LOG_TARGET, number = %number, "finalized signal");
							state.handle_block_finalized(&mut ctx, &self.metrics, number).await;
						},
						FromOrchestra::Signal(OverseerSignal::Conclude) => return,
					}
				},
			}
		}
	}

	async fn handle_incoming<Context>(
		ctx: &mut Context,
		state: &mut State,
		msg: ApprovalDistributionMessage,
		metrics: &Metrics,
		rng: &mut (impl CryptoRng + Rng),
	) {
		match msg {
			ApprovalDistributionMessage::NetworkBridgeUpdate(event) => {
				state.handle_network_msg(ctx, metrics, event, rng).await;
			},
			ApprovalDistributionMessage::NewBlocks(metas) => {
				state.handle_new_blocks(ctx, metrics, metas, rng).await;
			},
			ApprovalDistributionMessage::DistributeAssignment(cert, candidate_indices) => {
				// TODO: Fix warning: `Importing locally an already known assignment` for multiple
				// candidate assignments. This is due to the fact that we call this on wakeup, and
				// we do have a wakeup for each candidate index, but a single assignment claiming
				// the candidates.
				let _span = state
					.spans
					.get(&cert.block_hash)
					.map(|span| span.child("import-and-distribute-assignment"))
					.unwrap_or_else(|| jaeger::Span::new(&cert.block_hash, "distribute-assignment"))
					.with_string_tag("block-hash", format!("{:?}", cert.block_hash))
					.with_stage(jaeger::Stage::ApprovalDistribution);

				gum::debug!(
					target: LOG_TARGET,
					?candidate_indices,
					block_hash = ?cert.block_hash,
					"Distributing our assignment on candidates",
				);

				state
					.import_and_circulate_assignment(
						ctx,
						&metrics,
						MessageSource::Local,
						cert,
						candidate_indices,
						rng,
					)
					.await;
			},
			ApprovalDistributionMessage::DistributeApproval(vote) => {
				gum::debug!(
					target: LOG_TARGET,
					"Distributing our approval vote on candidate (block={}, index={:?})",
					vote.block_hash,
					vote.candidate_indices,
				);

				state
					.import_and_circulate_approval(ctx, metrics, MessageSource::Local, vote)
					.await;
			},
			ApprovalDistributionMessage::GetApprovalSignatures(indices, tx) => {
				let sigs = state.get_approval_signatures(indices);
				if let Err(_) = tx.send(sigs) {
					gum::debug!(
						target: LOG_TARGET,
						"Sending back approval signatures failed, oneshot got closed"
					);
				}
			},
			ApprovalDistributionMessage::ApprovalCheckingLagUpdate(lag) => {
				gum::debug!(target: LOG_TARGET, lag, "Received `ApprovalCheckingLagUpdate`");
				state.approval_checking_lag = lag;
			},
		}
	}
}

#[overseer::subsystem(ApprovalDistribution, error=SubsystemError, prefix=self::overseer)]
impl<Context> ApprovalDistribution {
	fn start(self, ctx: Context) -> SpawnedSubsystem {
		let future = self.run(ctx).map(|_| Ok(())).boxed();

		SpawnedSubsystem { name: "approval-distribution-subsystem", future }
	}
}

/// Ensures the batch size is always at least 1 element.
const fn ensure_size_not_zero(size: usize) -> usize {
	if 0 == size {
		panic!("Batch size must be at least 1 (MAX_NOTIFICATION_SIZE constant is too low)",);
	}

	size
}

/// The maximum amount of assignments per batch is 33% of maximum allowed by protocol.
/// This is an arbitrary value. Bumping this up increases the maximum amount of approvals or
/// assignments we send in a single message to peers. Exceeding `MAX_NOTIFICATION_SIZE` will violate
/// the protocol configuration.
pub const MAX_ASSIGNMENT_BATCH_SIZE: usize = ensure_size_not_zero(
	MAX_NOTIFICATION_SIZE as usize /
		std::mem::size_of::<(IndirectAssignmentCertV2, CandidateIndex)>() /
		3,
);

/// The maximum amount of approvals per batch is 33% of maximum allowed by protocol.
pub const MAX_APPROVAL_BATCH_SIZE: usize = ensure_size_not_zero(
	MAX_NOTIFICATION_SIZE as usize / std::mem::size_of::<IndirectSignedApprovalVoteV2>() / 3,
);

// Low level helper for sending assignments.
async fn send_assignments_batched_inner(
	sender: &mut impl overseer::ApprovalDistributionSenderTrait,
	batch: impl IntoIterator<Item = (IndirectAssignmentCertV2, CandidateBitfield)>,
	peers: &[PeerId],
	peer_version: ValidationVersion,
) {
	let peers = peers.into_iter().cloned().collect::<Vec<_>>();
	if peer_version == ValidationVersion::VStaging {
		sender
			.send_message(NetworkBridgeTxMessage::SendValidationMessage(
				peers,
				Versioned::VStaging(protocol_vstaging::ValidationProtocol::ApprovalDistribution(
					protocol_vstaging::ApprovalDistributionMessage::Assignments(
						batch.into_iter().collect(),
					),
				)),
			))
			.await;
	} else {
		// Create a batch of v1 assignments from v2 assignments that are compatible with v1.
		// `IndirectAssignmentCertV2` -> `IndirectAssignmentCert`
		let batch = batch
			.into_iter()
			.filter_map(|(cert, candidates)| {
				cert.try_into().ok().map(|cert| {
					(
						cert,
						// First 1 bit index is the candidate index.
						candidates
							.first_one()
							.map(|index| index as CandidateIndex)
							.expect("Assignment was checked for not being empty; qed"),
					)
				})
			})
			.collect();
		sender
			.send_message(NetworkBridgeTxMessage::SendValidationMessage(
				peers,
				Versioned::V1(protocol_v1::ValidationProtocol::ApprovalDistribution(
					protocol_v1::ApprovalDistributionMessage::Assignments(batch),
				)),
			))
			.await;
	}
}

/// Send assignments while honoring the `max_notification_size` of the protocol.
///
/// Splitting the messages into multiple notifications allows more granular processing at the
/// destination, such that the subsystem doesn't get stuck for long processing a batch
/// of assignments and can `select!` other tasks.
pub(crate) async fn send_assignments_batched(
	sender: &mut impl overseer::ApprovalDistributionSenderTrait,
	v2_assignments: impl IntoIterator<Item = (IndirectAssignmentCertV2, CandidateBitfield)> + Clone,
	peers: &[(PeerId, ProtocolVersion)],
) {
	let v1_peers = filter_by_peer_version(peers, ValidationVersion::V1.into());
	let v2_peers = filter_by_peer_version(peers, ValidationVersion::VStaging.into());

	if !v1_peers.is_empty() {
		// Older peers(v1) do not understand `AssignmentsV2` messages, so we have to filter these
		// out.
		let v1_assignments = v2_assignments
			.clone()
			.into_iter()
			.filter(|(_, candidates)| candidates.count_ones() == 1);

		let mut v1_batches = v1_assignments.peekable();

		while v1_batches.peek().is_some() {
			let batch: Vec<_> = v1_batches.by_ref().take(MAX_ASSIGNMENT_BATCH_SIZE).collect();
			send_assignments_batched_inner(sender, batch, &v1_peers, ValidationVersion::V1).await;
		}
	}

	if !v2_peers.is_empty() {
		let mut v2_batches = v2_assignments.into_iter().peekable();

		while v2_batches.peek().is_some() {
			let batch = v2_batches.by_ref().take(MAX_ASSIGNMENT_BATCH_SIZE).collect::<Vec<_>>();
			send_assignments_batched_inner(sender, batch, &v2_peers, ValidationVersion::VStaging)
				.await;
		}
	}
}

/// Send approvals while honoring the `max_notification_size` of the protocol and peer version.
pub(crate) async fn send_approvals_batched(
	sender: &mut impl overseer::ApprovalDistributionSenderTrait,
	approvals: impl IntoIterator<Item = IndirectSignedApprovalVoteV2> + Clone,
	peers: &[(PeerId, ProtocolVersion)],
) {
	let v1_peers = filter_by_peer_version(peers, ValidationVersion::V1.into());
	let v2_peers = filter_by_peer_version(peers, ValidationVersion::VStaging.into());

	if !v1_peers.is_empty() {
		let mut batches = approvals
			.clone()
			.into_iter()
			.filter(|approval| approval.candidate_indices.count_ones() == 1)
			.map(|val| val.try_into().expect("We checked conversion should succeed; qed"))
			.peekable();

		while batches.peek().is_some() {
			let batch: Vec<_> = batches.by_ref().take(MAX_APPROVAL_BATCH_SIZE).collect();

			sender
				.send_message(NetworkBridgeTxMessage::SendValidationMessage(
					v1_peers.clone(),
					Versioned::V1(protocol_v1::ValidationProtocol::ApprovalDistribution(
						protocol_v1::ApprovalDistributionMessage::Approvals(batch),
					)),
				))
				.await;
		}
	}

	if !v2_peers.is_empty() {
		let mut batches = approvals.into_iter().peekable();

		while batches.peek().is_some() {
			let batch: Vec<_> = batches.by_ref().take(MAX_APPROVAL_BATCH_SIZE).collect();

			sender
				.send_message(NetworkBridgeTxMessage::SendValidationMessage(
					v2_peers.clone(),
					Versioned::VStaging(
						protocol_vstaging::ValidationProtocol::ApprovalDistribution(
							protocol_vstaging::ApprovalDistributionMessage::Approvals(batch),
						),
					),
				))
				.await;
		}
	}
}<|MERGE_RESOLUTION|>--- conflicted
+++ resolved
@@ -1641,15 +1641,7 @@
 			}
 		}
 
-<<<<<<< HEAD
 		let mut required_routing = RequiredRouting::None;
-=======
-		let required_routing = match entry.get_approval_entry(candidate_index, validator_index) {
-			Some(approval_entry) => {
-				// Invariant: to our knowledge, none of the peers except for the `source` know about
-				// the approval.
-				metrics.on_approval_imported();
->>>>>>> 6db4ec8f
 
 		for candidate_index in candidate_indices.iter_ones() {
 			// The entry is created when assignment is imported, so we assume this exists.
@@ -1689,7 +1681,8 @@
 			required_routing = approval_entry.routing_info().required_routing;
 		}
 
-		// Invariant: to our knowledge, none of the peers except for the `source` know about the approval.
+		// Invariant: to our knowledge, none of the peers except for the `source` know about
+		// the approval.
 		metrics.on_approval_imported();
 
 		// Dispatch a ApprovalDistributionV1Message::Approval(vote)
@@ -1935,8 +1928,9 @@
 											block,
 											approval_candidate_index as _,
 										);
-									// The assignments for all candidates signed in the approval should already have been sent to the peer,
-									// otherwise we can't send our approval and risk breaking our reputation.
+									// The assignments for all candidates signed in the approval
+									// should already have been sent to the peer, otherwise we can't
+									// send our approval and risk breaking our reputation.
 									let should_forward_approval = should_forward_approval &&
 										peer_knowledge
 											.contains(&message_subject, MessageKind::Assignment);
