// Copyright 2020 Parity Technologies (UK) Ltd.
// This file is part of Polkadot.

// Polkadot is free software: you can redistribute it and/or modify
// it under the terms of the GNU General Public License as published by
// the Free Software Foundation, either version 3 of the License, or
// (at your option) any later version.

// Polkadot is distributed in the hope that it will be useful,
// but WITHOUT ANY WARRANTY; without even the implied warranty of
// MERCHANTABILITY or FITNESS FOR A PARTICULAR PURPOSE.  See the
// GNU General Public License for more details.

// You should have received a copy of the GNU General Public License
// along with Polkadot.  If not, see <http://www.gnu.org/licenses/>.

//! [`ApprovalDistributionSubsystem`] implementation.
//!
//! https://w3f.github.io/parachain-implementers-guide/node/approval/approval-distribution.html

#![warn(missing_docs)]

use futures::{channel::oneshot, FutureExt as _};
use polkadot_node_network_protocol::{
	self as net_protocol,
	grid_topology::{RandomRouting, RequiredRouting, SessionGridTopologies, SessionGridTopology},
<<<<<<< HEAD
	peer_set::ValidationVersion,
	v1 as protocol_v1, vstaging as protocol_vstaging, PeerId, UnifiedReputationChange as Rep,
	Versioned, VersionedValidationProtocol, View,
=======
	peer_set::MAX_NOTIFICATION_SIZE,
	v1 as protocol_v1, PeerId, UnifiedReputationChange as Rep, Versioned, View,
>>>>>>> 7f3a6e10
};
use polkadot_node_primitives::approval::{
	AssignmentCert, BlockApprovalMeta, IndirectAssignmentCert, IndirectSignedApprovalVote,
};
use polkadot_node_subsystem::{
	messages::{
		ApprovalCheckResult, ApprovalDistributionMessage, ApprovalVotingMessage,
		AssignmentCheckResult, NetworkBridgeEvent, NetworkBridgeTxMessage,
	},
	overseer, ActiveLeavesUpdate, FromOrchestra, OverseerSignal, SpawnedSubsystem, SubsystemError,
};
use polkadot_primitives::{
	BlockNumber, CandidateIndex, Hash, SessionIndex, ValidatorIndex, ValidatorSignature,
};
use rand::{CryptoRng, Rng, SeedableRng};
use std::collections::{hash_map, BTreeMap, HashMap, HashSet, VecDeque};

use self::metrics::Metrics;

mod metrics;

#[cfg(test)]
mod tests;

const LOG_TARGET: &str = "parachain::approval-distribution";

const COST_UNEXPECTED_MESSAGE: Rep =
	Rep::CostMinor("Peer sent an out-of-view assignment or approval");
const COST_DUPLICATE_MESSAGE: Rep = Rep::CostMinorRepeated("Peer sent identical messages");
const COST_ASSIGNMENT_TOO_FAR_IN_THE_FUTURE: Rep =
	Rep::CostMinor("The vote was valid but too far in the future");
const COST_INVALID_MESSAGE: Rep = Rep::CostMajor("The vote was bad");

const BENEFIT_VALID_MESSAGE: Rep = Rep::BenefitMinor("Peer sent a valid message");
const BENEFIT_VALID_MESSAGE_FIRST: Rep =
	Rep::BenefitMinorFirst("Valid message with new information");

/// The Approval Distribution subsystem.
pub struct ApprovalDistribution {
	metrics: Metrics,
}

/// Contains recently finalized
/// or those pruned due to finalization.
#[derive(Default)]
struct RecentlyOutdated {
	buf: VecDeque<Hash>,
}

impl RecentlyOutdated {
	fn note_outdated(&mut self, hash: Hash) {
		const MAX_BUF_LEN: usize = 20;

		self.buf.push_back(hash);

		while self.buf.len() > MAX_BUF_LEN {
			let _ = self.buf.pop_front();
		}
	}

	fn is_recent_outdated(&self, hash: &Hash) -> bool {
		self.buf.contains(hash)
	}
}

// In case the original gtid topology mechanisms don't work on their own, we need to trade bandwidth
// for protocol liveliness by introducing aggression.
//
// Aggression has 3 levels:
//
//  * Aggression Level 0: The basic behaviors described above.
//  * Aggression Level 1: The originator of a message sends to all peers. Other peers follow the rules above.
//  * Aggression Level 2: All peers send all messages to all their row and column neighbors.
//    This means that each validator will, on average, receive each message approximately `2*sqrt(n)` times.
// The aggression level of messages pertaining to a block increases when that block is unfinalized and
// is a child of the finalized block.
// This means that only one block at a time has its messages propagated with aggression > 0.
//
// A note on aggression thresholds: changes in propagation apply only to blocks which are the
// _direct descendants_ of the finalized block which are older than the given threshold,
// not to all blocks older than the threshold. Most likely, a few assignments struggle to
// be propagated in a single block and this holds up all of its descendants blocks.
// Accordingly, we only step on the gas for the block which is most obviously holding up finality.

/// Aggression configuration representation
#[derive(Clone)]
struct AggressionConfig {
	/// Aggression level 1: all validators send all their own messages to all peers.
	l1_threshold: Option<BlockNumber>,
	/// Aggression level 2: level 1 + all validators send all messages to all peers in the X and Y dimensions.
	l2_threshold: Option<BlockNumber>,
	/// How often to re-send messages to all targeted recipients.
	/// This applies to all unfinalized blocks.
	resend_unfinalized_period: Option<BlockNumber>,
}

impl AggressionConfig {
	/// Returns `true` if block is not too old depending on the aggression level
	fn is_age_relevant(&self, block_age: BlockNumber) -> bool {
		if let Some(t) = self.l1_threshold {
			block_age >= t
		} else if let Some(t) = self.resend_unfinalized_period {
			block_age > 0 && block_age % t == 0
		} else {
			false
		}
	}
}

impl Default for AggressionConfig {
	fn default() -> Self {
		AggressionConfig {
			l1_threshold: Some(13),
			l2_threshold: Some(28),
			resend_unfinalized_period: Some(8),
		}
	}
}

#[derive(PartialEq)]
enum Resend {
	Yes,
	No,
}

/// Data stored on a per-peer basis.
#[derive(Debug)]
struct PeerData {
	/// The peer's view.
	view: View,
	/// The peer's protocol version.
	version: ValidationVersion,
}

/// The [`State`] struct is responsible for tracking the overall state of the subsystem.
///
/// It tracks metadata about our view of the unfinalized chain,
/// which assignments and approvals we have seen, and our peers' views.
#[derive(Default)]
struct State {
	/// These two fields are used in conjunction to construct a view over the unfinalized chain.
	blocks_by_number: BTreeMap<BlockNumber, Vec<Hash>>,
	blocks: HashMap<Hash, BlockEntry>,

	/// Our view updates to our peers can race with `NewBlocks` updates. We store messages received
	/// against the directly mentioned blocks in our view in this map until `NewBlocks` is received.
	///
	/// As long as the parent is already in the `blocks` map and `NewBlocks` messages aren't delayed
	/// by more than a block length, this strategy will work well for mitigating the race. This is
	/// also a race that occurs typically on local networks.
	pending_known: HashMap<Hash, Vec<(PeerId, PendingMessage)>>,

	/// Peer data is partially stored here, and partially inline within the [`BlockEntry`]s
	peer_data: HashMap<PeerId, PeerData>,

	/// Keeps a topology for various different sessions.
	topologies: SessionGridTopologies,

	/// Tracks recently finalized blocks.
	recent_outdated_blocks: RecentlyOutdated,

	/// Config for aggression.
	aggression_config: AggressionConfig,
}

#[derive(Debug, Clone, Copy, PartialEq, Eq)]
enum MessageKind {
	Assignment,
	Approval,
}

#[derive(Debug, Clone, Hash, PartialEq, Eq)]
struct MessageSubject(Hash, CandidateIndex, ValidatorIndex);

#[derive(Debug, Clone, Default)]
struct Knowledge {
	// When there is no entry, this means the message is unknown
	// When there is an entry with `MessageKind::Assignment`, the assignment is known.
	// When there is an entry with `MessageKind::Approval`, the assignment and approval are known.
	known_messages: HashMap<MessageSubject, MessageKind>,
}

impl Knowledge {
	fn contains(&self, message: &MessageSubject, kind: MessageKind) -> bool {
		match (kind, self.known_messages.get(message)) {
			(_, None) => false,
			(MessageKind::Assignment, Some(_)) => true,
			(MessageKind::Approval, Some(MessageKind::Assignment)) => false,
			(MessageKind::Approval, Some(MessageKind::Approval)) => true,
		}
	}

	fn insert(&mut self, message: MessageSubject, kind: MessageKind) -> bool {
		match self.known_messages.entry(message) {
			hash_map::Entry::Vacant(vacant) => {
				vacant.insert(kind);
				true
			},
			hash_map::Entry::Occupied(mut occupied) => match (*occupied.get(), kind) {
				(MessageKind::Assignment, MessageKind::Assignment) => false,
				(MessageKind::Approval, MessageKind::Approval) => false,
				(MessageKind::Approval, MessageKind::Assignment) => false,
				(MessageKind::Assignment, MessageKind::Approval) => {
					*occupied.get_mut() = MessageKind::Approval;
					true
				},
			},
		}
	}
}

/// Information that has been circulated to and from a peer.
#[derive(Debug, Clone, Default)]
struct PeerKnowledge {
	/// The knowledge we've sent to the peer.
	sent: Knowledge,
	/// The knowledge we've received from the peer.
	received: Knowledge,
}

impl PeerKnowledge {
	fn contains(&self, message: &MessageSubject, kind: MessageKind) -> bool {
		self.sent.contains(message, kind) || self.received.contains(message, kind)
	}
}

/// Information about blocks in our current view as well as whether peers know of them.
struct BlockEntry {
	/// Peers who we know are aware of this block and thus, the candidates within it.
	/// This maps to their knowledge of messages.
	known_by: HashMap<PeerId, PeerKnowledge>,
	/// The number of the block.
	number: BlockNumber,
	/// The parent hash of the block.
	parent_hash: Hash,
	/// Our knowledge of messages.
	knowledge: Knowledge,
	/// A votes entry for each candidate indexed by [`CandidateIndex`].
	candidates: Vec<CandidateEntry>,
	/// The session index of this block.
	session: SessionIndex,
}

#[derive(Debug)]
enum ApprovalState {
	Assigned(AssignmentCert),
	Approved(AssignmentCert, ValidatorSignature),
}

impl ApprovalState {
	fn assignment_cert(&self) -> &AssignmentCert {
		match *self {
			ApprovalState::Assigned(ref cert) => cert,
			ApprovalState::Approved(ref cert, _) => cert,
		}
	}

	fn approval_signature(&self) -> Option<ValidatorSignature> {
		match *self {
			ApprovalState::Assigned(_) => None,
			ApprovalState::Approved(_, ref sig) => Some(sig.clone()),
		}
	}
}

// routing state bundled with messages for the candidate. Corresponding assignments
// and approvals are stored together and should be routed in the same way, with
// assignments preceding approvals in all cases.
#[derive(Debug)]
struct MessageState {
	required_routing: RequiredRouting,
	local: bool,
	random_routing: RandomRouting,
	approval_state: ApprovalState,
}

/// Information about candidates in the context of a particular block they are included in.
/// In other words, multiple `CandidateEntry`s may exist for the same candidate,
/// if it is included by multiple blocks - this is likely the case when there are forks.
#[derive(Debug, Default)]
struct CandidateEntry {
	messages: HashMap<ValidatorIndex, MessageState>,
}

#[derive(Debug, Clone, PartialEq)]
enum MessageSource {
	Peer(PeerId),
	Local,
}

impl MessageSource {
	fn peer_id(&self) -> Option<PeerId> {
		match self {
			Self::Peer(id) => Some(*id),
			Self::Local => None,
		}
	}
}

enum PendingMessage {
	Assignment(IndirectAssignmentCert, CandidateIndex),
	Approval(IndirectSignedApprovalVote),
}

#[overseer::contextbounds(ApprovalDistribution, prefix = self::overseer)]
impl State {
	async fn handle_network_msg<Context>(
		&mut self,
		ctx: &mut Context,
		metrics: &Metrics,
		event: NetworkBridgeEvent<net_protocol::ApprovalDistributionMessage>,
		rng: &mut (impl CryptoRng + Rng),
	) {
		match event {
			NetworkBridgeEvent::PeerConnected(peer_id, role, version, _) => {
				// insert a blank view if none already present
				gum::trace!(target: LOG_TARGET, ?peer_id, ?role, "Peer connected");
				let version = match ValidationVersion::try_from(version).ok() {
					Some(v) => v,
					None => {
						// sanity: network bridge is supposed to detect this already.
						gum::error!(
							target: LOG_TARGET,
							?peer_id,
							?version,
							"Unsupported protocol version"
						);
						return
					},
				};

				self.peer_data
					.entry(peer_id)
					.or_insert_with(|| PeerData { version, view: Default::default() });
			},
			NetworkBridgeEvent::PeerDisconnected(peer_id) => {
				gum::trace!(target: LOG_TARGET, ?peer_id, "Peer disconnected");
				self.peer_data.remove(&peer_id);
				self.blocks.iter_mut().for_each(|(_hash, entry)| {
					entry.known_by.remove(&peer_id);
				})
			},
			NetworkBridgeEvent::NewGossipTopology(topology) => {
				self.handle_new_session_topology(
					ctx,
					topology.session,
					topology.topology,
					topology.local_index,
				)
				.await;
			},
			NetworkBridgeEvent::PeerViewChange(peer_id, view) => {
				self.handle_peer_view_change(ctx, metrics, peer_id, view, rng).await;
			},
			NetworkBridgeEvent::OurViewChange(view) => {
				gum::trace!(target: LOG_TARGET, ?view, "Own view change");
				for head in view.iter() {
					if !self.blocks.contains_key(head) {
						self.pending_known.entry(*head).or_default();
					}
				}

				self.pending_known.retain(|h, _| {
					let live = view.contains(h);
					if !live {
						gum::trace!(
							target: LOG_TARGET,
							block_hash = ?h,
							"Cleaning up stale pending messages",
						);
					}
					live
				});
			},
			NetworkBridgeEvent::PeerMessage(peer_id, msg) => {
				self.process_incoming_peer_message(ctx, metrics, peer_id, msg, rng).await;
			},
		}
	}

	async fn handle_new_blocks<Context>(
		&mut self,
		ctx: &mut Context,
		metrics: &Metrics,
		metas: Vec<BlockApprovalMeta>,
		rng: &mut (impl CryptoRng + Rng),
	) {
		let mut new_hashes = HashSet::new();
		for meta in &metas {
			match self.blocks.entry(meta.hash) {
				hash_map::Entry::Vacant(entry) => {
					let candidates_count = meta.candidates.len();
					let mut candidates = Vec::with_capacity(candidates_count);
					candidates.resize_with(candidates_count, Default::default);

					entry.insert(BlockEntry {
						known_by: HashMap::new(),
						number: meta.number,
						parent_hash: meta.parent_hash,
						knowledge: Knowledge::default(),
						candidates,
						session: meta.session,
					});

					self.topologies.inc_session_refs(meta.session);

					new_hashes.insert(meta.hash);

					// In case there are duplicates, we should only set this if the entry
					// was vacant.
					self.blocks_by_number.entry(meta.number).or_default().push(meta.hash);
				},
				_ => continue,
			}
		}

		gum::debug!(
			target: LOG_TARGET,
			"Got new blocks {:?}",
			metas.iter().map(|m| (m.hash, m.number)).collect::<Vec<_>>(),
		);

		{
			let sender = ctx.sender();
			for (peer_id, data) in self.peer_data.iter() {
				let intersection = data.view.iter().filter(|h| new_hashes.contains(h));
				let view_intersection =
					View::new(intersection.cloned(), data.view.finalized_number);
				Self::unify_with_peer(
					sender,
					metrics,
					&mut self.blocks,
					&self.topologies,
<<<<<<< HEAD
					self.peer_data.len(),
					peer_id.clone(),
					data.version,
=======
					self.peer_views.len(),
					*peer_id,
>>>>>>> 7f3a6e10
					view_intersection,
					rng,
				)
				.await;
			}

			let pending_now_known = self
				.pending_known
				.keys()
				.filter(|k| self.blocks.contains_key(k))
				.copied()
				.collect::<Vec<_>>();

			let to_import = pending_now_known
				.into_iter()
				.inspect(|h| {
					gum::trace!(
						target: LOG_TARGET,
						block_hash = ?h,
						"Extracting pending messages for new block"
					)
				})
				.filter_map(|k| self.pending_known.remove(&k))
				.flatten()
				.collect::<Vec<_>>();

			if !to_import.is_empty() {
				gum::debug!(
					target: LOG_TARGET,
					num = to_import.len(),
					"Processing pending assignment/approvals",
				);

				let _timer = metrics.time_import_pending_now_known();

				for (peer_id, message) in to_import {
					match message {
						PendingMessage::Assignment(assignment, claimed_index) => {
							self.import_and_circulate_assignment(
								ctx,
								metrics,
								MessageSource::Peer(peer_id),
								assignment,
								claimed_index,
								rng,
							)
							.await;
						},
						PendingMessage::Approval(approval_vote) => {
							self.import_and_circulate_approval(
								ctx,
								metrics,
								MessageSource::Peer(peer_id),
								approval_vote,
							)
							.await;
						},
					}
				}
			}
		}

		self.enable_aggression(ctx, Resend::Yes, metrics).await;
	}

	async fn handle_new_session_topology<Context>(
		&mut self,
		ctx: &mut Context,
		session: SessionIndex,
		topology: SessionGridTopology,
		local_index: Option<ValidatorIndex>,
	) {
		if local_index.is_none() {
			// this subsystem only matters to validators.
			return
		}

		self.topologies.insert_topology(session, topology, local_index);
		let topology = self.topologies.get_topology(session).expect("just inserted above; qed");

		adjust_required_routing_and_propagate(
			ctx,
			&self.peer_data,
			&mut self.blocks,
			&self.topologies,
			|block_entry| block_entry.session == session,
			|required_routing, local, validator_index| {
				if *required_routing == RequiredRouting::PendingTopology {
					*required_routing = topology
						.local_grid_neighbors()
						.required_routing_by_index(*validator_index, local);
				}
			},
		)
		.await;
	}

	async fn process_incoming_peer_message<Context, R>(
		&mut self,
		ctx: &mut Context,
		metrics: &Metrics,
		peer_id: PeerId,
		msg: net_protocol::ApprovalDistributionMessage,
		rng: &mut R,
	) where
		R: CryptoRng + Rng,
	{
		match msg {
			Versioned::V1(protocol_v1::ApprovalDistributionMessage::Assignments(assignments)) |
			Versioned::VStaging(protocol_vstaging::ApprovalDistributionMessage::Assignments(
				assignments,
			)) => {
				gum::trace!(
					target: LOG_TARGET,
					peer_id = %peer_id,
					num = assignments.len(),
					"Processing assignments from a peer",
				);
				for (assignment, claimed_index) in assignments.into_iter() {
					if let Some(pending) = self.pending_known.get_mut(&assignment.block_hash) {
						let message_subject = MessageSubject(
							assignment.block_hash,
							claimed_index,
							assignment.validator,
						);

						gum::trace!(
							target: LOG_TARGET,
							%peer_id,
							?message_subject,
							"Pending assignment",
						);

						pending
							.push((peer_id, PendingMessage::Assignment(assignment, claimed_index)));

						continue
					}

					self.import_and_circulate_assignment(
						ctx,
						metrics,
						MessageSource::Peer(peer_id),
						assignment,
						claimed_index,
						rng,
					)
					.await;
				}
			},
			Versioned::V1(protocol_v1::ApprovalDistributionMessage::Approvals(approvals)) |
			Versioned::VStaging(protocol_vstaging::ApprovalDistributionMessage::Approvals(
				approvals,
			)) => {
				gum::trace!(
					target: LOG_TARGET,
					peer_id = %peer_id,
					num = approvals.len(),
					"Processing approvals from a peer",
				);
				for approval_vote in approvals.into_iter() {
					if let Some(pending) = self.pending_known.get_mut(&approval_vote.block_hash) {
						let message_subject = MessageSubject(
							approval_vote.block_hash,
							approval_vote.candidate_index,
							approval_vote.validator,
						);

						gum::trace!(
							target: LOG_TARGET,
							%peer_id,
							?message_subject,
							"Pending approval",
						);

						pending.push((peer_id, PendingMessage::Approval(approval_vote)));

						continue
					}

					self.import_and_circulate_approval(
						ctx,
						metrics,
						MessageSource::Peer(peer_id),
						approval_vote,
					)
					.await;
				}
			},
		}
	}

	// handle a peer view change: requires that the peer is already connected
	// and has an entry in the `PeerData` struct.
	async fn handle_peer_view_change<Context, R>(
		&mut self,
		ctx: &mut Context,
		metrics: &Metrics,
		peer_id: PeerId,
		view: View,
		rng: &mut R,
	) where
		R: CryptoRng + Rng,
	{
		gum::trace!(target: LOG_TARGET, ?view, "Peer view change");
		let finalized_number = view.finalized_number;
		let (peer_protocol_version, old_finalized_number) = match self
			.peer_data
			.get_mut(&peer_id)
			.map(|d| (d.version, std::mem::replace(&mut d.view, view.clone())))
		{
			Some((v, view)) => (v, view.finalized_number),
			None => return, // unknown peer
		};

		// we want to prune every block known_by peer up to (including) view.finalized_number
		let blocks = &mut self.blocks;
		// the `BTreeMap::range` is constrained by stored keys
		// so the loop won't take ages if the new finalized_number skyrockets
		// but we need to make sure the range is not empty, otherwise it will panic
		// it shouldn't be, we make sure of this in the network bridge
		let range = old_finalized_number..=finalized_number;
		if !range.is_empty() && !blocks.is_empty() {
			self.blocks_by_number
				.range(range)
				.flat_map(|(_number, hashes)| hashes)
				.for_each(|hash| {
					if let Some(entry) = blocks.get_mut(hash) {
						entry.known_by.remove(&peer_id);
					}
				});
		}

		Self::unify_with_peer(
			ctx.sender(),
			metrics,
			&mut self.blocks,
			&self.topologies,
<<<<<<< HEAD
			self.peer_data.len(),
			peer_id.clone(),
			peer_protocol_version,
=======
			self.peer_views.len(),
			peer_id,
>>>>>>> 7f3a6e10
			view,
			rng,
		)
		.await;
	}

	async fn handle_block_finalized<Context>(
		&mut self,
		ctx: &mut Context,
		metrics: &Metrics,
		finalized_number: BlockNumber,
	) {
		// we want to prune every block up to (including) finalized_number
		// why +1 here?
		// split_off returns everything after the given key, including the key
		let split_point = finalized_number.saturating_add(1);
		let mut old_blocks = self.blocks_by_number.split_off(&split_point);

		// after split_off old_blocks actually contains new blocks, we need to swap
		std::mem::swap(&mut self.blocks_by_number, &mut old_blocks);

		// now that we pruned `self.blocks_by_number`, let's clean up `self.blocks` too
		old_blocks.values().flatten().for_each(|relay_block| {
			self.recent_outdated_blocks.note_outdated(*relay_block);
			if let Some(block_entry) = self.blocks.remove(relay_block) {
				self.topologies.dec_session_refs(block_entry.session);
			}
		});

		// If a block was finalized, this means we may need to move our aggression
		// forward to the now oldest block(s).
		self.enable_aggression(ctx, Resend::No, metrics).await;
	}

	async fn import_and_circulate_assignment<Context, R>(
		&mut self,
		ctx: &mut Context,
		metrics: &Metrics,
		source: MessageSource,
		assignment: IndirectAssignmentCert,
		claimed_candidate_index: CandidateIndex,
		rng: &mut R,
	) where
		R: CryptoRng + Rng,
	{
		let block_hash = assignment.block_hash;
		let validator_index = assignment.validator;

		let entry = match self.blocks.get_mut(&block_hash) {
			Some(entry) => entry,
			None => {
				if let Some(peer_id) = source.peer_id() {
					gum::trace!(
						target: LOG_TARGET,
						?peer_id,
						hash = ?block_hash,
						?validator_index,
						"Unexpected assignment",
					);
					if !self.recent_outdated_blocks.is_recent_outdated(&block_hash) {
						modify_reputation(ctx.sender(), peer_id, COST_UNEXPECTED_MESSAGE).await;
					}
				}
				return
			},
		};

		// compute metadata on the assignment.
		let message_subject = MessageSubject(block_hash, claimed_candidate_index, validator_index);
		let message_kind = MessageKind::Assignment;

		if let Some(peer_id) = source.peer_id() {
			// check if our knowledge of the peer already contains this assignment
			match entry.known_by.entry(peer_id) {
				hash_map::Entry::Occupied(mut peer_knowledge) => {
					let peer_knowledge = peer_knowledge.get_mut();
					if peer_knowledge.contains(&message_subject, message_kind) {
						// wasn't included before
						if !peer_knowledge.received.insert(message_subject.clone(), message_kind) {
							gum::debug!(
								target: LOG_TARGET,
								?peer_id,
								?message_subject,
								"Duplicate assignment",
							);
							modify_reputation(ctx.sender(), peer_id, COST_DUPLICATE_MESSAGE).await;
						}
						return
					}
				},
				hash_map::Entry::Vacant(_) => {
					gum::debug!(
						target: LOG_TARGET,
						?peer_id,
						?message_subject,
						"Assignment from a peer is out of view",
					);
					modify_reputation(ctx.sender(), peer_id, COST_UNEXPECTED_MESSAGE).await;
				},
			}

			// if the assignment is known to be valid, reward the peer
			if entry.knowledge.contains(&message_subject, message_kind) {
				modify_reputation(ctx.sender(), peer_id, BENEFIT_VALID_MESSAGE).await;
				if let Some(peer_knowledge) = entry.known_by.get_mut(&peer_id) {
					gum::trace!(target: LOG_TARGET, ?peer_id, ?message_subject, "Known assignment");
					peer_knowledge.received.insert(message_subject, message_kind);
				}
				return
			}

			let (tx, rx) = oneshot::channel();

			ctx.send_message(ApprovalVotingMessage::CheckAndImportAssignment(
				assignment.clone(),
				claimed_candidate_index,
				tx,
			))
			.await;

			let timer = metrics.time_awaiting_approval_voting();
			let result = match rx.await {
				Ok(result) => result,
				Err(_) => {
					gum::debug!(target: LOG_TARGET, "The approval voting subsystem is down");
					return
				},
			};
			drop(timer);

			gum::trace!(
				target: LOG_TARGET,
				?source,
				?message_subject,
				?result,
				"Checked assignment",
			);
			match result {
				AssignmentCheckResult::Accepted => {
					modify_reputation(ctx.sender(), peer_id, BENEFIT_VALID_MESSAGE_FIRST).await;
					entry.knowledge.known_messages.insert(message_subject.clone(), message_kind);
					if let Some(peer_knowledge) = entry.known_by.get_mut(&peer_id) {
						peer_knowledge.received.insert(message_subject.clone(), message_kind);
					}
				},
				AssignmentCheckResult::AcceptedDuplicate => {
					// "duplicate" assignments aren't necessarily equal.
					// There is more than one way each validator can be assigned to each core.
					// cf. https://github.com/paritytech/polkadot/pull/2160#discussion_r557628699
					if let Some(peer_knowledge) = entry.known_by.get_mut(&peer_id) {
						peer_knowledge.received.insert(message_subject.clone(), message_kind);
					}
					gum::debug!(
						target: LOG_TARGET,
						hash = ?block_hash,
						?peer_id,
						"Got an `AcceptedDuplicate` assignment",
					);
					return
				},
				AssignmentCheckResult::TooFarInFuture => {
					gum::debug!(
						target: LOG_TARGET,
						hash = ?block_hash,
						?peer_id,
						"Got an assignment too far in the future",
					);
					modify_reputation(ctx.sender(), peer_id, COST_ASSIGNMENT_TOO_FAR_IN_THE_FUTURE)
						.await;
					return
				},
				AssignmentCheckResult::Bad(error) => {
					gum::info!(
						target: LOG_TARGET,
						hash = ?block_hash,
						?peer_id,
						%error,
						"Got a bad assignment from peer",
					);
					modify_reputation(ctx.sender(), peer_id, COST_INVALID_MESSAGE).await;
					return
				},
			}
		} else {
			if !entry.knowledge.insert(message_subject.clone(), message_kind) {
				// if we already imported an assignment, there is no need to distribute it again
				gum::warn!(
					target: LOG_TARGET,
					?message_subject,
					"Importing locally an already known assignment",
				);
				return
			} else {
				gum::debug!(
					target: LOG_TARGET,
					?message_subject,
					"Importing locally a new assignment",
				);
			}
		}

		// Invariant: to our knowledge, none of the peers except for the `source` know about the assignment.
		metrics.on_assignment_imported();

		let topology = self.topologies.get_topology(entry.session);
		let local = source == MessageSource::Local;

		let required_routing = topology.map_or(RequiredRouting::PendingTopology, |t| {
			t.local_grid_neighbors().required_routing_by_index(validator_index, local)
		});

		let message_state = match entry.candidates.get_mut(claimed_candidate_index as usize) {
			Some(candidate_entry) => {
				// set the approval state for validator_index to Assigned
				// unless the approval state is set already
				candidate_entry.messages.entry(validator_index).or_insert_with(|| MessageState {
					required_routing,
					local,
					random_routing: Default::default(),
					approval_state: ApprovalState::Assigned(assignment.cert.clone()),
				})
			},
			None => {
				gum::warn!(
					target: LOG_TARGET,
					hash = ?block_hash,
					?claimed_candidate_index,
					"Expected a candidate entry on import_and_circulate_assignment",
				);

				return
			},
		};

		// Dispatch the message to all peers in the routing set which
		// know the block.
		//
		// If the topology isn't known yet (race with networking subsystems)
		// then messages will be sent when we get it.

		let assignments = vec![(assignment, claimed_candidate_index)];
		let n_peers_total = self.peer_data.len();
		let source_peer = source.peer_id();

		let mut peer_filter = move |peer| {
			if Some(peer) == source_peer.as_ref() {
				return false
			}

			if let Some(true) = topology
				.as_ref()
				.map(|t| t.local_grid_neighbors().route_to_peer(required_routing, peer))
			{
				return true
			}

			// Note: at this point, we haven't received the message from any peers
			// other than the source peer, and we just got it, so we haven't sent it
			// to any peers either.
			let route_random = message_state.random_routing.sample(n_peers_total, rng);

			if route_random {
				message_state.random_routing.inc_sent();
			}

			route_random
		};

		let (v1_peers, vstaging_peers) = {
			let peer_data = &self.peer_data;
			let peers = entry
				.known_by
				.keys()
				.filter_map(|p| peer_data.get_key_value(p))
				.filter(|(p, _)| peer_filter(p))
				.map(|(p, peer_data)| (*p, peer_data.version))
				.collect::<Vec<_>>();

			// Add the metadata of the assignment to the knowledge of each peer.
			for (peer, _) in peers.iter() {
				// we already filtered peers above, so this should always be Some
				if let Some(peer_knowledge) = entry.known_by.get_mut(peer) {
					peer_knowledge.sent.insert(message_subject.clone(), message_kind);
				}
			}

			if !peers.is_empty() {
				gum::trace!(
					target: LOG_TARGET,
					?block_hash,
					?claimed_candidate_index,
					local = source.peer_id().is_none(),
					num_peers = peers.len(),
					"Sending an assignment to peers",
				);
			}

			let v1_peers = filter_peers_by_version(&peers, ValidationVersion::V1);
			let vstaging_peers = filter_peers_by_version(&peers, ValidationVersion::VStaging);

			(v1_peers, vstaging_peers)
		};

		if !v1_peers.is_empty() {
			ctx.send_message(NetworkBridgeTxMessage::SendValidationMessage(
				v1_peers,
				versioned_assignments_packet(ValidationVersion::V1, assignments.clone()),
			))
			.await;
		}

		if !vstaging_peers.is_empty() {
			ctx.send_message(NetworkBridgeTxMessage::SendValidationMessage(
				vstaging_peers,
				versioned_assignments_packet(ValidationVersion::VStaging, assignments.clone()),
			))
			.await;
		}
	}

	async fn import_and_circulate_approval<Context>(
		&mut self,
		ctx: &mut Context,
		metrics: &Metrics,
		source: MessageSource,
		vote: IndirectSignedApprovalVote,
	) {
		let block_hash = vote.block_hash;
		let validator_index = vote.validator;
		let candidate_index = vote.candidate_index;

		let entry = match self.blocks.get_mut(&block_hash) {
			Some(entry) if entry.candidates.get(candidate_index as usize).is_some() => entry,
			_ => {
				if let Some(peer_id) = source.peer_id() {
					if !self.recent_outdated_blocks.is_recent_outdated(&block_hash) {
						modify_reputation(ctx.sender(), peer_id, COST_UNEXPECTED_MESSAGE).await;
					}
				}
				return
			},
		};

		// compute metadata on the assignment.
		let message_subject = MessageSubject(block_hash, candidate_index, validator_index);
		let message_kind = MessageKind::Approval;

		if let Some(peer_id) = source.peer_id() {
			if !entry.knowledge.contains(&message_subject, MessageKind::Assignment) {
				gum::debug!(
					target: LOG_TARGET,
					?peer_id,
					?message_subject,
					"Unknown approval assignment",
				);
				modify_reputation(ctx.sender(), peer_id, COST_UNEXPECTED_MESSAGE).await;
				return
			}

			// check if our knowledge of the peer already contains this approval
			match entry.known_by.entry(peer_id) {
				hash_map::Entry::Occupied(mut knowledge) => {
					let peer_knowledge = knowledge.get_mut();
					if peer_knowledge.contains(&message_subject, message_kind) {
						if !peer_knowledge.received.insert(message_subject.clone(), message_kind) {
							gum::debug!(
								target: LOG_TARGET,
								?peer_id,
								?message_subject,
								"Duplicate approval",
							);

							modify_reputation(ctx.sender(), peer_id, COST_DUPLICATE_MESSAGE).await;
						}
						return
					}
				},
				hash_map::Entry::Vacant(_) => {
					gum::debug!(
						target: LOG_TARGET,
						?peer_id,
						?message_subject,
						"Approval from a peer is out of view",
					);
					modify_reputation(ctx.sender(), peer_id, COST_UNEXPECTED_MESSAGE).await;
				},
			}

			// if the approval is known to be valid, reward the peer
			if entry.knowledge.contains(&message_subject, message_kind) {
				gum::trace!(target: LOG_TARGET, ?peer_id, ?message_subject, "Known approval");
				modify_reputation(ctx.sender(), peer_id, BENEFIT_VALID_MESSAGE).await;
				if let Some(peer_knowledge) = entry.known_by.get_mut(&peer_id) {
					peer_knowledge.received.insert(message_subject.clone(), message_kind);
				}
				return
			}

			let (tx, rx) = oneshot::channel();

			ctx.send_message(ApprovalVotingMessage::CheckAndImportApproval(vote.clone(), tx))
				.await;

			let timer = metrics.time_awaiting_approval_voting();
			let result = match rx.await {
				Ok(result) => result,
				Err(_) => {
					gum::debug!(target: LOG_TARGET, "The approval voting subsystem is down");
					return
				},
			};
			drop(timer);

			gum::trace!(
				target: LOG_TARGET,
				?peer_id,
				?message_subject,
				?result,
				"Checked approval",
			);
			match result {
				ApprovalCheckResult::Accepted => {
					modify_reputation(ctx.sender(), peer_id, BENEFIT_VALID_MESSAGE_FIRST).await;

					entry.knowledge.insert(message_subject.clone(), message_kind);
					if let Some(peer_knowledge) = entry.known_by.get_mut(&peer_id) {
						peer_knowledge.received.insert(message_subject.clone(), message_kind);
					}
				},
				ApprovalCheckResult::Bad(error) => {
					modify_reputation(ctx.sender(), peer_id, COST_INVALID_MESSAGE).await;
					gum::info!(
						target: LOG_TARGET,
						?peer_id,
						%error,
						"Got a bad approval from peer",
					);
					return
				},
			}
		} else {
			if !entry.knowledge.insert(message_subject.clone(), message_kind) {
				// if we already imported an approval, there is no need to distribute it again
				gum::warn!(
					target: LOG_TARGET,
					?message_subject,
					"Importing locally an already known approval",
				);
				return
			} else {
				gum::debug!(
					target: LOG_TARGET,
					?message_subject,
					"Importing locally a new approval",
				);
			}
		}

		// Invariant: to our knowledge, none of the peers except for the `source` know about the approval.
		metrics.on_approval_imported();

		let required_routing = match entry.candidates.get_mut(candidate_index as usize) {
			Some(candidate_entry) => {
				// set the approval state for validator_index to Approved
				// it should be in assigned state already
				match candidate_entry.messages.remove(&validator_index) {
					Some(MessageState {
						approval_state: ApprovalState::Assigned(cert),
						required_routing,
						local,
						random_routing,
					}) => {
						candidate_entry.messages.insert(
							validator_index,
							MessageState {
								approval_state: ApprovalState::Approved(
									cert,
									vote.signature.clone(),
								),
								required_routing,
								local,
								random_routing,
							},
						);

						required_routing
					},
					Some(_) => {
						unreachable!(
							"we only insert it after the metadata, checked the metadata above; qed"
						);
					},
					None => {
						// this would indicate a bug in approval-voting
						gum::warn!(
							target: LOG_TARGET,
							hash = ?block_hash,
							?candidate_index,
							?validator_index,
							"Importing an approval we don't have an assignment for",
						);

						return
					},
				}
			},
			None => {
				gum::warn!(
					target: LOG_TARGET,
					hash = ?block_hash,
					?candidate_index,
					?validator_index,
					"Expected a candidate entry on import_and_circulate_approval",
				);

				return
			},
		};

		// Dispatch a ApprovalDistributionV1Message::Approval(vote)
		// to all peers required by the topology, with the exception of the source peer.

		let topology = self.topologies.get_topology(entry.session);
		let source_peer = source.peer_id();

		let message_subject = &message_subject;
		let peer_filter = move |peer, knowledge: &PeerKnowledge| {
			if Some(peer) == source_peer.as_ref() {
				return false
			}

			// Here we're leaning on a few behaviors of assignment propagation:
			//   1. At this point, the only peer we're aware of which has the approval
			//      message is the source peer.
			//   2. We have sent the assignment message to every peer in the required routing
			//      which is aware of this block _unless_ the peer we originally received the
			//      assignment from was part of the required routing. In that case, we've sent
			//      the assignment to all aware peers in the required routing _except_ the original
			//      source of the assignment. Hence the `in_topology_check`.
			//   3. Any randomly selected peers have been sent the assignment already.
			let in_topology = topology
				.map_or(false, |t| t.local_grid_neighbors().route_to_peer(required_routing, peer));
			in_topology || knowledge.sent.contains(message_subject, MessageKind::Assignment)
		};

		let (v1_peers, vstaging_peers) = {
			let peer_data = &self.peer_data;
			let peers = entry
				.known_by
				.iter()
				.filter_map(|(p, k)| peer_data.get(&p).map(|pd| (p, k, pd.version)))
				.filter(|(p, k, _)| peer_filter(p, k))
				.map(|(p, _, v)| (p.clone(), v))
				.collect::<Vec<_>>();

			// Add the metadata of the assignment to the knowledge of each peer.
			for (peer, _) in peers.iter() {
				// we already filtered peers above, so this should always be Some
				if let Some(peer_knowledge) = entry.known_by.get_mut(peer) {
					peer_knowledge.sent.insert(message_subject.clone(), message_kind);
				}
			}

			if !peers.is_empty() {
				gum::trace!(
					target: LOG_TARGET,
					?block_hash,
					?candidate_index,
					local = source.peer_id().is_none(),
					num_peers = peers.len(),
					"Sending an approval to peers",
				);
			}

			let v1_peers = filter_peers_by_version(&peers, ValidationVersion::V1);
			let vstaging_peers = filter_peers_by_version(&peers, ValidationVersion::VStaging);

			(v1_peers, vstaging_peers)
		};

		let approvals = vec![vote];

		if !v1_peers.is_empty() {
			ctx.send_message(NetworkBridgeTxMessage::SendValidationMessage(
				v1_peers,
				versioned_approvals_packet(ValidationVersion::V1, approvals.clone()),
			))
			.await;
		}

		if !vstaging_peers.is_empty() {
			ctx.send_message(NetworkBridgeTxMessage::SendValidationMessage(
				vstaging_peers,
				versioned_approvals_packet(ValidationVersion::VStaging, approvals),
			))
			.await;
		}
	}

	/// Retrieve approval signatures from state for the given relay block/indices:
	fn get_approval_signatures(
		&mut self,
		indices: HashSet<(Hash, CandidateIndex)>,
	) -> HashMap<ValidatorIndex, ValidatorSignature> {
		let mut all_sigs = HashMap::new();
		for (hash, index) in indices {
			let block_entry = match self.blocks.get(&hash) {
				None => {
					gum::debug!(
						target: LOG_TARGET,
						?hash,
						"`get_approval_signatures`: could not find block entry for given hash!"
					);
					continue
				},
				Some(e) => e,
			};

			let candidate_entry = match block_entry.candidates.get(index as usize) {
				None => {
					gum::debug!(
						target: LOG_TARGET,
						?hash,
						?index,
						"`get_approval_signatures`: could not find candidate entry for given hash and index!"
						);
					continue
				},
				Some(e) => e,
			};
			let sigs =
				candidate_entry.messages.iter().filter_map(|(validator_index, message_state)| {
					match &message_state.approval_state {
						ApprovalState::Approved(_, sig) => Some((*validator_index, sig.clone())),
						ApprovalState::Assigned(_) => None,
					}
				});
			all_sigs.extend(sigs);
		}
		all_sigs
	}

	async fn unify_with_peer(
		sender: &mut impl overseer::ApprovalDistributionSenderTrait,
		metrics: &Metrics,
		entries: &mut HashMap<Hash, BlockEntry>,
		topologies: &SessionGridTopologies,
		total_peers: usize,
		peer_id: PeerId,
		peer_protocol_version: ValidationVersion,
		view: View,
		rng: &mut (impl CryptoRng + Rng),
	) {
		metrics.on_unify_with_peer();
		let _timer = metrics.time_unify_with_peer();

		let mut assignments_to_send = Vec::new();
		let mut approvals_to_send = Vec::new();

		let view_finalized_number = view.finalized_number;
		for head in view.into_iter() {
			let mut block = head;
			loop {
				let entry = match entries.get_mut(&block) {
					Some(entry) if entry.number > view_finalized_number => entry,
					_ => break,
				};

				// Any peer which is in the `known_by` set has already been
				// sent all messages it's meant to get for that block and all
				// in-scope prior blocks.
				if entry.known_by.contains_key(&peer_id) {
					break
				}

				let peer_knowledge = entry.known_by.entry(peer_id).or_default();

				let topology = topologies.get_topology(entry.session);

				// Iterate all messages in all candidates.
				for (candidate_index, validator, message_state) in
					entry.candidates.iter_mut().enumerate().flat_map(|(c_i, c)| {
						c.messages.iter_mut().map(move |(k, v)| (c_i as _, k, v))
					}) {
					// Propagate the message to all peers in the required routing set OR
					// randomly sample peers.
					{
						let random_routing = &mut message_state.random_routing;
						let required_routing = message_state.required_routing;
						let rng = &mut *rng;
						let mut peer_filter = move |peer_id| {
							let in_topology = topology.as_ref().map_or(false, |t| {
								t.local_grid_neighbors().route_to_peer(required_routing, peer_id)
							});
							in_topology || {
								let route_random = random_routing.sample(total_peers, rng);
								if route_random {
									random_routing.inc_sent();
								}

								route_random
							}
						};

						if !peer_filter(&peer_id) {
							continue
						}
					}

					let message_subject = MessageSubject(block, candidate_index, *validator);

					let assignment_message = (
						IndirectAssignmentCert {
							block_hash: block,
							validator: *validator,
							cert: message_state.approval_state.assignment_cert().clone(),
						},
						candidate_index,
					);

					let approval_message =
						message_state.approval_state.approval_signature().map(|signature| {
							IndirectSignedApprovalVote {
								block_hash: block,
								validator: *validator,
								candidate_index,
								signature,
							}
						});

					if !peer_knowledge.contains(&message_subject, MessageKind::Assignment) {
						peer_knowledge
							.sent
							.insert(message_subject.clone(), MessageKind::Assignment);
						assignments_to_send.push(assignment_message);
					}

					if let Some(approval_message) = approval_message {
						if !peer_knowledge.contains(&message_subject, MessageKind::Approval) {
							peer_knowledge
								.sent
								.insert(message_subject.clone(), MessageKind::Approval);
							approvals_to_send.push(approval_message);
						}
					}
				}

				block = entry.parent_hash;
			}
		}

		if !assignments_to_send.is_empty() {
			gum::trace!(
				target: LOG_TARGET,
				?peer_id,
				num = assignments_to_send.len(),
				"Sending assignments to unified peer",
			);

<<<<<<< HEAD
			sender
				.send_message(NetworkBridgeTxMessage::SendValidationMessage(
					vec![peer_id.clone()],
					versioned_assignments_packet(peer_protocol_version, assignments_to_send),
				))
				.await;
=======
			send_assignments_batched(sender, assignments_to_send, peer_id).await;
>>>>>>> 7f3a6e10
		}

		if !approvals_to_send.is_empty() {
			gum::trace!(
				target: LOG_TARGET,
				?peer_id,
				num = approvals_to_send.len(),
				"Sending approvals to unified peer",
			);

<<<<<<< HEAD
			sender
				.send_message(NetworkBridgeTxMessage::SendValidationMessage(
					vec![peer_id],
					versioned_approvals_packet(peer_protocol_version, approvals_to_send),
				))
				.await;
=======
			send_approvals_batched(sender, approvals_to_send, peer_id).await;
>>>>>>> 7f3a6e10
		}
	}

	async fn enable_aggression<Context>(
		&mut self,
		ctx: &mut Context,
		resend: Resend,
		metrics: &Metrics,
	) {
		let min_age = self.blocks_by_number.iter().next().map(|(num, _)| num);
		let max_age = self.blocks_by_number.iter().rev().next().map(|(num, _)| num);
		let config = self.aggression_config.clone();

		let (min_age, max_age) = match (min_age, max_age) {
			(Some(min), Some(max)) => (min, max),
			_ => return, // empty.
		};

		let diff = max_age - min_age;
		if !self.aggression_config.is_age_relevant(diff) {
			return
		}

		adjust_required_routing_and_propagate(
			ctx,
			&self.peer_data,
			&mut self.blocks,
			&self.topologies,
			|block_entry| {
				let block_age = max_age - block_entry.number;

				if resend == Resend::Yes &&
					config
						.resend_unfinalized_period
						.as_ref()
						.map_or(false, |p| block_age > 0 && block_age % p == 0)
				{
					// Retry sending to all peers.
					for (_, knowledge) in block_entry.known_by.iter_mut() {
						knowledge.sent = Knowledge::default();
					}

					true
				} else {
					false
				}
			},
			|_, _, _| {},
		)
		.await;

		adjust_required_routing_and_propagate(
			ctx,
			&self.peer_data,
			&mut self.blocks,
			&self.topologies,
			|block_entry| {
				// Ramp up aggression only for the very oldest block(s).
				// Approval voting can get stuck on a single block preventing
				// its descendants from being finalized. Waste minimal bandwidth
				// this way. Also, disputes might prevent finality - again, nothing
				// to waste bandwidth on newer blocks for.
				&block_entry.number == min_age
			},
			|required_routing, local, _| {
				// It's a bit surprising not to have a topology at this age.
				if *required_routing == RequiredRouting::PendingTopology {
					gum::debug!(
						target: LOG_TARGET,
						age = ?diff,
						"Encountered old block pending gossip topology",
					);
					return
				}

				if config.l1_threshold.as_ref().map_or(false, |t| &diff >= t) {
					// Message originator sends to everyone.
					if local && *required_routing != RequiredRouting::All {
						metrics.on_aggression_l1();
						*required_routing = RequiredRouting::All;
					}
				}

				if config.l2_threshold.as_ref().map_or(false, |t| &diff >= t) {
					// Message originator sends to everyone. Everyone else sends to XY.
					if !local && *required_routing != RequiredRouting::GridXY {
						metrics.on_aggression_l2();
						*required_routing = RequiredRouting::GridXY;
					}
				}
			},
		)
		.await;
	}
}

// This adjusts the required routing of messages in blocks that pass the block filter
// according to the modifier function given.
//
// The modifier accepts as inputs the current required-routing state, whether
// the message is locally originating, and the validator index of the message issuer.
//
// Then, if the topology is known, this progates messages to all peers in the required
// routing set which are aware of the block. Peers which are unaware of the block
// will have the message sent when it enters their view in `unify_with_peer`.
//
// Note that the required routing of a message can be modified even if the
// topology is unknown yet.
#[overseer::contextbounds(ApprovalDistribution, prefix = self::overseer)]
async fn adjust_required_routing_and_propagate<Context, BlockFilter, RoutingModifier>(
	ctx: &mut Context,
	peer_data: &HashMap<PeerId, PeerData>,
	blocks: &mut HashMap<Hash, BlockEntry>,
	topologies: &SessionGridTopologies,
	block_filter: BlockFilter,
	routing_modifier: RoutingModifier,
) where
	BlockFilter: Fn(&mut BlockEntry) -> bool,
	RoutingModifier: Fn(&mut RequiredRouting, bool, &ValidatorIndex),
{
	let mut peer_assignments = HashMap::new();
	let mut peer_approvals = HashMap::new();

	// Iterate all blocks in the session, producing payloads
	// for each connected peer.
	for (block_hash, block_entry) in blocks {
		if !block_filter(block_entry) {
			continue
		}

		// Iterate all messages in all candidates.
		for (candidate_index, validator, message_state) in block_entry
			.candidates
			.iter_mut()
			.enumerate()
			.flat_map(|(c_i, c)| c.messages.iter_mut().map(move |(k, v)| (c_i as _, k, v)))
		{
			routing_modifier(&mut message_state.required_routing, message_state.local, validator);

			if message_state.required_routing.is_empty() {
				continue
			}

			let topology = match topologies.get_topology(block_entry.session) {
				Some(t) => t,
				None => continue,
			};

			// Propagate the message to all peers in the required routing set.
			let message_subject = MessageSubject(*block_hash, candidate_index, *validator);

			let assignment_message = (
				IndirectAssignmentCert {
					block_hash: *block_hash,
					validator: *validator,
					cert: message_state.approval_state.assignment_cert().clone(),
				},
				candidate_index,
			);
			let approval_message =
				message_state.approval_state.approval_signature().map(|signature| {
					IndirectSignedApprovalVote {
						block_hash: *block_hash,
						validator: *validator,
						candidate_index,
						signature,
					}
				});

			for (peer, peer_knowledge) in &mut block_entry.known_by {
				if !topology
					.local_grid_neighbors()
					.route_to_peer(message_state.required_routing, peer)
				{
					continue
				}

				if !peer_knowledge.contains(&message_subject, MessageKind::Assignment) {
					peer_knowledge.sent.insert(message_subject.clone(), MessageKind::Assignment);
					peer_assignments
						.entry(*peer)
						.or_insert_with(Vec::new)
						.push(assignment_message.clone());
				}

				if let Some(approval_message) = approval_message.as_ref() {
					if !peer_knowledge.contains(&message_subject, MessageKind::Approval) {
						peer_knowledge.sent.insert(message_subject.clone(), MessageKind::Approval);
						peer_approvals
							.entry(*peer)
							.or_insert_with(Vec::new)
							.push(approval_message.clone());
					}
				}
			}
		}
	}

	// Send messages in accumulated packets, assignments preceding approvals.

	for (peer, assignments_packet) in peer_assignments {
<<<<<<< HEAD
		let versioned_packet = match peer_data.get(&peer).map(|pd| pd.version) {
			None => continue,
			Some(v) => versioned_assignments_packet(v, assignments_packet),
		};

		ctx.send_message(NetworkBridgeTxMessage::SendValidationMessage(
			vec![peer],
			versioned_packet,
		))
		.await;
	}

	for (peer, approvals_packet) in peer_approvals {
		let versioned_packet = match peer_data.get(&peer).map(|pd| pd.version) {
			None => continue,
			Some(v) => versioned_approvals_packet(v, approvals_packet),
		};

		ctx.send_message(NetworkBridgeTxMessage::SendValidationMessage(
			vec![peer],
			versioned_packet,
		))
		.await;
=======
		send_assignments_batched(ctx.sender(), assignments_packet, peer).await;
	}

	for (peer, approvals_packet) in peer_approvals {
		send_approvals_batched(ctx.sender(), approvals_packet, peer).await;
>>>>>>> 7f3a6e10
	}
}

/// Modify the reputation of a peer based on its behavior.
async fn modify_reputation(
	sender: &mut impl overseer::ApprovalDistributionSenderTrait,
	peer_id: PeerId,
	rep: Rep,
) {
	gum::trace!(
		target: LOG_TARGET,
		reputation = ?rep,
		?peer_id,
		"Reputation change for peer",
	);

	sender.send_message(NetworkBridgeTxMessage::ReportPeer(peer_id, rep)).await;
}

#[overseer::contextbounds(ApprovalDistribution, prefix = self::overseer)]
impl ApprovalDistribution {
	/// Create a new instance of the [`ApprovalDistribution`] subsystem.
	pub fn new(metrics: Metrics) -> Self {
		Self { metrics }
	}

	async fn run<Context>(self, ctx: Context) {
		let mut state = State::default();

		// According to the docs of `rand`, this is a ChaCha12 RNG in practice
		// and will always be chosen for strong performance and security properties.
		let mut rng = rand::rngs::StdRng::from_entropy();
		self.run_inner(ctx, &mut state, &mut rng).await
	}

	/// Used for testing.
	async fn run_inner<Context>(
		self,
		mut ctx: Context,
		state: &mut State,
		rng: &mut (impl CryptoRng + Rng),
	) {
		loop {
			let message = match ctx.recv().await {
				Ok(message) => message,
				Err(e) => {
					gum::debug!(target: LOG_TARGET, err = ?e, "Failed to receive a message from Overseer, exiting");
					return
				},
			};
			match message {
				FromOrchestra::Communication { msg } =>
					Self::handle_incoming(&mut ctx, state, msg, &self.metrics, rng).await,
				FromOrchestra::Signal(OverseerSignal::ActiveLeaves(ActiveLeavesUpdate {
					..
				})) => {
					gum::trace!(target: LOG_TARGET, "active leaves signal (ignored)");
					// the relay chain blocks relevant to the approval subsystems
					// are those that are available, but not finalized yet
					// actived and deactivated heads hence are irrelevant to this subsystem
				},
				FromOrchestra::Signal(OverseerSignal::BlockFinalized(_hash, number)) => {
					gum::trace!(target: LOG_TARGET, number = %number, "finalized signal");
					state.handle_block_finalized(&mut ctx, &self.metrics, number).await;
				},
				FromOrchestra::Signal(OverseerSignal::Conclude) => return,
			}
		}
	}

	async fn handle_incoming<Context>(
		ctx: &mut Context,
		state: &mut State,
		msg: ApprovalDistributionMessage,
		metrics: &Metrics,
		rng: &mut (impl CryptoRng + Rng),
	) {
		match msg {
			ApprovalDistributionMessage::NetworkBridgeUpdate(event) => {
				state.handle_network_msg(ctx, metrics, event, rng).await;
			},
			ApprovalDistributionMessage::NewBlocks(metas) => {
				state.handle_new_blocks(ctx, metrics, metas, rng).await;
			},
			ApprovalDistributionMessage::DistributeAssignment(cert, candidate_index) => {
				gum::debug!(
					target: LOG_TARGET,
					"Distributing our assignment on candidate (block={}, index={})",
					cert.block_hash,
					candidate_index,
				);

				state
					.import_and_circulate_assignment(
						ctx,
						&metrics,
						MessageSource::Local,
						cert,
						candidate_index,
						rng,
					)
					.await;
			},
			ApprovalDistributionMessage::DistributeApproval(vote) => {
				gum::debug!(
					target: LOG_TARGET,
					"Distributing our approval vote on candidate (block={}, index={})",
					vote.block_hash,
					vote.candidate_index,
				);

				state
					.import_and_circulate_approval(ctx, metrics, MessageSource::Local, vote)
					.await;
			},
			ApprovalDistributionMessage::GetApprovalSignatures(indices, tx) => {
				let sigs = state.get_approval_signatures(indices);
				if let Err(_) = tx.send(sigs) {
					gum::debug!(
						target: LOG_TARGET,
						"Sending back approval signatures failed, oneshot got closed"
					);
				}
			},
		}
	}
}

fn versioned_approvals_packet(
	version: ValidationVersion,
	approvals: Vec<IndirectSignedApprovalVote>,
) -> VersionedValidationProtocol {
	match version {
		ValidationVersion::V1 =>
			Versioned::V1(protocol_v1::ValidationProtocol::ApprovalDistribution(
				protocol_v1::ApprovalDistributionMessage::Approvals(approvals),
			)),
		ValidationVersion::VStaging =>
			Versioned::VStaging(protocol_vstaging::ValidationProtocol::ApprovalDistribution(
				protocol_vstaging::ApprovalDistributionMessage::Approvals(approvals),
			)),
	}
}

fn versioned_assignments_packet(
	version: ValidationVersion,
	assignments: Vec<(IndirectAssignmentCert, CandidateIndex)>,
) -> VersionedValidationProtocol {
	match version {
		ValidationVersion::V1 =>
			Versioned::V1(protocol_v1::ValidationProtocol::ApprovalDistribution(
				protocol_v1::ApprovalDistributionMessage::Assignments(assignments),
			)),
		ValidationVersion::VStaging =>
			Versioned::VStaging(protocol_vstaging::ValidationProtocol::ApprovalDistribution(
				protocol_vstaging::ApprovalDistributionMessage::Assignments(assignments),
			)),
	}
}

fn filter_peers_by_version(
	peers: &[(PeerId, ValidationVersion)],
	version: ValidationVersion,
) -> Vec<PeerId> {
	peers
		.iter()
		.filter(|(_, v)| v == &version)
		.map(|(peer_id, _)| *peer_id)
		.collect()
}

#[overseer::subsystem(ApprovalDistribution, error=SubsystemError, prefix=self::overseer)]
impl<Context> ApprovalDistribution {
	fn start(self, ctx: Context) -> SpawnedSubsystem {
		let future = self.run(ctx).map(|_| Ok(())).boxed();

		SpawnedSubsystem { name: "approval-distribution-subsystem", future }
	}
}

/// Ensures the batch size is always at least 1 element.
const fn ensure_size_not_zero(size: usize) -> usize {
	if 0 == size {
		panic!("Batch size must be at least 1 (MAX_NOTIFICATION_SIZE constant is too low)",);
	}

	size
}

/// The maximum amount of assignments per batch is 33% of maximum allowed by protocol.
/// This is an arbitrary value. Bumping this up increases the maximum amount of approvals or assignments
/// we send in a single message to peers. Exceeding `MAX_NOTIFICATION_SIZE` will violate the protocol
/// configuration.
pub const MAX_ASSIGNMENT_BATCH_SIZE: usize = ensure_size_not_zero(
	MAX_NOTIFICATION_SIZE as usize /
		std::mem::size_of::<(IndirectAssignmentCert, CandidateIndex)>() /
		3,
);

/// The maximum amount of approvals per batch is 33% of maximum allowed by protocol.
pub const MAX_APPROVAL_BATCH_SIZE: usize = ensure_size_not_zero(
	MAX_NOTIFICATION_SIZE as usize / std::mem::size_of::<IndirectSignedApprovalVote>() / 3,
);

/// Send assignments while honoring the `max_notification_size` of the protocol.
///
/// Splitting the messages into multiple notifications allows more granular processing at the
/// destination, such that the subsystem doesn't get stuck for long processing a batch
/// of assignments and can `select!` other tasks.
pub(crate) async fn send_assignments_batched(
	sender: &mut impl overseer::ApprovalDistributionSenderTrait,
	assignments: Vec<(IndirectAssignmentCert, CandidateIndex)>,
	peer: PeerId,
) {
	let mut batches = assignments.into_iter().peekable();

	while batches.peek().is_some() {
		let batch: Vec<_> = batches.by_ref().take(MAX_ASSIGNMENT_BATCH_SIZE).collect();

		sender
			.send_message(NetworkBridgeTxMessage::SendValidationMessage(
				vec![peer],
				Versioned::V1(protocol_v1::ValidationProtocol::ApprovalDistribution(
					protocol_v1::ApprovalDistributionMessage::Assignments(batch),
				)),
			))
			.await;
	}
}

/// Send approvals while honoring the `max_notification_size` of the protocol.
pub(crate) async fn send_approvals_batched(
	sender: &mut impl overseer::ApprovalDistributionSenderTrait,
	approvals: Vec<IndirectSignedApprovalVote>,
	peer: PeerId,
) {
	let mut batches = approvals.into_iter().peekable();

	while batches.peek().is_some() {
		let batch: Vec<_> = batches.by_ref().take(MAX_APPROVAL_BATCH_SIZE).collect();

		sender
			.send_message(NetworkBridgeTxMessage::SendValidationMessage(
				vec![peer],
				Versioned::V1(protocol_v1::ValidationProtocol::ApprovalDistribution(
					protocol_v1::ApprovalDistributionMessage::Approvals(batch),
				)),
			))
			.await;
	}
}<|MERGE_RESOLUTION|>--- conflicted
+++ resolved
@@ -24,14 +24,9 @@
 use polkadot_node_network_protocol::{
 	self as net_protocol,
 	grid_topology::{RandomRouting, RequiredRouting, SessionGridTopologies, SessionGridTopology},
-<<<<<<< HEAD
-	peer_set::ValidationVersion,
+	peer_set::{ValidationVersion, MAX_NOTIFICATION_SIZE},
 	v1 as protocol_v1, vstaging as protocol_vstaging, PeerId, UnifiedReputationChange as Rep,
 	Versioned, VersionedValidationProtocol, View,
-=======
-	peer_set::MAX_NOTIFICATION_SIZE,
-	v1 as protocol_v1, PeerId, UnifiedReputationChange as Rep, Versioned, View,
->>>>>>> 7f3a6e10
 };
 use polkadot_node_primitives::approval::{
 	AssignmentCert, BlockApprovalMeta, IndirectAssignmentCert, IndirectSignedApprovalVote,
@@ -465,14 +460,9 @@
 					metrics,
 					&mut self.blocks,
 					&self.topologies,
-<<<<<<< HEAD
 					self.peer_data.len(),
-					peer_id.clone(),
+					*peer_id,
 					data.version,
-=======
-					self.peer_views.len(),
-					*peer_id,
->>>>>>> 7f3a6e10
 					view_intersection,
 					rng,
 				)
@@ -711,14 +701,9 @@
 			metrics,
 			&mut self.blocks,
 			&self.topologies,
-<<<<<<< HEAD
 			self.peer_data.len(),
-			peer_id.clone(),
+			peer_id,
 			peer_protocol_version,
-=======
-			self.peer_views.len(),
-			peer_id,
->>>>>>> 7f3a6e10
 			view,
 			rng,
 		)
@@ -1478,16 +1463,8 @@
 				"Sending assignments to unified peer",
 			);
 
-<<<<<<< HEAD
-			sender
-				.send_message(NetworkBridgeTxMessage::SendValidationMessage(
-					vec![peer_id.clone()],
-					versioned_assignments_packet(peer_protocol_version, assignments_to_send),
-				))
+			send_assignments_batched(sender, assignments_to_send, peer_id, peer_protocol_version)
 				.await;
-=======
-			send_assignments_batched(sender, assignments_to_send, peer_id).await;
->>>>>>> 7f3a6e10
 		}
 
 		if !approvals_to_send.is_empty() {
@@ -1498,16 +1475,7 @@
 				"Sending approvals to unified peer",
 			);
 
-<<<<<<< HEAD
-			sender
-				.send_message(NetworkBridgeTxMessage::SendValidationMessage(
-					vec![peer_id],
-					versioned_approvals_packet(peer_protocol_version, approvals_to_send),
-				))
-				.await;
-=======
-			send_approvals_batched(sender, approvals_to_send, peer_id).await;
->>>>>>> 7f3a6e10
+			send_approvals_batched(sender, approvals_to_send, peer_id, peer_protocol_version).await;
 		}
 	}
 
@@ -1709,37 +1677,22 @@
 	// Send messages in accumulated packets, assignments preceding approvals.
 
 	for (peer, assignments_packet) in peer_assignments {
-<<<<<<< HEAD
-		let versioned_packet = match peer_data.get(&peer).map(|pd| pd.version) {
+		let peer_protocol_version = match peer_data.get(&peer).map(|pd| pd.version) {
 			None => continue,
-			Some(v) => versioned_assignments_packet(v, assignments_packet),
+			Some(v) => v,
 		};
 
-		ctx.send_message(NetworkBridgeTxMessage::SendValidationMessage(
-			vec![peer],
-			versioned_packet,
-		))
-		.await;
+		send_assignments_batched(ctx.sender(), assignments_packet, peer, peer_protocol_version)
+			.await;
 	}
 
 	for (peer, approvals_packet) in peer_approvals {
-		let versioned_packet = match peer_data.get(&peer).map(|pd| pd.version) {
+		let peer_protocol_version = match peer_data.get(&peer).map(|pd| pd.version) {
 			None => continue,
-			Some(v) => versioned_approvals_packet(v, approvals_packet),
+			Some(v) => v,
 		};
 
-		ctx.send_message(NetworkBridgeTxMessage::SendValidationMessage(
-			vec![peer],
-			versioned_packet,
-		))
-		.await;
-=======
-		send_assignments_batched(ctx.sender(), assignments_packet, peer).await;
-	}
-
-	for (peer, approvals_packet) in peer_approvals {
-		send_approvals_batched(ctx.sender(), approvals_packet, peer).await;
->>>>>>> 7f3a6e10
+		send_approvals_batched(ctx.sender(), approvals_packet, peer, peer_protocol_version).await;
 	}
 }
 
@@ -1953,19 +1906,16 @@
 	sender: &mut impl overseer::ApprovalDistributionSenderTrait,
 	assignments: Vec<(IndirectAssignmentCert, CandidateIndex)>,
 	peer: PeerId,
+	protocol_version: ValidationVersion,
 ) {
 	let mut batches = assignments.into_iter().peekable();
 
 	while batches.peek().is_some() {
 		let batch: Vec<_> = batches.by_ref().take(MAX_ASSIGNMENT_BATCH_SIZE).collect();
+		let versioned = versioned_assignments_packet(protocol_version, batch);
 
 		sender
-			.send_message(NetworkBridgeTxMessage::SendValidationMessage(
-				vec![peer],
-				Versioned::V1(protocol_v1::ValidationProtocol::ApprovalDistribution(
-					protocol_v1::ApprovalDistributionMessage::Assignments(batch),
-				)),
-			))
+			.send_message(NetworkBridgeTxMessage::SendValidationMessage(vec![peer], versioned))
 			.await;
 	}
 }
@@ -1975,19 +1925,16 @@
 	sender: &mut impl overseer::ApprovalDistributionSenderTrait,
 	approvals: Vec<IndirectSignedApprovalVote>,
 	peer: PeerId,
+	protocol_version: ValidationVersion,
 ) {
 	let mut batches = approvals.into_iter().peekable();
 
 	while batches.peek().is_some() {
 		let batch: Vec<_> = batches.by_ref().take(MAX_APPROVAL_BATCH_SIZE).collect();
+		let versioned = versioned_approvals_packet(protocol_version, batch);
 
 		sender
-			.send_message(NetworkBridgeTxMessage::SendValidationMessage(
-				vec![peer],
-				Versioned::V1(protocol_v1::ValidationProtocol::ApprovalDistribution(
-					protocol_v1::ApprovalDistributionMessage::Approvals(batch),
-				)),
-			))
+			.send_message(NetworkBridgeTxMessage::SendValidationMessage(vec![peer], versioned))
 			.await;
 	}
 }