--- conflicted
+++ resolved
@@ -2069,12 +2069,8 @@
 			let candidate_bitfield_bits = candidate_index as usize + 1;
 
 			// Ensure bitfields length under hard limit.
-<<<<<<< HEAD
-			if cert_bitfield_bits > MAX_BITFIELD_SIZE {
-=======
 			if cert_bitfield_bits > MAX_BITFIELD_SIZE || candidate_bitfield_bits > MAX_BITFIELD_SIZE
 			{
->>>>>>> 509125f2
 				// Punish the peer for the invalid message.
 				modify_reputation(&mut self.reputation, sender, peer_id, COST_OVERSIZED_BITFIELD)
 					.await;
@@ -2113,10 +2109,7 @@
 
 			// Ensure bitfields length under hard limit.
 			if cert_bitfield_bits > MAX_BITFIELD_SIZE
-<<<<<<< HEAD
-=======
 				|| candidate_bitfield_bits > MAX_BITFIELD_SIZE
->>>>>>> 509125f2
 				// Ensure minimum bitfield size - MSB needs to be one.
 				|| !candidate_bitfield.bit_at(msb.as_bit_index())
 			{
