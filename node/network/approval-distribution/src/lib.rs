--- conflicted
+++ resolved
@@ -33,15 +33,13 @@
 	Versioned, View,
 };
 use polkadot_node_primitives::approval::{
-<<<<<<< HEAD
-	v1::{BlockApprovalMeta, IndirectSignedApprovalVote},
-	v2::{AsBitIndex, CandidateBitfield, IndirectAssignmentCertV2, IndirectSignedApprovalVoteV2},
-=======
 	v1::{
 		AssignmentCertKind, BlockApprovalMeta, IndirectAssignmentCert, IndirectSignedApprovalVote,
 	},
-	v2::{AsBitIndex, AssignmentCertKindV2, CandidateBitfield, IndirectAssignmentCertV2},
->>>>>>> ecad9ec5
+	v2::{
+		AsBitIndex, AssignmentCertKindV2, CandidateBitfield, IndirectAssignmentCertV2,
+		IndirectSignedApprovalVoteV2,
+	},
 };
 use polkadot_node_subsystem::{
 	messages::{
@@ -1433,61 +1431,21 @@
 		let message_kind = MessageKind::Approval;
 
 		if let Some(peer_id) = source.peer_id() {
-<<<<<<< HEAD
 			for message_subject in &message_subjects {
 				if !entry.knowledge.contains(&message_subject, MessageKind::Assignment) {
-=======
-			if !entry.knowledge.contains(&message_subject, MessageKind::Assignment) {
-				gum::debug!(
-					target: LOG_TARGET,
-					?peer_id,
-					?message_subject,
-					"Unknown approval assignment",
-				);
-				modify_reputation(
-					&mut self.reputation,
-					ctx.sender(),
-					peer_id,
-					COST_UNEXPECTED_MESSAGE,
-				)
-				.await;
-				return
-			}
-
-			// check if our knowledge of the peer already contains this approval
-			match entry.known_by.entry(peer_id) {
-				hash_map::Entry::Occupied(mut knowledge) => {
-					let peer_knowledge = knowledge.get_mut();
-					if peer_knowledge.contains(&message_subject, message_kind) {
-						if !peer_knowledge.received.insert(message_subject.clone(), message_kind) {
-							gum::debug!(
-								target: LOG_TARGET,
-								?peer_id,
-								?message_subject,
-								"Duplicate approval",
-							);
-
-							modify_reputation(
-								&mut self.reputation,
-								ctx.sender(),
-								peer_id,
-								COST_DUPLICATE_MESSAGE,
-							)
-							.await;
-						}
-						return
-					}
-				},
-				hash_map::Entry::Vacant(_) => {
->>>>>>> ecad9ec5
 					gum::debug!(
 						target: LOG_TARGET,
 						?peer_id,
 						?message_subject,
 						"Unknown approval assignment",
 					);
-<<<<<<< HEAD
-					modify_reputation(ctx.sender(), peer_id, COST_UNEXPECTED_MESSAGE).await;
+					modify_reputation(
+						&mut self.reputation,
+						ctx.sender(),
+						peer_id,
+						COST_UNEXPECTED_MESSAGE,
+					)
+					.await;
 					return
 				}
 
@@ -1507,8 +1465,13 @@
 									"Duplicate approval",
 								);
 
-								modify_reputation(ctx.sender(), peer_id, COST_DUPLICATE_MESSAGE)
-									.await;
+								modify_reputation(
+									&mut self.reputation,
+									ctx.sender(),
+									peer_id,
+									COST_DUPLICATE_MESSAGE,
+								)
+								.await;
 							}
 							return
 						}
@@ -1518,44 +1481,32 @@
 							target: LOG_TARGET,
 							?peer_id,
 							?message_subject,
-							"Approval from a peer is out of view",
+							"Unknown approval assignment",
 						);
-						modify_reputation(ctx.sender(), peer_id, COST_UNEXPECTED_MESSAGE).await;
+						modify_reputation(
+							&mut self.reputation,
+							ctx.sender(),
+							peer_id,
+							COST_UNEXPECTED_MESSAGE,
+						)
+						.await;
+						// TODO: is returned needed here ?
 					},
-=======
+				}
+
+				// if the approval is known to be valid, reward the peer
+				if entry.knowledge.contains(&message_subject, message_kind) {
+					gum::trace!(target: LOG_TARGET, ?peer_id, ?message_subject, "Known approval");
 					modify_reputation(
 						&mut self.reputation,
 						ctx.sender(),
 						peer_id,
-						COST_UNEXPECTED_MESSAGE,
+						BENEFIT_VALID_MESSAGE,
 					)
 					.await;
-				},
-			}
-
-			// if the approval is known to be valid, reward the peer
-			if entry.knowledge.contains(&message_subject, message_kind) {
-				gum::trace!(target: LOG_TARGET, ?peer_id, ?message_subject, "Known approval");
-				modify_reputation(
-					&mut self.reputation,
-					ctx.sender(),
-					peer_id,
-					BENEFIT_VALID_MESSAGE,
-				)
-				.await;
-				if let Some(peer_knowledge) = entry.known_by.get_mut(&peer_id) {
-					peer_knowledge.received.insert(message_subject.clone(), message_kind);
->>>>>>> ecad9ec5
-				}
-
-				// if the approval is known to be valid, reward the peer
-				if entry.knowledge.contains(&message_subject, message_kind) {
-					gum::trace!(target: LOG_TARGET, ?peer_id, ?message_subject, "Known approval");
-					modify_reputation(ctx.sender(), peer_id, BENEFIT_VALID_MESSAGE).await;
 					if let Some(peer_knowledge) = entry.known_by.get_mut(&peer_id) {
 						peer_knowledge.received.insert(message_subject.clone(), message_kind);
 					}
-					return
 				}
 			}
 			let (tx, rx) = oneshot::channel();
@@ -1649,7 +1600,6 @@
 				return
 			}
 
-<<<<<<< HEAD
 			let approval_entry = approval_entry.expect("Just checked above; qed");
 
 			if let Err(err) = approval_entry.note_approval(vote.clone(), candidate_index as _) {
@@ -1673,46 +1623,6 @@
 		// Invariant: to our knowledge, none of the peers except for the `source` know about the approval.
 		metrics.on_approval_imported();
 
-=======
-		let required_routing = match entry.get_approval_entry(candidate_index, validator_index) {
-			Some(approval_entry) => {
-				// Invariant: to our knowledge, none of the peers except for the `source` know about the approval.
-				metrics.on_approval_imported();
-
-				if let Err(err) = approval_entry.note_approval(vote.clone()) {
-					// this would indicate a bug in approval-voting:
-					// - validator index mismatch
-					// - candidate index mismatch
-					// - duplicate approval
-					gum::warn!(
-						target: LOG_TARGET,
-						hash = ?block_hash,
-						?candidate_index,
-						?validator_index,
-						?err,
-						"Possible bug: Vote import failed",
-					);
-
-					return
-				}
-
-				approval_entry.routing_info().required_routing
-			},
-			None => {
-				let peer_id = source.peer_id();
-				// This indicates a bug in approval-distribution, since we check the knowledge at the begining of the function.
-				gum::warn!(
-					target: LOG_TARGET,
-					?peer_id,
-					?message_subject,
-					"Unknown approval assignment",
-				);
-				// No rep change as this is caused by an issue
-				return
-			},
-		};
-
->>>>>>> ecad9ec5
 		// Dispatch a ApprovalDistributionV1Message::Approval(vote)
 		// to all peers required by the topology, with the exception of the source peer.
 		let topology = self.topologies.get_topology(entry.session);
