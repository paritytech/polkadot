// Copyright (C) Parity Technologies (UK) Ltd.
// This file is part of Polkadot.

// Polkadot is free software: you can redistribute it and/or modify
// it under the terms of the GNU General Public License as published by
// the Free Software Foundation, either version 3 of the License, or
// (at your option) any later version.

// Polkadot is distributed in the hope that it will be useful,
// but WITHOUT ANY WARRANTY; without even the implied warranty of
// MERCHANTABILITY or FITNESS FOR A PARTICULAR PURPOSE.  See the
// GNU General Public License for more details.

// You should have received a copy of the GNU General Public License
// along with Polkadot.  If not, see <http://www.gnu.org/licenses/>.

//! [`ApprovalDistributionSubsystem`] implementation.
//!
//! https://w3f.github.io/parachain-implementers-guide/node/approval/approval-distribution.html

#![warn(missing_docs)]

use self::metrics::Metrics;
use futures::{channel::oneshot, select, FutureExt as _};
use itertools::Itertools;
use net_protocol::peer_set::{ProtocolVersion, ValidationVersion};
use polkadot_node_jaeger as jaeger;
use polkadot_node_network_protocol::{
	self as net_protocol, filter_by_peer_version,
	grid_topology::{RandomRouting, RequiredRouting, SessionGridTopologies, SessionGridTopology},
<<<<<<< HEAD
	peer_set::MAX_NOTIFICATION_SIZE,
	v1 as protocol_v1, vstaging as protocol_vstaging, PeerId, UnifiedReputationChange as Rep,
	Versioned, View,
=======
	peer_set::{ValidationVersion, MAX_NOTIFICATION_SIZE},
	v1 as protocol_v1, vstaging as protocol_vstaging, PeerId, UnifiedReputationChange as Rep,
	Versioned, VersionedValidationProtocol, View,
>>>>>>> aba8beef
};
use polkadot_node_primitives::approval::{
	v1::{
		AssignmentCertKind, BlockApprovalMeta, IndirectAssignmentCert, IndirectSignedApprovalVote,
	},
	v2::{AsBitIndex, AssignmentCertKindV2, CandidateBitfield, IndirectAssignmentCertV2},
};
use polkadot_node_subsystem::{
	messages::{
		ApprovalCheckResult, ApprovalDistributionMessage, ApprovalVotingMessage,
		AssignmentCheckResult, NetworkBridgeEvent, NetworkBridgeTxMessage,
	},
	overseer, FromOrchestra, OverseerSignal, SpawnedSubsystem, SubsystemError,
};
use polkadot_node_subsystem_util::reputation::{ReputationAggregator, REPUTATION_CHANGE_INTERVAL};
use polkadot_primitives::{
	BlockNumber, CandidateIndex, Hash, SessionIndex, ValidatorIndex, ValidatorSignature,
};
use rand::{CryptoRng, Rng, SeedableRng};
use std::{
	collections::{hash_map, BTreeMap, HashMap, HashSet, VecDeque},
	time::Duration,
};

mod metrics;

#[cfg(test)]
mod tests;

const LOG_TARGET: &str = "parachain::approval-distribution";

const COST_UNEXPECTED_MESSAGE: Rep =
	Rep::CostMinor("Peer sent an out-of-view assignment or approval");
const COST_DUPLICATE_MESSAGE: Rep = Rep::CostMinorRepeated("Peer sent identical messages");
const COST_ASSIGNMENT_TOO_FAR_IN_THE_FUTURE: Rep =
	Rep::CostMinor("The vote was valid but too far in the future");
const COST_INVALID_MESSAGE: Rep = Rep::CostMajor("The vote was bad");
const COST_OVERSIZED_BITFIELD: Rep = Rep::CostMajor("Oversized certificate or candidate bitfield");

const BENEFIT_VALID_MESSAGE: Rep = Rep::BenefitMinor("Peer sent a valid message");
const BENEFIT_VALID_MESSAGE_FIRST: Rep =
	Rep::BenefitMinorFirst("Valid message with new information");

// Maximum valid size for the `CandidateBitfield` in the assignment messages.
const MAX_BITFIELD_SIZE: usize = 500;

/// The Approval Distribution subsystem.
pub struct ApprovalDistribution {
	metrics: Metrics,
}

/// Contains recently finalized
/// or those pruned due to finalization.
#[derive(Default)]
struct RecentlyOutdated {
	buf: VecDeque<Hash>,
}

impl RecentlyOutdated {
	fn note_outdated(&mut self, hash: Hash) {
		const MAX_BUF_LEN: usize = 20;

		self.buf.push_back(hash);

		while self.buf.len() > MAX_BUF_LEN {
			let _ = self.buf.pop_front();
		}
	}

	fn is_recent_outdated(&self, hash: &Hash) -> bool {
		self.buf.contains(hash)
	}
}

// Contains topology routing information for assignments and approvals.
struct ApprovalRouting {
	required_routing: RequiredRouting,
	local: bool,
	random_routing: RandomRouting,
}

// This struct is responsible for tracking the full state of an assignment and grid routing information.
struct ApprovalEntry {
	// The assignment certificate.
	assignment: IndirectAssignmentCertV2,
	// The candidates claimed by the certificate. A mapping between bit index and candidate index.
	candidates: CandidateBitfield,
	// The approval signatures for each `CandidateIndex` claimed by the assignment certificate.
	approvals: HashMap<CandidateIndex, IndirectSignedApprovalVote>,
	// The validator index of the assignment signer.
	validator_index: ValidatorIndex,
	// Information required for gossiping to other peers using the grid topology.
	routing_info: ApprovalRouting,
}

#[derive(Debug)]
enum ApprovalEntryError {
	InvalidValidatorIndex,
	CandidateIndexOutOfBounds,
	InvalidCandidateIndex,
	DuplicateApproval,
}

impl ApprovalEntry {
	pub fn new(
		assignment: IndirectAssignmentCertV2,
		candidates: CandidateBitfield,
		routing_info: ApprovalRouting,
	) -> ApprovalEntry {
		Self {
			validator_index: assignment.validator,
			assignment,
			approvals: HashMap::with_capacity(candidates.len()),
			candidates,
			routing_info,
		}
	}

	// Create a `MessageSubject` to reference the assignment.
	pub fn create_assignment_knowledge(&self, block_hash: Hash) -> (MessageSubject, MessageKind) {
		(
			MessageSubject(block_hash, self.candidates.clone(), self.validator_index),
			MessageKind::Assignment,
		)
	}

	// Create a `MessageSubject` to reference the approval.
	pub fn create_approval_knowledge(
		&self,
		block_hash: Hash,
		candidate_index: CandidateIndex,
	) -> (MessageSubject, MessageKind) {
		(
			MessageSubject(block_hash, candidate_index.into(), self.validator_index),
			MessageKind::Approval,
		)
	}

	// Updates routing information and returns the previous information if any.
	pub fn routing_info_mut(&mut self) -> &mut ApprovalRouting {
		&mut self.routing_info
	}

	// Get the routing information.
	pub fn routing_info(&self) -> &ApprovalRouting {
		&self.routing_info
	}

	// Update routing information.
	pub fn update_required_routing(&mut self, required_routing: RequiredRouting) {
		self.routing_info.required_routing = required_routing;
	}

	// Records a new approval. Returns false if the claimed candidate is not found or we already have received the approval.
	pub fn note_approval(
		&mut self,
		approval: IndirectSignedApprovalVote,
	) -> Result<(), ApprovalEntryError> {
		// First do some sanity checks:
		// - check validator index matches
		// - check claimed candidate
		// - check for duplicate approval
		if self.validator_index != approval.validator {
			return Err(ApprovalEntryError::InvalidValidatorIndex)
		}

		if self.candidates.len() <= approval.candidate_index as usize {
			return Err(ApprovalEntryError::CandidateIndexOutOfBounds)
		}

		if !self.candidates.bit_at(approval.candidate_index.as_bit_index()) {
			return Err(ApprovalEntryError::InvalidCandidateIndex)
		}

		if self.approvals.contains_key(&approval.candidate_index) {
			return Err(ApprovalEntryError::DuplicateApproval)
		}

		self.approvals.insert(approval.candidate_index, approval);
		Ok(())
	}

	// Get the assignment certiticate and claimed candidates.
	pub fn assignment(&self) -> (IndirectAssignmentCertV2, CandidateBitfield) {
		(self.assignment.clone(), self.candidates.clone())
	}

	// Get all approvals for all candidates claimed by the assignment.
	pub fn approvals(&self) -> Vec<IndirectSignedApprovalVote> {
		self.approvals.values().cloned().collect::<Vec<_>>()
	}

	// Get the approval for a specific candidate index.
	pub fn approval(&self, candidate_index: CandidateIndex) -> Option<IndirectSignedApprovalVote> {
		self.approvals.get(&candidate_index).cloned()
	}

	// Get validator index.
	pub fn validator_index(&self) -> ValidatorIndex {
		self.validator_index
	}
}

// We keep track of each peer view and protocol version using this struct.
struct PeerEntry {
	pub view: View,
	pub version: ProtocolVersion,
}

// In case the original grid topology mechanisms don't work on their own, we need to trade bandwidth
// for protocol liveliness by introducing aggression.
//
// Aggression has 3 levels:
//
//  * Aggression Level 0: The basic behaviors described above.
//  * Aggression Level 1: The originator of a message sends to all peers. Other peers follow the
//    rules above.
//  * Aggression Level 2: All peers send all messages to all their row and column neighbors. This
//    means that each validator will, on average, receive each message approximately `2*sqrt(n)`
//    times.
// The aggression level of messages pertaining to a block increases when that block is unfinalized
// and is a child of the finalized block.
// This means that only one block at a time has its messages propagated with aggression > 0.
//
// A note on aggression thresholds: changes in propagation apply only to blocks which are the
// _direct descendants_ of the finalized block which are older than the given threshold,
// not to all blocks older than the threshold. Most likely, a few assignments struggle to
// be propagated in a single block and this holds up all of its descendants blocks.
// Accordingly, we only step on the gas for the block which is most obviously holding up finality.
/// Aggression configuration representation
#[derive(Clone)]
struct AggressionConfig {
	/// Aggression level 1: all validators send all their own messages to all peers.
	l1_threshold: Option<BlockNumber>,
	/// Aggression level 2: level 1 + all validators send all messages to all peers in the X and Y
	/// dimensions.
	l2_threshold: Option<BlockNumber>,
	/// How often to re-send messages to all targeted recipients.
	/// This applies to all unfinalized blocks.
	resend_unfinalized_period: Option<BlockNumber>,
}

impl AggressionConfig {
	/// Returns `true` if lag is past threshold depending on the aggression level
	fn should_trigger_aggression(&self, approval_checking_lag: BlockNumber) -> bool {
		if let Some(t) = self.l1_threshold {
			approval_checking_lag >= t
		} else if let Some(t) = self.resend_unfinalized_period {
			approval_checking_lag > 0 && approval_checking_lag % t == 0
		} else {
			false
		}
	}
}

impl Default for AggressionConfig {
	fn default() -> Self {
		AggressionConfig {
			l1_threshold: Some(13),
			l2_threshold: Some(28),
			resend_unfinalized_period: Some(8),
		}
	}
}

#[derive(PartialEq)]
enum Resend {
	Yes,
	No,
}

/// Data stored on a per-peer basis.
#[derive(Debug)]
struct PeerData {
	/// The peer's view.
	view: View,
	/// The peer's protocol version.
	version: ValidationVersion,
}

/// The [`State`] struct is responsible for tracking the overall state of the subsystem.
///
/// It tracks metadata about our view of the unfinalized chain,
/// which assignments and approvals we have seen, and our peers' views.
#[derive(Default)]
struct State {
	/// These two fields are used in conjunction to construct a view over the unfinalized chain.
	blocks_by_number: BTreeMap<BlockNumber, Vec<Hash>>,
	blocks: HashMap<Hash, BlockEntry>,

	/// Our view updates to our peers can race with `NewBlocks` updates. We store messages received
	/// against the directly mentioned blocks in our view in this map until `NewBlocks` is
	/// received.
	///
	/// As long as the parent is already in the `blocks` map and `NewBlocks` messages aren't
	/// delayed by more than a block length, this strategy will work well for mitigating the race.
	/// This is also a race that occurs typically on local networks.
	pending_known: HashMap<Hash, Vec<(PeerId, PendingMessage)>>,

	/// Peer data is partially stored here, and partially inline within the [`BlockEntry`]s
<<<<<<< HEAD
	peer_views: HashMap<PeerId, PeerEntry>,
=======
	peer_data: HashMap<PeerId, PeerData>,
>>>>>>> aba8beef

	/// Keeps a topology for various different sessions.
	topologies: SessionGridTopologies,

	/// Tracks recently finalized blocks.
	recent_outdated_blocks: RecentlyOutdated,

	/// HashMap from active leaves to spans
	spans: HashMap<Hash, jaeger::PerLeafSpan>,

	/// Aggression configuration.
	aggression_config: AggressionConfig,

	/// Current approval checking finality lag.
	approval_checking_lag: BlockNumber,

	/// Aggregated reputation change
	reputation: ReputationAggregator,
}

#[derive(Debug, Clone, Copy, PartialEq, Eq)]
enum MessageKind {
	Assignment,
	Approval,
}

// Utility structure to identify assignments and approvals for specific candidates.
// Assignments can span multiple candidates, while approvals refer to only one candidate.
//
#[derive(Debug, Clone, Hash, PartialEq, Eq)]
struct MessageSubject(Hash, pub CandidateBitfield, ValidatorIndex);

#[derive(Debug, Clone, Default)]
struct Knowledge {
	// When there is no entry, this means the message is unknown
	// When there is an entry with `MessageKind::Assignment`, the assignment is known.
	// When there is an entry with `MessageKind::Approval`, the assignment and approval are known.
	known_messages: HashMap<MessageSubject, MessageKind>,
}

impl Knowledge {
	fn contains(&self, message: &MessageSubject, kind: MessageKind) -> bool {
		match (kind, self.known_messages.get(message)) {
			(_, None) => false,
			(MessageKind::Assignment, Some(_)) => true,
			(MessageKind::Approval, Some(MessageKind::Assignment)) => false,
			(MessageKind::Approval, Some(MessageKind::Approval)) => true,
		}
	}

	fn insert(&mut self, message: MessageSubject, kind: MessageKind) -> bool {
		let mut success = match self.known_messages.entry(message.clone()) {
			hash_map::Entry::Vacant(vacant) => {
				vacant.insert(kind);
				// If there are multiple candidates assigned in the message, create
				// separate entries for each one.
				true
			},
			hash_map::Entry::Occupied(mut occupied) => match (*occupied.get(), kind) {
				(MessageKind::Assignment, MessageKind::Assignment) => false,
				(MessageKind::Approval, MessageKind::Approval) => false,
				(MessageKind::Approval, MessageKind::Assignment) => false,
				(MessageKind::Assignment, MessageKind::Approval) => {
					*occupied.get_mut() = MessageKind::Approval;
					true
				},
			},
		};

		// In case of succesful insertion of multiple candidate assignments create additional
		// entries for each assigned candidate. This fakes knowledge of individual assignments, but
		// we need to share the same `MessageSubject` with the followup approval candidate index.
		if kind == MessageKind::Assignment && success && message.1.count_ones() > 1 {
			for candidate_index in message.1.iter_ones() {
				success = success &&
					self.insert(
						MessageSubject(
							message.0,
							vec![candidate_index as u32].try_into().expect("Non-empty vec; qed"),
							message.2,
						),
						kind,
					);
			}
		}
		success
	}
}

/// Information that has been circulated to and from a peer.
#[derive(Debug, Clone, Default)]
struct PeerKnowledge {
	/// The knowledge we've sent to the peer.
	sent: Knowledge,
	/// The knowledge we've received from the peer.
	received: Knowledge,
}

impl PeerKnowledge {
	fn contains(&self, message: &MessageSubject, kind: MessageKind) -> bool {
		self.sent.contains(message, kind) || self.received.contains(message, kind)
	}
}

/// Information about blocks in our current view as well as whether peers know of them.
struct BlockEntry {
	/// Peers who we know are aware of this block and thus, the candidates within it.
	/// This maps to their knowledge of messages.
	known_by: HashMap<PeerId, PeerKnowledge>,
	/// The number of the block.
	number: BlockNumber,
	/// The parent hash of the block.
	parent_hash: Hash,
	/// Our knowledge of messages.
	knowledge: Knowledge,
	/// A votes entry for each candidate indexed by [`CandidateIndex`].
	candidates: Vec<CandidateEntry>,
	/// The session index of this block.
	session: SessionIndex,
	/// Approval entries for whole block. These also contain all approvals in the case of multiple candidates
	/// being claimed by assignments.
	approval_entries: HashMap<(ValidatorIndex, CandidateBitfield), ApprovalEntry>,
}

impl BlockEntry {
	// Returns the peer which currently know this block.
	pub fn known_by(&self) -> Vec<PeerId> {
		self.known_by.keys().cloned().collect::<Vec<_>>()
	}

	pub fn insert_approval_entry(&mut self, entry: ApprovalEntry) -> &mut ApprovalEntry {
		// First map one entry per candidate to the same key we will use in `approval_entries`.
		// Key is (Validator_index, CandidateBitfield) that links the `ApprovalEntry` to the (K,V)
		// entry in `candidate_entry.messages`.
		for claimed_candidate_index in entry.candidates.iter_ones() {
			match self.candidates.get_mut(claimed_candidate_index) {
				Some(candidate_entry) => {
					candidate_entry
						.messages
						.entry(entry.validator_index())
						.or_insert(entry.candidates.clone());
				},
				None => {
					// This should never happen, but if it happens, it means the subsystem is broken.
					gum::warn!(
						target: LOG_TARGET,
						hash = ?entry.assignment.block_hash,
						?claimed_candidate_index,
						"Missing candidate entry on `import_and_circulate_assignment`",
					);
				},
			};
		}

		self.approval_entries
			.entry((entry.validator_index, entry.candidates.clone()))
			.or_insert(entry)
	}

	// Returns `true` if we have an approval for `candidate_index` from validator
	// `validator_index`.
	pub fn contains_approval_entry(
		&self,
		candidate_index: CandidateIndex,
		validator_index: ValidatorIndex,
	) -> bool {
		self.candidates
			.get(candidate_index as usize)
			.map_or(None, |candidate_entry| candidate_entry.messages.get(&validator_index))
			.map_or(false, |candidate_indices| {
				self.approval_entries
					.contains_key(&(validator_index, candidate_indices.clone()))
			})
	}

	// Returns a mutable reference of `ApprovalEntry` for `candidate_index` from validator
	// `validator_index`.
	pub fn approval_entry(
		&mut self,
		candidate_index: CandidateIndex,
		validator_index: ValidatorIndex,
	) -> Option<&mut ApprovalEntry> {
		self.candidates
			.get(candidate_index as usize)
			.map_or(None, |candidate_entry| candidate_entry.messages.get(&validator_index))
			.map_or(None, |candidate_indices| {
				self.approval_entries.get_mut(&(validator_index, candidate_indices.clone()))
			})
	}

	// Get all approval entries for a given candidate.
	pub fn approval_entries(&self, candidate_index: CandidateIndex) -> Vec<&ApprovalEntry> {
		// Get the keys for fetching `ApprovalEntry` from `self.approval_entries`,
		let approval_entry_keys = self
			.candidates
			.get(candidate_index as usize)
			.map(|candidate_entry| &candidate_entry.messages);

		if let Some(approval_entry_keys) = approval_entry_keys {
			// Ensure no duplicates.
			let approval_entry_keys = approval_entry_keys.iter().unique().collect::<Vec<_>>();

			let mut entries = Vec::new();
			for (validator_index, candidate_indices) in approval_entry_keys {
				if let Some(entry) =
					self.approval_entries.get(&(*validator_index, candidate_indices.clone()))
				{
					entries.push(entry);
				}
			}
			entries
		} else {
			vec![]
		}
	}
}

// Information about candidates in the context of a particular block they are included in.
// In other words, multiple `CandidateEntry`s may exist for the same candidate,
// if it is included by multiple blocks - this is likely the case when there are forks.
#[derive(Debug, Default)]
struct CandidateEntry {
	// The value represents part of the lookup key in `approval_entries` to fetch the assignment and existing votes.
	messages: HashMap<ValidatorIndex, CandidateBitfield>,
}

#[derive(Debug, Clone, PartialEq)]
enum MessageSource {
	Peer(PeerId),
	Local,
}

impl MessageSource {
	fn peer_id(&self) -> Option<PeerId> {
		match self {
			Self::Peer(id) => Some(*id),
			Self::Local => None,
		}
	}
}

enum PendingMessage {
	Assignment(IndirectAssignmentCertV2, CandidateBitfield),
	Approval(IndirectSignedApprovalVote),
}

#[overseer::contextbounds(ApprovalDistribution, prefix = self::overseer)]
impl State {
	async fn handle_network_msg<Context>(
		&mut self,
		ctx: &mut Context,
		metrics: &Metrics,
		event: NetworkBridgeEvent<net_protocol::ApprovalDistributionMessage>,
		rng: &mut (impl CryptoRng + Rng),
	) {
		match event {
			NetworkBridgeEvent::PeerConnected(peer_id, role, version, _) => {
				// insert a blank view if none already present
				gum::trace!(target: LOG_TARGET, ?peer_id, ?role, "Peer connected");
<<<<<<< HEAD
				self.peer_views
					.entry(peer_id)
					.or_insert(PeerEntry { view: Default::default(), version });
=======
				let version = match ValidationVersion::try_from(version).ok() {
					Some(v) => v,
					None => {
						// sanity: network bridge is supposed to detect this already.
						gum::error!(
							target: LOG_TARGET,
							?peer_id,
							?version,
							"Unsupported protocol version"
						);
						return
					},
				};

				self.peer_data
					.entry(peer_id)
					.or_insert_with(|| PeerData { version, view: Default::default() });
>>>>>>> aba8beef
			},
			NetworkBridgeEvent::PeerDisconnected(peer_id) => {
				gum::trace!(target: LOG_TARGET, ?peer_id, "Peer disconnected");
				self.peer_data.remove(&peer_id);
				self.blocks.iter_mut().for_each(|(_hash, entry)| {
					entry.known_by.remove(&peer_id);
				})
			},
			NetworkBridgeEvent::NewGossipTopology(topology) => {
				self.handle_new_session_topology(
					ctx,
					topology.session,
					topology.topology,
					topology.local_index,
				)
				.await;
			},
			NetworkBridgeEvent::PeerViewChange(peer_id, view) => {
				self.handle_peer_view_change(ctx, metrics, peer_id, view, rng).await;
			},
			NetworkBridgeEvent::OurViewChange(view) => {
				gum::trace!(target: LOG_TARGET, ?view, "Own view change");
				for head in view.iter() {
					if !self.blocks.contains_key(head) {
						self.pending_known.entry(*head).or_default();
					}
				}

				self.pending_known.retain(|h, _| {
					let live = view.contains(h);
					if !live {
						gum::trace!(
							target: LOG_TARGET,
							block_hash = ?h,
							"Cleaning up stale pending messages",
						);
					}
					live
				});
			},
<<<<<<< HEAD
			NetworkBridgeEvent::PeerMessage(peer_id, message) => {
				self.process_incoming_peer_message(ctx, metrics, peer_id, message, rng).await;
=======
			NetworkBridgeEvent::PeerMessage(peer_id, msg) => {
				self.process_incoming_peer_message(ctx, metrics, peer_id, msg, rng).await;
>>>>>>> aba8beef
			},
			NetworkBridgeEvent::UpdatedAuthorityIds { .. } => {
				// The approval-distribution subsystem doesn't deal with `AuthorityDiscoveryId`s.
			},
		}
	}

	async fn handle_new_blocks<Context>(
		&mut self,
		ctx: &mut Context,
		metrics: &Metrics,
		metas: Vec<BlockApprovalMeta>,
		rng: &mut (impl CryptoRng + Rng),
	) {
		let mut new_hashes = HashSet::new();
		for meta in &metas {
			let mut span = self
				.spans
				.get(&meta.hash)
				.map(|span| span.child(&"handle-new-blocks"))
				.unwrap_or_else(|| jaeger::Span::new(meta.hash, &"handle-new-blocks"))
				.with_string_tag("block-hash", format!("{:?}", meta.hash))
				.with_stage(jaeger::Stage::ApprovalDistribution);

			match self.blocks.entry(meta.hash) {
				hash_map::Entry::Vacant(entry) => {
					let candidates_count = meta.candidates.len();
					span.add_uint_tag("candidates-count", candidates_count as u64);
					let mut candidates = Vec::with_capacity(candidates_count);
					candidates.resize_with(candidates_count, Default::default);

					entry.insert(BlockEntry {
						known_by: HashMap::new(),
						number: meta.number,
						parent_hash: meta.parent_hash,
						knowledge: Knowledge::default(),
						candidates,
						session: meta.session,
						approval_entries: HashMap::new(),
					});

					self.topologies.inc_session_refs(meta.session);

					new_hashes.insert(meta.hash);

					// In case there are duplicates, we should only set this if the entry
					// was vacant.
					self.blocks_by_number.entry(meta.number).or_default().push(meta.hash);
				},
				_ => continue,
			}
		}

		gum::debug!(
			target: LOG_TARGET,
			"Got new blocks {:?}",
			metas.iter().map(|m| (m.hash, m.number)).collect::<Vec<_>>(),
		);

		{
			let sender = ctx.sender();
<<<<<<< HEAD
			for (peer_id, PeerEntry { view, version }) in self.peer_views.iter() {
				let intersection = view.iter().filter(|h| new_hashes.contains(h));
				let view_intersection = View::new(intersection.cloned(), view.finalized_number);
=======
			for (peer_id, data) in self.peer_data.iter() {
				let intersection = data.view.iter().filter(|h| new_hashes.contains(h));
				let view_intersection =
					View::new(intersection.cloned(), data.view.finalized_number);
>>>>>>> aba8beef
				Self::unify_with_peer(
					sender,
					metrics,
					&mut self.blocks,
					&self.topologies,
					self.peer_data.len(),
					*peer_id,
<<<<<<< HEAD
					*version,
=======
					data.version,
>>>>>>> aba8beef
					view_intersection,
					rng,
				)
				.await;
			}

			let pending_now_known = self
				.pending_known
				.keys()
				.filter(|k| self.blocks.contains_key(k))
				.copied()
				.collect::<Vec<_>>();

			let to_import = pending_now_known
				.into_iter()
				.inspect(|h| {
					gum::trace!(
						target: LOG_TARGET,
						block_hash = ?h,
						"Extracting pending messages for new block"
					)
				})
				.filter_map(|k| self.pending_known.remove(&k))
				.flatten()
				.collect::<Vec<_>>();

			if !to_import.is_empty() {
				gum::debug!(
					target: LOG_TARGET,
					num = to_import.len(),
					"Processing pending assignment/approvals",
				);

				let _timer = metrics.time_import_pending_now_known();

				for (peer_id, message) in to_import {
					match message {
						PendingMessage::Assignment(assignment, claimed_indices) => {
							self.import_and_circulate_assignment(
								ctx,
								metrics,
								MessageSource::Peer(peer_id),
								assignment,
								claimed_indices,
								rng,
							)
							.await;
						},
						PendingMessage::Approval(approval_vote) => {
							self.import_and_circulate_approval(
								ctx,
								metrics,
								MessageSource::Peer(peer_id),
								approval_vote,
							)
							.await;
						},
					}
				}
			}
		}

		self.enable_aggression(ctx, Resend::Yes, metrics).await;
	}

	async fn handle_new_session_topology<Context>(
		&mut self,
		ctx: &mut Context,
		session: SessionIndex,
		topology: SessionGridTopology,
		local_index: Option<ValidatorIndex>,
	) {
		if local_index.is_none() {
			// this subsystem only matters to validators.
			return
		}

		self.topologies.insert_topology(session, topology, local_index);
		let topology = self.topologies.get_topology(session).expect("just inserted above; qed");

		adjust_required_routing_and_propagate(
			ctx,
			&self.peer_data,
			&mut self.blocks,
			&self.topologies,
			|block_entry| block_entry.session == session,
			|required_routing, local, validator_index| {
				if required_routing == &RequiredRouting::PendingTopology {
					topology
						.local_grid_neighbors()
						.required_routing_by_index(*validator_index, local)
				} else {
					*required_routing
				}
			},
			&self.peer_views,
		)
		.await;
	}

	async fn process_incoming_assignments<Context, R>(
		&mut self,
		ctx: &mut Context,
		metrics: &Metrics,
		peer_id: PeerId,
		assignments: Vec<(IndirectAssignmentCertV2, CandidateBitfield)>,
		rng: &mut R,
	) where
		R: CryptoRng + Rng,
	{
		for (assignment, claimed_indices) in assignments {
			if let Some(pending) = self.pending_known.get_mut(&assignment.block_hash) {
				let block_hash = &assignment.block_hash;
				let validator_index = assignment.validator;

				gum::trace!(
					target: LOG_TARGET,
					%peer_id,
					?block_hash,
					?claimed_indices,
					?validator_index,
					"Pending assignment",
				);

				pending.push((peer_id, PendingMessage::Assignment(assignment, claimed_indices)));

				continue
			}

			self.import_and_circulate_assignment(
				ctx,
				metrics,
				MessageSource::Peer(peer_id),
				assignment,
				claimed_indices,
				rng,
			)
			.await;
		}
	}

	async fn process_incoming_peer_message<Context, R>(
		&mut self,
		ctx: &mut Context,
		metrics: &Metrics,
		peer_id: PeerId,
<<<<<<< HEAD
		msg: Versioned<
			protocol_v1::ApprovalDistributionMessage,
			protocol_vstaging::ApprovalDistributionMessage,
		>,
=======
		msg: net_protocol::ApprovalDistributionMessage,
>>>>>>> aba8beef
		rng: &mut R,
	) where
		R: CryptoRng + Rng,
	{
		match msg {
<<<<<<< HEAD
=======
			Versioned::V1(protocol_v1::ApprovalDistributionMessage::Assignments(assignments)) |
>>>>>>> aba8beef
			Versioned::VStaging(protocol_vstaging::ApprovalDistributionMessage::Assignments(
				assignments,
			)) => {
				gum::trace!(
					target: LOG_TARGET,
					peer_id = %peer_id,
					num = assignments.len(),
					"Processing assignments from a peer",
				);
				let sanitized_assignments =
					self.sanitize_v2_assignments(peer_id, ctx.sender(), assignments).await;

				self.process_incoming_assignments(
					ctx,
					metrics,
					peer_id,
					sanitized_assignments,
					rng,
				)
				.await;
			},
			Versioned::V1(protocol_v1::ApprovalDistributionMessage::Assignments(assignments)) => {
				gum::trace!(
					target: LOG_TARGET,
					peer_id = %peer_id,
					num = assignments.len(),
					"Processing assignments from a peer",
				);

				let sanitized_assignments =
					self.sanitize_v1_assignments(peer_id, ctx.sender(), assignments).await;

				self.process_incoming_assignments(
					ctx,
					metrics,
					peer_id,
					sanitized_assignments,
					rng,
				)
				.await;
			},
<<<<<<< HEAD
			Versioned::VStaging(protocol_vstaging::ApprovalDistributionMessage::Approvals(
				approvals,
			)) |
			Versioned::V1(protocol_v1::ApprovalDistributionMessage::Approvals(approvals)) => {
=======
			Versioned::V1(protocol_v1::ApprovalDistributionMessage::Approvals(approvals)) |
			Versioned::VStaging(protocol_vstaging::ApprovalDistributionMessage::Approvals(
				approvals,
			)) => {
>>>>>>> aba8beef
				gum::trace!(
					target: LOG_TARGET,
					peer_id = %peer_id,
					num = approvals.len(),
					"Processing approvals from a peer",
				);
				for approval_vote in approvals.into_iter() {
					if let Some(pending) = self.pending_known.get_mut(&approval_vote.block_hash) {
						let block_hash = approval_vote.block_hash;
						let candidate_index = approval_vote.candidate_index;
						let validator_index = approval_vote.validator;

						gum::trace!(
							target: LOG_TARGET,
							%peer_id,
							?block_hash,
							?candidate_index,
							?validator_index,
							"Pending assignment",
						);

						pending.push((peer_id, PendingMessage::Approval(approval_vote)));

						continue
					}

					self.import_and_circulate_approval(
						ctx,
						metrics,
						MessageSource::Peer(peer_id),
						approval_vote,
					)
					.await;
				}
			},
		}
	}

	// handle a peer view change: requires that the peer is already connected
	// and has an entry in the `PeerData` struct.
	async fn handle_peer_view_change<Context, R>(
		&mut self,
		ctx: &mut Context,
		metrics: &Metrics,
		peer_id: PeerId,
		view: View,
		rng: &mut R,
	) where
		R: CryptoRng + Rng,
	{
		gum::trace!(target: LOG_TARGET, ?view, "Peer view change");
		let finalized_number = view.finalized_number;
<<<<<<< HEAD

		let (old_view, protocol_version) =
			if let Some(peer_entry) = self.peer_views.get_mut(&peer_id) {
				(Some(std::mem::replace(&mut peer_entry.view, view.clone())), peer_entry.version)
			} else {
				// This shouldn't happen, but if it does we assume protocol version 1.
				gum::warn!(
					target: LOG_TARGET,
					?peer_id,
					?view,
					"Peer view change for missing `peer_entry`"
				);

				(None, ValidationVersion::V1.into())
			};

		let old_finalized_number = old_view.map(|v| v.finalized_number).unwrap_or(0);
=======
		let (peer_protocol_version, old_finalized_number) = match self
			.peer_data
			.get_mut(&peer_id)
			.map(|d| (d.version, std::mem::replace(&mut d.view, view.clone())))
		{
			Some((v, view)) => (v, view.finalized_number),
			None => return, // unknown peer
		};
>>>>>>> aba8beef

		// we want to prune every block known_by peer up to (including) view.finalized_number
		let blocks = &mut self.blocks;
		// the `BTreeMap::range` is constrained by stored keys
		// so the loop won't take ages if the new finalized_number skyrockets
		// but we need to make sure the range is not empty, otherwise it will panic
		// it shouldn't be, we make sure of this in the network bridge
		let range = old_finalized_number..=finalized_number;
		if !range.is_empty() && !blocks.is_empty() {
			self.blocks_by_number
				.range(range)
				.flat_map(|(_number, hashes)| hashes)
				.for_each(|hash| {
					if let Some(entry) = blocks.get_mut(hash) {
						entry.known_by.remove(&peer_id);
					}
				});
		}

		Self::unify_with_peer(
			ctx.sender(),
			metrics,
			&mut self.blocks,
			&self.topologies,
			self.peer_data.len(),
			peer_id,
<<<<<<< HEAD
			protocol_version,
=======
			peer_protocol_version,
>>>>>>> aba8beef
			view,
			rng,
		)
		.await;
	}

	async fn handle_block_finalized<Context>(
		&mut self,
		ctx: &mut Context,
		metrics: &Metrics,
		finalized_number: BlockNumber,
	) {
		// we want to prune every block up to (including) finalized_number
		// why +1 here?
		// split_off returns everything after the given key, including the key
		let split_point = finalized_number.saturating_add(1);
		let mut old_blocks = self.blocks_by_number.split_off(&split_point);

		// after split_off old_blocks actually contains new blocks, we need to swap
		std::mem::swap(&mut self.blocks_by_number, &mut old_blocks);

		// now that we pruned `self.blocks_by_number`, let's clean up `self.blocks` too
		old_blocks.values().flatten().for_each(|relay_block| {
			self.recent_outdated_blocks.note_outdated(*relay_block);
			if let Some(block_entry) = self.blocks.remove(relay_block) {
				self.topologies.dec_session_refs(block_entry.session);
			}
			self.spans.remove(&relay_block);
		});

		// If a block was finalized, this means we may need to move our aggression
		// forward to the now oldest block(s).
		self.enable_aggression(ctx, Resend::No, metrics).await;
	}

	async fn import_and_circulate_assignment<Context, R>(
		&mut self,
		ctx: &mut Context,
		metrics: &Metrics,
		source: MessageSource,
		assignment: IndirectAssignmentCertV2,
		claimed_candidate_indices: CandidateBitfield,
		rng: &mut R,
	) where
		R: CryptoRng + Rng,
	{
		let _span = self
			.spans
			.get(&assignment.block_hash)
			.map(|span| {
				span.child(if source.peer_id().is_some() {
					"peer-import-and-distribute-assignment"
				} else {
					"local-import-and-distribute-assignment"
				})
			})
			.unwrap_or_else(|| jaeger::Span::new(&assignment.block_hash, "distribute-assignment"))
			.with_string_tag("block-hash", format!("{:?}", assignment.block_hash))
			.with_optional_peer_id(source.peer_id().as_ref())
			.with_stage(jaeger::Stage::ApprovalDistribution);

		let block_hash = assignment.block_hash;
		let validator_index = assignment.validator;

		let entry = match self.blocks.get_mut(&block_hash) {
			Some(entry) => entry,
			None => {
				if let Some(peer_id) = source.peer_id() {
					gum::trace!(
						target: LOG_TARGET,
						?peer_id,
						hash = ?block_hash,
						?validator_index,
						"Unexpected assignment",
					);
					if !self.recent_outdated_blocks.is_recent_outdated(&block_hash) {
						modify_reputation(
							&mut self.reputation,
							ctx.sender(),
							peer_id,
							COST_UNEXPECTED_MESSAGE,
						)
						.await;
					}
				}
				return
			},
		};

		// Compute metadata on the assignment.
		let (message_subject, message_kind) = (
			MessageSubject(block_hash, claimed_candidate_indices.clone(), validator_index),
			MessageKind::Assignment,
		);

		if let Some(peer_id) = source.peer_id() {
			// check if our knowledge of the peer already contains this assignment
			match entry.known_by.entry(peer_id) {
				hash_map::Entry::Occupied(mut peer_knowledge) => {
					let peer_knowledge = peer_knowledge.get_mut();
					if peer_knowledge.contains(&message_subject, message_kind) {
						// wasn't included before
						if !peer_knowledge.received.insert(message_subject.clone(), message_kind) {
							gum::debug!(
								target: LOG_TARGET,
								?peer_id,
								?message_subject,
								"Duplicate assignment",
							);

							modify_reputation(
								&mut self.reputation,
								ctx.sender(),
								peer_id,
								COST_DUPLICATE_MESSAGE,
							)
							.await;
						} else {
							gum::trace!(
								target: LOG_TARGET,
								?peer_id,
								hash = ?block_hash,
								?validator_index,
								?message_subject,
								"We sent the message to the peer while peer was sending it to us. Known race condition.",
							);
						}
						return
					}
				},
				hash_map::Entry::Vacant(_) => {
					gum::debug!(
						target: LOG_TARGET,
						?peer_id,
						?message_subject,
						"Assignment from a peer is out of view",
					);
					modify_reputation(
						&mut self.reputation,
						ctx.sender(),
						peer_id,
						COST_UNEXPECTED_MESSAGE,
					)
					.await;
				},
			}

			// if the assignment is known to be valid, reward the peer
			if entry.knowledge.contains(&message_subject, message_kind) {
				modify_reputation(
					&mut self.reputation,
					ctx.sender(),
					peer_id,
					BENEFIT_VALID_MESSAGE,
				)
				.await;
				if let Some(peer_knowledge) = entry.known_by.get_mut(&peer_id) {
					gum::trace!(target: LOG_TARGET, ?peer_id, ?message_subject, "Known assignment");
					peer_knowledge.received.insert(message_subject, message_kind);
				}
				return
			}

			let (tx, rx) = oneshot::channel();

			ctx.send_message(ApprovalVotingMessage::CheckAndImportAssignment(
				assignment.clone(),
				claimed_candidate_indices.clone(),
				tx,
			))
			.await;

			let timer = metrics.time_awaiting_approval_voting();
			let result = match rx.await {
				Ok(result) => result,
				Err(_) => {
					gum::debug!(target: LOG_TARGET, "The approval voting subsystem is down");
					return
				},
			};
			drop(timer);

			gum::trace!(
				target: LOG_TARGET,
				?source,
				?message_subject,
				?result,
				"Checked assignment",
			);
			match result {
				AssignmentCheckResult::Accepted => {
					modify_reputation(
						&mut self.reputation,
						ctx.sender(),
						peer_id,
						BENEFIT_VALID_MESSAGE_FIRST,
					)
					.await;
					entry.knowledge.insert(message_subject.clone(), message_kind);
					if let Some(peer_knowledge) = entry.known_by.get_mut(&peer_id) {
						peer_knowledge.received.insert(message_subject.clone(), message_kind);
					}
				},
				AssignmentCheckResult::AcceptedDuplicate => {
					// "duplicate" assignments aren't necessarily equal.
					// There is more than one way each validator can be assigned to each core.
					// cf. https://github.com/paritytech/polkadot/pull/2160#discussion_r557628699
					if let Some(peer_knowledge) = entry.known_by.get_mut(&peer_id) {
						peer_knowledge.received.insert(message_subject.clone(), message_kind);
					}
					gum::debug!(
						target: LOG_TARGET,
						hash = ?block_hash,
						?peer_id,
						"Got an `AcceptedDuplicate` assignment",
					);
					return
				},
				AssignmentCheckResult::TooFarInFuture => {
					gum::debug!(
						target: LOG_TARGET,
						hash = ?block_hash,
						?peer_id,
						"Got an assignment too far in the future",
					);
					modify_reputation(
						&mut self.reputation,
						ctx.sender(),
						peer_id,
						COST_ASSIGNMENT_TOO_FAR_IN_THE_FUTURE,
					)
					.await;
					return
				},
				AssignmentCheckResult::Bad(error) => {
					gum::info!(
						target: LOG_TARGET,
						hash = ?block_hash,
						?peer_id,
						%error,
						"Got a bad assignment from peer",
					);
					modify_reputation(
						&mut self.reputation,
						ctx.sender(),
						peer_id,
						COST_INVALID_MESSAGE,
					)
					.await;
					return
				},
			}
		} else {
			if !entry.knowledge.insert(message_subject.clone(), message_kind) {
				// if we already imported an assignment, there is no need to distribute it again
				gum::warn!(
					target: LOG_TARGET,
					?message_subject,
					"Importing locally an already known assignment",
				);
				return
			} else {
				gum::debug!(
					target: LOG_TARGET,
					?message_subject,
					"Importing locally a new assignment",
				);
			}
		}

<<<<<<< HEAD
		// Invariant: to our knowledge, none of the peers except for the `source` know about the assignment.
		metrics.on_assignment_imported(&assignment.cert.kind);
=======
		// Invariant: to our knowledge, none of the peers except for the `source` know about the
		// assignment.
		metrics.on_assignment_imported();
>>>>>>> aba8beef

		let topology = self.topologies.get_topology(entry.session);
		let local = source == MessageSource::Local;

		let required_routing = topology.map_or(RequiredRouting::PendingTopology, |t| {
			t.local_grid_neighbors().required_routing_by_index(validator_index, local)
		});

		// All the peers that know the relay chain block.
		let peers_to_filter = entry.known_by();

		let approval_entry = entry.insert_approval_entry(ApprovalEntry::new(
			assignment.clone(),
			claimed_candidate_indices.clone(),
			ApprovalRouting { required_routing, local, random_routing: Default::default() },
		));

		// Dispatch the message to all peers in the routing set which
		// know the block.
		//
		// If the topology isn't known yet (race with networking subsystems)
		// then messages will be sent when we get it.

<<<<<<< HEAD
		let assignments = vec![(assignment, claimed_candidate_indices.clone())];
		let n_peers_total = self.peer_views.len();
=======
		let assignments = vec![(assignment, claimed_candidate_index)];
		let n_peers_total = self.peer_data.len();
>>>>>>> aba8beef
		let source_peer = source.peer_id();

		// Peers that we will send the assignment to.
		let mut peers = Vec::new();

		// Filter destination peers
		for peer in peers_to_filter.into_iter() {
			if Some(peer) == source_peer {
				continue
			}

			if let Some(true) = topology
				.as_ref()
				.map(|t| t.local_grid_neighbors().route_to_peer(required_routing, &peer))
			{
				peers.push(peer);
				continue
			}

			// Note: at this point, we haven't received the message from any peers
			// other than the source peer, and we just got it, so we haven't sent it
			// to any peers either.
			let route_random =
				approval_entry.routing_info().random_routing.sample(n_peers_total, rng);

			if route_random {
				approval_entry.routing_info_mut().random_routing.inc_sent();
				peers.push(peer);
			}
<<<<<<< HEAD
		}
=======

			route_random
		};

		let (v1_peers, vstaging_peers) = {
			let peer_data = &self.peer_data;
			let peers = entry
				.known_by
				.keys()
				.filter_map(|p| peer_data.get_key_value(p))
				.filter(|(p, _)| peer_filter(p))
				.map(|(p, peer_data)| (*p, peer_data.version))
				.collect::<Vec<_>>();

			// Add the metadata of the assignment to the knowledge of each peer.
			for (peer, _) in peers.iter() {
				// we already filtered peers above, so this should always be Some
				if let Some(peer_knowledge) = entry.known_by.get_mut(peer) {
					peer_knowledge.sent.insert(message_subject.clone(), message_kind);
				}
			}
>>>>>>> aba8beef

			if !peers.is_empty() {
				gum::trace!(
					target: LOG_TARGET,
					?block_hash,
					?claimed_candidate_index,
					local = source.peer_id().is_none(),
					num_peers = peers.len(),
					"Sending an assignment to peers",
				);
			}

<<<<<<< HEAD
		if !peers.is_empty() {
			gum::trace!(
				target: LOG_TARGET,
				?block_hash,
				?claimed_candidate_indices,
				local = source.peer_id().is_none(),
				num_peers = peers.len(),
				"Sending an assignment to peers",
			);

			let peers = peers
				.iter()
				.filter_map(|peer_id| {
					self.peer_views.get(peer_id).map(|peer_entry| (*peer_id, peer_entry.version))
				})
				.collect::<Vec<_>>();

			send_assignments_batched(ctx.sender(), assignments, &peers).await;
=======
			let v1_peers = filter_peers_by_version(&peers, ValidationVersion::V1);
			let vstaging_peers = filter_peers_by_version(&peers, ValidationVersion::VStaging);

			(v1_peers, vstaging_peers)
		};

		if !v1_peers.is_empty() {
			ctx.send_message(NetworkBridgeTxMessage::SendValidationMessage(
				v1_peers,
				versioned_assignments_packet(ValidationVersion::V1, assignments.clone()),
			))
			.await;
		}

		if !vstaging_peers.is_empty() {
			ctx.send_message(NetworkBridgeTxMessage::SendValidationMessage(
				vstaging_peers,
				versioned_assignments_packet(ValidationVersion::VStaging, assignments.clone()),
			))
			.await;
>>>>>>> aba8beef
		}
	}

	async fn import_and_circulate_approval<Context>(
		&mut self,
		ctx: &mut Context,
		metrics: &Metrics,
		source: MessageSource,
		vote: IndirectSignedApprovalVote,
	) {
		let _span = self
			.spans
			.get(&vote.block_hash)
			.map(|span| {
				span.child(if source.peer_id().is_some() {
					"peer-import-and-distribute-approval"
				} else {
					"local-import-and-distribute-approval"
				})
			})
			.unwrap_or_else(|| jaeger::Span::new(&vote.block_hash, "distribute-approval"))
			.with_string_tag("block-hash", format!("{:?}", vote.block_hash))
			.with_optional_peer_id(source.peer_id().as_ref())
			.with_stage(jaeger::Stage::ApprovalDistribution);

		let block_hash = vote.block_hash;
		let validator_index = vote.validator;
		let candidate_index = vote.candidate_index;

		let entry = match self.blocks.get_mut(&block_hash) {
			Some(entry) if entry.contains_approval_entry(candidate_index, validator_index) => entry,
			_ => {
				if let Some(peer_id) = source.peer_id() {
					if !self.recent_outdated_blocks.is_recent_outdated(&block_hash) {
						modify_reputation(
							&mut self.reputation,
							ctx.sender(),
							peer_id,
							COST_UNEXPECTED_MESSAGE,
						)
						.await;
					}
				}
				return
			},
		};

		// compute metadata on the assignment.
		let message_subject = MessageSubject(block_hash, candidate_index.into(), validator_index);
		let message_kind = MessageKind::Approval;

		if let Some(peer_id) = source.peer_id() {
			if !entry.knowledge.contains(&message_subject, MessageKind::Assignment) {
				gum::debug!(
					target: LOG_TARGET,
					?peer_id,
					?message_subject,
					"Unknown approval assignment",
				);
				modify_reputation(
					&mut self.reputation,
					ctx.sender(),
					peer_id,
					COST_UNEXPECTED_MESSAGE,
				)
				.await;
				return
			}

			// check if our knowledge of the peer already contains this approval
			match entry.known_by.entry(peer_id) {
				hash_map::Entry::Occupied(mut knowledge) => {
					let peer_knowledge = knowledge.get_mut();
					if peer_knowledge.contains(&message_subject, message_kind) {
						if !peer_knowledge.received.insert(message_subject.clone(), message_kind) {
							gum::debug!(
								target: LOG_TARGET,
								?peer_id,
								?message_subject,
								"Duplicate approval",
							);

							modify_reputation(
								&mut self.reputation,
								ctx.sender(),
								peer_id,
								COST_DUPLICATE_MESSAGE,
							)
							.await;
						}
						return
					}
				},
				hash_map::Entry::Vacant(_) => {
					gum::debug!(
						target: LOG_TARGET,
						?peer_id,
						?message_subject,
						"Approval from a peer is out of view",
					);
					modify_reputation(
						&mut self.reputation,
						ctx.sender(),
						peer_id,
						COST_UNEXPECTED_MESSAGE,
					)
					.await;
				},
			}

			// if the approval is known to be valid, reward the peer
			if entry.knowledge.contains(&message_subject, message_kind) {
				gum::trace!(target: LOG_TARGET, ?peer_id, ?message_subject, "Known approval");
				modify_reputation(
					&mut self.reputation,
					ctx.sender(),
					peer_id,
					BENEFIT_VALID_MESSAGE,
				)
				.await;
				if let Some(peer_knowledge) = entry.known_by.get_mut(&peer_id) {
					peer_knowledge.received.insert(message_subject.clone(), message_kind);
				}
				return
			}

			let (tx, rx) = oneshot::channel();

			ctx.send_message(ApprovalVotingMessage::CheckAndImportApproval(vote.clone(), tx))
				.await;

			let timer = metrics.time_awaiting_approval_voting();
			let result = match rx.await {
				Ok(result) => result,
				Err(_) => {
					gum::debug!(target: LOG_TARGET, "The approval voting subsystem is down");
					return
				},
			};
			drop(timer);

			gum::trace!(
				target: LOG_TARGET,
				?peer_id,
				?message_subject,
				?result,
				"Checked approval",
			);
			match result {
				ApprovalCheckResult::Accepted => {
					modify_reputation(
						&mut self.reputation,
						ctx.sender(),
						peer_id,
						BENEFIT_VALID_MESSAGE_FIRST,
					)
					.await;

					entry.knowledge.insert(message_subject.clone(), message_kind);
					if let Some(peer_knowledge) = entry.known_by.get_mut(&peer_id) {
						peer_knowledge.received.insert(message_subject.clone(), message_kind);
					}
				},
				ApprovalCheckResult::Bad(error) => {
					modify_reputation(
						&mut self.reputation,
						ctx.sender(),
						peer_id,
						COST_INVALID_MESSAGE,
					)
					.await;
					gum::info!(
						target: LOG_TARGET,
						?peer_id,
						%error,
						"Got a bad approval from peer",
					);
					return
				},
			}
		} else {
			if !entry.knowledge.insert(message_subject.clone(), message_kind) {
				// if we already imported an approval, there is no need to distribute it again
				gum::warn!(
					target: LOG_TARGET,
					?message_subject,
					"Importing locally an already known approval",
				);
				return
			} else {
				gum::debug!(
					target: LOG_TARGET,
					?message_subject,
					"Importing locally a new approval",
				);
			}
		}

<<<<<<< HEAD
		let required_routing = match entry.approval_entry(candidate_index, validator_index) {
			Some(approval_entry) => {
				// Invariant: to our knowledge, none of the peers except for the `source` know about the approval.
				metrics.on_approval_imported();

				if let Err(err) = approval_entry.note_approval(vote.clone()) {
					// this would indicate a bug in approval-voting:
					// - validator index mismatch
					// - candidate index mismatch
					// - duplicate approval
					gum::warn!(
						target: LOG_TARGET,
						hash = ?block_hash,
						?candidate_index,
						?validator_index,
						?err,
						"Possible bug: Vote import failed",
					);
=======
		// Invariant: to our knowledge, none of the peers except for the `source` know about the
		// approval.
		metrics.on_approval_imported();

		let required_routing = match entry.candidates.get_mut(candidate_index as usize) {
			Some(candidate_entry) => {
				// set the approval state for validator_index to Approved
				// it should be in assigned state already
				match candidate_entry.messages.remove(&validator_index) {
					Some(MessageState {
						approval_state: ApprovalState::Assigned(cert),
						required_routing,
						local,
						random_routing,
					}) => {
						candidate_entry.messages.insert(
							validator_index,
							MessageState {
								approval_state: ApprovalState::Approved(
									cert,
									vote.signature.clone(),
								),
								required_routing,
								local,
								random_routing,
							},
						);

						required_routing
					},
					Some(_) => {
						unreachable!(
							"we only insert it after the metadata, checked the metadata above; qed"
						);
					},
					None => {
						// this would indicate a bug in approval-voting
						gum::warn!(
							target: LOG_TARGET,
							hash = ?block_hash,
							?candidate_index,
							?validator_index,
							"Importing an approval we don't have an assignment for",
						);
>>>>>>> aba8beef

					return
				}

				approval_entry.routing_info().required_routing
			},
			None => {
				let peer_id = source.peer_id();
				// This indicates a bug in approval-distribution, since we check the knowledge at the begining of the function.
				gum::warn!(
					target: LOG_TARGET,
					?peer_id,
					?message_subject,
					"Unknown approval assignment",
				);
				// No rep change as this is caused by an issue
				return
			},
		};

		// Dispatch a ApprovalDistributionV1Message::Approval(vote)
		// to all peers required by the topology, with the exception of the source peer.
		let topology = self.topologies.get_topology(entry.session);
		let source_peer = source.peer_id();

		let message_subject = &message_subject;
		let peer_filter = move |peer, knowledge: &PeerKnowledge| {
			if Some(peer) == source_peer.as_ref() {
				return false
			}

			// Here we're leaning on a few behaviors of assignment propagation:
			//   1. At this point, the only peer we're aware of which has the approval message is
			//      the source peer.
			//   2. We have sent the assignment message to every peer in the required routing which
			//      is aware of this block _unless_ the peer we originally received the assignment
			//      from was part of the required routing. In that case, we've sent the assignment
			//      to all aware peers in the required routing _except_ the original source of the
			//      assignment. Hence the `in_topology_check`.
			//   3. Any randomly selected peers have been sent the assignment already.
			let in_topology = topology
				.map_or(false, |t| t.local_grid_neighbors().route_to_peer(required_routing, peer));
			in_topology || knowledge.sent.contains(message_subject, MessageKind::Assignment)
		};

<<<<<<< HEAD
		let peers = entry
			.known_by
			.iter()
			.filter(|(p, k)| peer_filter(p, k))
			.filter_map(|(p, _)| self.peer_views.get(p).map(|entry| (*p, entry.version)))
			.collect::<Vec<_>>();

		// Add the metadata of the assignment to the knowledge of each peer.
		for peer in peers.iter() {
			// we already filtered peers above, so this should always be Some
			if let Some(entry) = entry.known_by.get_mut(&peer.0) {
				entry.sent.insert(message_subject.clone(), message_kind);
=======
		let (v1_peers, vstaging_peers) = {
			let peer_data = &self.peer_data;
			let peers = entry
				.known_by
				.iter()
				.filter_map(|(p, k)| peer_data.get(&p).map(|pd| (p, k, pd.version)))
				.filter(|(p, k, _)| peer_filter(p, k))
				.map(|(p, _, v)| (*p, v))
				.collect::<Vec<_>>();

			// Add the metadata of the assignment to the knowledge of each peer.
			for (peer, _) in peers.iter() {
				// we already filtered peers above, so this should always be Some
				if let Some(peer_knowledge) = entry.known_by.get_mut(peer) {
					peer_knowledge.sent.insert(message_subject.clone(), message_kind);
				}
>>>>>>> aba8beef
			}

			if !peers.is_empty() {
				gum::trace!(
					target: LOG_TARGET,
					?block_hash,
					?candidate_index,
					local = source.peer_id().is_none(),
					num_peers = peers.len(),
					"Sending an approval to peers",
				);
			}

			let v1_peers = filter_peers_by_version(&peers, ValidationVersion::V1);
			let vstaging_peers = filter_peers_by_version(&peers, ValidationVersion::VStaging);

			(v1_peers, vstaging_peers)
		};

		let approvals = vec![vote];

		if !v1_peers.is_empty() {
			ctx.send_message(NetworkBridgeTxMessage::SendValidationMessage(
				v1_peers,
				versioned_approvals_packet(ValidationVersion::V1, approvals.clone()),
			))
			.await;
		}

<<<<<<< HEAD
			let v1_peers = filter_by_peer_version(&peers, ValidationVersion::V1.into());
			let v2_peers = filter_by_peer_version(&peers, ValidationVersion::VStaging.into());

			if !v1_peers.is_empty() {
				ctx.send_message(NetworkBridgeTxMessage::SendValidationMessage(
					v1_peers,
					Versioned::V1(protocol_v1::ValidationProtocol::ApprovalDistribution(
						protocol_v1::ApprovalDistributionMessage::Approvals(approvals.clone()),
					)),
				))
				.await;
			}

			if !v2_peers.is_empty() {
				ctx.send_message(NetworkBridgeTxMessage::SendValidationMessage(
					v2_peers,
					Versioned::VStaging(
						protocol_vstaging::ValidationProtocol::ApprovalDistribution(
							protocol_vstaging::ApprovalDistributionMessage::Approvals(approvals),
						),
					),
				))
				.await;
			}
=======
		if !vstaging_peers.is_empty() {
			ctx.send_message(NetworkBridgeTxMessage::SendValidationMessage(
				vstaging_peers,
				versioned_approvals_packet(ValidationVersion::VStaging, approvals),
			))
			.await;
>>>>>>> aba8beef
		}
	}

	/// Retrieve approval signatures from state for the given relay block/indices:
	fn get_approval_signatures(
		&mut self,
		indices: HashSet<(Hash, CandidateIndex)>,
	) -> HashMap<ValidatorIndex, ValidatorSignature> {
		let mut all_sigs = HashMap::new();
		for (hash, index) in indices {
			let _span = self
				.spans
				.get(&hash)
				.map(|span| span.child("get-approval-signatures"))
				.unwrap_or_else(|| jaeger::Span::new(&hash, "get-approval-signatures"))
				.with_string_tag("block-hash", format!("{:?}", hash))
				.with_stage(jaeger::Stage::ApprovalDistribution);

			let block_entry = match self.blocks.get(&hash) {
				None => {
					gum::debug!(
						target: LOG_TARGET,
						?hash,
						"`get_approval_signatures`: could not find block entry for given hash!"
					);
					continue
				},
				Some(e) => e,
			};

			let sigs = block_entry
				.approval_entries(index)
				.into_iter()
				.filter_map(|approval_entry| approval_entry.approval(index))
				.map(|approval| (approval.validator, approval.signature))
				.collect::<HashMap<ValidatorIndex, ValidatorSignature>>();
			all_sigs.extend(sigs);
		}
		all_sigs
	}

	async fn unify_with_peer(
		sender: &mut impl overseer::ApprovalDistributionSenderTrait,
		metrics: &Metrics,
		entries: &mut HashMap<Hash, BlockEntry>,
		topologies: &SessionGridTopologies,
		total_peers: usize,
		peer_id: PeerId,
<<<<<<< HEAD
		protocol_version: ProtocolVersion,
=======
		peer_protocol_version: ValidationVersion,
>>>>>>> aba8beef
		view: View,
		rng: &mut (impl CryptoRng + Rng),
	) {
		metrics.on_unify_with_peer();
		let _timer = metrics.time_unify_with_peer();

		let mut assignments_to_send = Vec::new();
		let mut approvals_to_send = Vec::new();

		let view_finalized_number = view.finalized_number;
		for head in view.into_iter() {
			let mut block = head;

			// Walk the chain back to last finalized block of the peer view.
			loop {
				let entry = match entries.get_mut(&block) {
					Some(entry) if entry.number > view_finalized_number => entry,
					_ => break,
				};

				// Any peer which is in the `known_by` set has already been
				// sent all messages it's meant to get for that block and all
				// in-scope prior blocks.
				if entry.known_by.contains_key(&peer_id) {
					break
				}

				let peer_knowledge = entry.known_by.entry(peer_id).or_default();
				let topology = topologies.get_topology(entry.session);

				// We want to iterate the `approval_entries` of the block entry as these contain all assignments
				// that also link all approval votes.
				for approval_entry in entry.approval_entries.values_mut() {
					// Propagate the message to all peers in the required routing set OR
					// randomly sample peers.
					{
						let required_routing = approval_entry.routing_info().required_routing;
						let random_routing = &mut approval_entry.routing_info_mut().random_routing;
						let rng = &mut *rng;
						let mut peer_filter = move |peer_id| {
							let in_topology = topology.as_ref().map_or(false, |t| {
								t.local_grid_neighbors().route_to_peer(required_routing, peer_id)
							});
							in_topology || {
								let route_random = random_routing.sample(total_peers, rng);
								if route_random {
									random_routing.inc_sent();
								}

								route_random
							}
						};

						if !peer_filter(&peer_id) {
							continue
						}
					}

					let assignment_message = approval_entry.assignment();
					let approval_messages = approval_entry.approvals();
					let (assignment_knowledge, message_kind) =
						approval_entry.create_assignment_knowledge(block);

					// Only send stuff a peer doesn't know in the context of a relay chain block.
					if !peer_knowledge.contains(&assignment_knowledge, message_kind) {
						peer_knowledge.sent.insert(assignment_knowledge, message_kind);
						assignments_to_send.push(assignment_message);
					}

					// Filter approval votes.
					for approval_message in approval_messages {
						let (approval_knowledge, message_kind) = approval_entry
							.create_approval_knowledge(block, approval_message.candidate_index);

						if !peer_knowledge.contains(&approval_knowledge, message_kind) {
							peer_knowledge.sent.insert(approval_knowledge, message_kind);
							approvals_to_send.push(approval_message);
						}
					}
				}

				block = entry.parent_hash;
			}
		}

		if !assignments_to_send.is_empty() {
			gum::trace!(
				target: LOG_TARGET,
				?peer_id,
				?protocol_version,
				num = assignments_to_send.len(),
				"Sending assignments to unified peer",
			);

<<<<<<< HEAD
			send_assignments_batched(
				sender,
				assignments_to_send,
				&vec![(peer_id, protocol_version)],
			)
			.await;
=======
			send_assignments_batched(sender, assignments_to_send, peer_id, peer_protocol_version)
				.await;
>>>>>>> aba8beef
		}

		if !approvals_to_send.is_empty() {
			gum::trace!(
				target: LOG_TARGET,
				?peer_id,
				?protocol_version,
				num = approvals_to_send.len(),
				"Sending approvals to unified peer",
			);

<<<<<<< HEAD
			send_approvals_batched(sender, approvals_to_send, &vec![(peer_id, protocol_version)])
				.await;
=======
			send_approvals_batched(sender, approvals_to_send, peer_id, peer_protocol_version).await;
>>>>>>> aba8beef
		}
	}

	async fn enable_aggression<Context>(
		&mut self,
		ctx: &mut Context,
		resend: Resend,
		metrics: &Metrics,
	) {
		let config = self.aggression_config.clone();

		if !self.aggression_config.should_trigger_aggression(self.approval_checking_lag) {
			gum::trace!(
				target: LOG_TARGET,
				approval_checking_lag = self.approval_checking_lag,
				"Aggression not enabled",
			);
			return
		}

		let max_age = self.blocks_by_number.iter().rev().next().map(|(num, _)| num);

		let max_age = match max_age {
			Some(max) => *max,
			_ => return, // empty.
		};

		// Since we have the approval checking lag, we need to set the `min_age` accordingly to
		// enable aggresion for the oldest block that is not approved.
		let min_age = max_age.saturating_sub(self.approval_checking_lag);

		gum::debug!(target: LOG_TARGET, min_age, max_age, "Aggression enabled",);

		adjust_required_routing_and_propagate(
			ctx,
			&self.peer_data,
			&mut self.blocks,
			&self.topologies,
			|block_entry| {
				let block_age = max_age - block_entry.number;

				if resend == Resend::Yes &&
					config
						.resend_unfinalized_period
						.as_ref()
						.map_or(false, |p| block_age > 0 && block_age % p == 0)
				{
					// Retry sending to all peers.
					for (_, knowledge) in block_entry.known_by.iter_mut() {
						knowledge.sent = Knowledge::default();
					}

					true
				} else {
					false
				}
			},
			|required_routing, _, _| *required_routing,
			&self.peer_views,
		)
		.await;

		adjust_required_routing_and_propagate(
			ctx,
			&self.peer_data,
			&mut self.blocks,
			&self.topologies,
			|block_entry| {
				// Ramp up aggression only for the very oldest block(s).
				// Approval voting can get stuck on a single block preventing
				// its descendants from being finalized. Waste minimal bandwidth
				// this way. Also, disputes might prevent finality - again, nothing
				// to waste bandwidth on newer blocks for.
				block_entry.number == min_age
			},
			|required_routing, local, _| {
				// It's a bit surprising not to have a topology at this age.
				if *required_routing == RequiredRouting::PendingTopology {
					gum::debug!(
						target: LOG_TARGET,
						lag = ?self.approval_checking_lag,
						"Encountered old block pending gossip topology",
					);
					return *required_routing
				}

				let mut new_required_routing = *required_routing;

				if config.l1_threshold.as_ref().map_or(false, |t| &self.approval_checking_lag >= t)
				{
					// Message originator sends to everyone.
					if local && new_required_routing != RequiredRouting::All {
						metrics.on_aggression_l1();
						new_required_routing = RequiredRouting::All;
					}
				}

				if config.l2_threshold.as_ref().map_or(false, |t| &self.approval_checking_lag >= t)
				{
					// Message originator sends to everyone. Everyone else sends to XY.
					if !local && new_required_routing != RequiredRouting::GridXY {
						metrics.on_aggression_l2();
						new_required_routing = RequiredRouting::GridXY;
					}
				}
				new_required_routing
			},
			&self.peer_views,
		)
		.await;
	}

	// Filter out invalid candidate index and certificate core bitfields.
	// For each invalid assignment we also punish the peer.
	async fn sanitize_v1_assignments(
		&mut self,
		peer_id: PeerId,
		sender: &mut impl overseer::ApprovalDistributionSenderTrait,
		assignments: Vec<(IndirectAssignmentCert, CandidateIndex)>,
	) -> Vec<(IndirectAssignmentCertV2, CandidateBitfield)> {
		let mut sanitized_assignments = Vec::new();
		for (cert, candidate_index) in assignments.into_iter() {
			let cert_bitfield_bits = match cert.cert.kind {
				AssignmentCertKind::RelayVRFDelay { core_index } => core_index.0 as usize + 1,
				// We don't want to run the VRF yet, but the output is always bounded by `n_cores`.
				// We assume `candidate_bitfield` length for the core bitfield and we just check against
				// `MAX_BITFIELD_SIZE` later.
				AssignmentCertKind::RelayVRFModulo { .. } => candidate_index as usize + 1,
			};

			let candidate_bitfield_bits = candidate_index as usize + 1;

			// Ensure bitfields length under hard limit.
			if cert_bitfield_bits > MAX_BITFIELD_SIZE || candidate_bitfield_bits > MAX_BITFIELD_SIZE
			{
				// Punish the peer for the invalid message.
				modify_reputation(&mut self.reputation, sender, peer_id, COST_OVERSIZED_BITFIELD)
					.await;
			} else {
				sanitized_assignments.push((cert.into(), candidate_index.into()))
			}
		}

		sanitized_assignments
	}

	// Filter out oversized candidate and certificate core bitfields.
	// For each invalid assignment we also punish the peer.
	async fn sanitize_v2_assignments(
		&mut self,
		peer_id: PeerId,
		sender: &mut impl overseer::ApprovalDistributionSenderTrait,
		assignments: Vec<(IndirectAssignmentCertV2, CandidateBitfield)>,
	) -> Vec<(IndirectAssignmentCertV2, CandidateBitfield)> {
		let mut sanitized_assignments = Vec::new();
		for (cert, candidate_bitfield) in assignments.into_iter() {
			let cert_bitfield_bits = match &cert.cert.kind {
				AssignmentCertKindV2::RelayVRFDelay { core_index } => core_index.0 as usize + 1,
				// We don't want to run the VRF yet, but the output is always bounded by `n_cores`.
				// We assume `candidate_bitfield` length for the core bitfield and we just check against
				// `MAX_BITFIELD_SIZE` later.
				AssignmentCertKindV2::RelayVRFModulo { .. } => candidate_bitfield.len(),
				AssignmentCertKindV2::RelayVRFModuloCompact { core_bitfield } =>
					core_bitfield.len(),
			};

			let candidate_bitfield_bits = candidate_bitfield.len();

			// Our bitfield has `Lsb0`.
			let msb = candidate_bitfield_bits - 1;

			// Ensure bitfields length under hard limit.
			if cert_bitfield_bits > MAX_BITFIELD_SIZE
				|| candidate_bitfield_bits > MAX_BITFIELD_SIZE
				// Ensure minimum bitfield size - MSB needs to be one.
				|| !candidate_bitfield.bit_at(msb.as_bit_index())
			{
				// Punish the peer for the invalid message.
				modify_reputation(&mut self.reputation, sender, peer_id, COST_OVERSIZED_BITFIELD)
					.await;
			} else {
				sanitized_assignments.push((cert, candidate_bitfield))
			}
		}

		sanitized_assignments
	}
}

// This adjusts the required routing of messages in blocks that pass the block filter
// according to the modifier function given.
//
// The modifier accepts as inputs the current required-routing state, whether
// the message is locally originating, and the validator index of the message issuer.
//
// Then, if the topology is known, this progates messages to all peers in the required
// routing set which are aware of the block. Peers which are unaware of the block
// will have the message sent when it enters their view in `unify_with_peer`.
//
// Note that the required routing of a message can be modified even if the
// topology is unknown yet.
#[overseer::contextbounds(ApprovalDistribution, prefix = self::overseer)]
async fn adjust_required_routing_and_propagate<Context, BlockFilter, RoutingModifier>(
	ctx: &mut Context,
	peer_data: &HashMap<PeerId, PeerData>,
	blocks: &mut HashMap<Hash, BlockEntry>,
	topologies: &SessionGridTopologies,
	block_filter: BlockFilter,
	routing_modifier: RoutingModifier,
	peer_views: &HashMap<PeerId, PeerEntry>,
) where
	BlockFilter: Fn(&mut BlockEntry) -> bool,
	RoutingModifier: Fn(&RequiredRouting, bool, &ValidatorIndex) -> RequiredRouting,
{
	let mut peer_assignments = HashMap::new();
	let mut peer_approvals = HashMap::new();

	// Iterate all blocks in the session, producing payloads
	// for each connected peer.
	for (block_hash, block_entry) in blocks {
		if !block_filter(block_entry) {
			continue
		}

		let topology = match topologies.get_topology(block_entry.session) {
			Some(t) => t,
			None => continue,
		};

		// We just need to iterate the `approval_entries` of the block entry as these contain all assignments
		// that also link all approval votes.
		for approval_entry in block_entry.approval_entries.values_mut() {
			let new_required_routing = routing_modifier(
				&approval_entry.routing_info().required_routing,
				approval_entry.routing_info().local,
				&approval_entry.validator_index(),
			);

			approval_entry.update_required_routing(new_required_routing);

			if approval_entry.routing_info().required_routing.is_empty() {
				continue
			}

			let assignment_message = approval_entry.assignment();
			let approval_messages = approval_entry.approvals();
			let (assignment_knowledge, message_kind) =
				approval_entry.create_assignment_knowledge(*block_hash);

			for (peer, peer_knowledge) in &mut block_entry.known_by {
				if !topology
					.local_grid_neighbors()
					.route_to_peer(approval_entry.routing_info().required_routing, peer)
				{
					continue
				}

				// Only send stuff a peer doesn't know in the context of a relay chain block.
				if !peer_knowledge.contains(&assignment_knowledge, message_kind) {
					peer_knowledge.sent.insert(assignment_knowledge.clone(), message_kind);
					peer_assignments
						.entry(*peer)
						.or_insert_with(Vec::new)
						.push(assignment_message.clone());
				}

				// Filter approval votes.
				for approval_message in &approval_messages {
					let (approval_knowledge, message_kind) = approval_entry
						.create_approval_knowledge(*block_hash, approval_message.candidate_index);

					if !peer_knowledge.contains(&approval_knowledge, message_kind) {
						peer_knowledge.sent.insert(approval_knowledge, message_kind);
						peer_approvals
							.entry(*peer)
							.or_insert_with(Vec::new)
							.push(approval_message.clone());
					}
				}
			}
		}
	}

	// Send messages in accumulated packets, assignments preceding approvals.
	for (peer, assignments_packet) in peer_assignments {
<<<<<<< HEAD
		if let Some(peer_view) = peer_views.get(&peer) {
			send_assignments_batched(
				ctx.sender(),
				assignments_packet,
				&vec![(peer, peer_view.version)],
			)
			.await;
		} else {
			// This should never happen.
			gum::warn!(target: LOG_TARGET, ?peer, "Unknown protocol version for peer",);
		}
	}

	for (peer, approvals_packet) in peer_approvals {
		if let Some(peer_view) = peer_views.get(&peer) {
			send_approvals_batched(
				ctx.sender(),
				approvals_packet,
				&vec![(peer, peer_view.version)],
			)
			.await;
		} else {
			// This should never happen.
			gum::warn!(target: LOG_TARGET, ?peer, "Unknown protocol version for peer",);
		}
=======
		let peer_protocol_version = match peer_data.get(&peer).map(|pd| pd.version) {
			None => continue,
			Some(v) => v,
		};

		send_assignments_batched(ctx.sender(), assignments_packet, peer, peer_protocol_version)
			.await;
	}

	for (peer, approvals_packet) in peer_approvals {
		let peer_protocol_version = match peer_data.get(&peer).map(|pd| pd.version) {
			None => continue,
			Some(v) => v,
		};

		send_approvals_batched(ctx.sender(), approvals_packet, peer, peer_protocol_version).await;
>>>>>>> aba8beef
	}
}

/// Modify the reputation of a peer based on its behavior.
async fn modify_reputation(
	reputation: &mut ReputationAggregator,
	sender: &mut impl overseer::ApprovalDistributionSenderTrait,
	peer_id: PeerId,
	rep: Rep,
) {
	gum::trace!(
		target: LOG_TARGET,
		reputation = ?rep,
		?peer_id,
		"Reputation change for peer",
	);
	reputation.modify(sender, peer_id, rep).await;
}

#[overseer::contextbounds(ApprovalDistribution, prefix = self::overseer)]
impl ApprovalDistribution {
	/// Create a new instance of the [`ApprovalDistribution`] subsystem.
	pub fn new(metrics: Metrics) -> Self {
		Self { metrics }
	}

	async fn run<Context>(self, ctx: Context) {
		let mut state = State::default();

		// According to the docs of `rand`, this is a ChaCha12 RNG in practice
		// and will always be chosen for strong performance and security properties.
		let mut rng = rand::rngs::StdRng::from_entropy();
		self.run_inner(ctx, &mut state, REPUTATION_CHANGE_INTERVAL, &mut rng).await
	}

	/// Used for testing.
	async fn run_inner<Context>(
		self,
		mut ctx: Context,
		state: &mut State,
		reputation_interval: Duration,
		rng: &mut (impl CryptoRng + Rng),
	) {
		let new_reputation_delay = || futures_timer::Delay::new(reputation_interval).fuse();
		let mut reputation_delay = new_reputation_delay();

		loop {
			select! {
				_ = reputation_delay => {
					state.reputation.send(ctx.sender()).await;
					reputation_delay = new_reputation_delay();
				},
				message = ctx.recv().fuse() => {
					let message = match message {
						Ok(message) => message,
						Err(e) => {
							gum::debug!(target: LOG_TARGET, err = ?e, "Failed to receive a message from Overseer, exiting");
							return
						},
					};
					match message {
						FromOrchestra::Communication { msg } =>
							Self::handle_incoming(&mut ctx, state, msg, &self.metrics, rng).await,
						FromOrchestra::Signal(OverseerSignal::ActiveLeaves(update)) => {
							gum::trace!(target: LOG_TARGET, "active leaves signal (ignored)");
							// the relay chain blocks relevant to the approval subsystems
							// are those that are available, but not finalized yet
							// actived and deactivated heads hence are irrelevant to this subsystem, other than
							// for tracing purposes.
							if let Some(activated) = update.activated {
								let head = activated.hash;
								let approval_distribution_span =
									jaeger::PerLeafSpan::new(activated.span, "approval-distribution");
								state.spans.insert(head, approval_distribution_span);
							}
						},
						FromOrchestra::Signal(OverseerSignal::BlockFinalized(_hash, number)) => {
							gum::trace!(target: LOG_TARGET, number = %number, "finalized signal");
							state.handle_block_finalized(&mut ctx, &self.metrics, number).await;
						},
						FromOrchestra::Signal(OverseerSignal::Conclude) => return,
					}
				},
			}
		}
	}

	async fn handle_incoming<Context>(
		ctx: &mut Context,
		state: &mut State,
		msg: ApprovalDistributionMessage,
		metrics: &Metrics,
		rng: &mut (impl CryptoRng + Rng),
	) {
		match msg {
			ApprovalDistributionMessage::NetworkBridgeUpdate(event) => {
				state.handle_network_msg(ctx, metrics, event, rng).await;
			},
			ApprovalDistributionMessage::NewBlocks(metas) => {
				state.handle_new_blocks(ctx, metrics, metas, rng).await;
			},
			ApprovalDistributionMessage::DistributeAssignment(cert, candidate_indices) => {
				let _span = state
					.spans
					.get(&cert.block_hash)
					.map(|span| span.child("import-and-distribute-assignment"))
					.unwrap_or_else(|| jaeger::Span::new(&cert.block_hash, "distribute-assignment"))
					.with_string_tag("block-hash", format!("{:?}", cert.block_hash))
					.with_stage(jaeger::Stage::ApprovalDistribution);

				gum::debug!(
					target: LOG_TARGET,
					?candidate_indices,
					block_hash = ?cert.block_hash,
					"Distributing our assignment on candidates",
				);

				state
					.import_and_circulate_assignment(
						ctx,
						&metrics,
						MessageSource::Local,
						cert,
						candidate_indices,
						rng,
					)
					.await;
			},
			ApprovalDistributionMessage::DistributeApproval(vote) => {
				gum::debug!(
					target: LOG_TARGET,
					"Distributing our approval vote on candidate (block={}, index={})",
					vote.block_hash,
					vote.candidate_index,
				);

				state
					.import_and_circulate_approval(ctx, metrics, MessageSource::Local, vote)
					.await;
			},
			ApprovalDistributionMessage::GetApprovalSignatures(indices, tx) => {
				let sigs = state.get_approval_signatures(indices);
				if let Err(_) = tx.send(sigs) {
					gum::debug!(
						target: LOG_TARGET,
						"Sending back approval signatures failed, oneshot got closed"
					);
				}
			},
			ApprovalDistributionMessage::ApprovalCheckingLagUpdate(lag) => {
				gum::debug!(target: LOG_TARGET, lag, "Received `ApprovalCheckingLagUpdate`");
				state.approval_checking_lag = lag;
			},
		}
	}
}

fn versioned_approvals_packet(
	version: ValidationVersion,
	approvals: Vec<IndirectSignedApprovalVote>,
) -> VersionedValidationProtocol {
	match version {
		ValidationVersion::V1 =>
			Versioned::V1(protocol_v1::ValidationProtocol::ApprovalDistribution(
				protocol_v1::ApprovalDistributionMessage::Approvals(approvals),
			)),
		ValidationVersion::VStaging =>
			Versioned::VStaging(protocol_vstaging::ValidationProtocol::ApprovalDistribution(
				protocol_vstaging::ApprovalDistributionMessage::Approvals(approvals),
			)),
	}
}

fn versioned_assignments_packet(
	version: ValidationVersion,
	assignments: Vec<(IndirectAssignmentCert, CandidateIndex)>,
) -> VersionedValidationProtocol {
	match version {
		ValidationVersion::V1 =>
			Versioned::V1(protocol_v1::ValidationProtocol::ApprovalDistribution(
				protocol_v1::ApprovalDistributionMessage::Assignments(assignments),
			)),
		ValidationVersion::VStaging =>
			Versioned::VStaging(protocol_vstaging::ValidationProtocol::ApprovalDistribution(
				protocol_vstaging::ApprovalDistributionMessage::Assignments(assignments),
			)),
	}
}

fn filter_peers_by_version(
	peers: &[(PeerId, ValidationVersion)],
	version: ValidationVersion,
) -> Vec<PeerId> {
	peers
		.iter()
		.filter(|(_, v)| v == &version)
		.map(|(peer_id, _)| *peer_id)
		.collect()
}

#[overseer::subsystem(ApprovalDistribution, error=SubsystemError, prefix=self::overseer)]
impl<Context> ApprovalDistribution {
	fn start(self, ctx: Context) -> SpawnedSubsystem {
		let future = self.run(ctx).map(|_| Ok(())).boxed();

		SpawnedSubsystem { name: "approval-distribution-subsystem", future }
	}
}

/// Ensures the batch size is always at least 1 element.
const fn ensure_size_not_zero(size: usize) -> usize {
	if 0 == size {
		panic!("Batch size must be at least 1 (MAX_NOTIFICATION_SIZE constant is too low)",);
	}

	size
}

/// The maximum amount of assignments per batch is 33% of maximum allowed by protocol.
/// This is an arbitrary value. Bumping this up increases the maximum amount of approvals or
/// assignments we send in a single message to peers. Exceeding `MAX_NOTIFICATION_SIZE` will violate
/// the protocol configuration.
pub const MAX_ASSIGNMENT_BATCH_SIZE: usize = ensure_size_not_zero(
	MAX_NOTIFICATION_SIZE as usize /
		std::mem::size_of::<(IndirectAssignmentCertV2, CandidateIndex)>() /
		3,
);

/// The maximum amount of approvals per batch is 33% of maximum allowed by protocol.
pub const MAX_APPROVAL_BATCH_SIZE: usize = ensure_size_not_zero(
	MAX_NOTIFICATION_SIZE as usize / std::mem::size_of::<IndirectSignedApprovalVote>() / 3,
);

// Low level helper for sending assignments.
async fn send_assignments_batched_inner(
	sender: &mut impl overseer::ApprovalDistributionSenderTrait,
	batch: impl IntoIterator<Item = (IndirectAssignmentCertV2, CandidateBitfield)>,
	peers: &[PeerId],
	peer_version: ValidationVersion,
) {
	let peers = peers.into_iter().cloned().collect::<Vec<_>>();
	if peer_version == ValidationVersion::VStaging {
		sender
			.send_message(NetworkBridgeTxMessage::SendValidationMessage(
				peers,
				Versioned::VStaging(protocol_vstaging::ValidationProtocol::ApprovalDistribution(
					protocol_vstaging::ApprovalDistributionMessage::Assignments(
						batch.into_iter().collect(),
					),
				)),
			))
			.await;
	} else {
		// Create a batch of v1 assignments from v2 assignments that are compatible with v1.
		// `IndirectAssignmentCertV2` -> `IndirectAssignmentCert`
		let batch = batch
			.into_iter()
			.filter_map(|(cert, candidates)| {
				cert.try_into().ok().map(|cert| {
					(
						cert,
						// First 1 bit index is the candidate index.
						candidates
							.first_one()
							.map(|index| index as CandidateIndex)
							.expect("Assignment was checked for not being empty; qed"),
					)
				})
			})
			.collect();
		sender
			.send_message(NetworkBridgeTxMessage::SendValidationMessage(
				peers,
				Versioned::V1(protocol_v1::ValidationProtocol::ApprovalDistribution(
					protocol_v1::ApprovalDistributionMessage::Assignments(batch),
				)),
			))
			.await;
	}
}

/// Send assignments while honoring the `max_notification_size` of the protocol.
///
/// Splitting the messages into multiple notifications allows more granular processing at the
/// destination, such that the subsystem doesn't get stuck for long processing a batch
/// of assignments and can `select!` other tasks.
pub(crate) async fn send_assignments_batched(
	sender: &mut impl overseer::ApprovalDistributionSenderTrait,
<<<<<<< HEAD
	v2_assignments: impl IntoIterator<Item = (IndirectAssignmentCertV2, CandidateBitfield)> + Clone,
	peers: &[(PeerId, ProtocolVersion)],
=======
	assignments: Vec<(IndirectAssignmentCert, CandidateIndex)>,
	peer: PeerId,
	protocol_version: ValidationVersion,
>>>>>>> aba8beef
) {
	let v1_peers = filter_by_peer_version(peers, ValidationVersion::V1.into());
	let v2_peers = filter_by_peer_version(peers, ValidationVersion::VStaging.into());

<<<<<<< HEAD
	if !v1_peers.is_empty() {
		// Older peers(v1) do not understand `AssignmentsV2` messages, so we have to filter these out.
		let v1_assignments = v2_assignments
			.clone()
			.into_iter()
			.filter(|(_, candidates)| candidates.count_ones() == 1);

		let mut v1_batches = v1_assignments.peekable();

		while v1_batches.peek().is_some() {
			let batch: Vec<_> = v1_batches.by_ref().take(MAX_ASSIGNMENT_BATCH_SIZE).collect();
			send_assignments_batched_inner(sender, batch, &v1_peers, ValidationVersion::V1).await;
		}
	}

	if !v2_peers.is_empty() {
		let mut v2_batches = v2_assignments.into_iter().peekable();

		while v2_batches.peek().is_some() {
			let batch = v2_batches.by_ref().take(MAX_ASSIGNMENT_BATCH_SIZE).collect::<Vec<_>>();
			send_assignments_batched_inner(sender, batch, &v2_peers, ValidationVersion::VStaging)
				.await;
		}
=======
	while batches.peek().is_some() {
		let batch: Vec<_> = batches.by_ref().take(MAX_ASSIGNMENT_BATCH_SIZE).collect();
		let versioned = versioned_assignments_packet(protocol_version, batch);

		sender
			.send_message(NetworkBridgeTxMessage::SendValidationMessage(vec![peer], versioned))
			.await;
>>>>>>> aba8beef
	}
}

/// Send approvals while honoring the `max_notification_size` of the protocol and peer version.
pub(crate) async fn send_approvals_batched(
	sender: &mut impl overseer::ApprovalDistributionSenderTrait,
<<<<<<< HEAD
	approvals: impl IntoIterator<Item = IndirectSignedApprovalVote> + Clone,
	peers: &[(PeerId, ProtocolVersion)],
) {
	let v1_peers = filter_by_peer_version(peers, ValidationVersion::V1.into());
	let v2_peers = filter_by_peer_version(peers, ValidationVersion::VStaging.into());

	if !v1_peers.is_empty() {
		let mut batches = approvals.clone().into_iter().peekable();

		while batches.peek().is_some() {
			let batch: Vec<_> = batches.by_ref().take(MAX_APPROVAL_BATCH_SIZE).collect();

			sender
				.send_message(NetworkBridgeTxMessage::SendValidationMessage(
					v1_peers.clone(),
					Versioned::V1(protocol_v1::ValidationProtocol::ApprovalDistribution(
						protocol_v1::ApprovalDistributionMessage::Approvals(batch),
					)),
				))
				.await;
		}
	}

	if !v2_peers.is_empty() {
		let mut batches = approvals.into_iter().peekable();

		while batches.peek().is_some() {
			let batch: Vec<_> = batches.by_ref().take(MAX_APPROVAL_BATCH_SIZE).collect();

			sender
				.send_message(NetworkBridgeTxMessage::SendValidationMessage(
					v2_peers.clone(),
					Versioned::VStaging(
						protocol_vstaging::ValidationProtocol::ApprovalDistribution(
							protocol_vstaging::ApprovalDistributionMessage::Approvals(batch),
						),
					),
				))
				.await;
		}
=======
	approvals: Vec<IndirectSignedApprovalVote>,
	peer: PeerId,
	protocol_version: ValidationVersion,
) {
	let mut batches = approvals.into_iter().peekable();

	while batches.peek().is_some() {
		let batch: Vec<_> = batches.by_ref().take(MAX_APPROVAL_BATCH_SIZE).collect();
		let versioned = versioned_approvals_packet(protocol_version, batch);

		sender
			.send_message(NetworkBridgeTxMessage::SendValidationMessage(vec![peer], versioned))
			.await;
>>>>>>> aba8beef
	}
}<|MERGE_RESOLUTION|>--- conflicted
+++ resolved
@@ -28,15 +28,9 @@
 use polkadot_node_network_protocol::{
 	self as net_protocol, filter_by_peer_version,
 	grid_topology::{RandomRouting, RequiredRouting, SessionGridTopologies, SessionGridTopology},
-<<<<<<< HEAD
 	peer_set::MAX_NOTIFICATION_SIZE,
 	v1 as protocol_v1, vstaging as protocol_vstaging, PeerId, UnifiedReputationChange as Rep,
 	Versioned, View,
-=======
-	peer_set::{ValidationVersion, MAX_NOTIFICATION_SIZE},
-	v1 as protocol_v1, vstaging as protocol_vstaging, PeerId, UnifiedReputationChange as Rep,
-	Versioned, VersionedValidationProtocol, View,
->>>>>>> aba8beef
 };
 use polkadot_node_primitives::approval::{
 	v1::{
@@ -118,7 +112,8 @@
 	random_routing: RandomRouting,
 }
 
-// This struct is responsible for tracking the full state of an assignment and grid routing information.
+// This struct is responsible for tracking the full state of an assignment and grid routing
+// information.
 struct ApprovalEntry {
 	// The assignment certificate.
 	assignment: IndirectAssignmentCertV2,
@@ -190,7 +185,8 @@
 		self.routing_info.required_routing = required_routing;
 	}
 
-	// Records a new approval. Returns false if the claimed candidate is not found or we already have received the approval.
+	// Records a new approval. Returns false if the claimed candidate is not found or we already
+	// have received the approval.
 	pub fn note_approval(
 		&mut self,
 		approval: IndirectSignedApprovalVote,
@@ -308,15 +304,6 @@
 	No,
 }
 
-/// Data stored on a per-peer basis.
-#[derive(Debug)]
-struct PeerData {
-	/// The peer's view.
-	view: View,
-	/// The peer's protocol version.
-	version: ValidationVersion,
-}
-
 /// The [`State`] struct is responsible for tracking the overall state of the subsystem.
 ///
 /// It tracks metadata about our view of the unfinalized chain,
@@ -337,11 +324,7 @@
 	pending_known: HashMap<Hash, Vec<(PeerId, PendingMessage)>>,
 
 	/// Peer data is partially stored here, and partially inline within the [`BlockEntry`]s
-<<<<<<< HEAD
 	peer_views: HashMap<PeerId, PeerEntry>,
-=======
-	peer_data: HashMap<PeerId, PeerData>,
->>>>>>> aba8beef
 
 	/// Keeps a topology for various different sessions.
 	topologies: SessionGridTopologies,
@@ -461,8 +444,8 @@
 	candidates: Vec<CandidateEntry>,
 	/// The session index of this block.
 	session: SessionIndex,
-	/// Approval entries for whole block. These also contain all approvals in the case of multiple candidates
-	/// being claimed by assignments.
+	/// Approval entries for whole block. These also contain all approvals in the case of multiple
+	/// candidates being claimed by assignments.
 	approval_entries: HashMap<(ValidatorIndex, CandidateBitfield), ApprovalEntry>,
 }
 
@@ -485,7 +468,8 @@
 						.or_insert(entry.candidates.clone());
 				},
 				None => {
-					// This should never happen, but if it happens, it means the subsystem is broken.
+					// This should never happen, but if it happens, it means the subsystem is
+					// broken.
 					gum::warn!(
 						target: LOG_TARGET,
 						hash = ?entry.assignment.block_hash,
@@ -564,7 +548,8 @@
 // if it is included by multiple blocks - this is likely the case when there are forks.
 #[derive(Debug, Default)]
 struct CandidateEntry {
-	// The value represents part of the lookup key in `approval_entries` to fetch the assignment and existing votes.
+	// The value represents part of the lookup key in `approval_entries` to fetch the assignment
+	// and existing votes.
 	messages: HashMap<ValidatorIndex, CandidateBitfield>,
 }
 
@@ -601,33 +586,13 @@
 			NetworkBridgeEvent::PeerConnected(peer_id, role, version, _) => {
 				// insert a blank view if none already present
 				gum::trace!(target: LOG_TARGET, ?peer_id, ?role, "Peer connected");
-<<<<<<< HEAD
 				self.peer_views
 					.entry(peer_id)
 					.or_insert(PeerEntry { view: Default::default(), version });
-=======
-				let version = match ValidationVersion::try_from(version).ok() {
-					Some(v) => v,
-					None => {
-						// sanity: network bridge is supposed to detect this already.
-						gum::error!(
-							target: LOG_TARGET,
-							?peer_id,
-							?version,
-							"Unsupported protocol version"
-						);
-						return
-					},
-				};
-
-				self.peer_data
-					.entry(peer_id)
-					.or_insert_with(|| PeerData { version, view: Default::default() });
->>>>>>> aba8beef
 			},
 			NetworkBridgeEvent::PeerDisconnected(peer_id) => {
 				gum::trace!(target: LOG_TARGET, ?peer_id, "Peer disconnected");
-				self.peer_data.remove(&peer_id);
+				self.peer_views.remove(&peer_id);
 				self.blocks.iter_mut().for_each(|(_hash, entry)| {
 					entry.known_by.remove(&peer_id);
 				})
@@ -664,13 +629,8 @@
 					live
 				});
 			},
-<<<<<<< HEAD
 			NetworkBridgeEvent::PeerMessage(peer_id, message) => {
 				self.process_incoming_peer_message(ctx, metrics, peer_id, message, rng).await;
-=======
-			NetworkBridgeEvent::PeerMessage(peer_id, msg) => {
-				self.process_incoming_peer_message(ctx, metrics, peer_id, msg, rng).await;
->>>>>>> aba8beef
 			},
 			NetworkBridgeEvent::UpdatedAuthorityIds { .. } => {
 				// The approval-distribution subsystem doesn't deal with `AuthorityDiscoveryId`s.
@@ -732,28 +692,17 @@
 
 		{
 			let sender = ctx.sender();
-<<<<<<< HEAD
 			for (peer_id, PeerEntry { view, version }) in self.peer_views.iter() {
 				let intersection = view.iter().filter(|h| new_hashes.contains(h));
 				let view_intersection = View::new(intersection.cloned(), view.finalized_number);
-=======
-			for (peer_id, data) in self.peer_data.iter() {
-				let intersection = data.view.iter().filter(|h| new_hashes.contains(h));
-				let view_intersection =
-					View::new(intersection.cloned(), data.view.finalized_number);
->>>>>>> aba8beef
 				Self::unify_with_peer(
 					sender,
 					metrics,
 					&mut self.blocks,
 					&self.topologies,
-					self.peer_data.len(),
+					self.peer_views.len(),
 					*peer_id,
-<<<<<<< HEAD
 					*version,
-=======
-					data.version,
->>>>>>> aba8beef
 					view_intersection,
 					rng,
 				)
@@ -836,7 +785,6 @@
 
 		adjust_required_routing_and_propagate(
 			ctx,
-			&self.peer_data,
 			&mut self.blocks,
 			&self.topologies,
 			|block_entry| block_entry.session == session,
@@ -900,23 +848,15 @@
 		ctx: &mut Context,
 		metrics: &Metrics,
 		peer_id: PeerId,
-<<<<<<< HEAD
 		msg: Versioned<
 			protocol_v1::ApprovalDistributionMessage,
 			protocol_vstaging::ApprovalDistributionMessage,
 		>,
-=======
-		msg: net_protocol::ApprovalDistributionMessage,
->>>>>>> aba8beef
 		rng: &mut R,
 	) where
 		R: CryptoRng + Rng,
 	{
 		match msg {
-<<<<<<< HEAD
-=======
-			Versioned::V1(protocol_v1::ApprovalDistributionMessage::Assignments(assignments)) |
->>>>>>> aba8beef
 			Versioned::VStaging(protocol_vstaging::ApprovalDistributionMessage::Assignments(
 				assignments,
 			)) => {
@@ -958,17 +898,10 @@
 				)
 				.await;
 			},
-<<<<<<< HEAD
 			Versioned::VStaging(protocol_vstaging::ApprovalDistributionMessage::Approvals(
 				approvals,
 			)) |
 			Versioned::V1(protocol_v1::ApprovalDistributionMessage::Approvals(approvals)) => {
-=======
-			Versioned::V1(protocol_v1::ApprovalDistributionMessage::Approvals(approvals)) |
-			Versioned::VStaging(protocol_vstaging::ApprovalDistributionMessage::Approvals(
-				approvals,
-			)) => {
->>>>>>> aba8beef
 				gum::trace!(
 					target: LOG_TARGET,
 					peer_id = %peer_id,
@@ -1021,7 +954,6 @@
 	{
 		gum::trace!(target: LOG_TARGET, ?view, "Peer view change");
 		let finalized_number = view.finalized_number;
-<<<<<<< HEAD
 
 		let (old_view, protocol_version) =
 			if let Some(peer_entry) = self.peer_views.get_mut(&peer_id) {
@@ -1039,16 +971,6 @@
 			};
 
 		let old_finalized_number = old_view.map(|v| v.finalized_number).unwrap_or(0);
-=======
-		let (peer_protocol_version, old_finalized_number) = match self
-			.peer_data
-			.get_mut(&peer_id)
-			.map(|d| (d.version, std::mem::replace(&mut d.view, view.clone())))
-		{
-			Some((v, view)) => (v, view.finalized_number),
-			None => return, // unknown peer
-		};
->>>>>>> aba8beef
 
 		// we want to prune every block known_by peer up to (including) view.finalized_number
 		let blocks = &mut self.blocks;
@@ -1073,13 +995,9 @@
 			metrics,
 			&mut self.blocks,
 			&self.topologies,
-			self.peer_data.len(),
+			self.peer_views.len(),
 			peer_id,
-<<<<<<< HEAD
 			protocol_version,
-=======
-			peer_protocol_version,
->>>>>>> aba8beef
 			view,
 			rng,
 		)
@@ -1350,14 +1268,9 @@
 			}
 		}
 
-<<<<<<< HEAD
-		// Invariant: to our knowledge, none of the peers except for the `source` know about the assignment.
-		metrics.on_assignment_imported(&assignment.cert.kind);
-=======
 		// Invariant: to our knowledge, none of the peers except for the `source` know about the
 		// assignment.
-		metrics.on_assignment_imported();
->>>>>>> aba8beef
+		metrics.on_assignment_imported(&assignment.cert.kind);
 
 		let topology = self.topologies.get_topology(entry.session);
 		let local = source == MessageSource::Local;
@@ -1381,13 +1294,8 @@
 		// If the topology isn't known yet (race with networking subsystems)
 		// then messages will be sent when we get it.
 
-<<<<<<< HEAD
 		let assignments = vec![(assignment, claimed_candidate_indices.clone())];
 		let n_peers_total = self.peer_views.len();
-=======
-		let assignments = vec![(assignment, claimed_candidate_index)];
-		let n_peers_total = self.peer_data.len();
->>>>>>> aba8beef
 		let source_peer = source.peer_id();
 
 		// Peers that we will send the assignment to.
@@ -1417,44 +1325,16 @@
 				approval_entry.routing_info_mut().random_routing.inc_sent();
 				peers.push(peer);
 			}
-<<<<<<< HEAD
-		}
-=======
-
-			route_random
-		};
-
-		let (v1_peers, vstaging_peers) = {
-			let peer_data = &self.peer_data;
-			let peers = entry
-				.known_by
-				.keys()
-				.filter_map(|p| peer_data.get_key_value(p))
-				.filter(|(p, _)| peer_filter(p))
-				.map(|(p, peer_data)| (*p, peer_data.version))
-				.collect::<Vec<_>>();
-
-			// Add the metadata of the assignment to the knowledge of each peer.
-			for (peer, _) in peers.iter() {
-				// we already filtered peers above, so this should always be Some
-				if let Some(peer_knowledge) = entry.known_by.get_mut(peer) {
-					peer_knowledge.sent.insert(message_subject.clone(), message_kind);
-				}
-			}
->>>>>>> aba8beef
-
-			if !peers.is_empty() {
-				gum::trace!(
-					target: LOG_TARGET,
-					?block_hash,
-					?claimed_candidate_index,
-					local = source.peer_id().is_none(),
-					num_peers = peers.len(),
-					"Sending an assignment to peers",
-				);
-			}
-
-<<<<<<< HEAD
+		}
+
+		// Add the metadata of the assignment to the knowledge of each peer.
+		for peer in peers.iter() {
+			// we already filtered peers above, so this should always be Some
+			if let Some(peer_knowledge) = entry.known_by.get_mut(peer) {
+				peer_knowledge.sent.insert(message_subject.clone(), message_kind);
+			}
+		}
+
 		if !peers.is_empty() {
 			gum::trace!(
 				target: LOG_TARGET,
@@ -1473,28 +1353,6 @@
 				.collect::<Vec<_>>();
 
 			send_assignments_batched(ctx.sender(), assignments, &peers).await;
-=======
-			let v1_peers = filter_peers_by_version(&peers, ValidationVersion::V1);
-			let vstaging_peers = filter_peers_by_version(&peers, ValidationVersion::VStaging);
-
-			(v1_peers, vstaging_peers)
-		};
-
-		if !v1_peers.is_empty() {
-			ctx.send_message(NetworkBridgeTxMessage::SendValidationMessage(
-				v1_peers,
-				versioned_assignments_packet(ValidationVersion::V1, assignments.clone()),
-			))
-			.await;
-		}
-
-		if !vstaging_peers.is_empty() {
-			ctx.send_message(NetworkBridgeTxMessage::SendValidationMessage(
-				vstaging_peers,
-				versioned_assignments_packet(ValidationVersion::VStaging, assignments.clone()),
-			))
-			.await;
->>>>>>> aba8beef
 		}
 	}
 
@@ -1693,10 +1551,10 @@
 			}
 		}
 
-<<<<<<< HEAD
 		let required_routing = match entry.approval_entry(candidate_index, validator_index) {
 			Some(approval_entry) => {
-				// Invariant: to our knowledge, none of the peers except for the `source` know about the approval.
+				// Invariant: to our knowledge, none of the peers except for the `source` know about
+				// the approval.
 				metrics.on_approval_imported();
 
 				if let Err(err) = approval_entry.note_approval(vote.clone()) {
@@ -1712,52 +1570,6 @@
 						?err,
 						"Possible bug: Vote import failed",
 					);
-=======
-		// Invariant: to our knowledge, none of the peers except for the `source` know about the
-		// approval.
-		metrics.on_approval_imported();
-
-		let required_routing = match entry.candidates.get_mut(candidate_index as usize) {
-			Some(candidate_entry) => {
-				// set the approval state for validator_index to Approved
-				// it should be in assigned state already
-				match candidate_entry.messages.remove(&validator_index) {
-					Some(MessageState {
-						approval_state: ApprovalState::Assigned(cert),
-						required_routing,
-						local,
-						random_routing,
-					}) => {
-						candidate_entry.messages.insert(
-							validator_index,
-							MessageState {
-								approval_state: ApprovalState::Approved(
-									cert,
-									vote.signature.clone(),
-								),
-								required_routing,
-								local,
-								random_routing,
-							},
-						);
-
-						required_routing
-					},
-					Some(_) => {
-						unreachable!(
-							"we only insert it after the metadata, checked the metadata above; qed"
-						);
-					},
-					None => {
-						// this would indicate a bug in approval-voting
-						gum::warn!(
-							target: LOG_TARGET,
-							hash = ?block_hash,
-							?candidate_index,
-							?validator_index,
-							"Importing an approval we don't have an assignment for",
-						);
->>>>>>> aba8beef
 
 					return
 				}
@@ -1766,7 +1578,8 @@
 			},
 			None => {
 				let peer_id = source.peer_id();
-				// This indicates a bug in approval-distribution, since we check the knowledge at the begining of the function.
+				// This indicates a bug in approval-distribution, since we check the knowledge at
+				// the begining of the function.
 				gum::warn!(
 					target: LOG_TARGET,
 					?peer_id,
@@ -1803,7 +1616,6 @@
 			in_topology || knowledge.sent.contains(message_subject, MessageKind::Assignment)
 		};
 
-<<<<<<< HEAD
 		let peers = entry
 			.known_by
 			.iter()
@@ -1816,54 +1628,20 @@
 			// we already filtered peers above, so this should always be Some
 			if let Some(entry) = entry.known_by.get_mut(&peer.0) {
 				entry.sent.insert(message_subject.clone(), message_kind);
-=======
-		let (v1_peers, vstaging_peers) = {
-			let peer_data = &self.peer_data;
-			let peers = entry
-				.known_by
-				.iter()
-				.filter_map(|(p, k)| peer_data.get(&p).map(|pd| (p, k, pd.version)))
-				.filter(|(p, k, _)| peer_filter(p, k))
-				.map(|(p, _, v)| (*p, v))
-				.collect::<Vec<_>>();
-
-			// Add the metadata of the assignment to the knowledge of each peer.
-			for (peer, _) in peers.iter() {
-				// we already filtered peers above, so this should always be Some
-				if let Some(peer_knowledge) = entry.known_by.get_mut(peer) {
-					peer_knowledge.sent.insert(message_subject.clone(), message_kind);
-				}
->>>>>>> aba8beef
-			}
-
-			if !peers.is_empty() {
-				gum::trace!(
-					target: LOG_TARGET,
-					?block_hash,
-					?candidate_index,
-					local = source.peer_id().is_none(),
-					num_peers = peers.len(),
-					"Sending an approval to peers",
-				);
-			}
-
-			let v1_peers = filter_peers_by_version(&peers, ValidationVersion::V1);
-			let vstaging_peers = filter_peers_by_version(&peers, ValidationVersion::VStaging);
-
-			(v1_peers, vstaging_peers)
-		};
-
-		let approvals = vec![vote];
-
-		if !v1_peers.is_empty() {
-			ctx.send_message(NetworkBridgeTxMessage::SendValidationMessage(
-				v1_peers,
-				versioned_approvals_packet(ValidationVersion::V1, approvals.clone()),
-			))
-			.await;
-		}
-
-<<<<<<< HEAD
+			}
+		}
+
+		if !peers.is_empty() {
+			let approvals = vec![vote];
+			gum::trace!(
+				target: LOG_TARGET,
+				?block_hash,
+				?candidate_index,
+				local = source.peer_id().is_none(),
+				num_peers = peers.len(),
+				"Sending an approval to peers",
+			);
+
 			let v1_peers = filter_by_peer_version(&peers, ValidationVersion::V1.into());
 			let v2_peers = filter_by_peer_version(&peers, ValidationVersion::VStaging.into());
 
@@ -1888,14 +1666,6 @@
 				))
 				.await;
 			}
-=======
-		if !vstaging_peers.is_empty() {
-			ctx.send_message(NetworkBridgeTxMessage::SendValidationMessage(
-				vstaging_peers,
-				versioned_approvals_packet(ValidationVersion::VStaging, approvals),
-			))
-			.await;
->>>>>>> aba8beef
 		}
 	}
 
@@ -1944,11 +1714,7 @@
 		topologies: &SessionGridTopologies,
 		total_peers: usize,
 		peer_id: PeerId,
-<<<<<<< HEAD
 		protocol_version: ProtocolVersion,
-=======
-		peer_protocol_version: ValidationVersion,
->>>>>>> aba8beef
 		view: View,
 		rng: &mut (impl CryptoRng + Rng),
 	) {
@@ -1979,8 +1745,8 @@
 				let peer_knowledge = entry.known_by.entry(peer_id).or_default();
 				let topology = topologies.get_topology(entry.session);
 
-				// We want to iterate the `approval_entries` of the block entry as these contain all assignments
-				// that also link all approval votes.
+				// We want to iterate the `approval_entries` of the block entry as these contain all
+				// assignments that also link all approval votes.
 				for approval_entry in entry.approval_entries.values_mut() {
 					// Propagate the message to all peers in the required routing set OR
 					// randomly sample peers.
@@ -2043,17 +1809,12 @@
 				"Sending assignments to unified peer",
 			);
 
-<<<<<<< HEAD
 			send_assignments_batched(
 				sender,
 				assignments_to_send,
 				&vec![(peer_id, protocol_version)],
 			)
 			.await;
-=======
-			send_assignments_batched(sender, assignments_to_send, peer_id, peer_protocol_version)
-				.await;
->>>>>>> aba8beef
 		}
 
 		if !approvals_to_send.is_empty() {
@@ -2065,12 +1826,8 @@
 				"Sending approvals to unified peer",
 			);
 
-<<<<<<< HEAD
 			send_approvals_batched(sender, approvals_to_send, &vec![(peer_id, protocol_version)])
 				.await;
-=======
-			send_approvals_batched(sender, approvals_to_send, peer_id, peer_protocol_version).await;
->>>>>>> aba8beef
 		}
 	}
 
@@ -2106,7 +1863,6 @@
 
 		adjust_required_routing_and_propagate(
 			ctx,
-			&self.peer_data,
 			&mut self.blocks,
 			&self.topologies,
 			|block_entry| {
@@ -2135,7 +1891,6 @@
 
 		adjust_required_routing_and_propagate(
 			ctx,
-			&self.peer_data,
 			&mut self.blocks,
 			&self.topologies,
 			|block_entry| {
@@ -2196,8 +1951,8 @@
 			let cert_bitfield_bits = match cert.cert.kind {
 				AssignmentCertKind::RelayVRFDelay { core_index } => core_index.0 as usize + 1,
 				// We don't want to run the VRF yet, but the output is always bounded by `n_cores`.
-				// We assume `candidate_bitfield` length for the core bitfield and we just check against
-				// `MAX_BITFIELD_SIZE` later.
+				// We assume `candidate_bitfield` length for the core bitfield and we just check
+				// against `MAX_BITFIELD_SIZE` later.
 				AssignmentCertKind::RelayVRFModulo { .. } => candidate_index as usize + 1,
 			};
 
@@ -2230,8 +1985,8 @@
 			let cert_bitfield_bits = match &cert.cert.kind {
 				AssignmentCertKindV2::RelayVRFDelay { core_index } => core_index.0 as usize + 1,
 				// We don't want to run the VRF yet, but the output is always bounded by `n_cores`.
-				// We assume `candidate_bitfield` length for the core bitfield and we just check against
-				// `MAX_BITFIELD_SIZE` later.
+				// We assume `candidate_bitfield` length for the core bitfield and we just check
+				// against `MAX_BITFIELD_SIZE` later.
 				AssignmentCertKindV2::RelayVRFModulo { .. } => candidate_bitfield.len(),
 				AssignmentCertKindV2::RelayVRFModuloCompact { core_bitfield } =>
 					core_bitfield.len(),
@@ -2275,7 +2030,6 @@
 #[overseer::contextbounds(ApprovalDistribution, prefix = self::overseer)]
 async fn adjust_required_routing_and_propagate<Context, BlockFilter, RoutingModifier>(
 	ctx: &mut Context,
-	peer_data: &HashMap<PeerId, PeerData>,
 	blocks: &mut HashMap<Hash, BlockEntry>,
 	topologies: &SessionGridTopologies,
 	block_filter: BlockFilter,
@@ -2300,8 +2054,8 @@
 			None => continue,
 		};
 
-		// We just need to iterate the `approval_entries` of the block entry as these contain all assignments
-		// that also link all approval votes.
+		// We just need to iterate the `approval_entries` of the block entry as these contain all
+		// assignments that also link all approval votes.
 		for approval_entry in block_entry.approval_entries.values_mut() {
 			let new_required_routing = routing_modifier(
 				&approval_entry.routing_info().required_routing,
@@ -2356,7 +2110,6 @@
 
 	// Send messages in accumulated packets, assignments preceding approvals.
 	for (peer, assignments_packet) in peer_assignments {
-<<<<<<< HEAD
 		if let Some(peer_view) = peer_views.get(&peer) {
 			send_assignments_batched(
 				ctx.sender(),
@@ -2382,24 +2135,6 @@
 			// This should never happen.
 			gum::warn!(target: LOG_TARGET, ?peer, "Unknown protocol version for peer",);
 		}
-=======
-		let peer_protocol_version = match peer_data.get(&peer).map(|pd| pd.version) {
-			None => continue,
-			Some(v) => v,
-		};
-
-		send_assignments_batched(ctx.sender(), assignments_packet, peer, peer_protocol_version)
-			.await;
-	}
-
-	for (peer, approvals_packet) in peer_approvals {
-		let peer_protocol_version = match peer_data.get(&peer).map(|pd| pd.version) {
-			None => continue,
-			Some(v) => v,
-		};
-
-		send_approvals_batched(ctx.sender(), approvals_packet, peer, peer_protocol_version).await;
->>>>>>> aba8beef
 	}
 }
 
@@ -2555,49 +2290,6 @@
 			},
 		}
 	}
-}
-
-fn versioned_approvals_packet(
-	version: ValidationVersion,
-	approvals: Vec<IndirectSignedApprovalVote>,
-) -> VersionedValidationProtocol {
-	match version {
-		ValidationVersion::V1 =>
-			Versioned::V1(protocol_v1::ValidationProtocol::ApprovalDistribution(
-				protocol_v1::ApprovalDistributionMessage::Approvals(approvals),
-			)),
-		ValidationVersion::VStaging =>
-			Versioned::VStaging(protocol_vstaging::ValidationProtocol::ApprovalDistribution(
-				protocol_vstaging::ApprovalDistributionMessage::Approvals(approvals),
-			)),
-	}
-}
-
-fn versioned_assignments_packet(
-	version: ValidationVersion,
-	assignments: Vec<(IndirectAssignmentCert, CandidateIndex)>,
-) -> VersionedValidationProtocol {
-	match version {
-		ValidationVersion::V1 =>
-			Versioned::V1(protocol_v1::ValidationProtocol::ApprovalDistribution(
-				protocol_v1::ApprovalDistributionMessage::Assignments(assignments),
-			)),
-		ValidationVersion::VStaging =>
-			Versioned::VStaging(protocol_vstaging::ValidationProtocol::ApprovalDistribution(
-				protocol_vstaging::ApprovalDistributionMessage::Assignments(assignments),
-			)),
-	}
-}
-
-fn filter_peers_by_version(
-	peers: &[(PeerId, ValidationVersion)],
-	version: ValidationVersion,
-) -> Vec<PeerId> {
-	peers
-		.iter()
-		.filter(|(_, v)| v == &version)
-		.map(|(peer_id, _)| *peer_id)
-		.collect()
 }
 
 #[overseer::subsystem(ApprovalDistribution, error=SubsystemError, prefix=self::overseer)]
@@ -2688,21 +2380,15 @@
 /// of assignments and can `select!` other tasks.
 pub(crate) async fn send_assignments_batched(
 	sender: &mut impl overseer::ApprovalDistributionSenderTrait,
-<<<<<<< HEAD
 	v2_assignments: impl IntoIterator<Item = (IndirectAssignmentCertV2, CandidateBitfield)> + Clone,
 	peers: &[(PeerId, ProtocolVersion)],
-=======
-	assignments: Vec<(IndirectAssignmentCert, CandidateIndex)>,
-	peer: PeerId,
-	protocol_version: ValidationVersion,
->>>>>>> aba8beef
 ) {
 	let v1_peers = filter_by_peer_version(peers, ValidationVersion::V1.into());
 	let v2_peers = filter_by_peer_version(peers, ValidationVersion::VStaging.into());
 
-<<<<<<< HEAD
 	if !v1_peers.is_empty() {
-		// Older peers(v1) do not understand `AssignmentsV2` messages, so we have to filter these out.
+		// Older peers(v1) do not understand `AssignmentsV2` messages, so we have to filter these
+		// out.
 		let v1_assignments = v2_assignments
 			.clone()
 			.into_iter()
@@ -2724,22 +2410,12 @@
 			send_assignments_batched_inner(sender, batch, &v2_peers, ValidationVersion::VStaging)
 				.await;
 		}
-=======
-	while batches.peek().is_some() {
-		let batch: Vec<_> = batches.by_ref().take(MAX_ASSIGNMENT_BATCH_SIZE).collect();
-		let versioned = versioned_assignments_packet(protocol_version, batch);
-
-		sender
-			.send_message(NetworkBridgeTxMessage::SendValidationMessage(vec![peer], versioned))
-			.await;
->>>>>>> aba8beef
 	}
 }
 
 /// Send approvals while honoring the `max_notification_size` of the protocol and peer version.
 pub(crate) async fn send_approvals_batched(
 	sender: &mut impl overseer::ApprovalDistributionSenderTrait,
-<<<<<<< HEAD
 	approvals: impl IntoIterator<Item = IndirectSignedApprovalVote> + Clone,
 	peers: &[(PeerId, ProtocolVersion)],
 ) {
@@ -2780,20 +2456,5 @@
 				))
 				.await;
 		}
-=======
-	approvals: Vec<IndirectSignedApprovalVote>,
-	peer: PeerId,
-	protocol_version: ValidationVersion,
-) {
-	let mut batches = approvals.into_iter().peekable();
-
-	while batches.peek().is_some() {
-		let batch: Vec<_> = batches.by_ref().take(MAX_APPROVAL_BATCH_SIZE).collect();
-		let versioned = versioned_approvals_packet(protocol_version, batch);
-
-		sender
-			.send_message(NetworkBridgeTxMessage::SendValidationMessage(vec![peer], versioned))
-			.await;
->>>>>>> aba8beef
 	}
 }