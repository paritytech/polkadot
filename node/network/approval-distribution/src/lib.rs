--- conflicted
+++ resolved
@@ -296,13 +296,11 @@
 	/// HashMap from active leaves to spans
 	spans: HashMap<Hash, jaeger::PerLeafSpan>,
 
-<<<<<<< HEAD
 	/// Aggression configuration.
 	aggression_config: AggressionConfig,
-=======
+
 	/// Current approval checking finality lag.
 	approval_checking_lag: BlockNumber,
->>>>>>> a5d59c3a
 }
 
 #[derive(Debug, Clone, Copy, PartialEq, Eq)]
@@ -1747,14 +1745,10 @@
 					return *required_routing
 				}
 
-<<<<<<< HEAD
 				let mut new_required_routing = *required_routing;
 
-				if config.l1_threshold.as_ref().map_or(false, |t| &diff >= t) {
-=======
 				if config.l1_threshold.as_ref().map_or(false, |t| &self.approval_checking_lag >= t)
 				{
->>>>>>> a5d59c3a
 					// Message originator sends to everyone.
 					if local && new_required_routing != RequiredRouting::All {
 						metrics.on_aggression_l1();
