--- conflicted
+++ resolved
@@ -249,13 +249,7 @@
 	overseer_send(
 		virtual_overseer,
 		ApprovalDistributionMessage::NetworkBridgeUpdate(NetworkBridgeEvent::PeerMessage(
-<<<<<<< HEAD
-			peer_id.clone(),
-			msg,
-=======
-			*peer_id,
-			Versioned::V1(msg),
->>>>>>> 56d45fe3
+			*peer_id, msg,
 		)),
 	)
 	.await;
