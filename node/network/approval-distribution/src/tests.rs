--- conflicted
+++ resolved
@@ -37,13 +37,8 @@
 	network_bridge_event, AllMessages, ApprovalCheckError, ReportPeerMessage,
 };
 use polkadot_node_subsystem_test_helpers as test_helpers;
-<<<<<<< HEAD
-use polkadot_node_subsystem_util::TimeoutExt as _;
+use polkadot_node_subsystem_util::{reputation::add_reputation, TimeoutExt as _};
 use polkadot_primitives::{AuthorityDiscoveryId, BlakeTwo256, CoreIndex, HashT};
-=======
-use polkadot_node_subsystem_util::{reputation::add_reputation, TimeoutExt as _};
-use polkadot_primitives::{AuthorityDiscoveryId, BlakeTwo256, HashT};
->>>>>>> 7458cbda
 use polkadot_primitives_test_helpers::dummy_signature;
 use rand::SeedableRng;
 use sp_authority_discovery::AuthorityPair as AuthorityDiscoveryPair;
@@ -451,7 +446,6 @@
 	});
 }
 
-<<<<<<< HEAD
 /// Just like `try_import_the_same_assignment` but use `VRFModuloCompact` assignments for multiple
 /// cores.
 #[test]
@@ -463,13 +457,87 @@
 	let parent_hash = Hash::repeat_byte(0xFF);
 	let hash = Hash::repeat_byte(0xAA);
 
-	let _ = test_harness(State::default(), |mut virtual_overseer| async move {
+	let _ = test_harness(state_without_reputation_delay(), |mut virtual_overseer| async move {
 		let overseer = &mut virtual_overseer;
 		// setup peers
 		setup_peer_with_view(overseer, &peer_a, view![], ValidationVersion::VStaging).await;
 		setup_peer_with_view(overseer, &peer_b, view![hash], ValidationVersion::VStaging).await;
 		setup_peer_with_view(overseer, &peer_c, view![hash], ValidationVersion::VStaging).await;
-=======
+
+		// new block `hash_a` with 1 candidates
+		let meta = BlockApprovalMeta {
+			hash,
+			parent_hash,
+			number: 2,
+			candidates: vec![Default::default(); 1],
+			slot: 1.into(),
+			session: 1,
+		};
+		let msg = ApprovalDistributionMessage::NewBlocks(vec![meta]);
+		overseer_send(overseer, msg).await;
+
+		// send the assignment related to `hash`
+		let validator_index = ValidatorIndex(0);
+		let cores = vec![1, 2, 3, 4];
+		let core_bitfield: CoreBitfield = cores
+			.iter()
+			.map(|index| CoreIndex(*index))
+			.collect::<Vec<_>>()
+			.try_into()
+			.unwrap();
+
+		let cert = fake_assignment_cert_v2(hash, validator_index, core_bitfield.clone());
+		let assignments = vec![(cert.clone(), cores.clone().try_into().unwrap())];
+
+		let msg = protocol_vstaging::ApprovalDistributionMessage::Assignments(assignments.clone());
+		send_message_from_peer_v2(overseer, &peer_a, msg).await;
+
+		expect_reputation_change(overseer, &peer_a, COST_UNEXPECTED_MESSAGE).await;
+
+		// send an `Accept` message from the Approval Voting subsystem
+		assert_matches!(
+			overseer_recv(overseer).await,
+			AllMessages::ApprovalVoting(ApprovalVotingMessage::CheckAndImportAssignment(
+				assignment,
+				claimed_indices,
+				tx,
+			)) => {
+				assert_eq!(claimed_indices, cores.try_into().unwrap());
+				assert_eq!(assignment, cert.into());
+				tx.send(AssignmentCheckResult::Accepted).unwrap();
+			}
+		);
+
+		expect_reputation_change(overseer, &peer_a, BENEFIT_VALID_MESSAGE_FIRST).await;
+
+		assert_matches!(
+			overseer_recv(overseer).await,
+			AllMessages::NetworkBridgeTx(NetworkBridgeTxMessage::SendValidationMessage(
+				peers,
+				Versioned::VStaging(protocol_vstaging::ValidationProtocol::ApprovalDistribution(
+					protocol_vstaging::ApprovalDistributionMessage::Assignments(assignments)
+				))
+			)) => {
+				assert_eq!(peers.len(), 2);
+				assert_eq!(assignments.len(), 1);
+			}
+		);
+
+		// setup new peer
+		setup_peer_with_view(overseer, &peer_d, view![], ValidationVersion::VStaging).await;
+
+		// send the same assignment from peer_d
+		let msg = protocol_vstaging::ApprovalDistributionMessage::Assignments(assignments);
+		send_message_from_peer_v2(overseer, &peer_d, msg).await;
+
+		expect_reputation_change(overseer, &peer_d, COST_UNEXPECTED_MESSAGE).await;
+		expect_reputation_change(overseer, &peer_d, BENEFIT_VALID_MESSAGE).await;
+
+		assert!(overseer.recv().timeout(TIMEOUT).await.is_none(), "no message should be sent");
+		virtual_overseer
+	});
+}
+
 /// import an assignment
 /// connect a new peer
 /// state sends aggregated reputation change
@@ -483,8 +551,7 @@
 		let overseer = &mut virtual_overseer;
 
 		// Setup peers
-		setup_peer_with_view(overseer, &peer, view![]).await;
->>>>>>> 7458cbda
+		setup_peer_with_view(overseer, &peer, view![], ValidationVersion::V1).await;
 
 		// new block `hash_a` with 1 candidates
 		let meta = BlockApprovalMeta {
@@ -500,76 +567,22 @@
 
 		// send the assignment related to `hash`
 		let validator_index = ValidatorIndex(0);
-<<<<<<< HEAD
-		let cores = vec![1, 2, 3, 4];
-		let core_bitfield: CoreBitfield = cores
-			.iter()
-			.map(|index| CoreIndex(*index))
-			.collect::<Vec<_>>()
-			.try_into()
-			.unwrap();
-
-		let cert = fake_assignment_cert_v2(hash, validator_index, core_bitfield.clone());
-		let assignments = vec![(cert.clone(), cores.clone().try_into().unwrap())];
-
-		let msg = protocol_vstaging::ApprovalDistributionMessage::Assignments(assignments.clone());
-		send_message_from_peer_v2(overseer, &peer_a, msg).await;
-
-		expect_reputation_change(overseer, &peer_a, COST_UNEXPECTED_MESSAGE).await;
-=======
 		let cert = fake_assignment_cert(hash, validator_index);
 		let assignments = vec![(cert.clone(), 0u32)];
 
 		let msg = protocol_v1::ApprovalDistributionMessage::Assignments(assignments.clone());
 		send_message_from_peer(overseer, &peer, msg).await;
->>>>>>> 7458cbda
 
 		// send an `Accept` message from the Approval Voting subsystem
 		assert_matches!(
 			overseer_recv(overseer).await,
 			AllMessages::ApprovalVoting(ApprovalVotingMessage::CheckAndImportAssignment(
 				assignment,
-<<<<<<< HEAD
-				claimed_indices,
+				claimed_candidates,
 				tx,
 			)) => {
-				assert_eq!(claimed_indices, cores.try_into().unwrap());
-				assert_eq!(assignment, cert.into());
-				tx.send(AssignmentCheckResult::Accepted).unwrap();
-			}
-		);
-
-		expect_reputation_change(overseer, &peer_a, BENEFIT_VALID_MESSAGE_FIRST).await;
-
-		assert_matches!(
-			overseer_recv(overseer).await,
-			AllMessages::NetworkBridgeTx(NetworkBridgeTxMessage::SendValidationMessage(
-				peers,
-				Versioned::VStaging(protocol_vstaging::ValidationProtocol::ApprovalDistribution(
-					protocol_vstaging::ApprovalDistributionMessage::Assignments(assignments)
-				))
-			)) => {
-				assert_eq!(peers.len(), 2);
-				assert_eq!(assignments.len(), 1);
-			}
-		);
-
-		// setup new peer
-		setup_peer_with_view(overseer, &peer_d, view![], ValidationVersion::VStaging).await;
-
-		// send the same assignment from peer_d
-		let msg = protocol_vstaging::ApprovalDistributionMessage::Assignments(assignments);
-		send_message_from_peer_v2(overseer, &peer_d, msg).await;
-
-		expect_reputation_change(overseer, &peer_d, COST_UNEXPECTED_MESSAGE).await;
-		expect_reputation_change(overseer, &peer_d, BENEFIT_VALID_MESSAGE).await;
-
-		assert!(overseer.recv().timeout(TIMEOUT).await.is_none(), "no message should be sent");
-=======
-				0u32,
-				tx,
-			)) => {
-				assert_eq!(assignment, cert);
+				assert_eq!(assignment.cert, cert.cert.into());
+				assert_eq!(claimed_candidates, vec![0u32].try_into().unwrap());
 				tx.send(AssignmentCheckResult::Accepted).unwrap();
 			}
 		);
@@ -581,7 +594,6 @@
 		.await;
 		assert!(overseer.recv().timeout(TIMEOUT).await.is_none(), "no message should be sent");
 
->>>>>>> 7458cbda
 		virtual_overseer
 	});
 }
