[package]
name = "polkadot-test-client"
<<<<<<< HEAD
version = "0.9.30"
=======
version = "0.9.31"
>>>>>>> 32dd0c9c
authors = ["Parity Technologies <admin@parity.io>"]
edition = "2021"

[dependencies]
parity-scale-codec = { version = "3.1.5", default-features = false, features = ["derive"] }

# Polkadot dependencies
polkadot-test-runtime = { path = "../../../runtime/test-runtime" }
polkadot-test-service = { path = "../service" }
polkadot-primitives = { path = "../../../primitives" }
polkadot-node-subsystem = { path = "../../subsystem" }

# Substrate dependencies
<<<<<<< HEAD
substrate-test-client = { git = "https://github.com/paritytech/substrate", branch = "polkadot-v0.9.30" }
sc-service = { git = "https://github.com/paritytech/substrate", branch = "polkadot-v0.9.30" }
sc-block-builder = { git = "https://github.com/paritytech/substrate", branch = "polkadot-v0.9.30" }
sc-consensus = { git = "https://github.com/paritytech/substrate", branch = "polkadot-v0.9.30" }
sp-blockchain = { git = "https://github.com/paritytech/substrate", branch = "polkadot-v0.9.30" }
sp-runtime = { git = "https://github.com/paritytech/substrate", branch = "polkadot-v0.9.30" }
sp-inherents = { git = "https://github.com/paritytech/substrate", branch = "polkadot-v0.9.30" }
sp-core = { git = "https://github.com/paritytech/substrate", branch = "polkadot-v0.9.30" }
sp-api = { git = "https://github.com/paritytech/substrate", branch = "polkadot-v0.9.30" }
sp-timestamp = { git = "https://github.com/paritytech/substrate", branch = "polkadot-v0.9.30" }
sp-consensus = { git = "https://github.com/paritytech/substrate", branch = "polkadot-v0.9.30" }
sp-consensus-babe = { git = "https://github.com/paritytech/substrate", branch = "polkadot-v0.9.30" }
sp-state-machine = { git = "https://github.com/paritytech/substrate", branch = "polkadot-v0.9.30" }

[dev-dependencies]
sp-keyring = { git = "https://github.com/paritytech/substrate", branch = "polkadot-v0.9.30" }
=======
substrate-test-client = { git = "https://github.com/paritytech/substrate", branch = "polkadot-v0.9.31" }
sc-service = { git = "https://github.com/paritytech/substrate", branch = "polkadot-v0.9.31" }
sc-block-builder = { git = "https://github.com/paritytech/substrate", branch = "polkadot-v0.9.31" }
sc-consensus = { git = "https://github.com/paritytech/substrate", branch = "polkadot-v0.9.31" }
sp-blockchain = { git = "https://github.com/paritytech/substrate", branch = "polkadot-v0.9.31" }
sp-runtime = { git = "https://github.com/paritytech/substrate", branch = "polkadot-v0.9.31" }
sp-inherents = { git = "https://github.com/paritytech/substrate", branch = "polkadot-v0.9.31" }
sp-core = { git = "https://github.com/paritytech/substrate", branch = "polkadot-v0.9.31" }
sp-api = { git = "https://github.com/paritytech/substrate", branch = "polkadot-v0.9.31" }
sp-timestamp = { git = "https://github.com/paritytech/substrate", branch = "polkadot-v0.9.31" }
sp-consensus = { git = "https://github.com/paritytech/substrate", branch = "polkadot-v0.9.31" }
sp-consensus-babe = { git = "https://github.com/paritytech/substrate", branch = "polkadot-v0.9.31" }
sp-state-machine = { git = "https://github.com/paritytech/substrate", branch = "polkadot-v0.9.31" }

[dev-dependencies]
sp-keyring = { git = "https://github.com/paritytech/substrate", branch = "polkadot-v0.9.31" }
>>>>>>> 32dd0c9c
futures = "0.3.21"<|MERGE_RESOLUTION|>--- conflicted
+++ resolved
@@ -1,10 +1,6 @@
 [package]
 name = "polkadot-test-client"
-<<<<<<< HEAD
-version = "0.9.30"
-=======
 version = "0.9.31"
->>>>>>> 32dd0c9c
 authors = ["Parity Technologies <admin@parity.io>"]
 edition = "2021"
 
@@ -18,24 +14,6 @@
 polkadot-node-subsystem = { path = "../../subsystem" }
 
 # Substrate dependencies
-<<<<<<< HEAD
-substrate-test-client = { git = "https://github.com/paritytech/substrate", branch = "polkadot-v0.9.30" }
-sc-service = { git = "https://github.com/paritytech/substrate", branch = "polkadot-v0.9.30" }
-sc-block-builder = { git = "https://github.com/paritytech/substrate", branch = "polkadot-v0.9.30" }
-sc-consensus = { git = "https://github.com/paritytech/substrate", branch = "polkadot-v0.9.30" }
-sp-blockchain = { git = "https://github.com/paritytech/substrate", branch = "polkadot-v0.9.30" }
-sp-runtime = { git = "https://github.com/paritytech/substrate", branch = "polkadot-v0.9.30" }
-sp-inherents = { git = "https://github.com/paritytech/substrate", branch = "polkadot-v0.9.30" }
-sp-core = { git = "https://github.com/paritytech/substrate", branch = "polkadot-v0.9.30" }
-sp-api = { git = "https://github.com/paritytech/substrate", branch = "polkadot-v0.9.30" }
-sp-timestamp = { git = "https://github.com/paritytech/substrate", branch = "polkadot-v0.9.30" }
-sp-consensus = { git = "https://github.com/paritytech/substrate", branch = "polkadot-v0.9.30" }
-sp-consensus-babe = { git = "https://github.com/paritytech/substrate", branch = "polkadot-v0.9.30" }
-sp-state-machine = { git = "https://github.com/paritytech/substrate", branch = "polkadot-v0.9.30" }
-
-[dev-dependencies]
-sp-keyring = { git = "https://github.com/paritytech/substrate", branch = "polkadot-v0.9.30" }
-=======
 substrate-test-client = { git = "https://github.com/paritytech/substrate", branch = "polkadot-v0.9.31" }
 sc-service = { git = "https://github.com/paritytech/substrate", branch = "polkadot-v0.9.31" }
 sc-block-builder = { git = "https://github.com/paritytech/substrate", branch = "polkadot-v0.9.31" }
@@ -52,5 +30,4 @@
 
 [dev-dependencies]
 sp-keyring = { git = "https://github.com/paritytech/substrate", branch = "polkadot-v0.9.31" }
->>>>>>> 32dd0c9c
 futures = "0.3.21"