// Copyright 2020 Parity Technologies (UK) Ltd.
// This file is part of Polkadot.

// Polkadot is free software: you can redistribute it and/or modify
// it under the terms of the GNU General Public License as published by
// the Free Software Foundation, either version 3 of the License, or
// (at your option) any later version.

// Polkadot is distributed in the hope that it will be useful,
// but WITHOUT ANY WARRANTY; without even the implied warranty of
// MERCHANTABILITY or FITNESS FOR A PARTICULAR PURPOSE.  See the
// GNU General Public License for more details.

// You should have received a copy of the GNU General Public License
// along with Polkadot.  If not, see <http://www.gnu.org/licenses/>.

//! Chain specifications for the test runtime.

use sp_authority_discovery::AuthorityId as AuthorityDiscoveryId;
use babe_primitives::AuthorityId as BabeId;
use grandpa::AuthorityId as GrandpaId;
use pallet_staking::Forcing;
use polkadot_primitives::v1::{ValidatorId, AccountId, AssignmentId};
use polkadot_service::chain_spec::{get_account_id_from_seed, get_from_seed, Extensions};
use polkadot_test_runtime::{constants::currency::DOTS, BABE_GENESIS_EPOCH_CONFIG};
use sc_chain_spec::{ChainSpec, ChainType};
use sp_core::sr25519;
use sp_runtime::Perbill;

const DEFAULT_PROTOCOL_ID: &str = "dot";

/// The `ChainSpec` parametrized for polkadot test runtime.
pub type PolkadotChainSpec =
	service::GenericChainSpec<polkadot_test_runtime::GenesisConfig, Extensions>;

/// Local testnet config (multivalidator Alice + Bob)
pub fn polkadot_local_testnet_config() -> PolkadotChainSpec {
	PolkadotChainSpec::from_genesis(
		"Local Testnet",
		"local_testnet",
		ChainType::Local,
		|| polkadot_local_testnet_genesis(),
		vec![],
		None,
		Some(DEFAULT_PROTOCOL_ID),
		None,
		Default::default(),
	)
}

/// Local testnet genesis config (multivalidator Alice + Bob)
pub fn polkadot_local_testnet_genesis() -> polkadot_test_runtime::GenesisConfig {
	polkadot_testnet_genesis(
		vec![
			get_authority_keys_from_seed("Alice"),
			get_authority_keys_from_seed("Bob"),
		],
		get_account_id_from_seed::<sr25519::Public>("Alice"),
		None,
	)
}

/// Helper function to generate stash, controller and session key from seed
fn get_authority_keys_from_seed(
	seed: &str,
) -> (AccountId, AccountId, BabeId, GrandpaId, ValidatorId, AssignmentId, AuthorityDiscoveryId) {
	(
		get_account_id_from_seed::<sr25519::Public>(&format!("{}//stash", seed)),
		get_account_id_from_seed::<sr25519::Public>(seed),
		get_from_seed::<BabeId>(seed),
		get_from_seed::<GrandpaId>(seed),
		get_from_seed::<ValidatorId>(seed),
		get_from_seed::<AssignmentId>(seed),
		get_from_seed::<AuthorityDiscoveryId>(seed),
	)
}

fn testnet_accounts() -> Vec<AccountId> {
	vec![
		get_account_id_from_seed::<sr25519::Public>("Alice"),
		get_account_id_from_seed::<sr25519::Public>("Bob"),
		get_account_id_from_seed::<sr25519::Public>("Charlie"),
		get_account_id_from_seed::<sr25519::Public>("Dave"),
		get_account_id_from_seed::<sr25519::Public>("Eve"),
		get_account_id_from_seed::<sr25519::Public>("Ferdie"),
		get_account_id_from_seed::<sr25519::Public>("Alice//stash"),
		get_account_id_from_seed::<sr25519::Public>("Bob//stash"),
		get_account_id_from_seed::<sr25519::Public>("Charlie//stash"),
		get_account_id_from_seed::<sr25519::Public>("Dave//stash"),
		get_account_id_from_seed::<sr25519::Public>("Eve//stash"),
		get_account_id_from_seed::<sr25519::Public>("Ferdie//stash"),
	]
}

/// Helper function to create polkadot GenesisConfig for testing
fn polkadot_testnet_genesis(
	initial_authorities: Vec<(
		AccountId,
		AccountId,
		BabeId,
		GrandpaId,
		ValidatorId,
		AssignmentId,
		AuthorityDiscoveryId,
	)>,
	root_key: AccountId,
	endowed_accounts: Option<Vec<AccountId>>,
) -> polkadot_test_runtime::GenesisConfig {
	use polkadot_test_runtime as runtime;

	let endowed_accounts: Vec<AccountId> = endowed_accounts.unwrap_or_else(testnet_accounts);

	const ENDOWMENT: u128 = 1_000_000 * DOTS;
	const STASH: u128 = 100 * DOTS;

	runtime::GenesisConfig {
		frame_system: runtime::SystemConfig {
			code: runtime::WASM_BINARY.expect("Wasm binary must be built for testing").to_vec(),
			..Default::default()
		},
		pallet_indices: runtime::IndicesConfig { indices: vec![] },
		pallet_balances: runtime::BalancesConfig {
			balances: endowed_accounts
				.iter()
				.map(|k| (k.clone(), ENDOWMENT))
				.collect(),
		},
		pallet_session: runtime::SessionConfig {
			keys: initial_authorities
				.iter()
				.map(|x| {
					(
						x.0.clone(),
						x.0.clone(),
						runtime::SessionKeys {
							babe: x.2.clone(),
							grandpa: x.3.clone(),
							para_validator: x.4.clone(),
							para_assignment: x.5.clone(),
							authority_discovery: x.6.clone(),
						},
					)
				})
				.collect::<Vec<_>>(),
		},
		pallet_staking: runtime::StakingConfig {
			minimum_validator_count: 1,
			validator_count: 2,
			stakers: initial_authorities
				.iter()
				.map(|x| {
					(
						x.0.clone(),
						x.1.clone(),
						STASH,
						runtime::StakerStatus::Validator,
					)
				})
				.collect(),
			invulnerables: initial_authorities.iter().map(|x| x.0.clone()).collect(),
			force_era: Forcing::NotForcing,
			slash_reward_fraction: Perbill::from_percent(10),
			..Default::default()
<<<<<<< HEAD
		}),
		pallet_babe: Some(runtime::BabeConfig {
			authorities: vec![],
			epoch_config: Some(BABE_GENESIS_EPOCH_CONFIG),
		}),
		pallet_grandpa: Some(Default::default()),
		pallet_authority_discovery: Some(runtime::AuthorityDiscoveryConfig { keys: vec![] }),
		claims: Some(runtime::ClaimsConfig {
=======
		},
		pallet_babe: Default::default(),
		pallet_grandpa: Default::default(),
		pallet_authority_discovery: runtime::AuthorityDiscoveryConfig { keys: vec![] },
		claims: runtime::ClaimsConfig {
>>>>>>> 8a4fb92d
			claims: vec![],
			vesting: vec![],
		},
		pallet_vesting: runtime::VestingConfig { vesting: vec![] },
		pallet_sudo: runtime::SudoConfig { key: root_key },
		parachains_configuration: runtime::ParachainsConfigurationConfig {
			config: polkadot_runtime_parachains::configuration::HostConfiguration {
				validation_upgrade_frequency: 10u32,
				validation_upgrade_delay: 5,
				acceptance_period: 1200,
				max_code_size: 5 * 1024 * 1024,
				max_pov_size: 50 * 1024 * 1024,
				max_head_data_size: 32 * 1024,
				group_rotation_frequency: 20,
				chain_availability_period: 4,
				thread_availability_period: 4,
				no_show_slots: 10,
				..Default::default()
			},
		},
	}
}

/// Can be called for a `Configuration` to check if it is a configuration for the `Test` network.
pub trait IdentifyVariant {
	/// Returns if this is a configuration for the `Test` network.
	fn is_test(&self) -> bool;
}

impl IdentifyVariant for Box<dyn ChainSpec> {
	fn is_test(&self) -> bool {
		self.id().starts_with("test")
	}
}<|MERGE_RESOLUTION|>--- conflicted
+++ resolved
@@ -161,22 +161,14 @@
 			force_era: Forcing::NotForcing,
 			slash_reward_fraction: Perbill::from_percent(10),
 			..Default::default()
-<<<<<<< HEAD
-		}),
-		pallet_babe: Some(runtime::BabeConfig {
+		},
+		pallet_babe: runtime::BabeConfig {
 			authorities: vec![],
 			epoch_config: Some(BABE_GENESIS_EPOCH_CONFIG),
-		}),
-		pallet_grandpa: Some(Default::default()),
-		pallet_authority_discovery: Some(runtime::AuthorityDiscoveryConfig { keys: vec![] }),
-		claims: Some(runtime::ClaimsConfig {
-=======
-		},
-		pallet_babe: Default::default(),
+		},
 		pallet_grandpa: Default::default(),
 		pallet_authority_discovery: runtime::AuthorityDiscoveryConfig { keys: vec![] },
 		claims: runtime::ClaimsConfig {
->>>>>>> 8a4fb92d
 			claims: vec![],
 			vesting: vec![],
 		},
