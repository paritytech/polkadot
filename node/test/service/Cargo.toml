[package]
name = "polkadot-test-service"
<<<<<<< HEAD
version = "0.9.28"
=======
version = "0.9.29"
>>>>>>> fa54983d
authors = ["Parity Technologies <admin@parity.io>"]
edition = "2021"

[dependencies]
futures = "0.3.21"
hex = "0.4.3"
gum = { package = "tracing-gum", path = "../../gum" }
rand = "0.8.5"
tempfile = "3.2.0"
tokio = "1.19.2"

# Polkadot dependencies
polkadot-overseer = { path = "../../overseer" }
polkadot-primitives = { path = "../../../primitives" }
polkadot-parachain = { path = "../../../parachain" }
polkadot-rpc = { path = "../../../rpc" }
polkadot-runtime-common = { path = "../../../runtime/common" }
polkadot-service = { path = "../../service" }
polkadot-node-subsystem = { path = "../../subsystem" }
polkadot-node-primitives = { path = "../../primitives" }
polkadot-test-runtime = { path = "../../../runtime/test-runtime" }
test-runtime-constants = { path = "../../../runtime/test-runtime/constants" }
polkadot-runtime-parachains = { path = "../../../runtime/parachains" }

# Substrate dependencies
sp-authority-discovery = { git = "https://github.com/paritytech/substrate", branch = "polkadot-v0.9.28" }
sc-authority-discovery = { git = "https://github.com/paritytech/substrate", branch = "polkadot-v0.9.28" }
babe = { package = "sc-consensus-babe", git = "https://github.com/paritytech/substrate", branch = "polkadot-v0.9.28" }
babe-primitives = { package = "sp-consensus-babe", git = "https://github.com/paritytech/substrate", branch = "polkadot-v0.9.28" }
consensus_common = { package = "sp-consensus", git = "https://github.com/paritytech/substrate", branch = "polkadot-v0.9.28" }
frame-benchmarking = { git = "https://github.com/paritytech/substrate", branch = "polkadot-v0.9.28" }
frame-system = { git = "https://github.com/paritytech/substrate", branch = "polkadot-v0.9.28" }
grandpa = { package = "sc-finality-grandpa", git = "https://github.com/paritytech/substrate", branch = "polkadot-v0.9.28" }
grandpa_primitives = { package = "sp-finality-grandpa", git = "https://github.com/paritytech/substrate", branch = "polkadot-v0.9.28" }
inherents = { package = "sp-inherents", git = "https://github.com/paritytech/substrate", branch = "polkadot-v0.9.28" }
pallet-staking = { git = "https://github.com/paritytech/substrate", branch = "polkadot-v0.9.28" }
pallet-balances = { git = "https://github.com/paritytech/substrate", branch = "polkadot-v0.9.28" }
pallet-transaction-payment = { git = "https://github.com/paritytech/substrate", branch = "polkadot-v0.9.28" }
sc-chain-spec = { git = "https://github.com/paritytech/substrate", branch = "polkadot-v0.9.28" }
sc-cli = { git = "https://github.com/paritytech/substrate", branch = "polkadot-v0.9.28" }
sc-client-api = { git = "https://github.com/paritytech/substrate", branch = "polkadot-v0.9.28" }
sc-consensus = { git = "https://github.com/paritytech/substrate", branch = "polkadot-v0.9.28" }
sc-executor = { git = "https://github.com/paritytech/substrate", branch = "polkadot-v0.9.28" }
sc-network = { git = "https://github.com/paritytech/substrate", branch = "polkadot-v0.9.28" }
sc-network-common = { git = "https://github.com/paritytech/substrate", branch = "polkadot-v0.9.28" }
sc-tracing = { git = "https://github.com/paritytech/substrate", branch = "polkadot-v0.9.28" }
sc-transaction-pool = { git = "https://github.com/paritytech/substrate", branch = "polkadot-v0.9.28" }
sc-service = { git = "https://github.com/paritytech/substrate", default-features = false, features = [ "wasmtime" ] , branch = "polkadot-v0.9.28" }
sp-arithmetic = { git = "https://github.com/paritytech/substrate", branch = "polkadot-v0.9.28" }
sp-blockchain = { git = "https://github.com/paritytech/substrate", branch = "polkadot-v0.9.28" }
sp-core = { git = "https://github.com/paritytech/substrate", branch = "polkadot-v0.9.28" }
sp-keyring = { git = "https://github.com/paritytech/substrate", branch = "polkadot-v0.9.28" }
sp-runtime = { git = "https://github.com/paritytech/substrate", branch = "polkadot-v0.9.28" }
sp-state-machine = { git = "https://github.com/paritytech/substrate", branch = "polkadot-v0.9.28" }
substrate-test-client = { git = "https://github.com/paritytech/substrate", branch = "polkadot-v0.9.28" }

[dev-dependencies]
pallet-balances = { git = "https://github.com/paritytech/substrate", default-features = false , branch = "polkadot-v0.9.28" }
serde_json = "1.0.81"
substrate-test-utils = { git = "https://github.com/paritytech/substrate", branch = "polkadot-v0.9.28" }
tokio = { version = "1.19.2", features = ["macros"] }

[features]
runtime-metrics=["polkadot-test-runtime/runtime-metrics"]<|MERGE_RESOLUTION|>--- conflicted
+++ resolved
@@ -1,10 +1,6 @@
 [package]
 name = "polkadot-test-service"
-<<<<<<< HEAD
-version = "0.9.28"
-=======
 version = "0.9.29"
->>>>>>> fa54983d
 authors = ["Parity Technologies <admin@parity.io>"]
 edition = "2021"
 
@@ -30,41 +26,41 @@
 polkadot-runtime-parachains = { path = "../../../runtime/parachains" }
 
 # Substrate dependencies
-sp-authority-discovery = { git = "https://github.com/paritytech/substrate", branch = "polkadot-v0.9.28" }
-sc-authority-discovery = { git = "https://github.com/paritytech/substrate", branch = "polkadot-v0.9.28" }
-babe = { package = "sc-consensus-babe", git = "https://github.com/paritytech/substrate", branch = "polkadot-v0.9.28" }
-babe-primitives = { package = "sp-consensus-babe", git = "https://github.com/paritytech/substrate", branch = "polkadot-v0.9.28" }
-consensus_common = { package = "sp-consensus", git = "https://github.com/paritytech/substrate", branch = "polkadot-v0.9.28" }
-frame-benchmarking = { git = "https://github.com/paritytech/substrate", branch = "polkadot-v0.9.28" }
-frame-system = { git = "https://github.com/paritytech/substrate", branch = "polkadot-v0.9.28" }
-grandpa = { package = "sc-finality-grandpa", git = "https://github.com/paritytech/substrate", branch = "polkadot-v0.9.28" }
-grandpa_primitives = { package = "sp-finality-grandpa", git = "https://github.com/paritytech/substrate", branch = "polkadot-v0.9.28" }
-inherents = { package = "sp-inherents", git = "https://github.com/paritytech/substrate", branch = "polkadot-v0.9.28" }
-pallet-staking = { git = "https://github.com/paritytech/substrate", branch = "polkadot-v0.9.28" }
-pallet-balances = { git = "https://github.com/paritytech/substrate", branch = "polkadot-v0.9.28" }
-pallet-transaction-payment = { git = "https://github.com/paritytech/substrate", branch = "polkadot-v0.9.28" }
-sc-chain-spec = { git = "https://github.com/paritytech/substrate", branch = "polkadot-v0.9.28" }
-sc-cli = { git = "https://github.com/paritytech/substrate", branch = "polkadot-v0.9.28" }
-sc-client-api = { git = "https://github.com/paritytech/substrate", branch = "polkadot-v0.9.28" }
-sc-consensus = { git = "https://github.com/paritytech/substrate", branch = "polkadot-v0.9.28" }
-sc-executor = { git = "https://github.com/paritytech/substrate", branch = "polkadot-v0.9.28" }
-sc-network = { git = "https://github.com/paritytech/substrate", branch = "polkadot-v0.9.28" }
-sc-network-common = { git = "https://github.com/paritytech/substrate", branch = "polkadot-v0.9.28" }
-sc-tracing = { git = "https://github.com/paritytech/substrate", branch = "polkadot-v0.9.28" }
-sc-transaction-pool = { git = "https://github.com/paritytech/substrate", branch = "polkadot-v0.9.28" }
-sc-service = { git = "https://github.com/paritytech/substrate", default-features = false, features = [ "wasmtime" ] , branch = "polkadot-v0.9.28" }
-sp-arithmetic = { git = "https://github.com/paritytech/substrate", branch = "polkadot-v0.9.28" }
-sp-blockchain = { git = "https://github.com/paritytech/substrate", branch = "polkadot-v0.9.28" }
-sp-core = { git = "https://github.com/paritytech/substrate", branch = "polkadot-v0.9.28" }
-sp-keyring = { git = "https://github.com/paritytech/substrate", branch = "polkadot-v0.9.28" }
-sp-runtime = { git = "https://github.com/paritytech/substrate", branch = "polkadot-v0.9.28" }
-sp-state-machine = { git = "https://github.com/paritytech/substrate", branch = "polkadot-v0.9.28" }
-substrate-test-client = { git = "https://github.com/paritytech/substrate", branch = "polkadot-v0.9.28" }
+sp-authority-discovery = { git = "https://github.com/paritytech/substrate", branch = "master" }
+sc-authority-discovery = { git = "https://github.com/paritytech/substrate", branch = "master" }
+babe = { package = "sc-consensus-babe", git = "https://github.com/paritytech/substrate", branch = "master" }
+babe-primitives = { package = "sp-consensus-babe", git = "https://github.com/paritytech/substrate", branch = "master" }
+consensus_common = { package = "sp-consensus", git = "https://github.com/paritytech/substrate", branch = "master" }
+frame-benchmarking = { git = "https://github.com/paritytech/substrate", branch = "master" }
+frame-system = { git = "https://github.com/paritytech/substrate", branch = "master" }
+grandpa = { package = "sc-finality-grandpa", git = "https://github.com/paritytech/substrate", branch = "master" }
+grandpa_primitives = { package = "sp-finality-grandpa", git = "https://github.com/paritytech/substrate", branch = "master" }
+inherents = { package = "sp-inherents", git = "https://github.com/paritytech/substrate", branch = "master" }
+pallet-staking = { git = "https://github.com/paritytech/substrate", branch = "master" }
+pallet-balances = { git = "https://github.com/paritytech/substrate", branch = "master" }
+pallet-transaction-payment = { git = "https://github.com/paritytech/substrate", branch = "master" }
+sc-chain-spec = { git = "https://github.com/paritytech/substrate", branch = "master" }
+sc-cli = { git = "https://github.com/paritytech/substrate", branch = "master" }
+sc-client-api = { git = "https://github.com/paritytech/substrate", branch = "master" }
+sc-consensus = { git = "https://github.com/paritytech/substrate", branch = "master" }
+sc-executor = { git = "https://github.com/paritytech/substrate", branch = "master" }
+sc-network = { git = "https://github.com/paritytech/substrate", branch = "master" }
+sc-network-common = { git = "https://github.com/paritytech/substrate", branch = "master" }
+sc-tracing = { git = "https://github.com/paritytech/substrate", branch = "master" }
+sc-transaction-pool = { git = "https://github.com/paritytech/substrate", branch = "master" }
+sc-service = { git = "https://github.com/paritytech/substrate", branch = "master", default-features = false, features = [ "wasmtime" ] }
+sp-arithmetic = { git = "https://github.com/paritytech/substrate", branch = "master" }
+sp-blockchain = { git = "https://github.com/paritytech/substrate", branch = "master" }
+sp-core = { git = "https://github.com/paritytech/substrate", branch = "master" }
+sp-keyring = { git = "https://github.com/paritytech/substrate", branch = "master" }
+sp-runtime = { git = "https://github.com/paritytech/substrate", branch = "master" }
+sp-state-machine = { git = "https://github.com/paritytech/substrate", branch = "master" }
+substrate-test-client = { git = "https://github.com/paritytech/substrate", branch = "master" }
 
 [dev-dependencies]
-pallet-balances = { git = "https://github.com/paritytech/substrate", default-features = false , branch = "polkadot-v0.9.28" }
+pallet-balances = { git = "https://github.com/paritytech/substrate", branch = "master", default-features = false }
 serde_json = "1.0.81"
-substrate-test-utils = { git = "https://github.com/paritytech/substrate", branch = "polkadot-v0.9.28" }
+substrate-test-utils = { git = "https://github.com/paritytech/substrate", branch = "master" }
 tokio = { version = "1.19.2", features = ["macros"] }
 
 [features]
