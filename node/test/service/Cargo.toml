[package]
name = "polkadot-test-service"
version = "0.8.26"
authors = ["Parity Technologies <admin@parity.io>"]
edition = "2018"

[dependencies]
futures = "0.3.8"
futures01 = { package = "futures", version = "0.1.29" }
<<<<<<< HEAD
hex = "0.4"
tracing = "0.1.21"
tracing-futures = "0.2.4"
=======
hex = "0.4.2"
log = "0.4.11"
>>>>>>> 60e82cbf
rand = "0.7.3"
tempfile = "3.1.0"

# Polkadot dependencies
polkadot-overseer = { path = "../../overseer" }
polkadot-primitives = { path = "../../../primitives" }
polkadot-parachain = { path = "../../../parachain" }
polkadot-rpc = { path = "../../../rpc" }
polkadot-runtime-common = { path = "../../../runtime/common" }
polkadot-service = { path = "../../service" }
polkadot-node-subsystem = { path = "../../subsystem" }
polkadot-node-primitives = { path = "../../primitives" }
polkadot-test-runtime = { path = "../../../runtime/test-runtime" }
polkadot-runtime-parachains = { path = "../../../runtime/parachains" }

# Substrate dependencies
sp-authority-discovery = { git = "https://github.com/paritytech/substrate", branch = "master" }
sc-authority-discovery = { git = "https://github.com/paritytech/substrate", branch = "master" }
babe = { package = "sc-consensus-babe", git = "https://github.com/paritytech/substrate", branch = "master" }
babe-primitives = { package = "sp-consensus-babe", git = "https://github.com/paritytech/substrate", branch = "master" }
consensus_common = { package = "sp-consensus", git = "https://github.com/paritytech/substrate", branch = "master" }
frame-benchmarking = { git = "https://github.com/paritytech/substrate", branch = "master" }
frame-system = { git = "https://github.com/paritytech/substrate", branch = "master" }
grandpa = { package = "sc-finality-grandpa", git = "https://github.com/paritytech/substrate", branch = "master" }
grandpa_primitives = { package = "sp-finality-grandpa", git = "https://github.com/paritytech/substrate", branch = "master" }
inherents = { package = "sp-inherents", git = "https://github.com/paritytech/substrate", branch = "master" }
pallet-staking = { git = "https://github.com/paritytech/substrate", branch = "master" }
pallet-balances = { git = "https://github.com/paritytech/substrate", branch = "master" }
pallet-transaction-payment = { git = "https://github.com/paritytech/substrate", branch = "master" }
sc-chain-spec = { git = "https://github.com/paritytech/substrate", branch = "master" }
sc-cli = { git = "https://github.com/paritytech/substrate", branch = "master" }
sc-client-api = { git = "https://github.com/paritytech/substrate", branch = "master" }
sc-consensus = { git = "https://github.com/paritytech/substrate", branch = "master" }
sc-executor = { git = "https://github.com/paritytech/substrate", branch = "master" }
sc-network = { git = "https://github.com/paritytech/substrate", branch = "master" }
sc-transaction-pool = { git = "https://github.com/paritytech/substrate", branch = "master" }
service = { package = "sc-service", git = "https://github.com/paritytech/substrate", branch = "master", default-features = false }
sp-arithmetic = { git = "https://github.com/paritytech/substrate", branch = "master" }
sp-blockchain = { git = "https://github.com/paritytech/substrate", branch = "master" }
sp-core = { git = "https://github.com/paritytech/substrate", branch = "master" }
sp-keyring = { git = "https://github.com/paritytech/substrate", branch = "master" }
sp-runtime = { git = "https://github.com/paritytech/substrate", branch = "master" }
sp-state-machine = { git = "https://github.com/paritytech/substrate", branch = "master" }
substrate-test-client = { git = "https://github.com/paritytech/substrate", branch = "master" }

[dev-dependencies]
pallet-balances = { git = "https://github.com/paritytech/substrate", branch = "master", default-features = false }
serde_json = "1.0.59"
substrate-test-utils = { git = "https://github.com/paritytech/substrate", branch = "master" }
tokio = { version = "0.2", features = ["macros"] }<|MERGE_RESOLUTION|>--- conflicted
+++ resolved
@@ -7,14 +7,9 @@
 [dependencies]
 futures = "0.3.8"
 futures01 = { package = "futures", version = "0.1.29" }
-<<<<<<< HEAD
-hex = "0.4"
+hex = "0.4.2"
 tracing = "0.1.21"
 tracing-futures = "0.2.4"
-=======
-hex = "0.4.2"
-log = "0.4.11"
->>>>>>> 60e82cbf
 rand = "0.7.3"
 tempfile = "3.1.0"
 
