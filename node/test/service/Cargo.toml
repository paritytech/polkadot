--- conflicted
+++ resolved
@@ -1,10 +1,6 @@
 [package]
 name = "polkadot-test-service"
-<<<<<<< HEAD
-version = "0.9.30"
-=======
 version = "0.9.31"
->>>>>>> 32dd0c9c
 authors = ["Parity Technologies <admin@parity.io>"]
 edition = "2021"
 
@@ -30,43 +26,6 @@
 polkadot-runtime-parachains = { path = "../../../runtime/parachains" }
 
 # Substrate dependencies
-<<<<<<< HEAD
-sp-authority-discovery = { git = "https://github.com/paritytech/substrate", branch = "polkadot-v0.9.30" }
-sc-authority-discovery = { git = "https://github.com/paritytech/substrate", branch = "polkadot-v0.9.30" }
-babe = { package = "sc-consensus-babe", git = "https://github.com/paritytech/substrate", branch = "polkadot-v0.9.30" }
-babe-primitives = { package = "sp-consensus-babe", git = "https://github.com/paritytech/substrate", branch = "polkadot-v0.9.30" }
-consensus_common = { package = "sp-consensus", git = "https://github.com/paritytech/substrate", branch = "polkadot-v0.9.30" }
-frame-benchmarking = { git = "https://github.com/paritytech/substrate", branch = "polkadot-v0.9.30" }
-frame-system = { git = "https://github.com/paritytech/substrate", branch = "polkadot-v0.9.30" }
-grandpa = { package = "sc-finality-grandpa", git = "https://github.com/paritytech/substrate", branch = "polkadot-v0.9.30" }
-grandpa_primitives = { package = "sp-finality-grandpa", git = "https://github.com/paritytech/substrate", branch = "polkadot-v0.9.30" }
-inherents = { package = "sp-inherents", git = "https://github.com/paritytech/substrate", branch = "polkadot-v0.9.30" }
-pallet-staking = { git = "https://github.com/paritytech/substrate", branch = "polkadot-v0.9.30" }
-pallet-balances = { git = "https://github.com/paritytech/substrate", branch = "polkadot-v0.9.30" }
-pallet-transaction-payment = { git = "https://github.com/paritytech/substrate", branch = "polkadot-v0.9.30" }
-sc-chain-spec = { git = "https://github.com/paritytech/substrate", branch = "polkadot-v0.9.30" }
-sc-cli = { git = "https://github.com/paritytech/substrate", branch = "polkadot-v0.9.30" }
-sc-client-api = { git = "https://github.com/paritytech/substrate", branch = "polkadot-v0.9.30" }
-sc-consensus = { git = "https://github.com/paritytech/substrate", branch = "polkadot-v0.9.30" }
-sc-executor = { git = "https://github.com/paritytech/substrate", branch = "polkadot-v0.9.30" }
-sc-network = { git = "https://github.com/paritytech/substrate", branch = "polkadot-v0.9.30" }
-sc-network-common = { git = "https://github.com/paritytech/substrate", branch = "polkadot-v0.9.30" }
-sc-tracing = { git = "https://github.com/paritytech/substrate", branch = "polkadot-v0.9.30" }
-sc-transaction-pool = { git = "https://github.com/paritytech/substrate", branch = "polkadot-v0.9.30" }
-sc-service = { git = "https://github.com/paritytech/substrate", default-features = false, features = [ "wasmtime" ] , branch = "polkadot-v0.9.30" }
-sp-arithmetic = { git = "https://github.com/paritytech/substrate", branch = "polkadot-v0.9.30" }
-sp-blockchain = { git = "https://github.com/paritytech/substrate", branch = "polkadot-v0.9.30" }
-sp-core = { git = "https://github.com/paritytech/substrate", branch = "polkadot-v0.9.30" }
-sp-keyring = { git = "https://github.com/paritytech/substrate", branch = "polkadot-v0.9.30" }
-sp-runtime = { git = "https://github.com/paritytech/substrate", branch = "polkadot-v0.9.30" }
-sp-state-machine = { git = "https://github.com/paritytech/substrate", branch = "polkadot-v0.9.30" }
-substrate-test-client = { git = "https://github.com/paritytech/substrate", branch = "polkadot-v0.9.30" }
-
-[dev-dependencies]
-pallet-balances = { git = "https://github.com/paritytech/substrate", default-features = false , branch = "polkadot-v0.9.30" }
-serde_json = "1.0.81"
-substrate-test-utils = { git = "https://github.com/paritytech/substrate", branch = "polkadot-v0.9.30" }
-=======
 sp-authority-discovery = { git = "https://github.com/paritytech/substrate", branch = "polkadot-v0.9.31" }
 sc-authority-discovery = { git = "https://github.com/paritytech/substrate", branch = "polkadot-v0.9.31" }
 babe = { package = "sc-consensus-babe", git = "https://github.com/paritytech/substrate", branch = "polkadot-v0.9.31" }
@@ -102,7 +61,6 @@
 pallet-balances = { git = "https://github.com/paritytech/substrate", default-features = false , branch = "polkadot-v0.9.31" }
 serde_json = "1.0.81"
 substrate-test-utils = { git = "https://github.com/paritytech/substrate", branch = "polkadot-v0.9.31" }
->>>>>>> 32dd0c9c
 tokio = { version = "1.19.2", features = ["macros"] }
 
 [features]
