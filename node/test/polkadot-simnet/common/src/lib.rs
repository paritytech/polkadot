// Copyright 2020 Parity Technologies (UK) Ltd.
// This file is part of Polkadot.

// Polkadot is free software: you can redistribute it and/or modify
// it under the terms of the GNU General Public License as published by
// the Free Software Foundation, either version 3 of the License, or
// (at your option) any later version.

// Polkadot is distributed in the hope that it will be useful,
// but WITHOUT ANY WARRANTY; without even the implied warranty of
// MERCHANTABILITY or FITNESS FOR A PARTICULAR PURPOSE.  See the
// GNU General Public License for more details.

// You should have received a copy of the GNU General Public License
// along with Polkadot.  If not, see <http://www.gnu.org/licenses/>.

#![deny(unused_extern_crates, missing_docs)]

//! Utilities for End to end runtime tests

use test_runner::{
	Node, ChainInfo, SignatureVerificationOverride, task_executor,
	build_runtime, client_parts, ConfigOrChainSpec,
};
use grandpa::GrandpaBlockImport;
use sc_service::{TFullBackend, TFullClient};
use sp_runtime::generic::Era;
use sc_consensus_babe::BabeBlockImport;
use polkadot_runtime_common::claims;
use sp_runtime::AccountId32;
use support::{weights::Weight, StorageValue};
use democracy::{AccountVote, Conviction, Vote};
use polkadot_runtime::{FastTrackVotingPeriod, Runtime, RuntimeApi, Event, TechnicalCollective, CouncilCollective};
use std::{str::FromStr, future::Future, error::Error};
use codec::Encode;
use sc_consensus_manual_seal::consensus::babe::SlotTimestampProvider;
use sp_runtime::app_crypto::sp_core::H256;

type BlockImport<B, BE, C, SC> = BabeBlockImport<B, C, GrandpaBlockImport<BE, B, C, SC>>;
type Block = polkadot_primitives::v1::Block;
type SelectChain = sc_consensus::LongestChain<TFullBackend<Block>, Block>;

sc_executor::native_executor_instance!(
	pub Executor,
	polkadot_runtime::api::dispatch,
	polkadot_runtime::native_version,
	(benchmarking::benchmarking::HostFunctions, SignatureVerificationOverride),
);

/// `ChainInfo` implementation.
pub struct PolkadotChainInfo;

impl ChainInfo for PolkadotChainInfo {
	type Block = Block;
	type Executor = Executor;
	type Runtime = Runtime;
	type RuntimeApi = RuntimeApi;
	type SelectChain = SelectChain;
	type BlockImport = BlockImport<
		Self::Block,
		TFullBackend<Self::Block>,
		TFullClient<Self::Block, RuntimeApi, Self::Executor>,
		Self::SelectChain,
	>;
	type SignedExtras = polkadot_runtime::SignedExtra;
	type InherentDataProviders = (SlotTimestampProvider, sp_consensus_babe::inherents::InherentDataProvider);

	fn signed_extras(from: <Runtime as system::Config>::AccountId) -> Self::SignedExtras {
		(
			system::CheckSpecVersion::<Runtime>::new(),
			system::CheckTxVersion::<Runtime>::new(),
			system::CheckGenesis::<Runtime>::new(),
			system::CheckMortality::<Runtime>::from(Era::Immortal),
			system::CheckNonce::<Runtime>::from(system::Pallet::<Runtime>::account_nonce(from)),
			system::CheckWeight::<Runtime>::new(),
			transaction_payment::ChargeTransactionPayment::<Runtime>::from(0),
			claims::PrevalidateAttests::<Runtime>::new(),
		)
	}
}

/// Dispatch with root origin, via pallet-democracy
pub async fn dispatch_with_root<T>(call: impl Into<<T::Runtime as system::Config>::Call>, node: &Node<T>)
	-> Result<(), Box<dyn Error>>
	where
		T: ChainInfo<
			Block=Block,
			Executor=Executor,
			Runtime=Runtime,
			RuntimeApi=RuntimeApi,
			SelectChain=SelectChain,
			BlockImport=BlockImport<
				Block,
				TFullBackend<Block>,
				TFullClient<Block, RuntimeApi, Executor>,
				SelectChain,
			>,
			SignedExtras=polkadot_runtime::SignedExtra
		>
{
	type DemocracyCall = democracy::Call<Runtime>;
	type CouncilCollectiveEvent = collective::Event<Runtime, CouncilCollective>;
	type CouncilCollectiveCall = collective::Call<Runtime, CouncilCollective>;
	type TechnicalCollectiveCall = collective::Call<Runtime, TechnicalCollective>;
	type TechnicalCollectiveEvent = collective::Event<Runtime, TechnicalCollective>;

	// here lies a black mirror esque copy of on chain whales.
	let whales = vec![
		"1rvXMZpAj9nKLQkPFCymyH7Fg3ZyKJhJbrc7UtHbTVhJm1A",
		"15j4dg5GzsL1bw2U2AWgeyAk6QTxq43V7ZPbXdAmbVLjvDCK",
	]
		.into_iter()
		.map(|account| AccountId32::from_str(account).unwrap())
		.collect::<Vec<_>>();

	// and these
	let (technical_collective, council_collective) = node.with_state(|| (
		collective::Members::<Runtime, TechnicalCollective>::get(),
		collective::Members::<Runtime, CouncilCollective>::get()
	));

	// hash of the proposal in democracy
	let proposal_hash = {
		// note the call (pre-image?) of the call.
		node.submit_extrinsic(DemocracyCall::note_preimage(call.into().encode()), whales[0].clone()).await?;
		node.seal_blocks(1).await;

		// fetch proposal hash from event emitted by the runtime
		let events = node.events();
		events.iter()
			.filter_map(|event| match event.event {
				Event::Democracy(democracy::Event::PreimageNoted(ref proposal_hash, _, _))
					=> Some(proposal_hash.clone()),
				_ => None
			})
			.next()
			.ok_or_else(|| format!("democracy::Event::PreimageNoted not found in events: {:#?}", events))?
	};

	// submit external_propose call through council collective
	{
		let external_propose = DemocracyCall::external_propose_majority(proposal_hash.clone().into());
		let length = external_propose.using_encoded(|x| x.len()) as u32 + 1;
		let weight = Weight::MAX / 100_000_000;
		let proposal = CouncilCollectiveCall::propose(
			council_collective.len() as u32,
			Box::new(external_propose.clone().into()),
			length,
		);

		node.submit_extrinsic(proposal.clone(), council_collective[0].clone()).await?;
		node.seal_blocks(1).await;

		// fetch proposal index from event emitted by the runtime
		let events = node.events();
		let (index, hash): (u32, H256) = events.iter()
			.filter_map(|event| {
				match event.event {
					Event::Council(CouncilCollectiveEvent::Proposed(_, index, ref hash, _)) =>
						Some((index, hash.clone())),
					_ => None
				}
			})
			.next()
			.ok_or_else(|| format!("CouncilCollectiveEvent::Proposed not found in events: {:#?}", events))?;

		// vote
		for member in &council_collective[1..] {
			let call = CouncilCollectiveCall::vote(hash.clone(), index, true);
			node.submit_extrinsic(call, member.clone()).await?;
		}
		node.seal_blocks(1).await;

		// close vote
		let call = CouncilCollectiveCall::close(hash, index, weight, length);
		node.submit_extrinsic(call, council_collective[0].clone()).await?;
		node.seal_blocks(1).await;

		// assert that proposal has been passed on chain
		let events = node.events()
			.into_iter()
			.filter(|event| {
				match event.event {
					Event::Council(CouncilCollectiveEvent::Closed(_hash, _, _)) if hash == _hash => true,
					Event::Council(CouncilCollectiveEvent::Approved(_hash, )) if hash == _hash => true,
					Event::Council(CouncilCollectiveEvent::Executed(_hash, Ok(()))) if hash == _hash => true,
					_ => false,
				}
			})
			.collect::<Vec<_>>();

		// make sure all 3 events are in state
		assert_eq!(
			events.len(), 3,
			"CouncilCollectiveEvent::{{Closed, Approved, Executed}} not found in events: {:#?}",
			node.events(),
		);
	}

	// next technical collective must fast track the proposal.
	{
		let fast_track = DemocracyCall::fast_track(proposal_hash.into(), FastTrackVotingPeriod::get(), 0);
		let weight = Weight::MAX / 100_000_000;
		let length = fast_track.using_encoded(|x| x.len()) as u32 + 1;
		let proposal = TechnicalCollectiveCall::propose(
			technical_collective.len() as u32,
			Box::new(fast_track.into()),
			length,
		);

		node.submit_extrinsic(proposal, technical_collective[0].clone()).await?;
		node.seal_blocks(1).await;

		let events = node.events();
		let (index, hash) = events.iter()
			.filter_map(|event| {
				match event.event {
					Event::TechnicalCommittee(TechnicalCollectiveEvent::Proposed(_, index, ref hash, _))
						=> Some((index, hash.clone())),
					_ => None
				}
			})
			.next()
			.ok_or_else(|| format!("TechnicalCollectiveEvent::Proposed not found in events: {:#?}", events))?;

		// vote
		for member in &technical_collective[1..] {
			let call = TechnicalCollectiveCall::vote(hash.clone(), index, true);
			node.submit_extrinsic(call, member.clone()).await?;
		}
		node.seal_blocks(1).await;

		// close vote
		let call = TechnicalCollectiveCall::close(hash, index, weight, length);
		node.submit_extrinsic(call, technical_collective[0].clone()).await?;
		node.seal_blocks(1).await;

		// assert that fast-track proposal has been passed on chain
		let events = node.events()
			.into_iter()
			.filter(|event| {
				match event.event {
					Event::TechnicalCommittee(TechnicalCollectiveEvent::Closed(_hash, _, _)) if hash == _hash => true,
					Event::TechnicalCommittee(TechnicalCollectiveEvent::Approved(_hash)) if hash == _hash => true,
					Event::TechnicalCommittee(TechnicalCollectiveEvent::Executed(_hash, Ok(()))) if hash == _hash => true,
					_ => false,
				}
			})
			.collect::<Vec<_>>();

		// make sure all 3 events are in state
		assert_eq!(
			events.len(), 3,
			"TechnicalCollectiveEvent::{{Closed, Approved, Executed}} not found in events: {:#?}",
			node.events(),
		);
	}

	// now runtime upgrade proposal is a fast-tracked referendum we can vote for.
	let ref_index = node.events()
		.into_iter()
		.filter_map(|event| match event.event {
			Event::Democracy(democracy::Event::Started(index, _)) => Some(index),
			_ => None,
		})
		.next()
		.ok_or_else(|| format!("democracy::Event::Started not found in events: {:#?}", node.events()))?;

	let call = DemocracyCall::vote(
		ref_index,
		AccountVote::Standard {
			vote: Vote { aye: true, conviction: Conviction::Locked1x },
			// 10 DOTS
			balance: 10_000_000_000_000,
		},
	);
	for whale in whales {
		node.submit_extrinsic(call.clone(), whale).await?;
	}

	// wait for fast track period.
	node.seal_blocks(FastTrackVotingPeriod::get() as usize).await;

	// assert that the proposal is passed by looking at events
	let events = node.events()
		.into_iter()
		.filter(|event| {
			match event.event {
<<<<<<< HEAD
				Event::Democracy(democracy::Event::Passed(_)) |
				Event::Democracy(democracy::Event::PreimageUsed(_, _, _)) |
				Event::Democracy(democracy::Event::Executed(_, Ok(()))) => true,
=======
				Event::Democracy(democracy::Event::Passed(_index)) if _index == ref_index => true,
				Event::Democracy(democracy::Event::PreimageUsed(_hash, _, _)) if _hash == proposal_hash => true,
				Event::Democracy(democracy::Event::Executed(_index, true)) if _index == ref_index => true,
>>>>>>> 89744aa1
				_ => false,
			}
		})
		.collect::<Vec<_>>();

	// make sure all events were emitted
	assert_eq!(
		events.len(), 3,
		"democracy::Event::{{Passed, PreimageUsed, Executed}} not found in events: {:#?}",
		node.events(),
	);
	Ok(())
}

/// Runs the test-runner as a binary.
pub fn run<F, Fut>(callback: F) -> Result<(), Box<dyn Error>>
	where
		F: FnOnce(Node<PolkadotChainInfo>) -> Fut,
		Fut: Future<Output=Result<(), Box<dyn Error>>>,
{
	use structopt::StructOpt;
	use sc_cli::{CliConfiguration, SubstrateCli};

	let mut tokio_runtime = build_runtime()?;
	let task_executor = task_executor(tokio_runtime.handle().clone());
	// parse cli args
	let cmd = <polkadot_cli::Cli as StructOpt>::from_args();
	// set up logging
	let filters = cmd.run.base.log_filters()?;
	let logger = sc_tracing::logging::LoggerBuilder::new(filters);
	logger.init()?;

	// set up the test-runner
	let config = cmd.create_configuration(&cmd.run.base, task_executor)?;
	sc_cli::print_node_infos::<polkadot_cli::Cli>(&config);
	let (rpc, task_manager, client, pool, command_sink, backend) =
		client_parts::<PolkadotChainInfo>(ConfigOrChainSpec::Config(config))?;
	let node = Node::<PolkadotChainInfo>::new(rpc, task_manager, client, pool, command_sink, backend);

	// hand off node.
	tokio_runtime.block_on(callback(node))?;

	Ok(())
}

#[cfg(test)]
mod tests {
	use super::*;
	use sp_keyring::sr25519::Keyring::Alice;
	use sp_runtime::{MultiSigner, traits::IdentifyAccount};
	use polkadot_service::chain_spec::polkadot_development_config;

	#[test]
	fn test_runner() {
		let mut runtime = build_runtime().unwrap();
		let task_executor = task_executor(runtime.handle().clone());
		let (rpc, task_manager, client, pool, command_sink, backend) =
			client_parts::<PolkadotChainInfo>(
				ConfigOrChainSpec::ChainSpec(Box::new(polkadot_development_config().unwrap()), task_executor)
			).unwrap();
		let node = Node::<PolkadotChainInfo>::new(rpc, task_manager, client, pool, command_sink, backend);

		runtime.block_on(async {
			// seals blocks
			node.seal_blocks(1).await;
			// submit extrinsics
			let alice = MultiSigner::from(Alice.public()).into_account();
			node.submit_extrinsic(system::Call::remark((b"hello world").to_vec()), alice)
				.await
				.unwrap();

			// look ma, I can read state.
			let _events = node.with_state(|| system::Pallet::<Runtime>::events());
			// get access to the underlying client.
			let _client = node.client();
		});
	}
}<|MERGE_RESOLUTION|>--- conflicted
+++ resolved
@@ -286,15 +286,9 @@
 		.into_iter()
 		.filter(|event| {
 			match event.event {
-<<<<<<< HEAD
-				Event::Democracy(democracy::Event::Passed(_)) |
-				Event::Democracy(democracy::Event::PreimageUsed(_, _, _)) |
-				Event::Democracy(democracy::Event::Executed(_, Ok(()))) => true,
-=======
 				Event::Democracy(democracy::Event::Passed(_index)) if _index == ref_index => true,
 				Event::Democracy(democracy::Event::PreimageUsed(_hash, _, _)) if _hash == proposal_hash => true,
-				Event::Democracy(democracy::Event::Executed(_index, true)) if _index == ref_index => true,
->>>>>>> 89744aa1
+				Event::Democracy(democracy::Event::Executed(_index, Ok(()))) if _index == ref_index => true,
 				_ => false,
 			}
 		})
