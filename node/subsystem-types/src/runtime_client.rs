--- conflicted
+++ resolved
@@ -16,16 +16,11 @@
 
 use async_trait::async_trait;
 use polkadot_primitives::{
-<<<<<<< HEAD
-	runtime_api::ParachainHost, vstaging, Block, BlockId, BlockNumber, CandidateCommitments,
-=======
-	runtime_api::ParachainHost, vstaging::ExecutorParams, Block, BlockNumber, CandidateCommitments,
->>>>>>> d4df26fd
-	CandidateEvent, CandidateHash, CommittedCandidateReceipt, CoreState, DisputeState,
-	GroupRotationInfo, Hash, Id, InboundDownwardMessage, InboundHrmpMessage,
-	OccupiedCoreAssumption, PersistedValidationData, PvfCheckStatement, ScrapedOnChainVotes,
-	SessionIndex, SessionInfo, ValidationCode, ValidationCodeHash, ValidatorId, ValidatorIndex,
-	ValidatorSignature,
+	runtime_api::ParachainHost, vstaging, Block, BlockNumber, CandidateCommitments, CandidateEvent,
+	CandidateHash, CommittedCandidateReceipt, CoreState, DisputeState, GroupRotationInfo, Hash, Id,
+	InboundDownwardMessage, InboundHrmpMessage, OccupiedCoreAssumption, PersistedValidationData,
+	PvfCheckStatement, ScrapedOnChainVotes, SessionIndex, SessionInfo, ValidationCode,
+	ValidationCodeHash, ValidatorId, ValidatorIndex, ValidatorSignature,
 };
 use sp_api::{ApiError, ApiExt, ProvideRuntimeApi};
 use sp_authority_discovery::AuthorityDiscoveryApi;
@@ -186,7 +181,6 @@
 		at: Hash,
 	) -> Result<Vec<(SessionIndex, CandidateHash, DisputeState<BlockNumber>)>, ApiError>;
 
-<<<<<<< HEAD
 	/// Returns a list of validators that lost a past session dispute and need to be slashed.
 	///
 	/// WARNING: This is a staging method! Do not use on production runtimes!
@@ -214,14 +208,13 @@
 		dispute_proof: vstaging::slashing::DisputeProof,
 		key_ownership_proof: vstaging::slashing::OpaqueKeyOwnershipProof,
 	) -> Result<Option<()>, ApiError>;
-=======
+
 	/// Get the execution environment parameter set by parent hash, if stored
 	async fn session_executor_params(
 		&self,
 		at: Hash,
 		session_index: SessionIndex,
-	) -> Result<Option<ExecutorParams>, ApiError>;
->>>>>>> d4df26fd
+	) -> Result<Option<vstaging::ExecutorParams>, ApiError>;
 
 	// === BABE API ===
 
@@ -353,7 +346,7 @@
 		&self,
 		at: Hash,
 		session_index: SessionIndex,
-	) -> Result<Option<ExecutorParams>, ApiError> {
+	) -> Result<Option<vstaging::ExecutorParams>, ApiError> {
 		self.runtime_api().session_executor_params(at, session_index)
 	}
 
@@ -413,7 +406,7 @@
 		&self,
 		at: Hash,
 	) -> Result<Vec<(SessionIndex, CandidateHash, vstaging::slashing::PendingSlashes)>, ApiError> {
-		self.runtime_api().unapplied_slashes(&BlockId::Hash(at))
+		self.runtime_api().unapplied_slashes(at)
 	}
 
 	async fn key_ownership_proof(
@@ -421,7 +414,7 @@
 		at: Hash,
 		validator_id: ValidatorId,
 	) -> Result<Option<vstaging::slashing::OpaqueKeyOwnershipProof>, ApiError> {
-		self.runtime_api().key_ownership_proof(&BlockId::Hash(at), validator_id)
+		self.runtime_api().key_ownership_proof(at, validator_id)
 	}
 
 	async fn submit_report_dispute_lost(
@@ -430,10 +423,7 @@
 		dispute_proof: vstaging::slashing::DisputeProof,
 		key_ownership_proof: vstaging::slashing::OpaqueKeyOwnershipProof,
 	) -> Result<Option<()>, ApiError> {
-		self.runtime_api().submit_report_dispute_lost(
-			&BlockId::Hash(at),
-			dispute_proof,
-			key_ownership_proof,
-		)
+		self.runtime_api()
+			.submit_report_dispute_lost(at, dispute_proof, key_ownership_proof)
 	}
 }