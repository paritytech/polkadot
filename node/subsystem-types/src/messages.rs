// Copyright 2017-2020 Parity Technologies (UK) Ltd.
// This file is part of Polkadot.

// Polkadot is free software: you can redistribute it and/or modify
// it under the terms of the GNU General Public License as published by
// the Free Software Foundation, either version 3 of the License, or
// (at your option) any later version.

// Polkadot is distributed in the hope that it will be useful,
// but WITHOUT ANY WARRANTY; without even the implied warranty of
// MERCHANTABILITY or FITNESS FOR A PARTICULAR PURPOSE.  See the
// GNU General Public License for more details.

// You should have received a copy of the GNU General Public License
// along with Polkadot.  If not, see <http://www.gnu.org/licenses/>.

//! Message types for the overseer and subsystems.
//!
//! These messages are intended to define the protocol by which different subsystems communicate with each
//! other and signals that they receive from an overseer to coordinate their work.
//! This is intended for use with the `polkadot-overseer` crate.
//!
//! Subsystems' APIs are defined separately from their implementation, leading to easier mocking.

use futures::channel::oneshot;
use sc_network::Multiaddr;
use thiserror::Error;

pub use sc_network::IfDisconnected;

use polkadot_node_network_protocol::{
	self as net_protocol, peer_set::PeerSet, request_response::Requests, PeerId,
	UnifiedReputationChange,
};
use polkadot_node_primitives::{
	approval::{BlockApprovalMeta, IndirectAssignmentCert, IndirectSignedApprovalVote},
	AvailableData, BabeEpoch, BlockWeight, CandidateVotes, CollationGenerationConfig,
	CollationSecondedSignal, DisputeMessage, DisputeStatus, ErasureChunk, PoV,
	SignedDisputeStatement, SignedFullStatement, SignedFullStatementWithPVD, ValidationResult,
};
use polkadot_primitives::{
	vstaging as vstaging_primitives, vstaging::ExecutorParams, AuthorityDiscoveryId,
	BackedCandidate, BlockNumber, CandidateEvent, CandidateHash, CandidateIndex, CandidateReceipt,
	CollatorId, CommittedCandidateReceipt, CoreState, DisputeState, GroupIndex, GroupRotationInfo,
	Hash, Header as BlockHeader, Id as ParaId, InboundDownwardMessage, InboundHrmpMessage,
	MultiDisputeStatementSet, OccupiedCoreAssumption, PersistedValidationData, PvfCheckStatement,
	SessionIndex, SessionInfo, SignedAvailabilityBitfield, SignedAvailabilityBitfields,
	ValidationCode, ValidationCodeHash, ValidatorId, ValidatorIndex, ValidatorSignature,
};
use polkadot_statement_table::v2::Misbehavior;
use std::{
	collections::{BTreeMap, HashMap, HashSet},
	sync::Arc,
	time::Duration,
};

/// Network events as transmitted to other subsystems, wrapped in their message types.
pub mod network_bridge_event;
pub use network_bridge_event::NetworkBridgeEvent;

/// A request to the candidate backing subsystem to check whether
/// there exists vacant membership in some fragment tree.
#[derive(Debug, Copy, Clone)]
pub struct CanSecondRequest {
	/// Para id of the candidate.
	pub candidate_para_id: ParaId,
	/// The relay-parent of the candidate.
	pub candidate_relay_parent: Hash,
	/// Hash of the candidate.
	pub candidate_hash: CandidateHash,
	/// Parent head data hash.
	pub parent_head_data_hash: Hash,
}

/// Messages received by the Candidate Backing subsystem.
#[derive(Debug)]
pub enum CandidateBackingMessage {
	/// Requests a set of backable candidates that could be backed in a child of the given
	/// relay-parent, referenced by its hash.
	GetBackedCandidates(Hash, Vec<CandidateHash>, oneshot::Sender<Vec<BackedCandidate>>),
	/// Request the subsystem to check whether it's allowed to second given candidate.
	/// The rule is to only fetch collations that are either built on top of the root
	/// of some fragment tree or have a parent node which represents backed candidate.
	///
	/// Always responses with `false` if async backing is disabled for candidate's relay
	/// parent.
	CanSecond(CanSecondRequest, oneshot::Sender<bool>),
	/// Note that the Candidate Backing subsystem should second the given candidate in the context of the
	/// given relay-parent (ref. by hash). This candidate must be validated.
	Second(Hash, CandidateReceipt, PersistedValidationData, PoV),
<<<<<<< HEAD
	/// Note a validator's statement about a particular candidate in the context of the given
	/// relay-parent. Agreements are simply tallied until a quorum is reached.
=======
	/// Note a validator's statement about a particular candidate. Disagreements about validity must be escalated
	/// to a broader check by the Disputes Subsystem, though that escalation is deferred until the approval voting
	/// stage to guarantee availability. Agreements are simply tallied until a quorum is reached.
>>>>>>> 5e53c387
	Statement(Hash, SignedFullStatementWithPVD),
}

/// Blanket error for validation failing for internal reasons.
#[derive(Debug, Error)]
#[error("Validation failed with {0:?}")]
pub struct ValidationFailed(pub String);

/// The outcome of the candidate-validation's PVF pre-check request.
#[derive(Debug, PartialEq)]
pub enum PreCheckOutcome {
	/// The PVF has been compiled successfully within the given constraints.
	Valid,
	/// The PVF could not be compiled. This variant is used when the candidate-validation subsystem
	/// can be sure that the PVF is invalid. To give a couple of examples: a PVF that cannot be
	/// decompressed or that does not represent a structurally valid WebAssembly file.
	Invalid,
	/// This variant is used when the PVF cannot be compiled but for other reasons that are not
	/// included into [`PreCheckOutcome::Invalid`]. This variant can indicate that the PVF in
	/// question is invalid, however it is not necessary that PVF that received this judgement
	/// is invalid.
	///
	/// For example, if during compilation the preparation worker was killed we cannot be sure why
	/// it happened: because the PVF was malicious made the worker to use too much memory or its
	/// because the host machine is under severe memory pressure and it decided to kill the worker.
	Failed,
}

/// Messages received by the Validation subsystem.
///
/// ## Validation Requests
///
/// Validation requests made to the subsystem should return an error only on internal error.
/// Otherwise, they should return either `Ok(ValidationResult::Valid(_))`
/// or `Ok(ValidationResult::Invalid)`.
#[derive(Debug)]
pub enum CandidateValidationMessage {
	/// Validate a candidate with provided parameters using relay-chain state.
	///
	/// This will implicitly attempt to gather the `PersistedValidationData` and `ValidationCode`
	/// from the runtime API of the chain, based on the `relay_parent`
	/// of the `CandidateReceipt`.
	///
	/// This will also perform checking of validation outputs against the acceptance criteria.
	///
	/// If there is no state available which can provide this data or the core for
	/// the para is not free at the relay-parent, an error is returned.
	ValidateFromChainState(
		CandidateReceipt,
		Arc<PoV>,
		/// Execution timeout
		Duration,
		oneshot::Sender<Result<ValidationResult, ValidationFailed>>,
	),
	/// Validate a candidate with provided, exhaustive parameters for validation.
	///
	/// Explicitly provide the `PersistedValidationData` and `ValidationCode` so this can do full
	/// validation without needing to access the state of the relay-chain.
	///
	/// This request doesn't involve acceptance criteria checking, therefore only useful for the
	/// cases where the validity of the candidate is established. This is the case for the typical
	/// use-case: secondary checkers would use this request relying on the full prior checks
	/// performed by the relay-chain.
	ValidateFromExhaustive(
		PersistedValidationData,
		ValidationCode,
		CandidateReceipt,
		Arc<PoV>,
		/// Execution timeout
		Duration,
		oneshot::Sender<Result<ValidationResult, ValidationFailed>>,
	),
	/// Try to compile the given validation code and send back
	/// the outcome.
	///
	/// The validation code is specified by the hash and will be queried from the runtime API at the
	/// given relay-parent.
	PreCheck(
		// Relay-parent
		Hash,
		ValidationCodeHash,
		oneshot::Sender<PreCheckOutcome>,
	),
}

/// Messages received by the Collator Protocol subsystem.
#[derive(Debug, derive_more::From)]
pub enum CollatorProtocolMessage {
	/// Signal to the collator protocol that it should connect to validators with the expectation
	/// of collating on the given para. This is only expected to be called once, early on, if at all,
	/// and only by the Collation Generation subsystem. As such, it will overwrite the value of
	/// the previous signal.
	///
	/// This should be sent before any `DistributeCollation` message.
	CollateOn(ParaId),
	/// Provide a collation to distribute to validators with an optional result sender.
	/// The second argument is the parent head-data hash.
	///
	/// The result sender should be informed when at least one parachain validator seconded the collation. It is also
	/// completely okay to just drop the sender.
	DistributeCollation(
		CandidateReceipt,
		Hash,
		PoV,
		Option<oneshot::Sender<CollationSecondedSignal>>,
	),
	/// Report a collator as having provided an invalid collation. This should lead to disconnect
	/// and blacklist of the collator.
	ReportCollator(CollatorId),
	/// Get a network bridge update.
	#[from]
	NetworkBridgeUpdate(NetworkBridgeEvent<net_protocol::CollatorProtocolMessage>),
	/// We recommended a particular candidate to be seconded, but it was invalid; penalize the collator.
	///
	/// The hash is the relay parent.
	Invalid(Hash, CandidateReceipt),
	/// The candidate we recommended to be seconded was validated successfully.
	///
	/// The hash is the relay parent.
	Seconded(Hash, SignedFullStatement),
	/// The candidate received enough validity votes from the backing group.
	Backed {
		/// Candidate's para id.
		para_id: ParaId,
		/// Hash of the para head generated by candidate.
		para_head: Hash,
	},
}

impl Default for CollatorProtocolMessage {
	fn default() -> Self {
		Self::CollateOn(Default::default())
	}
}

/// Messages received by the dispute coordinator subsystem.
///
/// NOTE: Any response oneshots might get cancelled if the `DisputeCoordinator` was not yet
/// properly initialized for some reason.
#[derive(Debug)]
pub enum DisputeCoordinatorMessage {
	/// Import statements by validators about a candidate.
	///
	/// The subsystem will silently discard ancient statements or sets of only dispute-specific statements for
	/// candidates that are previously unknown to the subsystem. The former is simply because ancient
	/// data is not relevant and the latter is as a DoS prevention mechanism. Both backing and approval
	/// statements already undergo anti-DoS procedures in their respective subsystems, but statements
	/// cast specifically for disputes are not necessarily relevant to any candidate the system is
	/// already aware of and thus present a DoS vector. Our expectation is that nodes will notify each
	/// other of disputes over the network by providing (at least) 2 conflicting statements, of which one is either
	/// a backing or validation statement.
	///
	/// This does not do any checking of the message signature.
	ImportStatements {
		/// The candidate receipt itself.
		candidate_receipt: CandidateReceipt,
		/// The session the candidate appears in.
		session: SessionIndex,
		/// Statements, with signatures checked, by validators participating in disputes.
		///
		/// The validator index passed alongside each statement should correspond to the index
		/// of the validator in the set.
		statements: Vec<(SignedDisputeStatement, ValidatorIndex)>,
		/// Inform the requester once we finished importing (if a sender was provided).
		///
		/// This is:
		/// - we discarded the votes because
		///		- they were ancient or otherwise invalid (result: `InvalidImport`)
		///		- or we were not able to recover availability for an unknown candidate (result:
		///		`InvalidImport`)
		///		- or were known already (in that case the result will still be `ValidImport`)
		/// - or we recorded them because (`ValidImport`)
		///		- we cast our own vote already on that dispute
		///		- or we have approval votes on that candidate
		///		- or other explicit votes on that candidate already recorded
		///		- or recovered availability for the candidate
		///		- or the imported statements are backing/approval votes, which are always accepted.
		pending_confirmation: Option<oneshot::Sender<ImportStatementsResult>>,
	},
	/// Fetch a list of all recent disputes the coordinator is aware of.
	/// These are disputes which have occurred any time in recent sessions,
	/// and which may have already concluded.
	RecentDisputes(oneshot::Sender<Vec<(SessionIndex, CandidateHash, DisputeStatus)>>),
	/// Fetch a list of all active disputes that the coordinator is aware of.
	/// These disputes are either not yet concluded or recently concluded.
	ActiveDisputes(oneshot::Sender<Vec<(SessionIndex, CandidateHash, DisputeStatus)>>),
	/// Get candidate votes for a candidate.
	QueryCandidateVotes(
		Vec<(SessionIndex, CandidateHash)>,
		oneshot::Sender<Vec<(SessionIndex, CandidateHash, CandidateVotes)>>,
	),
	/// Sign and issue local dispute votes. A value of `true` indicates validity, and `false` invalidity.
	IssueLocalStatement(SessionIndex, CandidateHash, CandidateReceipt, bool),
	/// Determine the highest undisputed block within the given chain, based on where candidates
	/// were included. If even the base block should not be finalized due to a dispute,
	/// then `None` should be returned on the channel.
	///
	/// The block descriptions begin counting upwards from the block after the given `base_number`. The `base_number`
	/// is typically the number of the last finalized block but may be slightly higher. This block
	/// is inevitably going to be finalized so it is not accounted for by this function.
	DetermineUndisputedChain {
		/// The lowest possible block to vote on.
		base: (BlockNumber, Hash),
		/// Descriptions of all the blocks counting upwards from the block after the base number
		block_descriptions: Vec<BlockDescription>,
		/// The block to vote on, might be base in case there is no better.
		tx: oneshot::Sender<(BlockNumber, Hash)>,
	},
}

/// The result of `DisputeCoordinatorMessage::ImportStatements`.
#[derive(Copy, Clone, Debug, PartialEq, Eq)]
pub enum ImportStatementsResult {
	/// Import was invalid (candidate was not available)  and the sending peer should get banned.
	InvalidImport,
	/// Import was valid and can be confirmed to peer.
	ValidImport,
}

/// Messages going to the dispute distribution subsystem.
#[derive(Debug)]
pub enum DisputeDistributionMessage {
	/// Tell dispute distribution to distribute an explicit dispute statement to
	/// validators.
	SendDispute(DisputeMessage),
}

/// Messages received from other subsystems.
#[derive(Debug)]
pub enum NetworkBridgeRxMessage {
	/// Inform the distribution subsystems about the new
	/// gossip network topology formed.
	///
	/// The only reason to have this here, is the availability of the
	/// authority discovery service, otherwise, the `GossipSupport`
	/// subsystem would make more sense.
	NewGossipTopology {
		/// The session info this gossip topology is concerned with.
		session: SessionIndex,
		/// Our validator index in the session, if any.
		local_index: Option<ValidatorIndex>,
		/// The canonical shuffling of validators for the session.
		canonical_shuffling: Vec<(AuthorityDiscoveryId, ValidatorIndex)>,
		/// The reverse mapping of `canonical_shuffling`: from validator index
		/// to the index in `canonical_shuffling`
		shuffled_indices: Vec<usize>,
	},
}

/// Messages received from other subsystems by the network bridge subsystem.
#[derive(Debug)]
pub enum NetworkBridgeTxMessage {
	/// Report a peer for their actions.
	ReportPeer(PeerId, UnifiedReputationChange),

	/// Disconnect a peer from the given peer-set without affecting their reputation.
	DisconnectPeer(PeerId, PeerSet),

	/// Send a message to one or more peers on the validation peer-set.
	SendValidationMessage(Vec<PeerId>, net_protocol::VersionedValidationProtocol),

	/// Send a message to one or more peers on the collation peer-set.
	SendCollationMessage(Vec<PeerId>, net_protocol::VersionedCollationProtocol),

	/// Send a batch of validation messages.
	///
	/// NOTE: Messages will be processed in order (at least statement distribution relies on this).
	SendValidationMessages(Vec<(Vec<PeerId>, net_protocol::VersionedValidationProtocol)>),

	/// Send a batch of collation messages.
	///
	/// NOTE: Messages will be processed in order.
	SendCollationMessages(Vec<(Vec<PeerId>, net_protocol::VersionedCollationProtocol)>),

	/// Send requests via substrate request/response.
	/// Second parameter, tells what to do if we are not yet connected to the peer.
	SendRequests(Vec<Requests>, IfDisconnected),

	/// Connect to peers who represent the given `validator_ids`.
	///
	/// Also ask the network to stay connected to these peers at least
	/// until a new request is issued.
	///
	/// Because it overrides the previous request, it must be ensured
	/// that `validator_ids` include all peers the subsystems
	/// are interested in (per `PeerSet`).
	///
	/// A caller can learn about validator connections by listening to the
	/// `PeerConnected` events from the network bridge.
	ConnectToValidators {
		/// Ids of the validators to connect to.
		validator_ids: Vec<AuthorityDiscoveryId>,
		/// The underlying protocol to use for this request.
		peer_set: PeerSet,
		/// Sends back the number of `AuthorityDiscoveryId`s which
		/// authority discovery has failed to resolve.
		failed: oneshot::Sender<usize>,
	},
	/// Alternative to `ConnectToValidators` in case you already know the `Multiaddrs` you want to be
	/// connected to.
	ConnectToResolvedValidators {
		/// Each entry corresponds to the addresses of an already resolved validator.
		validator_addrs: Vec<HashSet<Multiaddr>>,
		/// The peer set we want the connection on.
		peer_set: PeerSet,
	},
}

/// Availability Distribution Message.
#[derive(Debug)]
pub enum AvailabilityDistributionMessage {
	/// Instruct availability distribution to fetch a remote PoV.
	///
	/// NOTE: The result of this fetch is not yet locally validated and could be bogus.
	FetchPoV {
		/// The relay parent giving the necessary context.
		relay_parent: Hash,
		/// Validator to fetch the PoV from.
		from_validator: ValidatorIndex,
		/// The id of the parachain that produced this PoV.
		/// This field is only used to provide more context when logging errors
		/// from the `AvailabilityDistribution` subsystem.
		para_id: ParaId,
		/// Candidate hash to fetch the PoV for.
		candidate_hash: CandidateHash,
		/// Expected hash of the PoV, a PoV not matching this hash will be rejected.
		pov_hash: Hash,
		/// Sender for getting back the result of this fetch.
		///
		/// The sender will be canceled if the fetching failed for some reason.
		tx: oneshot::Sender<PoV>,
	},
}

/// Availability Recovery Message.
#[derive(Debug, derive_more::From)]
pub enum AvailabilityRecoveryMessage {
	/// Recover available data from validators on the network.
	RecoverAvailableData(
		CandidateReceipt,
		SessionIndex,
		Option<GroupIndex>, // Optional backing group to request from first.
		oneshot::Sender<Result<AvailableData, crate::errors::RecoveryError>>,
	),
}

/// Bitfield distribution message.
#[derive(Debug, derive_more::From)]
pub enum BitfieldDistributionMessage {
	/// Distribute a bitfield via gossip to other validators.
	DistributeBitfield(Hash, SignedAvailabilityBitfield),

	/// Event from the network bridge.
	#[from]
	NetworkBridgeUpdate(NetworkBridgeEvent<net_protocol::BitfieldDistributionMessage>),
}

/// Availability store subsystem message.
#[derive(Debug)]
pub enum AvailabilityStoreMessage {
	/// Query a `AvailableData` from the AV store.
	QueryAvailableData(CandidateHash, oneshot::Sender<Option<AvailableData>>),

	/// Query whether a `AvailableData` exists within the AV Store.
	///
	/// This is useful in cases when existence
	/// matters, but we don't want to necessarily pass around multiple
	/// megabytes of data to get a single bit of information.
	QueryDataAvailability(CandidateHash, oneshot::Sender<bool>),

	/// Query an `ErasureChunk` from the AV store by the candidate hash and validator index.
	QueryChunk(CandidateHash, ValidatorIndex, oneshot::Sender<Option<ErasureChunk>>),

	/// Query all chunks that we have for the given candidate hash.
	QueryAllChunks(CandidateHash, oneshot::Sender<Vec<ErasureChunk>>),

	/// Query whether an `ErasureChunk` exists within the AV Store.
	///
	/// This is useful in cases like bitfield signing, when existence
	/// matters, but we don't want to necessarily pass around large
	/// quantities of data to get a single bit of information.
	QueryChunkAvailability(CandidateHash, ValidatorIndex, oneshot::Sender<bool>),

	/// Store an `ErasureChunk` in the AV store.
	///
	/// Return `Ok(())` if the store operation succeeded, `Err(())` if it failed.
	StoreChunk {
		/// A hash of the candidate this chunk belongs to.
		candidate_hash: CandidateHash,
		/// The chunk itself.
		chunk: ErasureChunk,
		/// Sending side of the channel to send result to.
		tx: oneshot::Sender<Result<(), ()>>,
	},

	/// Store a `AvailableData` and all of its chunks in the AV store.
	///
	/// Return `Ok(())` if the store operation succeeded, `Err(())` if it failed.
	StoreAvailableData {
		/// A hash of the candidate this `available_data` belongs to.
		candidate_hash: CandidateHash,
		/// The number of validators in the session.
		n_validators: u32,
		/// The `AvailableData` itself.
		available_data: AvailableData,
		/// Sending side of the channel to send result to.
		tx: oneshot::Sender<Result<(), ()>>,
	},
}

/// A response channel for the result of a chain API request.
pub type ChainApiResponseChannel<T> = oneshot::Sender<Result<T, crate::errors::ChainApiError>>;

/// Chain API request subsystem message.
#[derive(Debug)]
pub enum ChainApiMessage {
	/// Request the block number by hash.
	/// Returns `None` if a block with the given hash is not present in the db.
	BlockNumber(Hash, ChainApiResponseChannel<Option<BlockNumber>>),
	/// Request the block header by hash.
	/// Returns `None` if a block with the given hash is not present in the db.
	BlockHeader(Hash, ChainApiResponseChannel<Option<BlockHeader>>),
	/// Get the cumulative weight of the given block, by hash.
	/// If the block or weight is unknown, this returns `None`.
	///
	/// Note: this is the weight within the low-level fork-choice rule,
	/// not the high-level one implemented in the chain-selection subsystem.
	///
	/// Weight is used for comparing blocks in a fork-choice rule.
	BlockWeight(Hash, ChainApiResponseChannel<Option<BlockWeight>>),
	/// Request the finalized block hash by number.
	/// Returns `None` if a block with the given number is not present in the db.
	/// Note: the caller must ensure the block is finalized.
	FinalizedBlockHash(BlockNumber, ChainApiResponseChannel<Option<Hash>>),
	/// Request the last finalized block number.
	/// This request always succeeds.
	FinalizedBlockNumber(ChainApiResponseChannel<BlockNumber>),
	/// Request the `k` ancestors block hashes of a block with the given hash.
	/// The response channel may return a `Vec` of size up to `k`
	/// filled with ancestors hashes with the following order:
	/// `parent`, `grandparent`, ... up to the hash of genesis block
	/// with number 0, including it.
	Ancestors {
		/// The hash of the block in question.
		hash: Hash,
		/// The number of ancestors to request.
		k: usize,
		/// The response channel.
		response_channel: ChainApiResponseChannel<Vec<Hash>>,
	},
}

/// Chain selection subsystem messages
#[derive(Debug)]
pub enum ChainSelectionMessage {
	/// Signal to the chain selection subsystem that a specific block has been approved.
	Approved(Hash),
	/// Request the leaves in descending order by score.
	Leaves(oneshot::Sender<Vec<Hash>>),
	/// Request the best leaf containing the given block in its ancestry. Return `None` if
	/// there is no such leaf.
	BestLeafContaining(Hash, oneshot::Sender<Option<Hash>>),
	/// The passed blocks must be marked as reverted, and their children must be marked
	/// as non-viable.
	RevertBlocks(Vec<(BlockNumber, Hash)>),
}

/// A sender for the result of a runtime API request.
pub type RuntimeApiSender<T> = oneshot::Sender<Result<T, crate::errors::RuntimeApiError>>;

/// A request to the Runtime API subsystem.
#[derive(Debug)]
pub enum RuntimeApiRequest {
	/// Get the version of the runtime API, if any.
	Version(RuntimeApiSender<u32>),
	/// Get the next, current and some previous authority discovery set deduplicated.
	Authorities(RuntimeApiSender<Vec<AuthorityDiscoveryId>>),
	/// Get the current validator set.
	Validators(RuntimeApiSender<Vec<ValidatorId>>),
	/// Get the validator groups and group rotation info.
	ValidatorGroups(RuntimeApiSender<(Vec<Vec<ValidatorIndex>>, GroupRotationInfo)>),
	/// Get information on all availability cores.
	AvailabilityCores(RuntimeApiSender<Vec<CoreState>>),
	/// Get the persisted validation data for a particular para, taking the given
	/// `OccupiedCoreAssumption`, which will inform on how the validation data should be computed
	/// if the para currently occupies a core.
	PersistedValidationData(
		ParaId,
		OccupiedCoreAssumption,
		RuntimeApiSender<Option<PersistedValidationData>>,
	),
	/// Get the persisted validation data for a particular para along with the current validation code
	/// hash, matching the data hash against an expected one.
	AssumedValidationData(
		ParaId,
		Hash,
		RuntimeApiSender<Option<(PersistedValidationData, ValidationCodeHash)>>,
	),
	/// Sends back `true` if the validation outputs pass all acceptance criteria checks.
	CheckValidationOutputs(
		ParaId,
		polkadot_primitives::CandidateCommitments,
		RuntimeApiSender<bool>,
	),
	/// Get the session index that a child of the block will have.
	SessionIndexForChild(RuntimeApiSender<SessionIndex>),
	/// Get the validation code for a para, taking the given `OccupiedCoreAssumption`, which
	/// will inform on how the validation data should be computed if the para currently
	/// occupies a core.
	ValidationCode(ParaId, OccupiedCoreAssumption, RuntimeApiSender<Option<ValidationCode>>),
	/// Get validation code by its hash, either past, current or future code can be returned, as long as state is still
	/// available.
	ValidationCodeByHash(ValidationCodeHash, RuntimeApiSender<Option<ValidationCode>>),
	/// Get a the candidate pending availability for a particular parachain by parachain / core index
	CandidatePendingAvailability(ParaId, RuntimeApiSender<Option<CommittedCandidateReceipt>>),
	/// Get all events concerning candidates (backing, inclusion, time-out) in the parent of
	/// the block in whose state this request is executed.
	CandidateEvents(RuntimeApiSender<Vec<CandidateEvent>>),
	/// Get the execution environment parameter set by session index
	SessionExecutorParams(SessionIndex, RuntimeApiSender<Option<ExecutorParams>>),
	/// Get the session info for the given session, if stored.
	SessionInfo(SessionIndex, RuntimeApiSender<Option<SessionInfo>>),
	/// Get all the pending inbound messages in the downward message queue for a para.
	DmqContents(ParaId, RuntimeApiSender<Vec<InboundDownwardMessage<BlockNumber>>>),
	/// Get the contents of all channels addressed to the given recipient. Channels that have no
	/// messages in them are also included.
	InboundHrmpChannelsContents(
		ParaId,
		RuntimeApiSender<BTreeMap<ParaId, Vec<InboundHrmpMessage<BlockNumber>>>>,
	),
	/// Get information about the BABE epoch the block was included in.
	CurrentBabeEpoch(RuntimeApiSender<BabeEpoch>),
	/// Get all disputes in relation to a relay parent.
	FetchOnChainVotes(RuntimeApiSender<Option<polkadot_primitives::ScrapedOnChainVotes>>),
	/// Submits a PVF pre-checking statement into the transaction pool.
	SubmitPvfCheckStatement(PvfCheckStatement, ValidatorSignature, RuntimeApiSender<()>),
	/// Returns code hashes of PVFs that require pre-checking by validators in the active set.
	PvfsRequirePrecheck(RuntimeApiSender<Vec<ValidationCodeHash>>),
	/// Get the validation code used by the specified para, taking the given `OccupiedCoreAssumption`, which
	/// will inform on how the validation data should be computed if the para currently occupies a core.
	ValidationCodeHash(
		ParaId,
		OccupiedCoreAssumption,
		RuntimeApiSender<Option<ValidationCodeHash>>,
	),
	/// Returns all on-chain disputes at given block number. Available in `v3`.
	Disputes(RuntimeApiSender<Vec<(SessionIndex, CandidateHash, DisputeState<BlockNumber>)>>),
	/// Get the backing state of the given para.
	/// This is a staging API that will not be available on production runtimes.
	StagingParaBackingState(ParaId, RuntimeApiSender<Option<vstaging_primitives::BackingState>>),
	/// Get candidate's acceptance limitations for asynchronous backing for a relay parent.
	///
	/// If it's not supported by the Runtime, the async backing is said to be disabled.
	StagingAsyncBackingParameters(RuntimeApiSender<vstaging_primitives::AsyncBackingParameters>),
}

impl RuntimeApiRequest {
	/// Runtime version requirements for each message

	/// `Disputes`
	pub const DISPUTES_RUNTIME_REQUIREMENT: u32 = 3;

	/// `ExecutorParams`
	pub const EXECUTOR_PARAMS_RUNTIME_REQUIREMENT: u32 = 4;

	/// Minimum version for backing state, required for async backing.
	///
	/// 99 for now, should be adjusted to VSTAGING/actual runtime version once released.
	pub const STAGING_BACKING_STATE: u32 = 99;
}

/// A message to the Runtime API subsystem.
#[derive(Debug)]
pub enum RuntimeApiMessage {
	/// Make a request of the runtime API against the post-state of the given relay-parent.
	Request(Hash, RuntimeApiRequest),
}

/// Statement distribution message.
#[derive(Debug, derive_more::From)]
pub enum StatementDistributionMessage {
	/// We have originated a signed statement in the context of
	/// given relay-parent hash and it should be distributed to other validators.
	Share(Hash, SignedFullStatementWithPVD),
	/// The candidate received enough validity votes from the backing group.
	///
	/// If the candidate is backed as a result of a local statement, this message MUST
	/// be preceded by a `Share` message for that statement. This ensures that Statement Distribution
	/// is always aware of full candidates prior to receiving the `Backed` notification, even
	/// when the group size is 1 and the candidate is seconded locally.
	Backed(CandidateHash),
	/// Event from the network bridge.
	#[from]
	NetworkBridgeUpdate(NetworkBridgeEvent<net_protocol::StatementDistributionMessage>),
}

/// This data becomes intrinsics or extrinsics which should be included in a future relay chain block.
// It needs to be cloneable because multiple potential block authors can request copies.
#[derive(Debug, Clone)]
pub enum ProvisionableData {
	/// This bitfield indicates the availability of various candidate blocks.
	Bitfield(Hash, SignedAvailabilityBitfield),
	/// The Candidate Backing subsystem believes that this candidate is valid, pending availability.
	BackedCandidate(CandidateReceipt),
	/// Misbehavior reports are self-contained proofs of validator misbehavior.
	MisbehaviorReport(Hash, ValidatorIndex, Misbehavior),
	/// Disputes trigger a broad dispute resolution process.
	Dispute(Hash, ValidatorSignature),
}

/// Inherent data returned by the provisioner
#[derive(Debug, Clone)]
pub struct ProvisionerInherentData {
	/// Signed bitfields.
	pub bitfields: SignedAvailabilityBitfields,
	/// Backed candidates.
	pub backed_candidates: Vec<BackedCandidate>,
	/// Dispute statement sets.
	pub disputes: MultiDisputeStatementSet,
}

/// Message to the Provisioner.
///
/// In all cases, the Hash is that of the relay parent.
#[derive(Debug)]
pub enum ProvisionerMessage {
	/// This message allows external subsystems to request the set of bitfields and backed candidates
	/// associated with a particular potential block hash.
	///
	/// This is expected to be used by a proposer, to inject that information into the `InherentData`
	/// where it can be assembled into the `ParaInherent`.
	RequestInherentData(Hash, oneshot::Sender<ProvisionerInherentData>),
	/// This data should become part of a relay chain block
	ProvisionableData(Hash, ProvisionableData),
}

/// Message to the Collation Generation subsystem.
#[derive(Debug)]
pub enum CollationGenerationMessage {
	/// Initialize the collation generation subsystem
	Initialize(CollationGenerationConfig),
}

/// The result type of [`ApprovalVotingMessage::CheckAndImportAssignment`] request.
#[derive(Debug, Clone, PartialEq, Eq)]
pub enum AssignmentCheckResult {
	/// The vote was accepted and should be propagated onwards.
	Accepted,
	/// The vote was valid but duplicate and should not be propagated onwards.
	AcceptedDuplicate,
	/// The vote was valid but too far in the future to accept right now.
	TooFarInFuture,
	/// The vote was bad and should be ignored, reporting the peer who propagated it.
	Bad(AssignmentCheckError),
}

/// The error result type of [`ApprovalVotingMessage::CheckAndImportAssignment`] request.
#[derive(Error, Debug, Clone, PartialEq, Eq)]
#[allow(missing_docs)]
pub enum AssignmentCheckError {
	#[error("Unknown block: {0:?}")]
	UnknownBlock(Hash),
	#[error("Unknown session index: {0}")]
	UnknownSessionIndex(SessionIndex),
	#[error("Invalid candidate index: {0}")]
	InvalidCandidateIndex(CandidateIndex),
	#[error("Invalid candidate {0}: {1:?}")]
	InvalidCandidate(CandidateIndex, CandidateHash),
	#[error("Invalid cert: {0:?}, reason: {1}")]
	InvalidCert(ValidatorIndex, String),
	#[error("Internal state mismatch: {0:?}, {1:?}")]
	Internal(Hash, CandidateHash),
}

/// The result type of [`ApprovalVotingMessage::CheckAndImportApproval`] request.
#[derive(Debug, Clone, PartialEq, Eq)]
pub enum ApprovalCheckResult {
	/// The vote was accepted and should be propagated onwards.
	Accepted,
	/// The vote was bad and should be ignored, reporting the peer who propagated it.
	Bad(ApprovalCheckError),
}

/// The error result type of [`ApprovalVotingMessage::CheckAndImportApproval`] request.
#[derive(Error, Debug, Clone, PartialEq, Eq)]
#[allow(missing_docs)]
pub enum ApprovalCheckError {
	#[error("Unknown block: {0:?}")]
	UnknownBlock(Hash),
	#[error("Unknown session index: {0}")]
	UnknownSessionIndex(SessionIndex),
	#[error("Invalid candidate index: {0}")]
	InvalidCandidateIndex(CandidateIndex),
	#[error("Invalid validator index: {0:?}")]
	InvalidValidatorIndex(ValidatorIndex),
	#[error("Invalid candidate {0}: {1:?}")]
	InvalidCandidate(CandidateIndex, CandidateHash),
	#[error("Invalid signature: {0:?}")]
	InvalidSignature(ValidatorIndex),
	#[error("No assignment for {0:?}")]
	NoAssignment(ValidatorIndex),
	#[error("Internal state mismatch: {0:?}, {1:?}")]
	Internal(Hash, CandidateHash),
}

/// Describes a relay-chain block by the para-chain candidates
/// it includes.
#[derive(Clone, Debug)]
pub struct BlockDescription {
	/// The relay-chain block hash.
	pub block_hash: Hash,
	/// The session index of this block.
	pub session: SessionIndex,
	/// The set of para-chain candidates.
	pub candidates: Vec<CandidateHash>,
}

/// Response type to `ApprovalVotingMessage::ApprovedAncestor`.
#[derive(Clone, Debug)]
pub struct HighestApprovedAncestorBlock {
	/// The block hash of the highest viable ancestor.
	pub hash: Hash,
	/// The block number of the highest viable ancestor.
	pub number: BlockNumber,
	/// Block descriptions in the direct path between the
	/// initially provided hash and the highest viable ancestor.
	/// Primarily for use with `DetermineUndisputedChain`.
	/// Must be sorted from lowest to highest block number.
	pub descriptions: Vec<BlockDescription>,
}

/// Message to the Approval Voting subsystem.
#[derive(Debug)]
pub enum ApprovalVotingMessage {
	/// Check if the assignment is valid and can be accepted by our view of the protocol.
	/// Should not be sent unless the block hash is known.
	CheckAndImportAssignment(
		IndirectAssignmentCert,
		CandidateIndex,
		oneshot::Sender<AssignmentCheckResult>,
	),
	/// Check if the approval vote is valid and can be accepted by our view of the
	/// protocol.
	///
	/// Should not be sent unless the block hash within the indirect vote is known.
	CheckAndImportApproval(IndirectSignedApprovalVote, oneshot::Sender<ApprovalCheckResult>),
	/// Returns the highest possible ancestor hash of the provided block hash which is
	/// acceptable to vote on finality for.
	/// The `BlockNumber` provided is the number of the block's ancestor which is the
	/// earliest possible vote.
	///
	/// It can also return the same block hash, if that is acceptable to vote upon.
	/// Return `None` if the input hash is unrecognized.
	ApprovedAncestor(Hash, BlockNumber, oneshot::Sender<Option<HighestApprovedAncestorBlock>>),

	/// Retrieve all available approval signatures for a candidate from approval-voting.
	///
	/// This message involves a linear search for candidates on each relay chain fork and also
	/// requires calling into `approval-distribution`: Calls should be infrequent and bounded.
	GetApprovalSignaturesForCandidate(
		CandidateHash,
		oneshot::Sender<HashMap<ValidatorIndex, ValidatorSignature>>,
	),
}

/// Message to the Approval Distribution subsystem.
#[derive(Debug, derive_more::From)]
pub enum ApprovalDistributionMessage {
	/// Notify the `ApprovalDistribution` subsystem about new blocks
	/// and the candidates contained within them.
	NewBlocks(Vec<BlockApprovalMeta>),
	/// Distribute an assignment cert from the local validator. The cert is assumed
	/// to be valid, relevant, and for the given relay-parent and validator index.
	DistributeAssignment(IndirectAssignmentCert, CandidateIndex),
	/// Distribute an approval vote for the local validator. The approval vote is assumed to be
	/// valid, relevant, and the corresponding approval already issued.
	/// If not, the subsystem is free to drop the message.
	DistributeApproval(IndirectSignedApprovalVote),
	/// An update from the network bridge.
	#[from]
	NetworkBridgeUpdate(NetworkBridgeEvent<net_protocol::ApprovalDistributionMessage>),

	/// Get all approval signatures for all chains a candidate appeared in.
	GetApprovalSignatures(
		HashSet<(Hash, CandidateIndex)>,
		oneshot::Sender<HashMap<ValidatorIndex, ValidatorSignature>>,
	),
}

/// Message to the Gossip Support subsystem.
#[derive(Debug, derive_more::From)]
pub enum GossipSupportMessage {
	/// Dummy constructor, so we can receive networking events.
	#[from]
	NetworkBridgeUpdate(NetworkBridgeEvent<net_protocol::GossipSupportNetworkMessage>),
}

/// Request introduction of a candidate into the prospective parachains subsystem.
#[derive(Debug, PartialEq, Eq, Clone)]
pub struct IntroduceCandidateRequest {
	/// The para-id of the candidate.
	pub candidate_para: ParaId,
	/// The candidate receipt itself.
	pub candidate_receipt: CommittedCandidateReceipt,
	/// The persisted validation data of the candidate.
	pub persisted_validation_data: PersistedValidationData,
}

/// A hypothetical candidate to be evaluated for frontier membership
/// in the prospective parachains subsystem.
///
/// Hypothetical candidates are either complete or incomplete.
/// Complete candidates have already had their (potentially heavy)
/// candidate receipt fetched, while incomplete candidates are simply
/// claims about properties that a fetched candidate would have.
///
/// Complete candidates can be evaluated more strictly than incomplete candidates.
#[derive(Debug, PartialEq, Eq, Clone)]
pub enum HypotheticalCandidate {
	/// A complete candidate.
	Complete {
		/// The hash of the candidate.
		candidate_hash: CandidateHash,
		/// The receipt of the candidate.
		receipt: Arc<CommittedCandidateReceipt>,
		/// The persisted validation data of the candidate.
		persisted_validation_data: PersistedValidationData,
	},
	/// An incomplete candidate.
	Incomplete {
		/// The claimed hash of the candidate.
		candidate_hash: CandidateHash,
		/// The claimed para-ID of the candidate.
		candidate_para: ParaId,
		/// The claimed head-data hash of the candidate.
		parent_head_data_hash: Hash,
		/// The claimed relay parent of the candidate.
		candidate_relay_parent: Hash,
	},
}

impl HypotheticalCandidate {
	/// Get the `CandidateHash` of the hypothetical candidate.
	pub fn candidate_hash(&self) -> CandidateHash {
		match *self {
			HypotheticalCandidate::Complete { candidate_hash, .. } => candidate_hash,
			HypotheticalCandidate::Incomplete { candidate_hash, .. } => candidate_hash,
		}
	}

	/// Get the `ParaId` of the hypothetical candidate.
	pub fn candidate_para(&self) -> ParaId {
		match *self {
			HypotheticalCandidate::Complete { ref receipt, .. } => receipt.descriptor().para_id,
			HypotheticalCandidate::Incomplete { candidate_para, .. } => candidate_para,
		}
	}

	/// Get parent head data hash of the hypothetical candidate.
	pub fn parent_head_data_hash(&self) -> Hash {
		match *self {
			HypotheticalCandidate::Complete { ref persisted_validation_data, .. } =>
				persisted_validation_data.parent_head.hash(),
			HypotheticalCandidate::Incomplete { parent_head_data_hash, .. } =>
				parent_head_data_hash,
		}
	}

	/// Get candidate's relay parent.
	pub fn relay_parent(&self) -> Hash {
		match *self {
			HypotheticalCandidate::Complete { ref receipt, .. } =>
				receipt.descriptor().relay_parent,
			HypotheticalCandidate::Incomplete { candidate_relay_parent, .. } =>
				candidate_relay_parent,
		}
	}
}

/// Request specifying which candidates are either already included
/// or might be included in the hypothetical frontier of fragment trees
/// under a given active leaf.
#[derive(Debug, PartialEq, Eq, Clone)]
pub struct HypotheticalFrontierRequest {
	/// Candidates, in arbitrary order, which should be checked for
	/// possible membership in fragment trees.
	pub candidates: Vec<HypotheticalCandidate>,
	/// Either a specific fragment tree to check, otherwise all.
	pub fragment_tree_relay_parent: Option<Hash>,
	/// Only return membership if all candidates in the path from the
	/// root are backed.
	pub backed_in_path_only: bool,
}

/// A request for the persisted validation data stored in the prospective
/// parachains subsystem.
#[derive(Debug)]
pub struct ProspectiveValidationDataRequest {
	/// The para-id of the candidate.
	pub para_id: ParaId,
	/// The relay-parent of the candidate.
	pub candidate_relay_parent: Hash,
	/// The parent head-data hash.
	pub parent_head_data_hash: Hash,
}

/// Indicates the relay-parents whose fragment tree a candidate
/// is present in and the depths of that tree the candidate is present in.
pub type FragmentTreeMembership = Vec<(Hash, Vec<usize>)>;

/// Messages sent to the Prospective Parachains subsystem.
#[derive(Debug)]
pub enum ProspectiveParachainsMessage {
	/// Inform the Prospective Parachains Subsystem of a new candidate.
	///
	/// The response sender accepts the candidate membership, which is the existing
	/// membership of the candidate if it was already known.
	IntroduceCandidate(IntroduceCandidateRequest, oneshot::Sender<FragmentTreeMembership>),
	/// Inform the Prospective Parachains Subsystem that a previously introduced candidate
	/// has been seconded. This requires that the candidate was successfully introduced in
	/// the past.
	CandidateSeconded(ParaId, CandidateHash),
	/// Inform the Prospective Parachains Subsystem that a previously introduced candidate
	/// has been backed. This requires that the candidate was successfully introduced in
	/// the past.
	CandidateBacked(ParaId, CandidateHash),
	/// Get a backable candidate hash for the given parachain, under the given relay-parent hash,
	/// which is a descendant of the given candidate hashes. Returns `None` on the channel
	/// if no such candidate exists.
	GetBackableCandidate(Hash, ParaId, Vec<CandidateHash>, oneshot::Sender<Option<CandidateHash>>),
	/// Get the hypothetical frontier membership of candidates with the given properties
	/// under the specified active leaves' fragment trees.
	///
	/// For any candidate which is already known, this returns the depths the candidate
	/// occupies.
	GetHypotheticalFrontier(
		HypotheticalFrontierRequest,
		oneshot::Sender<Vec<(HypotheticalCandidate, FragmentTreeMembership)>>,
	),
	/// Get the membership of the candidate in all fragment trees.
	GetTreeMembership(ParaId, CandidateHash, oneshot::Sender<FragmentTreeMembership>),
	/// Get the minimum accepted relay-parent number for each para in the fragment tree
	/// for the given relay-chain block hash.
	///
	/// That is, if the block hash is known and is an active leaf, this returns the
	/// minimum relay-parent block number in the same branch of the relay chain which
	/// is accepted in the fragment tree for each para-id.
	///
	/// If the block hash is not an active leaf, this will return an empty vector.
	///
	/// Para-IDs which are omitted from this list can be assumed to have no
	/// valid candidate relay-parents under the given relay-chain block hash.
	///
	/// Para-IDs are returned in no particular order.
	GetMinimumRelayParents(Hash, oneshot::Sender<Vec<(ParaId, BlockNumber)>>),
	/// Get the validation data of some prospective candidate. The candidate doesn't need
	/// to be part of any fragment tree, but this only succeeds if the parent head-data and
	/// relay-parent are part of some fragment tree.
	GetProspectiveValidationData(
		ProspectiveValidationDataRequest,
		oneshot::Sender<Option<PersistedValidationData>>,
	),
}<|MERGE_RESOLUTION|>--- conflicted
+++ resolved
@@ -88,14 +88,10 @@
 	/// Note that the Candidate Backing subsystem should second the given candidate in the context of the
 	/// given relay-parent (ref. by hash). This candidate must be validated.
 	Second(Hash, CandidateReceipt, PersistedValidationData, PoV),
-<<<<<<< HEAD
 	/// Note a validator's statement about a particular candidate in the context of the given
-	/// relay-parent. Agreements are simply tallied until a quorum is reached.
-=======
-	/// Note a validator's statement about a particular candidate. Disagreements about validity must be escalated
-	/// to a broader check by the Disputes Subsystem, though that escalation is deferred until the approval voting
-	/// stage to guarantee availability. Agreements are simply tallied until a quorum is reached.
->>>>>>> 5e53c387
+	/// relay-parent. Disagreements about validity must be escalated to a broader check by the
+	/// Disputes Subsystem, though that escalation is deferred until the approval voting stage to
+	/// guarantee availability. Agreements are simply tallied until a quorum is reached.
 	Statement(Hash, SignedFullStatementWithPVD),
 }
 
