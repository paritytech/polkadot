--- conflicted
+++ resolved
@@ -524,24 +524,6 @@
 	DisputeConcludedAgainst(BlockNumber, Hash),
 }
 
-<<<<<<< HEAD
-impl ChainSelectionMessage {
-	/// If the current variant contains the relay parent hash, return it.
-	pub fn relay_parent(&self) -> Option<Hash> {
-		// None of the messages, even the ones containing specific
-		// block hashes, can be considered to have those blocks as
-		// a relay parent.
-		match *self {
-			ChainSelectionMessage::Approved(_) => None,
-			ChainSelectionMessage::Leaves(_) => None,
-			ChainSelectionMessage::BestLeafContaining(..) => None,
-			ChainSelectionMessage::DisputeConcludedAgainst(..) => None,
-		}
-	}
-}
-
-=======
->>>>>>> 7b3eb681
 /// A sender for the result of a runtime API request.
 pub type RuntimeApiSender<T> = oneshot::Sender<Result<T, crate::errors::RuntimeApiError>>;
 
