// Copyright 2017-2020 Parity Technologies (UK) Ltd.
// This file is part of Polkadot.

// Polkadot is free software: you can redistribute it and/or modify
// it under the terms of the GNU General Public License as published by
// the Free Software Foundation, either version 3 of the License, or
// (at your option) any later version.

// Polkadot is distributed in the hope that it will be useful,
// but WITHOUT ANY WARRANTY; without even the implied warranty of
// MERCHANTABILITY or FITNESS FOR A PARTICULAR PURPOSE.  See the
// GNU General Public License for more details.

// You should have received a copy of the GNU General Public License
// along with Polkadot.  If not, see <http://www.gnu.org/licenses/>.

//! Subsystem trait definitions and message types.
//!
//! Node-side logic for Polkadot is mostly comprised of Subsystems, which are discrete components
//! that communicate via message-passing. They are coordinated by an overseer, provided by a
//! separate crate.

#![warn(missing_docs)]

use std::{fmt, sync::Arc};

<<<<<<< HEAD
pub use polkadot_primitives::v3::{BlockNumber, Hash};
=======
pub use polkadot_primitives::{BlockNumber, Hash};
>>>>>>> 0ac88220
use smallvec::SmallVec;

pub mod errors;
pub mod messages;

mod runtime_client;
pub use runtime_client::RuntimeApiSubsystemClient;

pub use jaeger::*;
pub use polkadot_node_jaeger as jaeger;

/// How many slots are stack-reserved for active leaves updates
///
/// If there are fewer than this number of slots, then we've wasted some stack space.
/// If there are greater than this number of slots, then we fall back to a heap vector.
const ACTIVE_LEAVES_SMALLVEC_CAPACITY: usize = 8;

/// The status of an activated leaf.
#[derive(Clone, Debug, PartialEq)]
pub enum LeafStatus {
	/// A leaf is fresh when it's the first time the leaf has been encountered.
	/// Most leaves should be fresh.
	Fresh,
	/// A leaf is stale when it's encountered for a subsequent time. This will happen
	/// when the chain is reverted or the fork-choice rule abandons some chain.
	Stale,
}

impl LeafStatus {
	/// Returns a `bool` indicating fresh status.
	pub fn is_fresh(&self) -> bool {
		match *self {
			LeafStatus::Fresh => true,
			LeafStatus::Stale => false,
		}
	}

	/// Returns a `bool` indicating stale status.
	pub fn is_stale(&self) -> bool {
		match *self {
			LeafStatus::Fresh => false,
			LeafStatus::Stale => true,
		}
	}
}

/// Activated leaf.
#[derive(Debug, Clone)]
pub struct ActivatedLeaf {
	/// The block hash.
	pub hash: Hash,
	/// The block number.
	pub number: BlockNumber,
	/// The status of the leaf.
	pub status: LeafStatus,
	/// An associated [`jaeger::Span`].
	///
	/// NOTE: Each span should only be kept active as long as the leaf is considered active and should be dropped
	/// when the leaf is deactivated.
	pub span: Arc<jaeger::Span>,
}

/// Changes in the set of active leaves: the parachain heads which we care to work on.
///
/// Note that the activated and deactivated fields indicate deltas, not complete sets.
#[derive(Clone, Default)]
pub struct ActiveLeavesUpdate {
	/// New relay chain block of interest.
	pub activated: Option<ActivatedLeaf>,
	/// Relay chain block hashes no longer of interest.
	pub deactivated: SmallVec<[Hash; ACTIVE_LEAVES_SMALLVEC_CAPACITY]>,
}

impl ActiveLeavesUpdate {
	/// Create a `ActiveLeavesUpdate` with a single activated hash
	pub fn start_work(activated: ActivatedLeaf) -> Self {
		Self { activated: Some(activated), ..Default::default() }
	}

	/// Create a `ActiveLeavesUpdate` with a single deactivated hash
	pub fn stop_work(hash: Hash) -> Self {
		Self { deactivated: [hash][..].into(), ..Default::default() }
	}

	/// Is this update empty and doesn't contain any information?
	pub fn is_empty(&self) -> bool {
		self.activated.is_none() && self.deactivated.is_empty()
	}
}

impl PartialEq for ActiveLeavesUpdate {
	/// Equality for `ActiveLeavesUpdate` doesn't imply bitwise equality.
	///
	/// Instead, it means equality when `activated` and `deactivated` are considered as sets.
	fn eq(&self, other: &Self) -> bool {
		self.activated.as_ref().map(|a| a.hash) == other.activated.as_ref().map(|a| a.hash) &&
			self.deactivated.len() == other.deactivated.len() &&
			self.deactivated.iter().all(|a| other.deactivated.contains(a))
	}
}

impl fmt::Debug for ActiveLeavesUpdate {
	fn fmt(&self, f: &mut fmt::Formatter<'_>) -> fmt::Result {
		f.debug_struct("ActiveLeavesUpdate")
			.field("activated", &self.activated)
			.field("deactivated", &self.deactivated)
			.finish()
	}
}

/// Signals sent by an overseer to a subsystem.
#[derive(PartialEq, Clone, Debug)]
pub enum OverseerSignal {
	/// Subsystems should adjust their jobs to start and stop work on appropriate block hashes.
	ActiveLeaves(ActiveLeavesUpdate),
	/// `Subsystem` is informed of a finalized block by its block hash and number.
	BlockFinalized(Hash, BlockNumber),
	/// Conclude the work of the `Overseer` and all `Subsystem`s.
	Conclude,
}<|MERGE_RESOLUTION|>--- conflicted
+++ resolved
@@ -24,11 +24,7 @@
 
 use std::{fmt, sync::Arc};
 
-<<<<<<< HEAD
-pub use polkadot_primitives::v3::{BlockNumber, Hash};
-=======
 pub use polkadot_primitives::{BlockNumber, Hash};
->>>>>>> 0ac88220
 use smallvec::SmallVec;
 
 pub mod errors;
