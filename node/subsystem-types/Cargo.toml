--- conflicted
+++ resolved
@@ -1,10 +1,6 @@
 [package]
 name = "polkadot-node-subsystem-types"
-<<<<<<< HEAD
-version = "0.9.30"
-=======
 version = "0.9.31"
->>>>>>> 32dd0c9c
 authors = ["Parity Technologies <admin@parity.io>"]
 edition = "2021"
 description = "Subsystem traits and message definitions"
@@ -17,15 +13,6 @@
 polkadot-node-network-protocol = { path = "../network/protocol" }
 polkadot-statement-table = { path = "../../statement-table" }
 polkadot-node-jaeger = { path = "../jaeger" }
-<<<<<<< HEAD
-orchestra = { path = "../orchestra" }
-sc-network = { git = "https://github.com/paritytech/substrate", branch = "polkadot-v0.9.30" }
-sp-api = { git = "https://github.com/paritytech/substrate", branch = "polkadot-v0.9.30" }
-sp-consensus-babe = { git = "https://github.com/paritytech/substrate", branch = "polkadot-v0.9.30" }
-sp-authority-discovery = { git = "https://github.com/paritytech/substrate", branch = "polkadot-v0.9.30" }
-smallvec = "1.8.0"
-substrate-prometheus-endpoint = { git = "https://github.com/paritytech/substrate", branch = "polkadot-v0.9.30" }
-=======
 orchestra = "0.0.2"
 sc-network = { git = "https://github.com/paritytech/substrate", branch = "polkadot-v0.9.31" }
 sp-api = { git = "https://github.com/paritytech/substrate", branch = "polkadot-v0.9.31" }
@@ -33,6 +20,5 @@
 sp-authority-discovery = { git = "https://github.com/paritytech/substrate", branch = "polkadot-v0.9.31" }
 smallvec = "1.8.0"
 substrate-prometheus-endpoint = { git = "https://github.com/paritytech/substrate", branch = "polkadot-v0.9.31" }
->>>>>>> 32dd0c9c
 thiserror = "1.0.31"
 async-trait = "0.1.57"