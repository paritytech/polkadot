[package]
name = "polkadot-node-subsystem-types"
<<<<<<< HEAD
version = "0.9.28"
=======
version = "0.9.29"
>>>>>>> fa54983d
authors = ["Parity Technologies <admin@parity.io>"]
edition = "2021"
description = "Subsystem traits and message definitions"

[dependencies]
derive_more = "0.99.17"
futures = "0.3.21"
polkadot-primitives = { path = "../../primitives" }
polkadot-node-primitives = { path = "../primitives" }
polkadot-node-network-protocol = { path = "../network/protocol" }
polkadot-statement-table = { path = "../../statement-table" }
polkadot-node-jaeger = { path = "../jaeger" }
<<<<<<< HEAD
orchestra = { path = "../orchestra" }
sc-network = { git = "https://github.com/paritytech/substrate", branch = "polkadot-v0.9.28" }
sp-api = { git = "https://github.com/paritytech/substrate", branch = "polkadot-v0.9.28" }
sp-consensus-babe = { git = "https://github.com/paritytech/substrate", branch = "polkadot-v0.9.28" }
sp-authority-discovery = { git = "https://github.com/paritytech/substrate", branch = "polkadot-v0.9.28" }
=======
orchestra = "0.0.2"
sc-network = { git = "https://github.com/paritytech/substrate", branch = "master" }
sp-api = { git = "https://github.com/paritytech/substrate", branch = "master" }
sp-consensus-babe = { git = "https://github.com/paritytech/substrate", branch = "master" }
sp-authority-discovery = { git = "https://github.com/paritytech/substrate", branch = "master" }
>>>>>>> fa54983d
smallvec = "1.8.0"
substrate-prometheus-endpoint = { git = "https://github.com/paritytech/substrate", branch = "polkadot-v0.9.28" }
thiserror = "1.0.31"
async-trait = "0.1.57"<|MERGE_RESOLUTION|>--- conflicted
+++ resolved
@@ -1,10 +1,6 @@
 [package]
 name = "polkadot-node-subsystem-types"
-<<<<<<< HEAD
-version = "0.9.28"
-=======
 version = "0.9.29"
->>>>>>> fa54983d
 authors = ["Parity Technologies <admin@parity.io>"]
 edition = "2021"
 description = "Subsystem traits and message definitions"
@@ -17,20 +13,12 @@
 polkadot-node-network-protocol = { path = "../network/protocol" }
 polkadot-statement-table = { path = "../../statement-table" }
 polkadot-node-jaeger = { path = "../jaeger" }
-<<<<<<< HEAD
-orchestra = { path = "../orchestra" }
-sc-network = { git = "https://github.com/paritytech/substrate", branch = "polkadot-v0.9.28" }
-sp-api = { git = "https://github.com/paritytech/substrate", branch = "polkadot-v0.9.28" }
-sp-consensus-babe = { git = "https://github.com/paritytech/substrate", branch = "polkadot-v0.9.28" }
-sp-authority-discovery = { git = "https://github.com/paritytech/substrate", branch = "polkadot-v0.9.28" }
-=======
 orchestra = "0.0.2"
 sc-network = { git = "https://github.com/paritytech/substrate", branch = "master" }
 sp-api = { git = "https://github.com/paritytech/substrate", branch = "master" }
 sp-consensus-babe = { git = "https://github.com/paritytech/substrate", branch = "master" }
 sp-authority-discovery = { git = "https://github.com/paritytech/substrate", branch = "master" }
->>>>>>> fa54983d
 smallvec = "1.8.0"
-substrate-prometheus-endpoint = { git = "https://github.com/paritytech/substrate", branch = "polkadot-v0.9.28" }
+substrate-prometheus-endpoint = { git = "https://github.com/paritytech/substrate", branch = "master" }
 thiserror = "1.0.31"
 async-trait = "0.1.57"