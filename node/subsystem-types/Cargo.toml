--- conflicted
+++ resolved
@@ -14,18 +14,11 @@
 polkadot-statement-table = { path = "../../statement-table" }
 polkadot-node-jaeger = { path = "../jaeger" }
 orchestra = { path = "../orchestra" }
-<<<<<<< HEAD
 sc-network = { git = "https://github.com/jakehemmerle/substrate", branch = "8805-ed25519-zebra" }
+sp-api = { git = "https://github.com/jakehemmerle/substrate", branch = "8805-ed25519-zebra" }
+sp-consensus-babe = { git = "https://github.com/jakehemmerle/substrate", branch = "8805-ed25519-zebra" }
+sp-authority-discovery = { git = "https://github.com/jakehemmerle/substrate", branch = "8805-ed25519-zebra" }
 smallvec = "1.8.0"
 substrate-prometheus-endpoint = { git = "https://github.com/jakehemmerle/substrate", branch = "8805-ed25519-zebra" }
 thiserror = "1.0.31"
-=======
-sc-network = { git = "https://github.com/paritytech/substrate", branch = "master" }
-sp-api = { git = "https://github.com/paritytech/substrate", branch = "master" }
-sp-consensus-babe = { git = "https://github.com/paritytech/substrate", branch = "master" }
-sp-authority-discovery = { git = "https://github.com/paritytech/substrate", branch = "master" }
-smallvec = "1.8.0"
-substrate-prometheus-endpoint = { git = "https://github.com/paritytech/substrate", branch = "master" }
-thiserror = "1.0.31"
-async-trait = "0.1.56"
->>>>>>> 670d33c5
+async-trait = "0.1.56"