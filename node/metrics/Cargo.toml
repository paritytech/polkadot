[package]
name = "polkadot-node-metrics"
<<<<<<< HEAD
version = "0.9.30"
=======
version = "0.9.31"
>>>>>>> 32dd0c9c
authors = ["Parity Technologies <admin@parity.io>"]
edition = "2021"
description = "Subsystem metric helpers"

[dependencies]
futures = "0.3.21"
futures-timer = "3.0.2"
gum = { package = "tracing-gum", path = "../gum" }

metered = { package = "prioritized-metered-channel", version = "0.2.0" }

# Both `sc-service` and `sc-cli` are required by runtime metrics `logger_hook()`.
<<<<<<< HEAD
sc-service = { git = "https://github.com/paritytech/substrate", branch = "polkadot-v0.9.30" }
sc-cli = { git = "https://github.com/paritytech/substrate", branch = "polkadot-v0.9.30" }

substrate-prometheus-endpoint = { git = "https://github.com/paritytech/substrate", branch = "polkadot-v0.9.30" }
sc-tracing = { git = "https://github.com/paritytech/substrate", branch = "polkadot-v0.9.30" }
=======
sc-service = { git = "https://github.com/paritytech/substrate", branch = "polkadot-v0.9.31" }
sc-cli = { git = "https://github.com/paritytech/substrate", branch = "polkadot-v0.9.31" }

substrate-prometheus-endpoint = { git = "https://github.com/paritytech/substrate", branch = "polkadot-v0.9.31" }
sc-tracing = { git = "https://github.com/paritytech/substrate", branch = "polkadot-v0.9.31" }
>>>>>>> 32dd0c9c
codec = { package = "parity-scale-codec", version = "3.0.0" }
primitives = { package = "polkadot-primitives", path = "../../primitives/" }
bs58 = { version = "0.4.0", features = ["alloc"] }
log = "0.4.17"

[dev-dependencies]
assert_cmd = "2.0.4"
nix = "0.24.1"
tempfile = "3.2.0"
hyper = { version = "0.14.20", default-features = false, features = ["http1", "tcp"] }
tokio = "1.19.2"
polkadot-test-service = { path = "../test/service", features=["runtime-metrics"]}
<<<<<<< HEAD
substrate-test-utils = { git = "https://github.com/paritytech/substrate", branch = "polkadot-v0.9.30" }
sc-service = { git = "https://github.com/paritytech/substrate", branch = "polkadot-v0.9.30" }
sp-keyring = { git = "https://github.com/paritytech/substrate", branch = "polkadot-v0.9.30" }
sc-client-api = { git = "https://github.com/paritytech/substrate", branch = "polkadot-v0.9.30" }
=======
substrate-test-utils = { git = "https://github.com/paritytech/substrate", branch = "polkadot-v0.9.31" }
sc-service = { git = "https://github.com/paritytech/substrate", branch = "polkadot-v0.9.31" }
sp-keyring = { git = "https://github.com/paritytech/substrate", branch = "polkadot-v0.9.31" }
sc-client-api = { git = "https://github.com/paritytech/substrate", branch = "polkadot-v0.9.31" }
>>>>>>> 32dd0c9c
prometheus-parse = {version = "0.2.2"}

[features]
default = []
runtime-metrics = []
runtime-benchmarks = []<|MERGE_RESOLUTION|>--- conflicted
+++ resolved
@@ -1,10 +1,6 @@
 [package]
 name = "polkadot-node-metrics"
-<<<<<<< HEAD
-version = "0.9.30"
-=======
 version = "0.9.31"
->>>>>>> 32dd0c9c
 authors = ["Parity Technologies <admin@parity.io>"]
 edition = "2021"
 description = "Subsystem metric helpers"
@@ -17,19 +13,11 @@
 metered = { package = "prioritized-metered-channel", version = "0.2.0" }
 
 # Both `sc-service` and `sc-cli` are required by runtime metrics `logger_hook()`.
-<<<<<<< HEAD
-sc-service = { git = "https://github.com/paritytech/substrate", branch = "polkadot-v0.9.30" }
-sc-cli = { git = "https://github.com/paritytech/substrate", branch = "polkadot-v0.9.30" }
-
-substrate-prometheus-endpoint = { git = "https://github.com/paritytech/substrate", branch = "polkadot-v0.9.30" }
-sc-tracing = { git = "https://github.com/paritytech/substrate", branch = "polkadot-v0.9.30" }
-=======
 sc-service = { git = "https://github.com/paritytech/substrate", branch = "polkadot-v0.9.31" }
 sc-cli = { git = "https://github.com/paritytech/substrate", branch = "polkadot-v0.9.31" }
 
 substrate-prometheus-endpoint = { git = "https://github.com/paritytech/substrate", branch = "polkadot-v0.9.31" }
 sc-tracing = { git = "https://github.com/paritytech/substrate", branch = "polkadot-v0.9.31" }
->>>>>>> 32dd0c9c
 codec = { package = "parity-scale-codec", version = "3.0.0" }
 primitives = { package = "polkadot-primitives", path = "../../primitives/" }
 bs58 = { version = "0.4.0", features = ["alloc"] }
@@ -42,17 +30,10 @@
 hyper = { version = "0.14.20", default-features = false, features = ["http1", "tcp"] }
 tokio = "1.19.2"
 polkadot-test-service = { path = "../test/service", features=["runtime-metrics"]}
-<<<<<<< HEAD
-substrate-test-utils = { git = "https://github.com/paritytech/substrate", branch = "polkadot-v0.9.30" }
-sc-service = { git = "https://github.com/paritytech/substrate", branch = "polkadot-v0.9.30" }
-sp-keyring = { git = "https://github.com/paritytech/substrate", branch = "polkadot-v0.9.30" }
-sc-client-api = { git = "https://github.com/paritytech/substrate", branch = "polkadot-v0.9.30" }
-=======
 substrate-test-utils = { git = "https://github.com/paritytech/substrate", branch = "polkadot-v0.9.31" }
 sc-service = { git = "https://github.com/paritytech/substrate", branch = "polkadot-v0.9.31" }
 sp-keyring = { git = "https://github.com/paritytech/substrate", branch = "polkadot-v0.9.31" }
 sc-client-api = { git = "https://github.com/paritytech/substrate", branch = "polkadot-v0.9.31" }
->>>>>>> 32dd0c9c
 prometheus-parse = {version = "0.2.2"}
 
 [features]
