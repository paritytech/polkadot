--- conflicted
+++ resolved
@@ -1,21 +1,12 @@
 [package]
 name = "polkadot-overseer"
-<<<<<<< HEAD
-version = "0.9.30"
-=======
 version = "0.9.31"
->>>>>>> 32dd0c9c
 authors = ["Parity Technologies <admin@parity.io>"]
 edition = "2021"
 
 [dependencies]
-<<<<<<< HEAD
-client = { package = "sc-client-api", git = "https://github.com/paritytech/substrate", branch = "polkadot-v0.9.30" }
-sp-api = { git = "https://github.com/paritytech/substrate", branch = "polkadot-v0.9.30" }
-=======
 client = { package = "sc-client-api", git = "https://github.com/paritytech/substrate", branch = "polkadot-v0.9.31" }
 sp-api = { git = "https://github.com/paritytech/substrate", branch = "polkadot-v0.9.31" }
->>>>>>> 32dd0c9c
 futures = "0.3.21"
 futures-timer = "3.0.2"
 parking_lot = "0.12.0"
@@ -24,18 +15,8 @@
 polkadot-node-subsystem-types = { path = "../subsystem-types" }
 polkadot-node-metrics = { path = "../metrics" }
 polkadot-primitives = { path = "../../primitives" }
-orchestra = { path = "../orchestra" }
+orchestra = "0.0.2"
 gum = { package = "tracing-gum", path = "../gum" }
-<<<<<<< HEAD
-lru = "0.7"
-parity-util-mem = { version = "0.11.0", default-features = false }
-sp-core = { git = "https://github.com/paritytech/substrate", branch = "polkadot-v0.9.30" }
-async-trait = "0.1.57"
-
-[dev-dependencies]
-metered = { package = "prioritized-metered-channel", path = "../metered-channel" }
-sp-core = { git = "https://github.com/paritytech/substrate", branch = "polkadot-v0.9.30" }
-=======
 lru = "0.8"
 parity-util-mem = { version = "0.12.0", default-features = false }
 sp-core = { git = "https://github.com/paritytech/substrate", branch = "polkadot-v0.9.31" }
@@ -45,7 +26,6 @@
 metered = { package = "prioritized-metered-channel", version = "0.2.0" }
 
 sp-core = { git = "https://github.com/paritytech/substrate", branch = "polkadot-v0.9.31" }
->>>>>>> 32dd0c9c
 futures = { version = "0.3.21", features = ["thread-pool"] }
 femme = "2.2.1"
 assert_matches = "1.4.0"
