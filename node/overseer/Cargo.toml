--- conflicted
+++ resolved
@@ -19,12 +19,8 @@
 gum = { package = "tracing-gum", path = "../gum" }
 lru = "0.7"
 parity-util-mem = { version = "0.11.0", default-features = false }
-<<<<<<< HEAD
 sp-core = { git = "https://github.com/jakehemmerle/substrate", branch = "8805-ed25519-zebra" }
-=======
-sp-core = { git = "https://github.com/paritytech/substrate", branch = "master" }
 async-trait = "0.1.56"
->>>>>>> 670d33c5
 
 [dev-dependencies]
 metered = { package = "prioritized-metered-channel", path = "../metered-channel" }
