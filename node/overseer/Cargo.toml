[package]
name = "polkadot-overseer"
version = "0.9.30"
authors = ["Parity Technologies <admin@parity.io>"]
edition = "2021"

[dependencies]
client = { package = "sc-client-api", git = "https://github.com/paritytech/substrate", branch = "polkadot-v0.9.30" }
sp-api = { git = "https://github.com/paritytech/substrate", branch = "polkadot-v0.9.30" }
futures = "0.3.21"
futures-timer = "3.0.2"
parking_lot = "0.12.0"
polkadot-node-network-protocol = { path = "../network/protocol" }
polkadot-node-primitives = { path = "../primitives" }
polkadot-node-subsystem-types = { path = "../subsystem-types" }
polkadot-node-metrics = { path = "../metrics" }
polkadot-primitives = { path = "../../primitives" }
orchestra = "0.0.2"
gum = { package = "tracing-gum", path = "../gum" }
<<<<<<< HEAD
lru = "0.8"
parity-util-mem = { version = "0.12.0", default-features = false }
sp-core = { git = "https://github.com/paritytech/substrate", branch = "master" }
async-trait = "0.1.57"

[dev-dependencies]
metered = { package = "prioritized-metered-channel", version = "0.2.0" }

sp-core = { git = "https://github.com/paritytech/substrate", branch = "master" }
=======
lru = "0.7"
parity-util-mem = { version = "0.11.0", default-features = false }
sp-core = { git = "https://github.com/paritytech/substrate", branch = "polkadot-v0.9.30" }
async-trait = "0.1.57"

[dev-dependencies]
metered = { package = "prioritized-metered-channel", path = "../metered-channel" }
sp-core = { git = "https://github.com/paritytech/substrate", branch = "polkadot-v0.9.30" }
>>>>>>> 06453609
futures = { version = "0.3.21", features = ["thread-pool"] }
femme = "2.2.1"
assert_matches = "1.4.0"
test-helpers = { package = "polkadot-primitives-test-helpers", path = "../../primitives/test-helpers" }

[features]
default = []
expand = ["orchestra/expand"]<|MERGE_RESOLUTION|>--- conflicted
+++ resolved
@@ -15,19 +15,8 @@
 polkadot-node-subsystem-types = { path = "../subsystem-types" }
 polkadot-node-metrics = { path = "../metrics" }
 polkadot-primitives = { path = "../../primitives" }
-orchestra = "0.0.2"
+orchestra = { path = "../orchestra" }
 gum = { package = "tracing-gum", path = "../gum" }
-<<<<<<< HEAD
-lru = "0.8"
-parity-util-mem = { version = "0.12.0", default-features = false }
-sp-core = { git = "https://github.com/paritytech/substrate", branch = "master" }
-async-trait = "0.1.57"
-
-[dev-dependencies]
-metered = { package = "prioritized-metered-channel", version = "0.2.0" }
-
-sp-core = { git = "https://github.com/paritytech/substrate", branch = "master" }
-=======
 lru = "0.7"
 parity-util-mem = { version = "0.11.0", default-features = false }
 sp-core = { git = "https://github.com/paritytech/substrate", branch = "polkadot-v0.9.30" }
@@ -36,7 +25,6 @@
 [dev-dependencies]
 metered = { package = "prioritized-metered-channel", path = "../metered-channel" }
 sp-core = { git = "https://github.com/paritytech/substrate", branch = "polkadot-v0.9.30" }
->>>>>>> 06453609
 futures = { version = "0.3.21", features = ["thread-pool"] }
 femme = "2.2.1"
 assert_matches = "1.4.0"
