[package]
name = "polkadot-overseer"
version = "0.1.0"
authors = ["Parity Technologies <admin@parity.io>"]
edition = "2018"

[dependencies]
async-trait = "0.1.42"
<<<<<<< HEAD
client = { package = "sc-client-api", git = "https://github.com/paritytech/substrate", branch = "polkadot-v0.8.28" }
=======
client = { package = "sc-client-api", git = "https://github.com/paritytech/substrate", branch = "polkadot-v0.8.29" }
>>>>>>> 2494dec2
futures = "0.3.12"
futures-timer = "3.0.2"
oorandom = "11.1.3"
polkadot-node-primitives = { package = "polkadot-node-primitives", path = "../primitives" }
polkadot-node-subsystem-util = { path = "../subsystem-util" }
polkadot-primitives = { path = "../../primitives" }
polkadot-subsystem = { package = "polkadot-node-subsystem", path = "../subsystem" }
tracing = "0.1.22"
tracing-futures = "0.2.4"

[dev-dependencies]
<<<<<<< HEAD
sp-core = { git = "https://github.com/paritytech/substrate", branch = "polkadot-v0.8.28" }
=======
sp-core = { git = "https://github.com/paritytech/substrate", branch = "polkadot-v0.8.29" }
>>>>>>> 2494dec2
polkadot-node-network-protocol = { path = "../network/protocol" }
futures = { version = "0.3.12", features = ["thread-pool"] }
futures-timer = "3.0.2"
femme = "2.1.1"
kv-log-macro = "1.0.7"<|MERGE_RESOLUTION|>--- conflicted
+++ resolved
@@ -6,11 +6,7 @@
 
 [dependencies]
 async-trait = "0.1.42"
-<<<<<<< HEAD
-client = { package = "sc-client-api", git = "https://github.com/paritytech/substrate", branch = "polkadot-v0.8.28" }
-=======
 client = { package = "sc-client-api", git = "https://github.com/paritytech/substrate", branch = "polkadot-v0.8.29" }
->>>>>>> 2494dec2
 futures = "0.3.12"
 futures-timer = "3.0.2"
 oorandom = "11.1.3"
@@ -22,11 +18,7 @@
 tracing-futures = "0.2.4"
 
 [dev-dependencies]
-<<<<<<< HEAD
-sp-core = { git = "https://github.com/paritytech/substrate", branch = "polkadot-v0.8.28" }
-=======
 sp-core = { git = "https://github.com/paritytech/substrate", branch = "polkadot-v0.8.29" }
->>>>>>> 2494dec2
 polkadot-node-network-protocol = { path = "../network/protocol" }
 futures = { version = "0.3.12", features = ["thread-pool"] }
 futures-timer = "3.0.2"
