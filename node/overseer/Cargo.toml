--- conflicted
+++ resolved
@@ -1,7 +1,7 @@
 [package]
 name = "polkadot-overseer"
+authors = ["Parity Technologies <admin@parity.io>"]
 version = "0.9.22"
-authors = ["Parity Technologies <admin@parity.io>"]
 edition = "2021"
 
 [dependencies]
@@ -22,11 +22,8 @@
 gum = { package = "tracing-gum", path = "../gum" }
 lru = "0.7"
 parity-util-mem = { version = "0.11.0", default-features = false }
-<<<<<<< HEAD
+sp-core = { git = "https://github.com/paritytech/substrate", branch = "master" }
 async-trait = "0.1.53"
-=======
-sp-core = { git = "https://github.com/paritytech/substrate", branch = "master" }
->>>>>>> 297572bc
 
 [dev-dependencies]
 metered-channel = { path = "../metered-channel" }
