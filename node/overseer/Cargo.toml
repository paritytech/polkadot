--- conflicted
+++ resolved
@@ -1,16 +1,12 @@
 [package]
 name = "polkadot-overseer"
-<<<<<<< HEAD
-version = "0.9.28"
-=======
 version = "0.9.29"
->>>>>>> fa54983d
 authors = ["Parity Technologies <admin@parity.io>"]
 edition = "2021"
 
 [dependencies]
-client = { package = "sc-client-api", git = "https://github.com/paritytech/substrate", branch = "polkadot-v0.9.28" }
-sp-api = { git = "https://github.com/paritytech/substrate", branch = "polkadot-v0.9.28" }
+client = { package = "sc-client-api", git = "https://github.com/paritytech/substrate", branch = "master" }
+sp-api = { git = "https://github.com/paritytech/substrate", branch = "master" }
 futures = "0.3.21"
 futures-timer = "3.0.2"
 parking_lot = "0.12.0"
@@ -21,16 +17,6 @@
 polkadot-primitives = { path = "../../primitives" }
 orchestra = "0.0.2"
 gum = { package = "tracing-gum", path = "../gum" }
-<<<<<<< HEAD
-lru = "0.7"
-parity-util-mem = { version = "0.11.0", default-features = false }
-sp-core = { git = "https://github.com/paritytech/substrate", branch = "polkadot-v0.9.28" }
-async-trait = "0.1.56"
-
-[dev-dependencies]
-metered = { package = "prioritized-metered-channel", path = "../metered-channel" }
-sp-core = { git = "https://github.com/paritytech/substrate", branch = "polkadot-v0.9.28" }
-=======
 lru = "0.8"
 parity-util-mem = { version = "0.12.0", default-features = false }
 sp-core = { git = "https://github.com/paritytech/substrate", branch = "master" }
@@ -40,7 +26,6 @@
 metered = { package = "prioritized-metered-channel", version = "0.2.0" }
 
 sp-core = { git = "https://github.com/paritytech/substrate", branch = "master" }
->>>>>>> fa54983d
 futures = { version = "0.3.21", features = ["thread-pool"] }
 femme = "2.2.1"
 assert_matches = "1.4.0"
