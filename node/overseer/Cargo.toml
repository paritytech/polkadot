--- conflicted
+++ resolved
@@ -1,19 +1,12 @@
 [package]
 name = "polkadot-overseer"
-<<<<<<< HEAD
-=======
 version = "0.9.23"
->>>>>>> 91680820
 authors = ["Parity Technologies <admin@parity.io>"]
-version = "0.9.22"
 edition = "2021"
 
 [dependencies]
 client = { package = "sc-client-api", git = "https://github.com/paritytech/substrate", branch = "master" }
 sp-api = { git = "https://github.com/paritytech/substrate", branch = "master" }
-# sc-client-api = { git = "https://github.com/paritytech/substrate", branch = "master" }
-sp-consensus-babe = { git = "https://github.com/paritytech/substrate", branch = "master" }
-sp-authority-discovery = { git = "https://github.com/paritytech/substrate", branch = "master" }
 futures = "0.3.21"
 futures-timer = "3.0.2"
 parking_lot = "0.12.0"
@@ -27,7 +20,8 @@
 lru = "0.7"
 parity-util-mem = { version = "0.11.0", default-features = false }
 sp-core = { git = "https://github.com/paritytech/substrate", branch = "master" }
-async-trait = "0.1.53"
+sp-authority-discovery = { git = "https://github.com/paritytech/substrate", branch = "master" }
+sp-consensus-babe = { git = "https://github.com/paritytech/substrate", branch = "master" }
 
 [dev-dependencies]
 metered = { package = "prioritized-metered-channel", path = "../metered-channel" }
