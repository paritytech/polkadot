[package]
name = "polkadot-overseer"
version = "0.1.0"
authors = ["Parity Technologies <admin@parity.io>"]
edition = "2018"

[dependencies]
async-trait = "0.1.42"
client = { package = "sc-client-api", git = "https://github.com/paritytech/substrate", branch = "master" }
sp-api = { git = "https://github.com/paritytech/substrate", branch = "master" }
futures = "0.3.12"
futures-timer = "3.0.2"
polkadot-node-primitives = { package = "polkadot-node-primitives", path = "../primitives" }
polkadot-node-subsystem-util = { path = "../subsystem-util" }
polkadot-procmacro-overseer-subsystems-gen = { path = "./subsystems-gen" }
polkadot-primitives = { path = "../../primitives" }
polkadot-subsystem = { package = "polkadot-node-subsystem", path = "../subsystem" }
<<<<<<< HEAD
tracing = "0.1.25"
lru = "0.6"
=======
tracing = "0.1.26"
>>>>>>> e360f437

[dev-dependencies]
sp-core = { git = "https://github.com/paritytech/substrate", branch = "master" }
polkadot-node-network-protocol = { path = "../network/protocol" }
futures = { version = "0.3.12", features = ["thread-pool"] }
femme = "2.1.1"
kv-log-macro = "1.0.7"
assert_matches = "1.4.0"<|MERGE_RESOLUTION|>--- conflicted
+++ resolved
@@ -15,12 +15,8 @@
 polkadot-procmacro-overseer-subsystems-gen = { path = "./subsystems-gen" }
 polkadot-primitives = { path = "../../primitives" }
 polkadot-subsystem = { package = "polkadot-node-subsystem", path = "../subsystem" }
-<<<<<<< HEAD
-tracing = "0.1.25"
+tracing = "0.1.26"
 lru = "0.6"
-=======
-tracing = "0.1.26"
->>>>>>> e360f437
 
 [dev-dependencies]
 sp-core = { git = "https://github.com/paritytech/substrate", branch = "master" }
