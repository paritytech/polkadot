--- conflicted
+++ resolved
@@ -70,13 +70,8 @@
 use futures::{
 	poll, select,
 	future::BoxFuture,
-<<<<<<< HEAD
-	stream::FuturesUnordered,
-	Future, FutureExt, SinkExt, StreamExt,
-=======
 	stream::{FuturesUnordered, Fuse},
 	Future, FutureExt, StreamExt,
->>>>>>> be096891
 };
 use futures_timer::Delay;
 use oorandom::Rand32;
@@ -109,676 +104,6 @@
 // Rate at which messages are timed.
 const MESSAGE_TIMER_METRIC_CAPTURE_RATE: f64 = 0.005;
 
-
-
-/// A type of messages that are sent from [`Subsystem`] to [`Overseer`].
-///
-/// It wraps a system-wide [`AllMessages`] type that represents all possible
-/// messages in the system.
-///
-/// [`AllMessages`]: enum.AllMessages.html
-/// [`Subsystem`]: trait.Subsystem.html
-/// [`Overseer`]: struct.Overseer.html
-enum ToOverseer {
-	/// A message that wraps something the `Subsystem` is desiring to
-	/// spawn on the overseer and a `oneshot::Sender` to signal the result
-	/// of the spawn.
-	SpawnJob {
-		name: &'static str,
-		s: BoxFuture<'static, ()>,
-	},
-
-	/// Same as `SpawnJob` but for blocking tasks to be executed on a
-	/// dedicated thread pool.
-	SpawnBlockingJob {
-		name: &'static str,
-		s: BoxFuture<'static, ()>,
-	},
-}
-
-/// An event telling the `Overseer` on the particular block
-/// that has been imported or finalized.
-///
-/// This structure exists solely for the purposes of decoupling
-/// `Overseer` code from the client code and the necessity to call
-/// `HeaderBackend::block_number_from_id()`.
-#[derive(Debug, Clone)]
-pub struct BlockInfo {
-	/// hash of the block.
-	pub hash: Hash,
-	/// hash of the parent block.
-	pub parent_hash: Hash,
-	/// block's number.
-	pub number: BlockNumber,
-}
-
-impl From<BlockImportNotification<Block>> for BlockInfo {
-	fn from(n: BlockImportNotification<Block>) -> Self {
-		BlockInfo {
-			hash: n.hash,
-			parent_hash: n.header.parent_hash,
-			number: n.header.number,
-		}
-	}
-}
-
-impl From<FinalityNotification<Block>> for BlockInfo {
-	fn from(n: FinalityNotification<Block>) -> Self {
-		BlockInfo {
-			hash: n.hash,
-			parent_hash: n.header.parent_hash,
-			number: n.header.number,
-		}
-	}
-}
-
-/// Some event from the outer world.
-enum Event {
-	BlockImported(BlockInfo),
-	BlockFinalized(BlockInfo),
-	MsgToSubsystem(AllMessages),
-	ExternalRequest(ExternalRequest),
-	Stop,
-}
-
-/// Some request from outer world.
-enum ExternalRequest {
-	WaitForActivation {
-		hash: Hash,
-		response_channel: oneshot::Sender<SubsystemResult<()>>,
-	},
-}
-
-/// A handler used to communicate with the [`Overseer`].
-///
-/// [`Overseer`]: struct.Overseer.html
-#[derive(Clone)]
-pub struct OverseerHandler {
-	events_tx: metered::MeteredSender<Event>,
-}
-
-impl OverseerHandler {
-	/// Inform the `Overseer` that that some block was imported.
-	#[tracing::instrument(level = "trace", skip(self), fields(subsystem = LOG_TARGET))]
-	pub async fn block_imported(&mut self, block: BlockInfo) {
-		self.send_and_log_error(Event::BlockImported(block)).await
-	}
-
-	/// Send some message to one of the `Subsystem`s.
-	#[tracing::instrument(level = "trace", skip(self, msg), fields(subsystem = LOG_TARGET))]
-	pub async fn send_msg(&mut self, msg: impl Into<AllMessages>) {
-		self.send_and_log_error(Event::MsgToSubsystem(msg.into())).await
-	}
-
-	/// Inform the `Overseer` that some block was finalized.
-	#[tracing::instrument(level = "trace", skip(self), fields(subsystem = LOG_TARGET))]
-	pub async fn block_finalized(&mut self, block: BlockInfo) {
-		self.send_and_log_error(Event::BlockFinalized(block)).await
-	}
-
-	/// Wait for a block with the given hash to be in the active-leaves set.
-	/// This method is used for external code like `Proposer` that doesn't subscribe to Overseer's signals.
-	///
-	/// The response channel responds if the hash was activated and is closed if the hash was deactivated.
-	/// Note that due the fact the overseer doesn't store the whole active-leaves set, only deltas,
-	/// the response channel may never return if the hash was deactivated before this call.
-	/// In this case, it's the caller's responsibility to ensure a timeout is set.
-	#[tracing::instrument(level = "trace", skip(self, response_channel), fields(subsystem = LOG_TARGET))]
-	pub async fn wait_for_activation(&mut self, hash: Hash, response_channel: oneshot::Sender<SubsystemResult<()>>) {
-		self.send_and_log_error(Event::ExternalRequest(ExternalRequest::WaitForActivation {
-			hash,
-			response_channel
-		})).await
-	}
-
-	/// Tell `Overseer` to shutdown.
-	#[tracing::instrument(level = "trace", skip(self), fields(subsystem = LOG_TARGET))]
-	pub async fn stop(&mut self) {
-		self.send_and_log_error(Event::Stop).await
-	}
-
-	async fn send_and_log_error(&mut self, event: Event) {
-		if self.events_tx.send(event).await.is_err() {
-			tracing::info!(target: LOG_TARGET, "Failed to send an event to Overseer");
-		}
-	}
-}
-
-/// Glues together the [`Overseer`] and `BlockchainEvents` by forwarding
-/// import and finality notifications into the [`OverseerHandler`].
-///
-/// [`Overseer`]: struct.Overseer.html
-/// [`OverseerHandler`]: struct.OverseerHandler.html
-pub async fn forward_events<P: BlockchainEvents<Block>>(
-	client: Arc<P>,
-	mut handler: OverseerHandler,
-) {
-	let mut finality = client.finality_notification_stream();
-	let mut imports = client.import_notification_stream();
-
-	loop {
-		select! {
-			f = finality.next() => {
-				match f {
-					Some(block) => {
-						handler.block_finalized(block.into()).await;
-					}
-					None => break,
-				}
-			},
-			i = imports.next() => {
-				match i {
-					Some(block) => {
-						handler.block_imported(block.into()).await;
-					}
-					None => break,
-				}
-			},
-			complete => break,
-		}
-	}
-}
-
-impl Debug for ToOverseer {
-	fn fmt(&self, f: &mut std::fmt::Formatter<'_>) -> std::fmt::Result {
-		match self {
-			ToOverseer::SpawnJob { .. } => write!(f, "OverseerMessage::Spawn(..)"),
-			ToOverseer::SpawnBlockingJob { .. } => write!(f, "OverseerMessage::SpawnBlocking(..)")
-		}
-	}
-}
-
-/// A running instance of some [`Subsystem`].
-///
-/// [`Subsystem`]: trait.Subsystem.html
-struct SubsystemInstance<M> {
-<<<<<<< HEAD
-	tx_signal: mpsc::Sender<OverseerSignal>,
-	tx_message: mpsc::Sender<MessagePacket<M>>,
-	signals_received: usize,
-=======
-	tx: metered::MeteredSender<FromOverseer<M>>,
->>>>>>> be096891
-	name: &'static str,
-}
-
-type MaybeTimer = Option<metrics::prometheus::prometheus::HistogramTimer>;
-
-#[derive(Debug)]
-struct MaybeTimed<T> {
-	timer: MaybeTimer,
-	t: T,
-}
-
-impl<T> MaybeTimed<T> {
-	fn into_inner(self) -> T {
-		self.t
-	}
-}
-
-impl<T> From<T> for MaybeTimed<T> {
-	fn from(t: T) -> Self {
-		Self { timer: None, t }
-	}
-}
-
-#[derive(Debug)]
-struct MessagePacket<T> {
-	signals_received: usize,
-	message: MaybeTimed<T>,
-}
-
-// The channels held by every subsystem to communicate with every other subsystem.
-#[derive(Debug, Clone)]
-struct ChannelsOut {
-	candidate_validation: mpsc::Sender<MessagePacket<CandidateValidationMessage>>,
-	candidate_backing: mpsc::Sender<MessagePacket<CandidateBackingMessage>>,
-	candidate_selection: mpsc::Sender<MessagePacket<CandidateSelectionMessage>>,
-	statement_distribution: mpsc::Sender<MessagePacket<StatementDistributionMessage>>,
-	availability_distribution: mpsc::Sender<MessagePacket<AvailabilityDistributionMessage>>,
-	bitfield_signing: mpsc::Sender<MessagePacket<BitfieldSigningMessage>>,
-	bitfield_distribution: mpsc::Sender<MessagePacket<BitfieldDistributionMessage>>,
-	provisioner: mpsc::Sender<MessagePacket<ProvisionerMessage>>,
-	pov_distribution: mpsc::Sender<MessagePacket<PoVDistributionMessage>>,
-	runtime_api: mpsc::Sender<MessagePacket<RuntimeApiMessage>>,
-	availability_store: mpsc::Sender<MessagePacket<AvailabilityStoreMessage>>,
-	network_bridge: mpsc::Sender<MessagePacket<NetworkBridgeMessage>>,
-	chain_api: mpsc::Sender<MessagePacket<ChainApiMessage>>,
-	collation_generation: mpsc::Sender<MessagePacket<CollationGenerationMessage>>,
-	collator_protocol: mpsc::Sender<MessagePacket<CollatorProtocolMessage>>,
-}
-
-impl ChannelsOut {
-	async fn send_and_log_error(
-		&mut self,
-		t: MaybeTimer,
-		signals_received: usize,
-		message: AllMessages,
-	) {
-		fn make_packet<T>(timer: MaybeTimer, signals_received: usize, message: T) -> MessagePacket<T> {
-			MessagePacket {
-				signals_received,
-				message: MaybeTimed { timer, t: message },
-			}
-		}
-
-		let res = match message {
-			AllMessages::CandidateValidation(msg) => {
-				self.candidate_validation.send(make_packet(t, signals_received, msg)).await
-			},
-			AllMessages::CandidateBacking(msg) => {
-				self.candidate_backing.send(make_packet(t, signals_received, msg)).await
-			},
-			AllMessages::CandidateSelection(msg) => {
-				self.candidate_selection.send(make_packet(t, signals_received, msg)).await
-			},
-			AllMessages::StatementDistribution(msg) => {
-				self.statement_distribution.send(make_packet(t, signals_received, msg)).await
-			},
-			AllMessages::AvailabilityDistribution(msg) => {
-				self.availability_distribution.send(make_packet(t, signals_received, msg)).await
-			},
-			AllMessages::BitfieldDistribution(msg) => {
-				self.bitfield_distribution.send(make_packet(t, signals_received, msg)).await
-			},
-			AllMessages::BitfieldSigning(msg) => {
-				self.bitfield_signing.send(make_packet(t, signals_received, msg)).await
-			},
-			AllMessages::Provisioner(msg) => {
-				self.provisioner.send(make_packet(t, signals_received, msg)).await
-			},
-			AllMessages::PoVDistribution(msg) => {
-				self.pov_distribution.send(make_packet(t, signals_received, msg)).await
-			},
-			AllMessages::RuntimeApi(msg) => {
-				self.runtime_api.send(make_packet(t, signals_received, msg)).await
-			},
-			AllMessages::AvailabilityStore(msg) => {
-				self.availability_store.send(make_packet(t, signals_received, msg)).await
-			},
-			AllMessages::NetworkBridge(msg) => {
-				self.network_bridge.send(make_packet(t, signals_received, msg)).await
-			},
-			AllMessages::ChainApi(msg) => {
-				self.chain_api.send(make_packet(t, signals_received, msg)).await
-			},
-			AllMessages::CollationGeneration(msg) => {
-				self.collation_generation.send(make_packet(t, signals_received, msg)).await
-			},
-			AllMessages::CollatorProtocol(msg) => {
-				self.collator_protocol.send(make_packet(t, signals_received, msg)).await
-			},
-		};
-
-		if res.is_err() {
-			tracing::debug!(
-				target: LOG_TARGET,
-				"Failed to send a message to another subsystem",
-			);
-		}
-	}
-}
-
-/// A context type that is given to the [`Subsystem`] upon spawning.
-/// It can be used by [`Subsystem`] to communicate with other [`Subsystem`]s
-/// or to spawn it's [`SubsystemJob`]s.
-///
-/// [`Overseer`]: struct.Overseer.html
-/// [`Subsystem`]: trait.Subsystem.html
-/// [`SubsystemJob`]: trait.SubsystemJob.html
-#[derive(Debug)]
-pub struct OverseerSubsystemContext<M>{
-<<<<<<< HEAD
-	signals: mpsc::Receiver<OverseerSignal>,
-	messages: mpsc::Receiver<MessagePacket<M>>,
-	to_subsystems: ChannelsOut,
-	to_overseer: mpsc::Sender<MaybeTimed<ToOverseer>>,
-	signals_received: usize,
-	pending_incoming: Option<(usize, MaybeTimed<M>)>,
-=======
-	rx: metered::MeteredReceiver<FromOverseer<M>>,
-	tx: metered::UnboundedMeteredSender<MaybeTimed<ToOverseer>>,
->>>>>>> be096891
-	metrics: Metrics,
-	rng: Rand32,
-	threshold: u32,
-}
-
-impl<M> OverseerSubsystemContext<M> {
-	/// Create a new `OverseerSubsystemContext`.
-	///
-	/// `increment` determines the initial increment of the internal RNG.
-	/// The internal RNG is used to determine which messages are timed.
-	///
-	/// `capture_rate` determines what fraction of messages are timed. Its value is clamped
-	/// to the range `0.0..=1.0`.
-	fn new(
-<<<<<<< HEAD
-		signals: mpsc::Receiver<OverseerSignal>,
-		messages: mpsc::Receiver<MessagePacket<M>>,
-		to_subsystems: ChannelsOut,
-		to_overseer: mpsc::Sender<MaybeTimed<ToOverseer>>,
-=======
-		rx: metered::MeteredReceiver<FromOverseer<M>>,
-		tx: metered::UnboundedMeteredSender<MaybeTimed<ToOverseer>>,
->>>>>>> be096891
-		metrics: Metrics,
-		increment: u64,
-		mut capture_rate: f64,
-	) -> Self {
-		let rng = Rand32::new_inc(0, increment);
-
-		if capture_rate < 0.0 {
-			capture_rate = 0.0;
-		} else if capture_rate > 1.0 {
-			capture_rate = 1.0;
-		}
-		let threshold = (capture_rate * u32::MAX as f64) as u32;
-
-		OverseerSubsystemContext {
-			signals,
-			messages,
-			to_subsystems,
-			to_overseer,
-			signals_received: 0,
-			pending_incoming: None,
-			metrics,
-			rng,
-			threshold,
-		 }
-	}
-
-	/// Create a new `OverseserSubsystemContext` with no metering.
-	///
-	/// Intended for tests.
-	#[allow(unused)]
-	fn new_unmetered(
-<<<<<<< HEAD
-		signals: mpsc::Receiver<OverseerSignal>,
-		messages: mpsc::Receiver<MessagePacket<M>>,
-		to_subsystems: ChannelsOut,
-		to_overseer: mpsc::Sender<MaybeTimed<ToOverseer>>,
-=======
-		rx: metered::MeteredReceiver<FromOverseer<M>>,
-		tx: metered::UnboundedMeteredSender<MaybeTimed<ToOverseer>>,
->>>>>>> be096891
-	) -> Self {
-		let metrics = Metrics::default();
-		OverseerSubsystemContext::new(signals, messages, to_subsystems, to_overseer, metrics, 0, 0.0)
-	}
-
-	fn maybe_timer(&mut self) -> MaybeTimer {
-		if self.rng.rand_u32() <= self.threshold {
-			self.metrics.time_message_hold()
-		} else {
-			None
-		}
-	}
-<<<<<<< HEAD
-
-	fn maybe_timed<T>(&mut self, t: T) -> MaybeTimed<T> {
-		MaybeTimed { timer: self.maybe_timer(), t }
-	}
-=======
->>>>>>> be096891
-}
-
-#[async_trait::async_trait]
-impl<M: Send + 'static> SubsystemContext for OverseerSubsystemContext<M> {
-	type Message = M;
-
-	async fn try_recv(&mut self) -> Result<Option<FromOverseer<M>>, ()> {
-		match poll!(self.recv()) {
-			Poll::Ready(msg) => Ok(Some(msg.map_err(|_| ())?)),
-			Poll::Pending => Ok(None),
-		}
-	}
-
-	async fn recv(&mut self) -> SubsystemResult<FromOverseer<M>> {
-		loop {
-			// If we have a message pending an overseer signal, we only poll for signals
-			// in the meantime.
-			if let Some((needs_signals_received, msg)) = self.pending_incoming.take() {
-				if needs_signals_received <= self.signals_received {
-					return Ok(FromOverseer::Communication { msg: msg.into_inner() });
-				} else {
-					self.pending_incoming = Some((needs_signals_received, msg));
-
-					// wait for next signal.
-					let signal = self.signals.next().await
-						.ok_or(SubsystemError::Context(
-							"No more messages in rx queue to process"
-							.to_owned()
-						))?;
-
-					self.signals_received += 1;
-					return Ok(FromOverseer::Signal(signal))
-				}
-			}
-
-			let mut await_message = self.messages.next().fuse();
-			let mut await_signal = self.signals.next().fuse();
-			let signals_received = &mut self.signals_received;
-			let pending_incoming = &mut self.pending_incoming;
-
-			// Otherwise, wait for the next signal or incoming message.
-			futures::select! {
-				msg = await_message => {
-					let packet = msg
-						.ok_or(SubsystemError::Context(
-							"No more messages in rx queue to process"
-							.to_owned()
-						))?;
-
-					if packet.signals_received > *signals_received {
-						// wait until we've received enough signals to return this message.
-						*pending_incoming = Some((packet.signals_received, packet.message));
-					} else {
-						// we know enough to return this message.
-						return Ok(FromOverseer::Communication { msg: packet.message.into_inner() });
-					}
-				}
-				signal = await_signal => {
-					let signal = signal
-						.ok_or(SubsystemError::Context(
-							"No more messages in rx queue to process"
-							.to_owned()
-						))?;
-
-					*signals_received += 1;
-					return Ok(FromOverseer::Signal(signal))
-				}
-			}
-		}
-	}
-
-	async fn spawn(&mut self, name: &'static str, s: Pin<Box<dyn Future<Output = ()> + Send>>)
-		-> SubsystemResult<()>
-	{
-		self.send_timed_to_overseer(ToOverseer::SpawnJob {
-			name,
-			s,
-		}).map_err(|s| s.into_send_error().into())
-	}
-
-	async fn spawn_blocking(&mut self, name: &'static str, s: Pin<Box<dyn Future<Output = ()> + Send>>)
-		-> SubsystemResult<()>
-	{
-		self.send_timed_to_overseer(ToOverseer::SpawnBlockingJob {
-			name,
-			s,
-		}).map_err(|s| s.into_send_error().into())
-	}
-
-	async fn send_message(&mut self, msg: AllMessages) {
-<<<<<<< HEAD
-		let timer = self.maybe_timer();
-		self.to_subsystems.send_and_log_error(timer, self.signals_received, msg).await;
-=======
-		self.send_and_log_error(ToOverseer::SubsystemMessage(msg))
->>>>>>> be096891
-	}
-
-	async fn send_messages<T>(&mut self, msgs: T)
-		where T: IntoIterator<Item = AllMessages> + Send, T::IntoIter: Send
-	{
-<<<<<<< HEAD
-		// This can definitely be optimized if necessary.
-		for msg in msgs {
-			self.send_message(msg).await;
-=======
-		for msg in msgs {
-			self.send_and_log_error(ToOverseer::SubsystemMessage(msg));
->>>>>>> be096891
-		}
-	}
-}
-
-impl<M> OverseerSubsystemContext<M> {
-<<<<<<< HEAD
-	async fn send_timed_to_overseer(&mut self, msg: ToOverseer) -> Result<
-=======
-	fn send_and_log_error(&mut self, msg: ToOverseer) {
-		if self.send_timed(msg).is_err() {
-			tracing::debug!(
-				target: LOG_TARGET,
-				msg_type = std::any::type_name::<M>(),
-				"Failed to send a message to Overseer",
-			);
-		}
-	}
-
-	fn send_timed(&mut self, msg: ToOverseer) -> Result<
->>>>>>> be096891
-		(),
-		mpsc::TrySendError<MaybeTimed<ToOverseer>>,
-	>
-	{
-		let msg = self.maybe_timed(msg);
-<<<<<<< HEAD
-		self.to_overseer.send(msg).await
-=======
-		self.tx.unbounded_send(msg)
->>>>>>> be096891
-	}
-}
-
-/// A subsystem that we oversee.
-///
-/// Ties together the [`Subsystem`] itself and it's running instance
-/// (which may be missing if the [`Subsystem`] is not running at the moment
-/// for whatever reason).
-///
-/// [`Subsystem`]: trait.Subsystem.html
-struct OverseenSubsystem<M> {
-	instance: Option<SubsystemInstance<M>>,
-}
-
-impl<M> OverseenSubsystem<M> {
-	/// Send a message to the wrapped subsystem.
-	///
-	/// If the inner `instance` is `None`, nothing is happening.
-	async fn send_message(&mut self, msg: M) -> SubsystemResult<()> {
-		const MESSAGE_TIMEOUT: Duration = Duration::from_secs(10);
-
-		if let Some(ref mut instance) = self.instance {
-			match instance.tx_message.send(MessagePacket {
-				signals_received: instance.signals_received,
-				message: msg.into()
-			}).timeout(MESSAGE_TIMEOUT).await
-			{
-				None => {
-					tracing::error!(target: LOG_TARGET, "Subsystem {} appears unresponsive.", instance.name);
-					Err(SubsystemError::SubsystemStalled(instance.name))
-				}
-				Some(res) => res.map_err(Into::into),
-			}
-		} else {
-			Ok(())
-		}
-	}
-
-	/// Send a signal to the wrapped subsystem.
-	///
-	/// If the inner `instance` is `None`, nothing is happening.
-	async fn send_signal(&mut self, signal: OverseerSignal) -> SubsystemResult<()> {
-		const SIGNAL_TIMEOUT: Duration = Duration::from_secs(10);
-
-		if let Some(ref mut instance) = self.instance {
-			match instance.tx_signal.send(signal).timeout(SIGNAL_TIMEOUT).await {
-				None => {
-					tracing::error!(target: LOG_TARGET, "Subsystem {} appears unresponsive.", instance.name);
-					Err(SubsystemError::SubsystemStalled(instance.name))
-				}
-				Some(res) => {
-					let res = res.map_err(Into::into);
-					if res.is_ok() {
-						instance.signals_received += 1;
-					}
-					res
-				}
-			}
-		} else {
-			Ok(())
-		}
-	}
-}
-
-/// The `Overseer` itself.
-pub struct Overseer<S> {
-	/// Handles to all subsystems.
-	subsystems: AllSubsystems<
-		OverseenSubsystem<CandidateValidationMessage>,
-		OverseenSubsystem<CandidateBackingMessage>,
-		OverseenSubsystem<CandidateSelectionMessage>,
-		OverseenSubsystem<StatementDistributionMessage>,
-		OverseenSubsystem<AvailabilityDistributionMessage>,
-		OverseenSubsystem<AvailabilityRecoveryMessage>,
-		OverseenSubsystem<BitfieldSigningMessage>,
-		OverseenSubsystem<BitfieldDistributionMessage>,
-		OverseenSubsystem<ProvisionerMessage>,
-		OverseenSubsystem<PoVDistributionMessage>,
-		OverseenSubsystem<RuntimeApiMessage>,
-		OverseenSubsystem<AvailabilityStoreMessage>,
-		OverseenSubsystem<NetworkBridgeMessage>,
-		OverseenSubsystem<ChainApiMessage>,
-		OverseenSubsystem<CollationGenerationMessage>,
-		OverseenSubsystem<CollatorProtocolMessage>,
-		OverseenSubsystem<ApprovalDistributionMessage>,
-		OverseenSubsystem<ApprovalVotingMessage>,
-		OverseenSubsystem<GossipSupportMessage>,
-	>,
-
-	/// Spawner to spawn tasks to.
-	s: S,
-
-	/// Here we keep handles to spawned subsystems to be notified when they terminate.
-	running_subsystems: FuturesUnordered<BoxFuture<'static, SubsystemResult<()>>>,
-
-	/// Gather running subsystems' outbound streams into one.
-	to_overseer_rx: Fuse<metered::UnboundedMeteredReceiver<MaybeTimed<ToOverseer>>>,
-
-	/// Events that are sent to the overseer from the outside world
-	events_rx: metered::MeteredReceiver<Event>,
-
-	/// External listeners waiting for a hash to be in the active-leave set.
-	activation_external_listeners: HashMap<Hash, Vec<oneshot::Sender<SubsystemResult<()>>>>,
-
-	/// Stores the [`jaeger::Span`] per active leaf.
-	span_per_active_leaf: HashMap<Hash, Arc<jaeger::Span>>,
-
-	/// A set of leaves that `Overseer` starts working with.
-	///
-	/// Drained at the beginning of `run` and never used again.
-	leaves: Vec<(Hash, BlockNumber)>,
-
-	/// The set of the "active leaves".
-	active_leaves: HashMap<Hash, BlockNumber>,
-
-	/// Various Prometheus metrics.
-	metrics: Metrics,
-}
-
 trait MapSubsystem<T> {
 	type Output;
 
@@ -801,6 +126,7 @@
 /// Each [`Subsystem`] is supposed to implement some interface that is generic over
 /// message type that is specific to this [`Subsystem`]. At the moment not all
 /// subsystems are implemented and the rest can be mocked with the [`DummySubsystem`].
+#[derive(Debug, Clone)]
 pub struct AllSubsystems<
 	CV = (), CB = (), CS = (), SD = (), AD = (), AR = (), BS = (), BD = (), P = (),
 	PoVD = (), RA = (), AS = (), NB = (), CA = (), CG = (), CP = (), ApD = (), ApV = (),
@@ -1534,6 +860,641 @@
 	T, T, T, T, T,
 	T, T, T, T,
 >;
+
+/// A type of messages that are sent from [`Subsystem`] to [`Overseer`].
+///
+/// It wraps a system-wide [`AllMessages`] type that represents all possible
+/// messages in the system.
+///
+/// [`AllMessages`]: enum.AllMessages.html
+/// [`Subsystem`]: trait.Subsystem.html
+/// [`Overseer`]: struct.Overseer.html
+enum ToOverseer {
+	/// A message that wraps something the `Subsystem` is desiring to
+	/// spawn on the overseer and a `oneshot::Sender` to signal the result
+	/// of the spawn.
+	SpawnJob {
+		name: &'static str,
+		s: BoxFuture<'static, ()>,
+	},
+
+	/// Same as `SpawnJob` but for blocking tasks to be executed on a
+	/// dedicated thread pool.
+	SpawnBlockingJob {
+		name: &'static str,
+		s: BoxFuture<'static, ()>,
+	},
+}
+
+/// An event telling the `Overseer` on the particular block
+/// that has been imported or finalized.
+///
+/// This structure exists solely for the purposes of decoupling
+/// `Overseer` code from the client code and the necessity to call
+/// `HeaderBackend::block_number_from_id()`.
+#[derive(Debug, Clone)]
+pub struct BlockInfo {
+	/// hash of the block.
+	pub hash: Hash,
+	/// hash of the parent block.
+	pub parent_hash: Hash,
+	/// block's number.
+	pub number: BlockNumber,
+}
+
+impl From<BlockImportNotification<Block>> for BlockInfo {
+	fn from(n: BlockImportNotification<Block>) -> Self {
+		BlockInfo {
+			hash: n.hash,
+			parent_hash: n.header.parent_hash,
+			number: n.header.number,
+		}
+	}
+}
+
+impl From<FinalityNotification<Block>> for BlockInfo {
+	fn from(n: FinalityNotification<Block>) -> Self {
+		BlockInfo {
+			hash: n.hash,
+			parent_hash: n.header.parent_hash,
+			number: n.header.number,
+		}
+	}
+}
+
+/// Some event from the outer world.
+enum Event {
+	BlockImported(BlockInfo),
+	BlockFinalized(BlockInfo),
+	MsgToSubsystem(AllMessages),
+	ExternalRequest(ExternalRequest),
+	Stop,
+}
+
+/// Some request from outer world.
+enum ExternalRequest {
+	WaitForActivation {
+		hash: Hash,
+		response_channel: oneshot::Sender<SubsystemResult<()>>,
+	},
+}
+
+/// A handler used to communicate with the [`Overseer`].
+///
+/// [`Overseer`]: struct.Overseer.html
+#[derive(Clone)]
+pub struct OverseerHandler {
+	events_tx: metered::MeteredSender<Event>,
+}
+
+impl OverseerHandler {
+	/// Inform the `Overseer` that that some block was imported.
+	#[tracing::instrument(level = "trace", skip(self), fields(subsystem = LOG_TARGET))]
+	pub async fn block_imported(&mut self, block: BlockInfo) {
+		self.send_and_log_error(Event::BlockImported(block)).await
+	}
+
+	/// Send some message to one of the `Subsystem`s.
+	#[tracing::instrument(level = "trace", skip(self, msg), fields(subsystem = LOG_TARGET))]
+	pub async fn send_msg(&mut self, msg: impl Into<AllMessages>) {
+		self.send_and_log_error(Event::MsgToSubsystem(msg.into())).await
+	}
+
+	/// Inform the `Overseer` that some block was finalized.
+	#[tracing::instrument(level = "trace", skip(self), fields(subsystem = LOG_TARGET))]
+	pub async fn block_finalized(&mut self, block: BlockInfo) {
+		self.send_and_log_error(Event::BlockFinalized(block)).await
+	}
+
+	/// Wait for a block with the given hash to be in the active-leaves set.
+	/// This method is used for external code like `Proposer` that doesn't subscribe to Overseer's signals.
+	///
+	/// The response channel responds if the hash was activated and is closed if the hash was deactivated.
+	/// Note that due the fact the overseer doesn't store the whole active-leaves set, only deltas,
+	/// the response channel may never return if the hash was deactivated before this call.
+	/// In this case, it's the caller's responsibility to ensure a timeout is set.
+	#[tracing::instrument(level = "trace", skip(self, response_channel), fields(subsystem = LOG_TARGET))]
+	pub async fn wait_for_activation(&mut self, hash: Hash, response_channel: oneshot::Sender<SubsystemResult<()>>) {
+		self.send_and_log_error(Event::ExternalRequest(ExternalRequest::WaitForActivation {
+			hash,
+			response_channel
+		})).await
+	}
+
+	/// Tell `Overseer` to shutdown.
+	#[tracing::instrument(level = "trace", skip(self), fields(subsystem = LOG_TARGET))]
+	pub async fn stop(&mut self) {
+		self.send_and_log_error(Event::Stop).await
+	}
+
+	async fn send_and_log_error(&mut self, event: Event) {
+		if self.events_tx.send(event).await.is_err() {
+			tracing::info!(target: LOG_TARGET, "Failed to send an event to Overseer");
+		}
+	}
+}
+
+/// Glues together the [`Overseer`] and `BlockchainEvents` by forwarding
+/// import and finality notifications into the [`OverseerHandler`].
+///
+/// [`Overseer`]: struct.Overseer.html
+/// [`OverseerHandler`]: struct.OverseerHandler.html
+pub async fn forward_events<P: BlockchainEvents<Block>>(
+	client: Arc<P>,
+	mut handler: OverseerHandler,
+) {
+	let mut finality = client.finality_notification_stream();
+	let mut imports = client.import_notification_stream();
+
+	loop {
+		select! {
+			f = finality.next() => {
+				match f {
+					Some(block) => {
+						handler.block_finalized(block.into()).await;
+					}
+					None => break,
+				}
+			},
+			i = imports.next() => {
+				match i {
+					Some(block) => {
+						handler.block_imported(block.into()).await;
+					}
+					None => break,
+				}
+			},
+			complete => break,
+		}
+	}
+}
+
+impl Debug for ToOverseer {
+	fn fmt(&self, f: &mut std::fmt::Formatter<'_>) -> std::fmt::Result {
+		match self {
+			ToOverseer::SpawnJob { .. } => write!(f, "OverseerMessage::Spawn(..)"),
+			ToOverseer::SpawnBlockingJob { .. } => write!(f, "OverseerMessage::SpawnBlocking(..)")
+		}
+	}
+}
+
+/// A running instance of some [`Subsystem`].
+///
+/// [`Subsystem`]: trait.Subsystem.html
+struct SubsystemInstance<M> {
+	tx_signal: metered::MeteredSender<OverseerSignal>,
+	tx_message: metered::MeteredSender<MessagePacket<M>>,
+	signals_received: usize,
+	name: &'static str,
+}
+
+type MaybeTimer = Option<metrics::prometheus::prometheus::HistogramTimer>;
+
+#[derive(Debug)]
+struct MaybeTimed<T> {
+	timer: MaybeTimer,
+	t: T,
+}
+
+impl<T> MaybeTimed<T> {
+	fn into_inner(self) -> T {
+		self.t
+	}
+}
+
+impl<T> From<T> for MaybeTimed<T> {
+	fn from(t: T) -> Self {
+		Self { timer: None, t }
+	}
+}
+
+#[derive(Debug)]
+struct MessagePacket<T> {
+	signals_received: usize,
+	message: MaybeTimed<T>,
+}
+
+// The channels held by every subsystem to communicate with every other subsystem.
+#[derive(Debug, Clone)]
+struct ChannelsOut {
+	candidate_validation: metered::MeteredSender<MessagePacket<CandidateValidationMessage>>,
+	candidate_backing: metered::MeteredSender<MessagePacket<CandidateBackingMessage>>,
+	candidate_selection: metered::MeteredSender<MessagePacket<CandidateSelectionMessage>>,
+	statement_distribution: metered::MeteredSender<MessagePacket<StatementDistributionMessage>>,
+	availability_distribution: metered::MeteredSender<MessagePacket<AvailabilityDistributionMessage>>,
+	availability_recovery: metered::MeteredSender<MessagePacket<AvailabilityRecoveryMessage>>,
+	bitfield_signing: metered::MeteredSender<MessagePacket<BitfieldSigningMessage>>,
+	bitfield_distribution: metered::MeteredSender<MessagePacket<BitfieldDistributionMessage>>,
+	provisioner: metered::MeteredSender<MessagePacket<ProvisionerMessage>>,
+	pov_distribution: metered::MeteredSender<MessagePacket<PoVDistributionMessage>>,
+	runtime_api: metered::MeteredSender<MessagePacket<RuntimeApiMessage>>,
+	availability_store: metered::MeteredSender<MessagePacket<AvailabilityStoreMessage>>,
+	network_bridge: metered::MeteredSender<MessagePacket<NetworkBridgeMessage>>,
+	chain_api: metered::MeteredSender<MessagePacket<ChainApiMessage>>,
+	collation_generation: metered::MeteredSender<MessagePacket<CollationGenerationMessage>>,
+	collator_protocol: metered::MeteredSender<MessagePacket<CollatorProtocolMessage>>,
+	approval_distribution: metered::MeteredSender<MessagePacket<ApprovalDistributionMessage>>,
+	approval_voting: metered::MeteredSender<MessagePacket<ApprovalVotingMessage>>,
+	gossip_support: metered::MeteredSender<MessagePacket<GossipSupportMessage>>,
+}
+
+impl ChannelsOut {
+	async fn send_and_log_error(
+		&mut self,
+		t: MaybeTimer,
+		signals_received: usize,
+		message: AllMessages,
+	) {
+		fn make_packet<T>(timer: MaybeTimer, signals_received: usize, message: T) -> MessagePacket<T> {
+			MessagePacket {
+				signals_received,
+				message: MaybeTimed { timer, t: message },
+			}
+		}
+
+		let res = match message {
+			AllMessages::CandidateValidation(msg) => {
+				self.candidate_validation.send(make_packet(t, signals_received, msg)).await
+			},
+			AllMessages::CandidateBacking(msg) => {
+				self.candidate_backing.send(make_packet(t, signals_received, msg)).await
+			},
+			AllMessages::CandidateSelection(msg) => {
+				self.candidate_selection.send(make_packet(t, signals_received, msg)).await
+			},
+			AllMessages::StatementDistribution(msg) => {
+				self.statement_distribution.send(make_packet(t, signals_received, msg)).await
+			},
+			AllMessages::AvailabilityDistribution(msg) => {
+				self.availability_distribution.send(make_packet(t, signals_received, msg)).await
+			},
+			AllMessages::AvailabilityRecovery(msg) => {
+				self.availability_recovery.send(make_packet(t, signals_received, msg)).await
+			},
+			AllMessages::BitfieldDistribution(msg) => {
+				self.bitfield_distribution.send(make_packet(t, signals_received, msg)).await
+			},
+			AllMessages::BitfieldSigning(msg) => {
+				self.bitfield_signing.send(make_packet(t, signals_received, msg)).await
+			},
+			AllMessages::Provisioner(msg) => {
+				self.provisioner.send(make_packet(t, signals_received, msg)).await
+			},
+			AllMessages::PoVDistribution(msg) => {
+				self.pov_distribution.send(make_packet(t, signals_received, msg)).await
+			},
+			AllMessages::RuntimeApi(msg) => {
+				self.runtime_api.send(make_packet(t, signals_received, msg)).await
+			},
+			AllMessages::AvailabilityStore(msg) => {
+				self.availability_store.send(make_packet(t, signals_received, msg)).await
+			},
+			AllMessages::NetworkBridge(msg) => {
+				self.network_bridge.send(make_packet(t, signals_received, msg)).await
+			},
+			AllMessages::ChainApi(msg) => {
+				self.chain_api.send(make_packet(t, signals_received, msg)).await
+			},
+			AllMessages::CollationGeneration(msg) => {
+				self.collation_generation.send(make_packet(t, signals_received, msg)).await
+			},
+			AllMessages::CollatorProtocol(msg) => {
+				self.collator_protocol.send(make_packet(t, signals_received, msg)).await
+			},
+			AllMessages::ApprovalDistribution(msg) => {
+				self.approval_distribution.send(make_packet(t, signals_received, msg)).await
+			},
+			AllMessages::ApprovalVoting(msg) => {
+				self.approval_voting.send(make_packet(t, signals_received, msg)).await
+			},
+			AllMessages::GossipSupport(msg) => {
+				self.gossip_support.send(make_packet(t, signals_received, msg)).await
+			},
+		};
+
+		if res.is_err() {
+			tracing::debug!(
+				target: LOG_TARGET,
+				"Failed to send a message to another subsystem",
+			);
+		}
+	}
+}
+
+/// A context type that is given to the [`Subsystem`] upon spawning.
+/// It can be used by [`Subsystem`] to communicate with other [`Subsystem`]s
+/// or to spawn it's [`SubsystemJob`]s.
+///
+/// [`Overseer`]: struct.Overseer.html
+/// [`Subsystem`]: trait.Subsystem.html
+/// [`SubsystemJob`]: trait.SubsystemJob.html
+#[derive(Debug)]
+pub struct OverseerSubsystemContext<M>{
+	signals: metered::MeteredReceiver<OverseerSignal>,
+	messages: metered::MeteredReceiver<MessagePacket<M>>,
+	to_subsystems: ChannelsOut,
+	to_overseer: metered::UnboundedMeteredSender<MaybeTimed<ToOverseer>>,
+	signals_received: usize,
+	pending_incoming: Option<(usize, MaybeTimed<M>)>,
+	metrics: Metrics,
+	rng: Rand32,
+	threshold: u32,
+}
+
+impl<M> OverseerSubsystemContext<M> {
+	/// Create a new `OverseerSubsystemContext`.
+	///
+	/// `increment` determines the initial increment of the internal RNG.
+	/// The internal RNG is used to determine which messages are timed.
+	///
+	/// `capture_rate` determines what fraction of messages are timed. Its value is clamped
+	/// to the range `0.0..=1.0`.
+	fn new(
+		signals: metered::MeteredReceiver<OverseerSignal>,
+		messages: metered::MeteredReceiver<MessagePacket<M>>,
+		to_subsystems: ChannelsOut,
+		to_overseer: metered::UnboundedMeteredSender<MaybeTimed<ToOverseer>>,
+		metrics: Metrics,
+		increment: u64,
+		mut capture_rate: f64,
+	) -> Self {
+		let rng = Rand32::new_inc(0, increment);
+
+		if capture_rate < 0.0 {
+			capture_rate = 0.0;
+		} else if capture_rate > 1.0 {
+			capture_rate = 1.0;
+		}
+		let threshold = (capture_rate * u32::MAX as f64) as u32;
+
+		OverseerSubsystemContext {
+			signals,
+			messages,
+			to_subsystems,
+			to_overseer,
+			signals_received: 0,
+			pending_incoming: None,
+			metrics,
+			rng,
+			threshold,
+		 }
+	}
+
+	/// Create a new `OverseserSubsystemContext` with no metering.
+	///
+	/// Intended for tests.
+	#[allow(unused)]
+	fn new_unmetered(
+		signals: metered::MeteredReceiver<OverseerSignal>,
+		messages: metered::MeteredReceiver<MessagePacket<M>>,
+		to_subsystems: ChannelsOut,
+		to_overseer: metered::UnboundedMeteredSender<MaybeTimed<ToOverseer>>,
+	) -> Self {
+		let metrics = Metrics::default();
+		OverseerSubsystemContext::new(signals, messages, to_subsystems, to_overseer, metrics, 0, 0.0)
+	}
+
+	fn maybe_timer(&mut self) -> MaybeTimer {
+		if self.rng.rand_u32() <= self.threshold {
+			self.metrics.time_message_hold()
+		} else {
+			None
+		}
+	}
+
+	fn maybe_timed<T>(&mut self, t: T) -> MaybeTimed<T> {
+		MaybeTimed { timer: self.maybe_timer(), t }
+	}
+}
+
+#[async_trait::async_trait]
+impl<M: Send + 'static> SubsystemContext for OverseerSubsystemContext<M> {
+	type Message = M;
+
+	async fn try_recv(&mut self) -> Result<Option<FromOverseer<M>>, ()> {
+		match poll!(self.recv()) {
+			Poll::Ready(msg) => Ok(Some(msg.map_err(|_| ())?)),
+			Poll::Pending => Ok(None),
+		}
+	}
+
+	async fn recv(&mut self) -> SubsystemResult<FromOverseer<M>> {
+		loop {
+			// If we have a message pending an overseer signal, we only poll for signals
+			// in the meantime.
+			if let Some((needs_signals_received, msg)) = self.pending_incoming.take() {
+				if needs_signals_received <= self.signals_received {
+					return Ok(FromOverseer::Communication { msg: msg.into_inner() });
+				} else {
+					self.pending_incoming = Some((needs_signals_received, msg));
+
+					// wait for next signal.
+					let signal = self.signals.next().await
+						.ok_or(SubsystemError::Context(
+							"No more messages in rx queue to process"
+							.to_owned()
+						))?;
+
+					self.signals_received += 1;
+					return Ok(FromOverseer::Signal(signal))
+				}
+			}
+
+			let mut await_message = self.messages.next().fuse();
+			let mut await_signal = self.signals.next().fuse();
+			let signals_received = &mut self.signals_received;
+			let pending_incoming = &mut self.pending_incoming;
+
+			// Otherwise, wait for the next signal or incoming message.
+			futures::select! {
+				msg = await_message => {
+					let packet = msg
+						.ok_or(SubsystemError::Context(
+							"No more messages in rx queue to process"
+							.to_owned()
+						))?;
+
+					if packet.signals_received > *signals_received {
+						// wait until we've received enough signals to return this message.
+						*pending_incoming = Some((packet.signals_received, packet.message));
+					} else {
+						// we know enough to return this message.
+						return Ok(FromOverseer::Communication { msg: packet.message.into_inner() });
+					}
+				}
+				signal = await_signal => {
+					let signal = signal
+						.ok_or(SubsystemError::Context(
+							"No more messages in rx queue to process"
+							.to_owned()
+						))?;
+
+					*signals_received += 1;
+					return Ok(FromOverseer::Signal(signal))
+				}
+			}
+		}
+	}
+
+	async fn spawn(&mut self, name: &'static str, s: Pin<Box<dyn Future<Output = ()> + Send>>)
+		-> SubsystemResult<()>
+	{
+		self.send_timed_to_overseer(ToOverseer::SpawnJob {
+			name,
+			s,
+		}).await.map_err(Into::into)
+	}
+
+	async fn spawn_blocking(&mut self, name: &'static str, s: Pin<Box<dyn Future<Output = ()> + Send>>)
+		-> SubsystemResult<()>
+	{
+		self.send_timed_to_overseer(ToOverseer::SpawnBlockingJob {
+			name,
+			s,
+		}).await.map_err(Into::into)
+	}
+
+	async fn send_message(&mut self, msg: AllMessages) {
+		let timer = self.maybe_timer();
+		self.to_subsystems.send_and_log_error(timer, self.signals_received, msg).await;
+	}
+
+	async fn send_messages<T>(&mut self, msgs: T)
+		where T: IntoIterator<Item = AllMessages> + Send, T::IntoIter: Send
+	{
+		// This can definitely be optimized if necessary.
+		for msg in msgs {
+			self.send_message(msg).await;
+		}
+	}
+}
+
+impl<M> OverseerSubsystemContext<M> {
+	async fn send_timed_to_overseer(&mut self, msg: ToOverseer) -> Result<
+		(),
+		mpsc::SendError,
+	>
+	{
+		let msg = self.maybe_timed(msg);
+		self.to_overseer.send(msg).await
+	}
+}
+
+/// A subsystem that we oversee.
+///
+/// Ties together the [`Subsystem`] itself and it's running instance
+/// (which may be missing if the [`Subsystem`] is not running at the moment
+/// for whatever reason).
+///
+/// [`Subsystem`]: trait.Subsystem.html
+struct OverseenSubsystem<M> {
+	instance: Option<SubsystemInstance<M>>,
+}
+
+impl<M> OverseenSubsystem<M> {
+	/// Send a message to the wrapped subsystem.
+	///
+	/// If the inner `instance` is `None`, nothing is happening.
+	async fn send_message(&mut self, msg: M) -> SubsystemResult<()> {
+		const MESSAGE_TIMEOUT: Duration = Duration::from_secs(10);
+
+		if let Some(ref mut instance) = self.instance {
+			match instance.tx_message.send(MessagePacket {
+				signals_received: instance.signals_received,
+				message: msg.into()
+			}).timeout(MESSAGE_TIMEOUT).await
+			{
+				None => {
+					tracing::error!(target: LOG_TARGET, "Subsystem {} appears unresponsive.", instance.name);
+					Err(SubsystemError::SubsystemStalled(instance.name))
+				}
+				Some(res) => res.map_err(Into::into),
+			}
+		} else {
+			Ok(())
+		}
+	}
+
+	/// Send a signal to the wrapped subsystem.
+	///
+	/// If the inner `instance` is `None`, nothing is happening.
+	async fn send_signal(&mut self, signal: OverseerSignal) -> SubsystemResult<()> {
+		const SIGNAL_TIMEOUT: Duration = Duration::from_secs(10);
+
+		if let Some(ref mut instance) = self.instance {
+			match instance.tx_signal.send(signal).timeout(SIGNAL_TIMEOUT).await {
+				None => {
+					tracing::error!(target: LOG_TARGET, "Subsystem {} appears unresponsive.", instance.name);
+					Err(SubsystemError::SubsystemStalled(instance.name))
+				}
+				Some(res) => {
+					let res = res.map_err(Into::into);
+					if res.is_ok() {
+						instance.signals_received += 1;
+					}
+					res
+				}
+			}
+		} else {
+			Ok(())
+		}
+	}
+}
+
+/// The `Overseer` itself.
+pub struct Overseer<S> {
+	/// Handles to all subsystems.
+	subsystems: AllSubsystems<
+		OverseenSubsystem<CandidateValidationMessage>,
+		OverseenSubsystem<CandidateBackingMessage>,
+		OverseenSubsystem<CandidateSelectionMessage>,
+		OverseenSubsystem<StatementDistributionMessage>,
+		OverseenSubsystem<AvailabilityDistributionMessage>,
+		OverseenSubsystem<AvailabilityRecoveryMessage>,
+		OverseenSubsystem<BitfieldSigningMessage>,
+		OverseenSubsystem<BitfieldDistributionMessage>,
+		OverseenSubsystem<ProvisionerMessage>,
+		OverseenSubsystem<PoVDistributionMessage>,
+		OverseenSubsystem<RuntimeApiMessage>,
+		OverseenSubsystem<AvailabilityStoreMessage>,
+		OverseenSubsystem<NetworkBridgeMessage>,
+		OverseenSubsystem<ChainApiMessage>,
+		OverseenSubsystem<CollationGenerationMessage>,
+		OverseenSubsystem<CollatorProtocolMessage>,
+		OverseenSubsystem<ApprovalDistributionMessage>,
+		OverseenSubsystem<ApprovalVotingMessage>,
+		OverseenSubsystem<GossipSupportMessage>,
+	>,
+
+	/// Spawner to spawn tasks to.
+	s: S,
+
+	/// Here we keep handles to spawned subsystems to be notified when they terminate.
+	running_subsystems: FuturesUnordered<BoxFuture<'static, SubsystemResult<()>>>,
+
+	/// Gather running subsystems' outbound streams into one.
+	to_overseer_rx: Fuse<metered::UnboundedMeteredReceiver<MaybeTimed<ToOverseer>>>,
+
+	/// Events that are sent to the overseer from the outside world
+	events_rx: metered::MeteredReceiver<Event>,
+
+	/// External listeners waiting for a hash to be in the active-leave set.
+	activation_external_listeners: HashMap<Hash, Vec<oneshot::Sender<SubsystemResult<()>>>>,
+
+	/// Stores the [`jaeger::Span`] per active leaf.
+	span_per_active_leaf: HashMap<Hash, Arc<jaeger::Span>>,
+
+	/// A set of leaves that `Overseer` starts working with.
+	///
+	/// Drained at the beginning of `run` and never used again.
+	leaves: Vec<(Hash, BlockNumber)>,
+
+	/// The set of the "active leaves".
+	active_leaves: HashMap<Hash, BlockNumber>,
+
+	/// Various Prometheus metrics.
+	metrics: Metrics,
+}
 
 /// Overseer Prometheus metrics.
 #[derive(Clone)]
@@ -1822,21 +1783,44 @@
 
 		let mut seed = 0x533d; // arbitrary
 
-		let (candidate_validation_tx, candidate_validation_rx) = mpsc::channel(CHANNEL_CAPACITY);
-		let (candidate_backing_tx, candidate_backing_rx) = mpsc::channel(CHANNEL_CAPACITY);
-		let (candidate_selection_tx, candidate_selection_rx) = mpsc::channel(CHANNEL_CAPACITY);
-		let (statement_distribution_tx, statement_distribution_rx) = mpsc::channel(CHANNEL_CAPACITY);
-		let (availability_distribution_tx, availability_distribution_rx) = mpsc::channel(CHANNEL_CAPACITY);
-		let (bitfield_signing_tx, bitfield_signing_rx) = mpsc::channel(CHANNEL_CAPACITY);
-		let (bitfield_distribution_tx, bitfield_distribution_rx) = mpsc::channel(CHANNEL_CAPACITY);
-		let (provisioner_tx, provisioner_rx) = mpsc::channel(CHANNEL_CAPACITY);
-		let (pov_distribution_tx, pov_distribution_rx) = mpsc::channel(CHANNEL_CAPACITY);
-		let (runtime_api_tx, runtime_api_rx) = mpsc::channel(CHANNEL_CAPACITY);
-		let (availability_store_tx, availability_store_rx) = mpsc::channel(CHANNEL_CAPACITY);
-		let (network_bridge_tx, network_bridge_rx) = mpsc::channel(CHANNEL_CAPACITY);
-		let (chain_api_tx, chain_api_rx) = mpsc::channel(CHANNEL_CAPACITY);
-		let (collator_protocol_tx, collator_protocol_rx) = mpsc::channel(CHANNEL_CAPACITY);
-		let (collation_generation_tx, collation_generation_rx) = mpsc::channel(CHANNEL_CAPACITY);
+		let (candidate_validation_tx, candidate_validation_rx)
+			= metered::channel(CHANNEL_CAPACITY, "subsystem-comms");
+		let (candidate_backing_tx, candidate_backing_rx)
+			= metered::channel(CHANNEL_CAPACITY, "subsystem-comms");
+		let (candidate_selection_tx, candidate_selection_rx)
+			= metered::channel(CHANNEL_CAPACITY, "subsystem-comms");
+		let (statement_distribution_tx, statement_distribution_rx)
+			= metered::channel(CHANNEL_CAPACITY, "subsystem-comms");
+		let (availability_distribution_tx, availability_distribution_rx)
+			= metered::channel(CHANNEL_CAPACITY, "subsystem-comms");
+		let (availability_recovery_tx, availability_recovery_rx)
+			= metered::channel(CHANNEL_CAPACITY, "subsystem-comms");
+		let (bitfield_signing_tx, bitfield_signing_rx)
+			= metered::channel(CHANNEL_CAPACITY, "subsystem-comms");
+		let (bitfield_distribution_tx, bitfield_distribution_rx)
+			= metered::channel(CHANNEL_CAPACITY, "subsystem-comms");
+		let (provisioner_tx, provisioner_rx)
+			= metered::channel(CHANNEL_CAPACITY, "subsystem-comms");
+		let (pov_distribution_tx, pov_distribution_rx)
+			= metered::channel(CHANNEL_CAPACITY, "subsystem-comms");
+		let (runtime_api_tx, runtime_api_rx)
+			= metered::channel(CHANNEL_CAPACITY, "subsystem-comms");
+		let (availability_store_tx, availability_store_rx)
+			= metered::channel(CHANNEL_CAPACITY, "subsystem-comms");
+		let (network_bridge_tx, network_bridge_rx)
+			= metered::channel(CHANNEL_CAPACITY, "subsystem-comms");
+		let (chain_api_tx, chain_api_rx)
+			= metered::channel(CHANNEL_CAPACITY, "subsystem-comms");
+		let (collator_protocol_tx, collator_protocol_rx)
+			= metered::channel(CHANNEL_CAPACITY, "subsystem-comms");
+		let (collation_generation_tx, collation_generation_rx)
+			= metered::channel(CHANNEL_CAPACITY, "subsystem-comms");
+		let (approval_distribution_tx, approval_distribution_rx)
+			= metered::channel(CHANNEL_CAPACITY, "subsystem-comms");
+		let (approval_voting_tx, approval_voting_rx)
+			= metered::channel(CHANNEL_CAPACITY, "subsystem-comms");
+		let (gossip_support_tx, gossip_support_rx)
+			= metered::channel(CHANNEL_CAPACITY, "subsystem-comms");
 
 		let channels_out = ChannelsOut {
 			candidate_validation: candidate_validation_tx.clone(),
@@ -1844,6 +1828,7 @@
 			candidate_selection: candidate_selection_tx.clone(),
 			statement_distribution: statement_distribution_tx.clone(),
 			availability_distribution: availability_distribution_tx.clone(),
+			availability_recovery: availability_recovery_tx.clone(),
 			bitfield_signing: bitfield_signing_tx.clone(),
 			bitfield_distribution: bitfield_distribution_tx.clone(),
 			provisioner: provisioner_tx.clone(),
@@ -1854,361 +1839,256 @@
 			chain_api: chain_api_tx.clone(),
 			collator_protocol: collator_protocol_tx.clone(),
 			collation_generation: collation_generation_tx.clone(),
+			approval_distribution: approval_distribution_tx.clone(),
+			approval_voting: approval_voting_tx.clone(),
+			gossip_support: gossip_support_tx.clone(),
 		};
 
 		let candidate_validation_subsystem = spawn(
 			&mut s,
-<<<<<<< HEAD
 			candidate_validation_tx,
 			candidate_validation_rx,
 			channels_out.clone(),
+			to_overseer_tx.clone(),
 			all_subsystems.candidate_validation,
 			&metrics,
 			&mut seed,
 			&mut running_subsystems,
-			&mut running_subsystems_rx,
-=======
-			&mut running_subsystems,
-			metered::UnboundedMeteredSender::<_>::clone(&to_overseer_tx),
-			all_subsystems.candidate_validation,
-			&metrics,
-			&mut seed,
 			TaskKind::Regular,
->>>>>>> be096891
 		)?;
 
 		let candidate_backing_subsystem = spawn(
 			&mut s,
-<<<<<<< HEAD
 			candidate_backing_tx,
 			candidate_backing_rx,
 			channels_out.clone(),
+			to_overseer_tx.clone(),
 			all_subsystems.candidate_backing,
 			&metrics,
 			&mut seed,
 			&mut running_subsystems,
-			&mut running_subsystems_rx,
-=======
-			&mut running_subsystems,
-			metered::UnboundedMeteredSender::<_>::clone(&to_overseer_tx),
-			all_subsystems.candidate_backing,
-			&metrics,
-			&mut seed,
 			TaskKind::Regular,
->>>>>>> be096891
 		)?;
 
 		let candidate_selection_subsystem = spawn(
 			&mut s,
-<<<<<<< HEAD
 			candidate_selection_tx,
 			candidate_selection_rx,
 			channels_out.clone(),
+			to_overseer_tx.clone(),
 			all_subsystems.candidate_selection,
 			&metrics,
 			&mut seed,
 			&mut running_subsystems,
-			&mut running_subsystems_rx,
-=======
-			&mut running_subsystems,
-			metered::UnboundedMeteredSender::<_>::clone(&to_overseer_tx),
-			all_subsystems.candidate_selection,
-			&metrics,
-			&mut seed,
 			TaskKind::Regular,
->>>>>>> be096891
 		)?;
 
 		let statement_distribution_subsystem = spawn(
 			&mut s,
-<<<<<<< HEAD
 			statement_distribution_tx,
 			statement_distribution_rx,
 			channels_out.clone(),
+			to_overseer_tx.clone(),
 			all_subsystems.statement_distribution,
 			&metrics,
 			&mut seed,
 			&mut running_subsystems,
-			&mut running_subsystems_rx,
-=======
-			&mut running_subsystems,
-			metered::UnboundedMeteredSender::<_>::clone(&to_overseer_tx),
-			all_subsystems.statement_distribution,
-			&metrics,
-			&mut seed,
 			TaskKind::Regular,
->>>>>>> be096891
 		)?;
 
 		let availability_distribution_subsystem = spawn(
 			&mut s,
-<<<<<<< HEAD
 			availability_distribution_tx,
 			availability_distribution_rx,
 			channels_out.clone(),
+			to_overseer_tx.clone(),
 			all_subsystems.availability_distribution,
 			&metrics,
 			&mut seed,
 			&mut running_subsystems,
-			&mut running_subsystems_rx,
-=======
-			&mut running_subsystems,
-			metered::UnboundedMeteredSender::<_>::clone(&to_overseer_tx),
-			all_subsystems.availability_distribution,
-			&metrics,
-			&mut seed,
 			TaskKind::Regular,
 		)?;
 
 		let availability_recovery_subsystem = spawn(
 			&mut s,
-			&mut running_subsystems,
-			metered::UnboundedMeteredSender::<_>::clone(&to_overseer_tx),
+			availability_recovery_tx,
+			availability_recovery_rx,
+			channels_out.clone(),
+			to_overseer_tx.clone(),
 			all_subsystems.availability_recovery,
 			&metrics,
 			&mut seed,
+			&mut running_subsystems,
 			TaskKind::Regular,
->>>>>>> be096891
 		)?;
 
 		let bitfield_signing_subsystem = spawn(
 			&mut s,
-<<<<<<< HEAD
 			bitfield_signing_tx,
 			bitfield_signing_rx,
 			channels_out.clone(),
+			to_overseer_tx.clone(),
 			all_subsystems.bitfield_signing,
 			&metrics,
 			&mut seed,
 			&mut running_subsystems,
-			&mut running_subsystems_rx,
-=======
-			&mut running_subsystems,
-			metered::UnboundedMeteredSender::<_>::clone(&to_overseer_tx),
-			all_subsystems.bitfield_signing,
-			&metrics,
-			&mut seed,
 			TaskKind::Regular,
->>>>>>> be096891
 		)?;
 
 		let bitfield_distribution_subsystem = spawn(
 			&mut s,
-<<<<<<< HEAD
 			bitfield_distribution_tx,
 			bitfield_distribution_rx,
 			channels_out.clone(),
+			to_overseer_tx.clone(),
 			all_subsystems.bitfield_distribution,
 			&metrics,
 			&mut seed,
 			&mut running_subsystems,
-			&mut running_subsystems_rx,
-=======
-			&mut running_subsystems,
-			metered::UnboundedMeteredSender::<_>::clone(&to_overseer_tx),
-			all_subsystems.bitfield_distribution,
-			&metrics,
-			&mut seed,
 			TaskKind::Regular,
->>>>>>> be096891
 		)?;
 
 		let provisioner_subsystem = spawn(
 			&mut s,
-<<<<<<< HEAD
 			provisioner_tx,
 			provisioner_rx,
 			channels_out.clone(),
+			to_overseer_tx.clone(),
 			all_subsystems.provisioner,
 			&metrics,
 			&mut seed,
 			&mut running_subsystems,
-			&mut running_subsystems_rx,
-=======
-			&mut running_subsystems,
-			metered::UnboundedMeteredSender::<_>::clone(&to_overseer_tx),
-			all_subsystems.provisioner,
-			&metrics,
-			&mut seed,
 			TaskKind::Regular,
->>>>>>> be096891
 		)?;
 
 		let pov_distribution_subsystem = spawn(
 			&mut s,
-<<<<<<< HEAD
 			pov_distribution_tx,
 			pov_distribution_rx,
 			channels_out.clone(),
+			to_overseer_tx.clone(),
 			all_subsystems.pov_distribution,
 			&metrics,
 			&mut seed,
 			&mut running_subsystems,
-			&mut running_subsystems_rx,
-=======
-			&mut running_subsystems,
-			metered::UnboundedMeteredSender::<_>::clone(&to_overseer_tx),
-			all_subsystems.pov_distribution,
-			&metrics,
-			&mut seed,
 			TaskKind::Regular,
->>>>>>> be096891
 		)?;
 
 		let runtime_api_subsystem = spawn(
 			&mut s,
-<<<<<<< HEAD
 			runtime_api_tx,
 			runtime_api_rx,
 			channels_out.clone(),
+			to_overseer_tx.clone(),
 			all_subsystems.runtime_api,
 			&metrics,
 			&mut seed,
 			&mut running_subsystems,
-			&mut running_subsystems_rx,
-=======
-			&mut running_subsystems,
-			metered::UnboundedMeteredSender::<_>::clone(&to_overseer_tx),
-			all_subsystems.runtime_api,
-			&metrics,
-			&mut seed,
 			TaskKind::Regular,
->>>>>>> be096891
 		)?;
 
 		let availability_store_subsystem = spawn(
 			&mut s,
-<<<<<<< HEAD
 			availability_store_tx,
 			availability_store_rx,
 			channels_out.clone(),
+			to_overseer_tx.clone(),
 			all_subsystems.availability_store,
 			&metrics,
 			&mut seed,
 			&mut running_subsystems,
-			&mut running_subsystems_rx,
-=======
-			&mut running_subsystems,
-			metered::UnboundedMeteredSender::<_>::clone(&to_overseer_tx),
-			all_subsystems.availability_store,
-			&metrics,
-			&mut seed,
 			TaskKind::Blocking,
->>>>>>> be096891
 		)?;
 
 		let network_bridge_subsystem = spawn(
 			&mut s,
-<<<<<<< HEAD
 			network_bridge_tx,
 			network_bridge_rx,
 			channels_out.clone(),
+			to_overseer_tx.clone(),
 			all_subsystems.network_bridge,
 			&metrics,
 			&mut seed,
 			&mut running_subsystems,
-			&mut running_subsystems_rx,
-=======
-			&mut running_subsystems,
-			metered::UnboundedMeteredSender::<_>::clone(&to_overseer_tx),
-			all_subsystems.network_bridge,
-			&metrics,
-			&mut seed,
 			TaskKind::Regular,
->>>>>>> be096891
 		)?;
 
 		let chain_api_subsystem = spawn(
 			&mut s,
-<<<<<<< HEAD
 			chain_api_tx,
 			chain_api_rx,
 			channels_out.clone(),
+			to_overseer_tx.clone(),
 			all_subsystems.chain_api,
 			&metrics,
 			&mut seed,
 			&mut running_subsystems,
-			&mut running_subsystems_rx,
-=======
-			&mut running_subsystems,
-			metered::UnboundedMeteredSender::<_>::clone(&to_overseer_tx),
-			all_subsystems.chain_api,
-			&metrics,
-			&mut seed,
 			TaskKind::Blocking,
->>>>>>> be096891
 		)?;
 
 		let collation_generation_subsystem = spawn(
 			&mut s,
-<<<<<<< HEAD
 			collation_generation_tx,
 			collation_generation_rx,
 			channels_out.clone(),
+			to_overseer_tx.clone(),
 			all_subsystems.collation_generation,
 			&metrics,
 			&mut seed,
 			&mut running_subsystems,
-			&mut running_subsystems_rx,
-=======
-			&mut running_subsystems,
-			metered::UnboundedMeteredSender::<_>::clone(&to_overseer_tx),
-			all_subsystems.collation_generation,
-			&metrics,
-			&mut seed,
 			TaskKind::Regular,
->>>>>>> be096891
 		)?;
 
 		let collator_protocol_subsystem = spawn(
 			&mut s,
-<<<<<<< HEAD
 			collator_protocol_tx,
 			collator_protocol_rx,
 			channels_out.clone(),
+			to_overseer_tx.clone(),
 			all_subsystems.collator_protocol,
 			&metrics,
 			&mut seed,
 			&mut running_subsystems,
-			&mut running_subsystems_rx,
-=======
-			&mut running_subsystems,
-			metered::UnboundedMeteredSender::<_>::clone(&to_overseer_tx),
-			all_subsystems.collator_protocol,
-			&metrics,
-			&mut seed,
 			TaskKind::Regular,
 		)?;
 
 		let approval_distribution_subsystem = spawn(
 			&mut s,
-			&mut running_subsystems,
-			metered::UnboundedMeteredSender::<_>::clone(&to_overseer_tx),
+			approval_distribution_tx,
+			approval_distribution_rx,
+			channels_out.clone(),
+			to_overseer_tx.clone(),
 			all_subsystems.approval_distribution,
 			&metrics,
 			&mut seed,
+			&mut running_subsystems,
 			TaskKind::Regular,
 		)?;
 
 		let approval_voting_subsystem = spawn(
 			&mut s,
-			&mut running_subsystems,
-			metered::UnboundedMeteredSender::<_>::clone(&to_overseer_tx),
+			approval_voting_tx,
+			approval_voting_rx,
+			channels_out.clone(),
+			to_overseer_tx.clone(),
 			all_subsystems.approval_voting,
 			&metrics,
 			&mut seed,
+			&mut running_subsystems,
 			TaskKind::Blocking,
 		)?;
 
 		let gossip_support_subsystem = spawn(
 			&mut s,
-			&mut running_subsystems,
-			metered::UnboundedMeteredSender::<_>::clone(&to_overseer_tx),
+			gossip_support_tx,
+			gossip_support_rx,
+			channels_out.clone(),
+			to_overseer_tx.clone(),
 			all_subsystems.gossip_support,
 			&metrics,
 			&mut seed,
+			&mut running_subsystems,
 			TaskKind::Regular,
->>>>>>> be096891
 		)?;
 
 		let leaves = leaves
@@ -2241,43 +2121,44 @@
 			gossip_support: gossip_support_subsystem,
 		};
 
-		{
-			struct ExtractNameAndMeter;
-			impl<'a, T: 'a> MapSubsystem<&'a OverseenSubsystem<T>> for ExtractNameAndMeter {
-				type Output = (&'static str, metered::Meter);
-
-				fn map_subsystem(&self, subsystem: &'a OverseenSubsystem<T>) -> Self::Output {
-					let instance = subsystem.instance.as_ref()
-						.expect("Extraction is done directly after spawning when subsystems\
-						have not concluded; qed");
-
-					(instance.name, instance.tx.meter().clone())
-				}
-			}
-
-			let meter_external_to_overseer = events_rx.meter().clone();
-			let meter_subsystem_to_overseer = to_overseer_rx.meter().clone();
-			let subsystem_meters = subsystems.as_ref().map_subsystems(ExtractNameAndMeter);
-			let metronome_metrics = metrics.clone();
-			let metronome = Metronome::new(std::time::Duration::from_millis(950))
-				.for_each(move |_| {
-					let to_subsystem_counts = subsystem_meters.as_ref()
-						.map_subsystems(|&(name, ref meter): &(_, metered::Meter)| (name, meter.read()));
-
-					// We combine the amount of messages from subsystems to the overseer
-					// as well as the amount of messages from external sources to the overseer
-					// into one to_overseer value.
-					metronome_metrics.channel_fill_level_snapshot(
-						to_subsystem_counts,
-						meter_subsystem_to_overseer.read() + meter_external_to_overseer.read(),
-					);
-
-					async move {
-						()
-					}
-				});
-			s.spawn("metrics_metronome", Box::pin(metronome));
-		}
+		// TODO [now]: metrics
+		// {
+		// 	struct ExtractNameAndMeter;
+		// 	impl<'a, T: 'a> MapSubsystem<&'a OverseenSubsystem<T>> for ExtractNameAndMeter {
+		// 		type Output = (&'static str, metered::Meter);
+
+		// 		fn map_subsystem(&self, subsystem: &'a OverseenSubsystem<T>) -> Self::Output {
+		// 			let instance = subsystem.instance.as_ref()
+		// 				.expect("Extraction is done directly after spawning when subsystems\
+		// 				have not concluded; qed");
+
+		// 			(instance.name, instance.tx.meter().clone())
+		// 		}
+		// 	}
+
+		// 	let meter_external_to_overseer = events_rx.meter().clone();
+		// 	let meter_subsystem_to_overseer = to_overseer_rx.meter().clone();
+		// 	let subsystem_meters = subsystems.as_ref().map_subsystems(ExtractNameAndMeter);
+		// 	let metronome_metrics = metrics.clone();
+		// 	let metronome = Metronome::new(std::time::Duration::from_millis(950))
+		// 		.for_each(move |_| {
+		// 			let to_subsystem_counts = subsystem_meters.as_ref()
+		// 				.map_subsystems(|&(name, ref meter): &(_, metered::Meter)| (name, meter.read()));
+
+		// 			// We combine the amount of messages from subsystems to the overseer
+		// 			// as well as the amount of messages from external sources to the overseer
+		// 			// into one to_overseer value.
+		// 			metronome_metrics.channel_fill_level_snapshot(
+		// 				to_subsystem_counts,
+		// 				meter_subsystem_to_overseer.read() + meter_external_to_overseer.read(),
+		// 			);
+
+		// 			async move {
+		// 				()
+		// 			}
+		// 		});
+		// 	s.spawn("metrics_metronome", Box::pin(metronome));
+		// }
 
 		let this = Self {
 			subsystems,
@@ -2379,25 +2260,14 @@
 						}
 					}
 				},
-<<<<<<< HEAD
-				msg = self.running_subsystems_rx.next().fuse() => {
-					let msg = match msg {
-						Some((StreamYield::Item(msg), _)) => msg.t,
-						Some((StreamYield::Finished(finished), _)) => {
-							finished.remove(Pin::new(&mut self.running_subsystems_rx));
-							continue
-						}
-						_ => continue,
-=======
 				msg = self.to_overseer_rx.next() => {
-					let MaybeTimed { timer, t: msg } = match msg {
+					let MaybeTimed { timer: _timer, t: msg } = match msg {
 						Some(m) => m,
 						None => {
 							// This is a fused stream so we will shut down after receiving all
 							// shutdown notifications.
 							continue
 						}
->>>>>>> be096891
 					};
 
 					match msg {
@@ -2640,45 +2510,26 @@
 
 fn spawn<S: SpawnNamed, M: Send + 'static>(
 	spawner: &mut S,
-<<<<<<< HEAD
-	message_tx: mpsc::Sender<MessagePacket<M>>,
-	message_rx: mpsc::Receiver<MessagePacket<M>>,
+	message_tx: metered::MeteredSender<MessagePacket<M>>,
+	message_rx: metered::MeteredReceiver<MessagePacket<M>>,
 	to_subsystems: ChannelsOut,
+	to_overseer_tx: metered::UnboundedMeteredSender<MaybeTimed<ToOverseer>>,
 	s: impl Subsystem<OverseerSubsystemContext<M>>,
 	metrics: &Metrics,
 	seed: &mut u64,
 	futures: &mut FuturesUnordered<BoxFuture<'static, SubsystemResult<()>>>,
-	streams: &mut StreamUnordered<mpsc::Receiver<MaybeTimed<ToOverseer>>>,
+	task_kind: TaskKind,
 ) -> SubsystemResult<OverseenSubsystem<M>> {
-	let (to_overseer_tx, to_overseer_rx) = mpsc::channel(CHANNEL_CAPACITY);
-
-	let (signal_tx, signal_rx) = mpsc::channel(CHANNEL_CAPACITY);
+	let (signal_tx, signal_rx) = metered::channel(CHANNEL_CAPACITY, "subsystem-spawn");
 	let ctx = OverseerSubsystemContext::new(
 		signal_rx,
 		message_rx,
 		to_subsystems,
 		to_overseer_tx,
-=======
-	futures: &mut FuturesUnordered<BoxFuture<'static, SubsystemResult<()>>>,
-	to_overseer: metered::UnboundedMeteredSender<MaybeTimed<ToOverseer>>,
-	s: impl Subsystem<OverseerSubsystemContext<M>>,
-	metrics: &Metrics,
-	seed: &mut u64,
-	task_kind: TaskKind,
-) -> SubsystemResult<OverseenSubsystem<M>> {
-	let (to_tx, to_rx) = metered::channel(CHANNEL_CAPACITY, "subsystem_spawn");
-	let ctx = OverseerSubsystemContext::new(
-		to_rx,
-		to_overseer,
->>>>>>> be096891
 		metrics.clone(),
 		*seed,
 		MESSAGE_TIMER_METRIC_CAPTURE_RATE,
 	);
-<<<<<<< HEAD
-
-=======
->>>>>>> be096891
 	let SpawnedSubsystem { future, name } = s.start(ctx);
 
 	// increment the seed now that it's been used, so the next context will have its own distinct RNG
@@ -2700,10 +2551,6 @@
 		TaskKind::Blocking => spawner.spawn_blocking(name, fut),
 	}
 
-<<<<<<< HEAD
-	let _ = streams.push(to_overseer_rx);
-=======
->>>>>>> be096891
 	futures.push(Box::pin(rx.map(|e| { tracing::warn!(err = ?e, "dropping error"); Ok(()) })));
 
 	let instance = Some(SubsystemInstance {
