--- conflicted
+++ resolved
@@ -78,13 +78,8 @@
 	CandidateValidationMessage, CandidateBackingMessage,
 	CandidateSelectionMessage, ChainApiMessage, StatementDistributionMessage,
 	AvailabilityDistributionMessage, BitfieldSigningMessage, BitfieldDistributionMessage,
-<<<<<<< HEAD
 	ProvisionerMessage, PoVDistributionMessage, RuntimeApiMessage,
 	AvailabilityStoreMessage, NetworkBridgeMessage, AllMessages, CollationGenerationMessage, CollatorProtocolMessage,
-=======
-	ProvisionerMessage, PoVDistributionMessage, RuntimeApiMessage, CollatorProtocolMessage,
-	AvailabilityStoreMessage, NetworkBridgeMessage, AllMessages,
->>>>>>> 48678513
 };
 pub use polkadot_subsystem::{
 	Subsystem, SubsystemContext, OverseerSignal, FromOverseer, SubsystemError, SubsystemResult,
@@ -338,9 +333,6 @@
 	/// A candidate selection subsystem.
 	candidate_selection_subsystem: OverseenSubsystem<CandidateSelectionMessage>,
 
-	/// A collator protocol subsystem
-	collator_protocol_subsystem: OverseenSubsystem<CollatorProtocolMessage>,
-
 	/// A statement distribution subsystem.
 	statement_distribution_subsystem: OverseenSubsystem<StatementDistributionMessage>,
 
@@ -409,19 +401,13 @@
 ///
 /// [`Subsystem`]: trait.Subsystem.html
 /// [`DummySubsystem`]: struct.DummySubsystem.html
-<<<<<<< HEAD
 pub struct AllSubsystems<CV, CB, CS, SD, AD, BS, BD, P, PoVD, RA, AS, NB, CA, CG, CP> {
-=======
-pub struct AllSubsystems<CV, CB, CS, CP, SD, AD, BS, BD, P, PoVD, RA, AS, NB, CA> {
->>>>>>> 48678513
 	/// A candidate validation subsystem.
 	pub candidate_validation: CV,
 	/// A candidate backing subsystem.
 	pub candidate_backing: CB,
 	/// A candidate selection subsystem.
 	pub candidate_selection: CS,
-	/// A collator protocol subsystem.
-	pub collator_protocol: CP,
 	/// A statement distribution subsystem.
 	pub statement_distribution: SD,
 	/// An availability distribution subsystem.
@@ -518,7 +504,6 @@
 	///     candidate_validation: ValidationSubsystem,
 	///     candidate_backing: DummySubsystem,
 	///     candidate_selection: DummySubsystem,
-	///	    collator_protocol: DummySubsystem,
 	///     statement_distribution: DummySubsystem,
 	///     availability_distribution: DummySubsystem,
 	///     bitfield_signing: DummySubsystem,
@@ -529,8 +514,8 @@
 	///     availability_store: DummySubsystem,
 	///     network_bridge: DummySubsystem,
 	///     chain_api: DummySubsystem,
-	///		collation_generation: DummySubsystem,
-	///		collator_protocol: DummySubsystem,
+	///     collation_generation: DummySubsystem,
+	///     collator_protocol: DummySubsystem,
 	/// };
 	/// let (overseer, _handler) = Overseer::new(
 	///     vec![],
@@ -551,22 +536,15 @@
 	/// #
 	/// # }); }
 	/// ```
-<<<<<<< HEAD
 	pub fn new<CV, CB, CS, SD, AD, BS, BD, P, PoVD, RA, AS, NB, CA, CG, CP>(
 		leaves: impl IntoIterator<Item = BlockInfo>,
 		all_subsystems: AllSubsystems<CV, CB, CS, SD, AD, BS, BD, P, PoVD, RA, AS, NB, CA, CG, CP>,
-=======
-	pub fn new<CV, CB, CS, CP, SD, AD, BS, BD, P, PoVD, RA, AS, NB, CA>(
-		leaves: impl IntoIterator<Item = BlockInfo>,
-		all_subsystems: AllSubsystems<CV, CB, CS, CP, SD, AD, BS, BD, P, PoVD, RA, AS, NB, CA>,
->>>>>>> 48678513
 		mut s: S,
 	) -> SubsystemResult<(Self, OverseerHandler)>
 	where
 		CV: Subsystem<OverseerSubsystemContext<CandidateValidationMessage>> + Send,
 		CB: Subsystem<OverseerSubsystemContext<CandidateBackingMessage>> + Send,
 		CS: Subsystem<OverseerSubsystemContext<CandidateSelectionMessage>> + Send,
-		CP: Subsystem<OverseerSubsystemContext<CollatorProtocolMessage>> + Send,
 		SD: Subsystem<OverseerSubsystemContext<StatementDistributionMessage>> + Send,
 		AD: Subsystem<OverseerSubsystemContext<AvailabilityDistributionMessage>> + Send,
 		BS: Subsystem<OverseerSubsystemContext<BitfieldSigningMessage>> + Send,
@@ -610,6 +588,84 @@
 			all_subsystems.candidate_selection,
 		)?;
 
+		let statement_distribution_subsystem = spawn(
+			&mut s,
+			&mut running_subsystems,
+			&mut running_subsystems_rx,
+			all_subsystems.statement_distribution,
+		)?;
+
+		let availability_distribution_subsystem = spawn(
+			&mut s,
+			&mut running_subsystems,
+			&mut running_subsystems_rx,
+			all_subsystems.availability_distribution,
+		)?;
+
+		let bitfield_signing_subsystem = spawn(
+			&mut s,
+			&mut running_subsystems,
+			&mut running_subsystems_rx,
+			all_subsystems.bitfield_signing,
+		)?;
+
+		let bitfield_distribution_subsystem = spawn(
+			&mut s,
+			&mut running_subsystems,
+			&mut running_subsystems_rx,
+			all_subsystems.bitfield_distribution,
+		)?;
+
+		let provisioner_subsystem = spawn(
+			&mut s,
+			&mut running_subsystems,
+			&mut running_subsystems_rx,
+			all_subsystems.provisioner,
+		)?;
+
+		let pov_distribution_subsystem = spawn(
+			&mut s,
+			&mut running_subsystems,
+			&mut running_subsystems_rx,
+			all_subsystems.pov_distribution,
+		)?;
+
+		let runtime_api_subsystem = spawn(
+			&mut s,
+			&mut running_subsystems,
+			&mut running_subsystems_rx,
+			all_subsystems.runtime_api,
+		)?;
+
+		let availability_store_subsystem = spawn(
+			&mut s,
+			&mut running_subsystems,
+			&mut running_subsystems_rx,
+			all_subsystems.availability_store,
+		)?;
+
+		let network_bridge_subsystem = spawn(
+			&mut s,
+			&mut running_subsystems,
+			&mut running_subsystems_rx,
+			all_subsystems.network_bridge,
+		)?;
+
+		let chain_api_subsystem = spawn(
+			&mut s,
+			&mut running_subsystems,
+			&mut running_subsystems_rx,
+			all_subsystems.chain_api,
+		)?;
+
+		let collation_generation_subsystem = spawn(
+			&mut s,
+			&mut running_subsystems,
+			&mut running_subsystems_rx,
+			all_subsystems.collation_generation,
+		)?;
+
+
 		let collator_protocol_subsystem = spawn(
 			&mut s,
 			&mut running_subsystems,
@@ -617,91 +673,6 @@
 			all_subsystems.collator_protocol,
 		)?;
 
-		let statement_distribution_subsystem = spawn(
-			&mut s,
-			&mut running_subsystems,
-			&mut running_subsystems_rx,
-			all_subsystems.statement_distribution,
-		)?;
-
-		let availability_distribution_subsystem = spawn(
-			&mut s,
-			&mut running_subsystems,
-			&mut running_subsystems_rx,
-			all_subsystems.availability_distribution,
-		)?;
-
-		let bitfield_signing_subsystem = spawn(
-			&mut s,
-			&mut running_subsystems,
-			&mut running_subsystems_rx,
-			all_subsystems.bitfield_signing,
-		)?;
-
-		let bitfield_distribution_subsystem = spawn(
-			&mut s,
-			&mut running_subsystems,
-			&mut running_subsystems_rx,
-			all_subsystems.bitfield_distribution,
-		)?;
-
-		let provisioner_subsystem = spawn(
-			&mut s,
-			&mut running_subsystems,
-			&mut running_subsystems_rx,
-			all_subsystems.provisioner,
-		)?;
-
-		let pov_distribution_subsystem = spawn(
-			&mut s,
-			&mut running_subsystems,
-			&mut running_subsystems_rx,
-			all_subsystems.pov_distribution,
-		)?;
-
-		let runtime_api_subsystem = spawn(
-			&mut s,
-			&mut running_subsystems,
-			&mut running_subsystems_rx,
-			all_subsystems.runtime_api,
-		)?;
-
-		let availability_store_subsystem = spawn(
-			&mut s,
-			&mut running_subsystems,
-			&mut running_subsystems_rx,
-			all_subsystems.availability_store,
-		)?;
-
-		let network_bridge_subsystem = spawn(
-			&mut s,
-			&mut running_subsystems,
-			&mut running_subsystems_rx,
-			all_subsystems.network_bridge,
-		)?;
-
-		let chain_api_subsystem = spawn(
-			&mut s,
-			&mut running_subsystems,
-			&mut running_subsystems_rx,
-			all_subsystems.chain_api,
-		)?;
-
-		let collation_generation_subsystem = spawn(
-			&mut s,
-			&mut running_subsystems,
-			&mut running_subsystems_rx,
-			all_subsystems.collation_generation,
-		)?;
-
-
-		let collator_protocol_subsystem = spawn(
-			&mut s,
-			&mut running_subsystems,
-			&mut running_subsystems_rx,
-			all_subsystems.collator_protocol,
-		)?;
-
 		let active_leaves = HashSet::new();
 
 		let leaves = leaves
@@ -713,7 +684,6 @@
 			candidate_validation_subsystem,
 			candidate_backing_subsystem,
 			candidate_selection_subsystem,
-			collator_protocol_subsystem,
 			statement_distribution_subsystem,
 			availability_distribution_subsystem,
 			bitfield_signing_subsystem,
@@ -751,10 +721,6 @@
 			let _ = s.tx.send(FromOverseer::Signal(OverseerSignal::Conclude)).await;
 		}
 
-		if let Some(ref mut s) = self.collator_protocol_subsystem.instance {
-			let _ = s.tx.send(FromOverseer::Signal(OverseerSignal::Conclude)).await;
-		}
-
 		if let Some(ref mut s) = self.statement_distribution_subsystem.instance {
 			let _ = s.tx.send(FromOverseer::Signal(OverseerSignal::Conclude)).await;
 		}
@@ -909,10 +875,6 @@
 			s.tx.send(FromOverseer::Signal(signal.clone())).await?;
 		}
 
-		if let Some(ref mut s) = self.collator_protocol_subsystem.instance {
-			s.tx.send(FromOverseer::Signal(signal.clone())).await?;
-		}
-
 		if let Some(ref mut s) = self.statement_distribution_subsystem.instance {
 			s.tx.send(FromOverseer::Signal(signal.clone())).await?;
 		}
@@ -966,11 +928,6 @@
 			}
 			AllMessages::CandidateSelection(msg) => {
 				if let Some(ref mut s) = self.candidate_selection_subsystem.instance {
-					let _ = s.tx.send(FromOverseer::Communication { msg }).await;
-				}
-			}
-			AllMessages::CollatorProtocol(msg) => {
-				if let Some(ref mut s) = self.collator_protocol_subsystem.instance {
 					let _ = s.tx.send(FromOverseer::Communication { msg }).await;
 				}
 			}
@@ -1186,7 +1143,6 @@
 				candidate_validation: TestSubsystem1(s1_tx),
 				candidate_backing: TestSubsystem2(s2_tx),
 				candidate_selection: DummySubsystem,
-				collator_protocol: DummySubsystem,
 				statement_distribution: DummySubsystem,
 				availability_distribution: DummySubsystem,
 				bitfield_signing: DummySubsystem,
@@ -1253,7 +1209,6 @@
 				candidate_validation: TestSubsystem1(s1_tx),
 				candidate_backing: TestSubsystem4,
 				candidate_selection: DummySubsystem,
-				collator_protocol: DummySubsystem,
 				statement_distribution: DummySubsystem,
 				availability_distribution: DummySubsystem,
 				bitfield_signing: DummySubsystem,
@@ -1373,7 +1328,6 @@
 				candidate_validation: TestSubsystem5(tx_5),
 				candidate_backing: TestSubsystem6(tx_6),
 				candidate_selection: DummySubsystem,
-				collator_protocol: DummySubsystem,
 				statement_distribution: DummySubsystem,
 				availability_distribution: DummySubsystem,
 				bitfield_signing: DummySubsystem,
@@ -1478,7 +1432,6 @@
 				candidate_validation: TestSubsystem5(tx_5),
 				candidate_backing: TestSubsystem6(tx_6),
 				candidate_selection: DummySubsystem,
-				collator_protocol: DummySubsystem,
 				statement_distribution: DummySubsystem,
 				availability_distribution: DummySubsystem,
 				bitfield_signing: DummySubsystem,
