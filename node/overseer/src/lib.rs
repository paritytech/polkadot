--- conflicted
+++ resolved
@@ -922,14 +922,8 @@
 				}
 			}
 
-<<<<<<< HEAD
-			let mut await_message = self.messages.next().fuse();
-			let mut await_signal = self.signals.next().fuse();
-=======
 			let mut await_message = self.messages.next();
 			let mut await_signal = self.signals.next();
-			let signals_received = self.signals_received.load();
->>>>>>> 91912fd2
 			let pending_incoming = &mut self.pending_incoming;
 
 			// Otherwise, wait for the next signal or incoming message.
