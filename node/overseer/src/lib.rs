// Copyright 2020 Parity Technologies (UK) Ltd.
// This file is part of Polkadot.

// Polkadot is free software: you can redistribute it and/or modify
// it under the terms of the GNU General Public License as published by
// the Free Software Foundation, either version 3 of the License, or
// (at your option) any later version.

// Polkadot is distributed in the hope that it will be useful,
// but WITHOUT ANY WARRANTY; without even the implied warranty of
// MERCHANTABILITY or FITNESS FOR A PARTICULAR PURPOSE.  See the
// GNU General Public License for more details.

// You should have received a copy of the GNU General Public License
// along with Polkadot.  If not, see <http://www.gnu.org/licenses/>.

//! # Overseer
//!
//! `overseer` implements the Overseer architecture described in the
//! [implementers-guide](https://w3f.github.io/parachain-implementers-guide/node/index.html).
//! For the motivations behind implementing the overseer itself you should
//! check out that guide, documentation in this crate will be mostly discussing
//! technical stuff.
//!
//! An `Overseer` is something that allows spawning/stopping and overseeing
//! asynchronous tasks as well as establishing a well-defined and easy to use
//! protocol that the tasks can use to communicate with each other. It is desired
//! that this protocol is the only way tasks communicate with each other, however
//! at this moment there are no foolproof guards against other ways of communication.
//!
//! The `Overseer` is instantiated with a pre-defined set of `Subsystems` that
//! share the same behavior from `Overseer`'s point of view.
//!
//! ```text
//!                              +-----------------------------+
//!                              |         Overseer            |
//!                              +-----------------------------+
//!
//!             ................|  Overseer "holds" these and uses |..............
//!             .                  them to (re)start things                      .
//!             .                                                                .
//!             .  +-------------------+                +---------------------+  .
//!             .  |   Subsystem1      |                |   Subsystem2        |  .
//!             .  +-------------------+                +---------------------+  .
//!             .           |                                       |            .
//!             ..................................................................
//!                         |                                       |
//!                       start()                                 start()
//!                         V                                       V
//!             ..................| Overseer "runs" these |.......................
//!             .  +--------------------+               +---------------------+  .
//!             .  | SubsystemInstance1 |               | SubsystemInstance2  |  .
//!             .  +--------------------+               +---------------------+  .
//!             ..................................................................
//! ```

// #![deny(unused_results)]
// unused dependencies can not work for test and examples at the same time
// yielding false positives
#![warn(missing_docs)]

use std::fmt::{self, Debug};
use std::pin::Pin;
use std::sync::Arc;
use std::time::Duration;
use std::collections::{hash_map, HashMap};
use std::iter::FromIterator;

use futures::channel::oneshot;
use futures::{
	select,
	future::BoxFuture,
	Future, FutureExt, StreamExt,
};
use lru::LruCache;

use polkadot_node_subsystem_util::OverseerError;
use polkadot_primitives::v1::{Block, BlockId,BlockNumber, Hash, ParachainHost};
use client::{BlockImportNotification, BlockchainEvents, FinalityNotification};
use sp_api::{ApiExt, ProvideRuntimeApi};

use polkadot_node_network_protocol::{
	v1 as protocol_v1,
};
use polkadot_node_subsystem::messages::{
	CandidateValidationMessage, CandidateBackingMessage,
	ChainApiMessage, StatementDistributionMessage,
	AvailabilityDistributionMessage, BitfieldSigningMessage, BitfieldDistributionMessage,
	ProvisionerMessage, RuntimeApiMessage,
	AvailabilityStoreMessage, NetworkBridgeMessage, CollationGenerationMessage,
	CollatorProtocolMessage, AvailabilityRecoveryMessage, ApprovalDistributionMessage,
	ApprovalVotingMessage, GossipSupportMessage,
	NetworkBridgeEvent,
};
pub use polkadot_node_subsystem::{
	OverseerSignal,
	errors::{SubsystemResult, SubsystemError,},
	ActiveLeavesUpdate, ActivatedLeaf, LeafStatus,
	jaeger,
};
<<<<<<< HEAD
=======
use polkadot_node_subsystem_util::{TimeoutExt, metrics::{self, prometheus}, metered, Metronome};
use polkadot_node_primitives::SpawnNamed;
use polkadot_procmacro_overseer_subsystems_gen::AllSubsystemsGen;

#[cfg(test)]
mod tests;

// A capacity of bounded channels inside the overseer.
const CHANNEL_CAPACITY: usize = 1024;
// The capacity of signal channels to subsystems.
const SIGNAL_CHANNEL_CAPACITY: usize = 64;

// A graceful `Overseer` teardown time delay.
const STOP_DELAY: u64 = 1;
// Target for logs.
const LOG_TARGET: &'static str = "parachain::overseer";
>>>>>>> 60341e12

/// TODO legacy, to be deleted, left for easier integration
mod subsystems;
use self::subsystems::AllSubsystems;

mod metrics;
use self::metrics::Metrics;

use polkadot_node_subsystem_util::{metrics::{prometheus, Metrics as MetricsTrait}, Metronome};
use polkadot_overseer_gen::{
	TimeoutExt,
	SpawnNamed,
	Subsystem,
	SubsystemMeterReadouts,
	SubsystemMeters,
	SubsystemIncomingMessages,
	SubsystemInstance,
	SubsystemSender,
	SubsystemContext,
	overlord,
	MessagePacket,
	SignalsReceived,
	FromOverseer,
	ToOverseer,
	MapSubsystem,
};
pub use polkadot_overseer_gen as gen;

/// Boiler plate reduction, `Signal` and `AllMessages` are fixed for one overseer.
/// So the only variation for external entities is `M`.
pub trait SubsystemCtx<M> : SubsystemContext<Message = M, Signal = OverseerSignal, AllMessages = AllMessages> {
}

impl<T,M> SubsystemCtx<M> for T
where
	T: SubsystemContext<Message = M, Signal = OverseerSignal, AllMessages = AllMessages>
{
}


/// Whether a header supports parachain consensus or not.
pub trait HeadSupportsParachains {
	/// Return true if the given header supports parachain consensus. Otherwise, false.
	fn head_supports_parachains(&self, head: &Hash) -> bool;
}

impl<Client> HeadSupportsParachains for Arc<Client> where
	Client: ProvideRuntimeApi<Block>,
	Client::Api: ParachainHost<Block>,
{
	fn head_supports_parachains(&self, head: &Hash) -> bool {
		let id = BlockId::Hash(*head);
		self.runtime_api().has_api::<dyn ParachainHost<Block>>(&id).unwrap_or(false)
	}
}


/// A handler used to communicate with the [`Overseer`].
///
<<<<<<< HEAD
/// [`Overseer`]: struct.Overseer.html
#[derive(Clone)]
pub struct Handler(pub OverseerHandler);

impl Handler {
	/// Inform the `Overseer` that that some block was imported.
	#[tracing::instrument(level = "trace", skip(self), fields(subsystem = LOG_TARGET))]
	pub async fn block_imported(&mut self, block: BlockInfo) {
		self.send_and_log_error(Event::BlockImported(block)).await
	}

	/// Send some message to one of the `Subsystem`s.
	#[tracing::instrument(level = "trace", skip(self, msg), fields(subsystem = LOG_TARGET))]
	pub async fn send_msg(&mut self, msg: impl Into<AllMessages>) {
		self.send_and_log_error(Event::MsgToSubsystem(msg.into())).await
	}

	/// Inform the `Overseer` that some block was finalized.
	#[tracing::instrument(level = "trace", skip(self), fields(subsystem = LOG_TARGET))]
	pub async fn block_finalized(&mut self, block: BlockInfo) {
		self.send_and_log_error(Event::BlockFinalized(block)).await
=======
/// Each [`Subsystem`] is supposed to implement some interface that is generic over
/// message type that is specific to this [`Subsystem`]. At the moment not all
/// subsystems are implemented and the rest can be mocked with the [`DummySubsystem`].
#[derive(Debug, Clone, AllSubsystemsGen)]
pub struct AllSubsystems<
	CV = (), CB = (), SD = (), AD = (), AR = (), BS = (), BD = (), P = (),
	RA = (), AS = (), NB = (), CA = (), CG = (), CP = (), ApD = (), ApV = (),
	GS = (),
> {
	/// A candidate validation subsystem.
	pub candidate_validation: CV,
	/// A candidate backing subsystem.
	pub candidate_backing: CB,
	/// A statement distribution subsystem.
	pub statement_distribution: SD,
	/// An availability distribution subsystem.
	pub availability_distribution: AD,
	/// An availability recovery subsystem.
	pub availability_recovery: AR,
	/// A bitfield signing subsystem.
	pub bitfield_signing: BS,
	/// A bitfield distribution subsystem.
	pub bitfield_distribution: BD,
	/// A provisioner subsystem.
	pub provisioner: P,
	/// A runtime API subsystem.
	pub runtime_api: RA,
	/// An availability store subsystem.
	pub availability_store: AS,
	/// A network bridge subsystem.
	pub network_bridge: NB,
	/// A Chain API subsystem.
	pub chain_api: CA,
	/// A Collation Generation subsystem.
	pub collation_generation: CG,
	/// A Collator Protocol subsystem.
	pub collator_protocol: CP,
	/// An Approval Distribution subsystem.
	pub approval_distribution: ApD,
	/// An Approval Voting subsystem.
	pub approval_voting: ApV,
	/// A Connection Request Issuer subsystem.
	pub gossip_support: GS,
}

impl<CV, CB, SD, AD, AR, BS, BD, P, RA, AS, NB, CA, CG, CP, ApD, ApV, GS>
	AllSubsystems<CV, CB, SD, AD, AR, BS, BD, P, RA, AS, NB, CA, CG, CP, ApD, ApV, GS>
{
	/// Create a new instance of [`AllSubsystems`].
	///
	/// Each subsystem is set to [`DummySystem`].
	///
	///# Note
	///
	/// Because of a bug in rustc it is required that when calling this function,
	/// you provide a "random" type for the first generic parameter:
	///
	/// ```
	/// polkadot_overseer::AllSubsystems::<()>::dummy();
	/// ```
	pub fn dummy() -> AllSubsystems<
		DummySubsystem,
		DummySubsystem,
		DummySubsystem,
		DummySubsystem,
		DummySubsystem,
		DummySubsystem,
		DummySubsystem,
		DummySubsystem,
		DummySubsystem,
		DummySubsystem,
		DummySubsystem,
		DummySubsystem,
		DummySubsystem,
		DummySubsystem,
		DummySubsystem,
		DummySubsystem,
		DummySubsystem,
	> {
		AllSubsystems {
			candidate_validation: DummySubsystem,
			candidate_backing: DummySubsystem,
			statement_distribution: DummySubsystem,
			availability_distribution: DummySubsystem,
			availability_recovery: DummySubsystem,
			bitfield_signing: DummySubsystem,
			bitfield_distribution: DummySubsystem,
			provisioner: DummySubsystem,
			runtime_api: DummySubsystem,
			availability_store: DummySubsystem,
			network_bridge: DummySubsystem,
			chain_api: DummySubsystem,
			collation_generation: DummySubsystem,
			collator_protocol: DummySubsystem,
			approval_distribution: DummySubsystem,
			approval_voting: DummySubsystem,
			gossip_support: DummySubsystem,
		}
	}

	fn as_ref(&self) -> AllSubsystems<&'_ CV, &'_ CB, &'_ SD, &'_ AD, &'_ AR, &'_ BS, &'_ BD, &'_ P, &'_ RA, &'_ AS, &'_ NB, &'_ CA, &'_ CG, &'_ CP, &'_ ApD, &'_ ApV, &'_ GS> {
		AllSubsystems {
			candidate_validation: &self.candidate_validation,
			candidate_backing: &self.candidate_backing,
			statement_distribution: &self.statement_distribution,
			availability_distribution: &self.availability_distribution,
			availability_recovery: &self.availability_recovery,
			bitfield_signing: &self.bitfield_signing,
			bitfield_distribution: &self.bitfield_distribution,
			provisioner: &self.provisioner,
			runtime_api: &self.runtime_api,
			availability_store: &self.availability_store,
			network_bridge: &self.network_bridge,
			chain_api: &self.chain_api,
			collation_generation: &self.collation_generation,
			collator_protocol: &self.collator_protocol,
			approval_distribution: &self.approval_distribution,
			approval_voting: &self.approval_voting,
			gossip_support: &self.gossip_support,
		}
	}

	fn map_subsystems<M>(self, m: M)
		-> AllSubsystems<
			<M as MapSubsystem<CV>>::Output,
			<M as MapSubsystem<CB>>::Output,
			<M as MapSubsystem<SD>>::Output,
			<M as MapSubsystem<AD>>::Output,
			<M as MapSubsystem<AR>>::Output,
			<M as MapSubsystem<BS>>::Output,
			<M as MapSubsystem<BD>>::Output,
			<M as MapSubsystem<P>>::Output,
			<M as MapSubsystem<RA>>::Output,
			<M as MapSubsystem<AS>>::Output,
			<M as MapSubsystem<NB>>::Output,
			<M as MapSubsystem<CA>>::Output,
			<M as MapSubsystem<CG>>::Output,
			<M as MapSubsystem<CP>>::Output,
			<M as MapSubsystem<ApD>>::Output,
			<M as MapSubsystem<ApV>>::Output,
			<M as MapSubsystem<GS>>::Output,
		>
	where
		M: MapSubsystem<CV>,
		M: MapSubsystem<CB>,
		M: MapSubsystem<SD>,
		M: MapSubsystem<AD>,
		M: MapSubsystem<AR>,
		M: MapSubsystem<BS>,
		M: MapSubsystem<BD>,
		M: MapSubsystem<P>,
		M: MapSubsystem<RA>,
		M: MapSubsystem<AS>,
		M: MapSubsystem<NB>,
		M: MapSubsystem<CA>,
		M: MapSubsystem<CG>,
		M: MapSubsystem<CP>,
		M: MapSubsystem<ApD>,
		M: MapSubsystem<ApV>,
		M: MapSubsystem<GS>,
	{
		AllSubsystems {
			candidate_validation: m.map_subsystem(self.candidate_validation),
			candidate_backing: m.map_subsystem(self.candidate_backing),
			statement_distribution: m.map_subsystem(self.statement_distribution),
			availability_distribution: m.map_subsystem(self.availability_distribution),
			availability_recovery: m.map_subsystem(self.availability_recovery),
			bitfield_signing: m.map_subsystem(self.bitfield_signing),
			bitfield_distribution: m.map_subsystem(self.bitfield_distribution),
			provisioner: m.map_subsystem(self.provisioner),
			runtime_api: m.map_subsystem(self.runtime_api),
			availability_store: m.map_subsystem(self.availability_store),
			network_bridge: m.map_subsystem(self.network_bridge),
			chain_api: m.map_subsystem(self.chain_api),
			collation_generation: m.map_subsystem(self.collation_generation),
			collator_protocol: m.map_subsystem(self.collator_protocol),
			approval_distribution: m.map_subsystem(self.approval_distribution),
			approval_voting: m.map_subsystem(self.approval_voting),
			gossip_support: m.map_subsystem(self.gossip_support),
		}
>>>>>>> 60341e12
	}

<<<<<<< HEAD
	/// Wait for a block with the given hash to be in the active-leaves set.
	///
	/// The response channel responds if the hash was activated and is closed if the hash was deactivated.
	/// Note that due the fact the overseer doesn't store the whole active-leaves set, only deltas,
	/// the response channel may never return if the hash was deactivated before this call.
	/// In this case, it's the caller's responsibility to ensure a timeout is set.
	#[tracing::instrument(level = "trace", skip(self, response_channel), fields(subsystem = LOG_TARGET))]
	pub async fn wait_for_activation(&mut self, hash: Hash, response_channel: oneshot::Sender<SubsystemResult<()>>) {
		self.send_and_log_error(Event::ExternalRequest(ExternalRequest::WaitForActivation {
				hash,
				response_channel
		})).await;
	}
=======
type AllSubsystemsSame<T> = AllSubsystems<
	T, T, T, T, T,
	T, T, T, T, T,
	T, T, T, T, T,
	T, T,
>;
>>>>>>> 60341e12

	/// Tell `Overseer` to shutdown.
	#[tracing::instrument(level = "trace", skip(self), fields(subsystem = LOG_TARGET))]
	pub async fn stop(&mut self) {
		self.send_and_log_error(Event::Stop).await;
	}

	async fn send_and_log_error(&mut self, event: Event) {
		if self.0.send(event).await.is_err() {
			tracing::info!(target: LOG_TARGET, "Failed to send an event to Overseer");
		}
	}
}

/// An event telling the `Overseer` on the particular block
/// that has been imported or finalized.
///
/// This structure exists solely for the purposes of decoupling
/// `Overseer` code from the client code and the necessity to call
/// `HeaderBackend::block_number_from_id()`.
#[derive(Debug, Clone)]
pub struct BlockInfo {
	/// hash of the block.
	pub hash: Hash,
	/// hash of the parent block.
	pub parent_hash: Hash,
	/// block's number.
	pub number: BlockNumber,
}

impl From<BlockImportNotification<Block>> for BlockInfo {
	fn from(n: BlockImportNotification<Block>) -> Self {
		BlockInfo {
			hash: n.hash,
			parent_hash: n.header.parent_hash,
			number: n.header.number,
		}
	}
}

impl From<FinalityNotification<Block>> for BlockInfo {
	fn from(n: FinalityNotification<Block>) -> Self {
		BlockInfo {
			hash: n.hash,
			parent_hash: n.header.parent_hash,
			number: n.header.number,
		}
	}
}

/// An event from outside the overseer scope, such
/// as the substrate framework or user interaction.
pub enum Event {
	/// A new block was imported.
	BlockImported(BlockInfo),
	/// A block was finalized with i.e. babe or another consensus algorithm.
	BlockFinalized(BlockInfo),
	/// An explicit message to the subsystem.
	MsgToSubsystem(AllMessages),
	/// An external request, see the inner type for details.
	ExternalRequest(ExternalRequest),
	/// Stop the overseer on i.e. a UNIX signal.
	Stop,
}

/// Some request from outer world.
pub enum ExternalRequest {
	/// Wait for the activation of a particular hash
	/// and be notified by means of the return channel.
	WaitForActivation {
		/// The relay parent for which activation to wait for.
		hash: Hash,
		/// Response channel to await on.
		response_channel: oneshot::Sender<SubsystemResult<()>>,
	},
}

<<<<<<< HEAD
=======
/// A handler used to communicate with the [`Overseer`].
///
/// [`Overseer`]: struct.Overseer.html
#[derive(Clone)]
pub struct OverseerHandler {
	events_tx: Option<metered::MeteredSender<Event>>,
}

impl OverseerHandler {
	/// Create a disconnected overseer handler.
	pub fn disconnected() -> Self {
		OverseerHandler {
			events_tx: None,
		}
	}

	/// Whether the overseer handler is connected to an overseer.
	pub fn is_connected(&self) -> bool {
		self.events_tx.is_some()
	}

	/// Whether the handler is disconnected.
	pub fn is_disconnected(&self) -> bool {
		self.events_tx.is_none()
	}

	/// Using this handler, connect another handler to the same
	/// overseer, if any.
	pub fn connect_other(&self, other: &mut OverseerHandler) {
		other.events_tx = self.events_tx.clone();
	}

	/// Inform the `Overseer` that that some block was imported.
	pub async fn block_imported(&mut self, block: BlockInfo) {
		self.send_and_log_error(Event::BlockImported(block)).await
	}

	/// Send some message to one of the `Subsystem`s.
	pub async fn send_msg(&mut self, msg: impl Into<AllMessages>) {
		self.send_and_log_error(Event::MsgToSubsystem(msg.into())).await
	}

	/// Inform the `Overseer` that some block was finalized.
	pub async fn block_finalized(&mut self, block: BlockInfo) {
		self.send_and_log_error(Event::BlockFinalized(block)).await
	}

	/// Wait for a block with the given hash to be in the active-leaves set.
	///
	/// The response channel responds if the hash was activated and is closed if the hash was deactivated.
	/// Note that due the fact the overseer doesn't store the whole active-leaves set, only deltas,
	/// the response channel may never return if the hash was deactivated before this call.
	/// In this case, it's the caller's responsibility to ensure a timeout is set.
	pub async fn wait_for_activation(&mut self, hash: Hash, response_channel: oneshot::Sender<SubsystemResult<()>>) {
		self.send_and_log_error(Event::ExternalRequest(ExternalRequest::WaitForActivation {
			hash,
			response_channel
		})).await
	}

	/// Tell `Overseer` to shutdown.
	pub async fn stop(&mut self) {
		self.send_and_log_error(Event::Stop).await
	}

	async fn send_and_log_error(&mut self, event: Event) {
		if let Some(ref mut events_tx) = self.events_tx {
			if events_tx.send(event).await.is_err() {
				tracing::info!(target: LOG_TARGET, "Failed to send an event to Overseer");
			}
		}
	}
}

>>>>>>> 60341e12
/// Glues together the [`Overseer`] and `BlockchainEvents` by forwarding
/// import and finality notifications into the [`OverseerHandler`].
pub async fn forward_events<P: BlockchainEvents<Block>>(
	client: Arc<P>,
	mut handler: Handler,
) {
	let mut finality = client.finality_notification_stream();
	let mut imports = client.import_notification_stream();

	loop {
		select! {
			f = finality.next() => {
				match f {
					Some(block) => {
						handler.block_finalized(block.into()).await;
					}
					None => break,
				}
			},
			i = imports.next() => {
				match i {
					Some(block) => {
						handler.block_imported(block.into()).await;
					}
					None => break,
				}
			},
			complete => break,
		}
	}
}

<<<<<<< HEAD
/// The `Overseer` itself.
#[overlord(
	gen=AllMessages,
	event=Event,
	signal=OverseerSignal,
	error=SubsystemError,
	network=NetworkBridgeEvent<protocol_v1::ValidationProtocol>,
)]
pub struct Overseer<SupportsParachains> {
=======
impl Debug for ToOverseer {
	fn fmt(&self, f: &mut std::fmt::Formatter<'_>) -> std::fmt::Result {
		match self {
			ToOverseer::SpawnJob { .. } => write!(f, "OverseerMessage::Spawn(..)"),
			ToOverseer::SpawnBlockingJob { .. } => write!(f, "OverseerMessage::SpawnBlocking(..)")
		}
	}
}

/// A running instance of some [`Subsystem`].
///
/// [`Subsystem`]: trait.Subsystem.html
struct SubsystemInstance<M> {
	tx_signal: metered::MeteredSender<OverseerSignal>,
	tx_bounded: metered::MeteredSender<MessagePacket<M>>,
	meters: SubsystemMeters,
	signals_received: usize,
	name: &'static str,
}

#[derive(Debug)]
struct MessagePacket<T> {
	signals_received: usize,
	message: T,
}

fn make_packet<T>(signals_received: usize, message: T) -> MessagePacket<T> {
	MessagePacket {
		signals_received,
		message,
	}
}

// The channels held by every subsystem to communicate with every other subsystem.
#[derive(Debug, Clone)]
struct ChannelsOut {
	candidate_validation: metered::MeteredSender<MessagePacket<CandidateValidationMessage>>,
	candidate_backing: metered::MeteredSender<MessagePacket<CandidateBackingMessage>>,
	statement_distribution: metered::MeteredSender<MessagePacket<StatementDistributionMessage>>,
	availability_distribution: metered::MeteredSender<MessagePacket<AvailabilityDistributionMessage>>,
	availability_recovery: metered::MeteredSender<MessagePacket<AvailabilityRecoveryMessage>>,
	bitfield_signing: metered::MeteredSender<MessagePacket<BitfieldSigningMessage>>,
	bitfield_distribution: metered::MeteredSender<MessagePacket<BitfieldDistributionMessage>>,
	provisioner: metered::MeteredSender<MessagePacket<ProvisionerMessage>>,
	runtime_api: metered::MeteredSender<MessagePacket<RuntimeApiMessage>>,
	availability_store: metered::MeteredSender<MessagePacket<AvailabilityStoreMessage>>,
	network_bridge: metered::MeteredSender<MessagePacket<NetworkBridgeMessage>>,
	chain_api: metered::MeteredSender<MessagePacket<ChainApiMessage>>,
	collation_generation: metered::MeteredSender<MessagePacket<CollationGenerationMessage>>,
	collator_protocol: metered::MeteredSender<MessagePacket<CollatorProtocolMessage>>,
	approval_distribution: metered::MeteredSender<MessagePacket<ApprovalDistributionMessage>>,
	approval_voting: metered::MeteredSender<MessagePacket<ApprovalVotingMessage>>,
	gossip_support: metered::MeteredSender<MessagePacket<GossipSupportMessage>>,

	candidate_validation_unbounded: metered::UnboundedMeteredSender<MessagePacket<CandidateValidationMessage>>,
	candidate_backing_unbounded: metered::UnboundedMeteredSender<MessagePacket<CandidateBackingMessage>>,
	statement_distribution_unbounded: metered::UnboundedMeteredSender<MessagePacket<StatementDistributionMessage>>,
	availability_distribution_unbounded: metered::UnboundedMeteredSender<MessagePacket<AvailabilityDistributionMessage>>,
	availability_recovery_unbounded: metered::UnboundedMeteredSender<MessagePacket<AvailabilityRecoveryMessage>>,
	bitfield_signing_unbounded: metered::UnboundedMeteredSender<MessagePacket<BitfieldSigningMessage>>,
	bitfield_distribution_unbounded: metered::UnboundedMeteredSender<MessagePacket<BitfieldDistributionMessage>>,
	provisioner_unbounded: metered::UnboundedMeteredSender<MessagePacket<ProvisionerMessage>>,
	runtime_api_unbounded: metered::UnboundedMeteredSender<MessagePacket<RuntimeApiMessage>>,
	availability_store_unbounded: metered::UnboundedMeteredSender<MessagePacket<AvailabilityStoreMessage>>,
	network_bridge_unbounded: metered::UnboundedMeteredSender<MessagePacket<NetworkBridgeMessage>>,
	chain_api_unbounded: metered::UnboundedMeteredSender<MessagePacket<ChainApiMessage>>,
	collation_generation_unbounded: metered::UnboundedMeteredSender<MessagePacket<CollationGenerationMessage>>,
	collator_protocol_unbounded: metered::UnboundedMeteredSender<MessagePacket<CollatorProtocolMessage>>,
	approval_distribution_unbounded: metered::UnboundedMeteredSender<MessagePacket<ApprovalDistributionMessage>>,
	approval_voting_unbounded: metered::UnboundedMeteredSender<MessagePacket<ApprovalVotingMessage>>,
	gossip_support_unbounded: metered::UnboundedMeteredSender<MessagePacket<GossipSupportMessage>>,
}

impl ChannelsOut {
	async fn send_and_log_error(
		&mut self,
		signals_received: usize,
		message: AllMessages,
	) {
		let res = match message {
			AllMessages::CandidateValidation(msg) => {
				self.candidate_validation.send(make_packet(signals_received, msg)).await
			},
			AllMessages::CandidateBacking(msg) => {
				self.candidate_backing.send(make_packet(signals_received, msg)).await
			},
			AllMessages::StatementDistribution(msg) => {
				self.statement_distribution.send(make_packet(signals_received, msg)).await
			},
			AllMessages::AvailabilityDistribution(msg) => {
				self.availability_distribution.send(make_packet(signals_received, msg)).await
			},
			AllMessages::AvailabilityRecovery(msg) => {
				self.availability_recovery.send(make_packet(signals_received, msg)).await
			},
			AllMessages::BitfieldDistribution(msg) => {
				self.bitfield_distribution.send(make_packet(signals_received, msg)).await
			},
			AllMessages::BitfieldSigning(msg) => {
				self.bitfield_signing.send(make_packet(signals_received, msg)).await
			},
			AllMessages::Provisioner(msg) => {
				self.provisioner.send(make_packet(signals_received, msg)).await
			},
			AllMessages::RuntimeApi(msg) => {
				self.runtime_api.send(make_packet(signals_received, msg)).await
			},
			AllMessages::AvailabilityStore(msg) => {
				self.availability_store.send(make_packet(signals_received, msg)).await
			},
			AllMessages::NetworkBridge(msg) => {
				self.network_bridge.send(make_packet(signals_received, msg)).await
			},
			AllMessages::ChainApi(msg) => {
				self.chain_api.send(make_packet(signals_received, msg)).await
			},
			AllMessages::CollationGeneration(msg) => {
				self.collation_generation.send(make_packet(signals_received, msg)).await
			},
			AllMessages::CollatorProtocol(msg) => {
				self.collator_protocol.send(make_packet(signals_received, msg)).await
			},
			AllMessages::ApprovalDistribution(msg) => {
				self.approval_distribution.send(make_packet(signals_received, msg)).await
			},
			AllMessages::ApprovalVoting(msg) => {
				self.approval_voting.send(make_packet(signals_received, msg)).await
			},
			AllMessages::GossipSupport(msg) => {
				self.gossip_support.send(make_packet(signals_received, msg)).await
			},
			AllMessages::DisputeCoordinator(_) => Ok(()),
			AllMessages::DisputeParticipation(_) => Ok(()),
			AllMessages::ChainSelection(_) => Ok(()),
		};

		if res.is_err() {
			tracing::debug!(
				target: LOG_TARGET,
				"Failed to send a message to another subsystem",
			);
		}
	}


	fn send_unbounded_and_log_error(
		&self,
		signals_received: usize,
		message: AllMessages,
	) {
		let res = match message {
			AllMessages::CandidateValidation(msg) => {
				self.candidate_validation_unbounded
					.unbounded_send(make_packet(signals_received, msg))
					.map_err(|e| e.into_send_error())
			},
			AllMessages::CandidateBacking(msg) => {
				self.candidate_backing_unbounded
					.unbounded_send(make_packet(signals_received, msg))
					.map_err(|e| e.into_send_error())
			},
			AllMessages::StatementDistribution(msg) => {
				self.statement_distribution_unbounded
					.unbounded_send(make_packet(signals_received, msg))
					.map_err(|e| e.into_send_error())
			},
			AllMessages::AvailabilityDistribution(msg) => {
				self.availability_distribution_unbounded
					.unbounded_send(make_packet(signals_received, msg))
					.map_err(|e| e.into_send_error())
			},
			AllMessages::AvailabilityRecovery(msg) => {
				self.availability_recovery_unbounded
					.unbounded_send(make_packet(signals_received, msg))
					.map_err(|e| e.into_send_error())
			},
			AllMessages::BitfieldDistribution(msg) => {
				self.bitfield_distribution_unbounded
					.unbounded_send(make_packet(signals_received, msg))
					.map_err(|e| e.into_send_error())
			},
			AllMessages::BitfieldSigning(msg) => {
				self.bitfield_signing_unbounded
					.unbounded_send(make_packet(signals_received, msg))
					.map_err(|e| e.into_send_error())
			},
			AllMessages::Provisioner(msg) => {
				self.provisioner_unbounded
					.unbounded_send(make_packet(signals_received, msg))
					.map_err(|e| e.into_send_error())
			},
			AllMessages::RuntimeApi(msg) => {
				self.runtime_api_unbounded
					.unbounded_send(make_packet(signals_received, msg))
					.map_err(|e| e.into_send_error())
			},
			AllMessages::AvailabilityStore(msg) => {
				self.availability_store_unbounded
					.unbounded_send(make_packet(signals_received, msg))
					.map_err(|e| e.into_send_error())
			},
			AllMessages::NetworkBridge(msg) => {
				self.network_bridge_unbounded
					.unbounded_send(make_packet(signals_received, msg))
					.map_err(|e| e.into_send_error())
			},
			AllMessages::ChainApi(msg) => {
				self.chain_api_unbounded
					.unbounded_send(make_packet(signals_received, msg))
					.map_err(|e| e.into_send_error())
			},
			AllMessages::CollationGeneration(msg) => {
				self.collation_generation_unbounded
					.unbounded_send(make_packet(signals_received, msg))
					.map_err(|e| e.into_send_error())
			},
			AllMessages::CollatorProtocol(msg) => {
				self.collator_protocol_unbounded
					.unbounded_send(make_packet(signals_received, msg))
					.map_err(|e| e.into_send_error())
			},
			AllMessages::ApprovalDistribution(msg) => {
				self.approval_distribution_unbounded
					.unbounded_send(make_packet(signals_received, msg))
					.map_err(|e| e.into_send_error())
			},
			AllMessages::ApprovalVoting(msg) => {
				self.approval_voting_unbounded
					.unbounded_send(make_packet(signals_received, msg))
					.map_err(|e| e.into_send_error())
			},
			AllMessages::GossipSupport(msg) => {
				self.gossip_support_unbounded
					.unbounded_send(make_packet(signals_received, msg))
					.map_err(|e| e.into_send_error())
			},
			AllMessages::DisputeCoordinator(_) => Ok(()),
			AllMessages::DisputeParticipation(_) => Ok(()),
			AllMessages::ChainSelection(_) => Ok(()),
		};

		if res.is_err() {
			tracing::debug!(
				target: LOG_TARGET,
				"Failed to send a message to another subsystem",
			);
		}
	}
}

type SubsystemIncomingMessages<M> = stream::Select<
	metered::MeteredReceiver<MessagePacket<M>>,
	metered::UnboundedMeteredReceiver<MessagePacket<M>>,
>;
>>>>>>> 60341e12

	#[subsystem(no_dispatch, CandidateValidationMessage)]
	candidate_validation: CandidateValidation,

	#[subsystem(no_dispatch, CandidateBackingMessage)]
	candidate_backing: CandidateBacking,

	#[subsystem(no_dispatch, CandidateSelectionMessage)]
	candidate_selection: CandidateSelection,

	#[subsystem(StatementDistributionMessage)]
	statement_distribution: StatementDistribution,

	#[subsystem(no_dispatch, AvailabilityDistributionMessage)]
	availability_distribution: AvailabilityDistribution,

	#[subsystem(no_dispatch, AvailabilityRecoveryMessage)]
	availability_recovery: AvailabilityRecovery,

	#[subsystem(blocking, no_dispatch, BitfieldSigningMessage)]
	bitfield_signing: BitfieldSigning,

	#[subsystem(BitfieldDistributionMessage)]
	bitfield_distribution: BitfieldDistribution,

	#[subsystem(no_dispatch, ProvisionerMessage)]
	provisioner: Provisioner,

	#[subsystem(no_dispatch, blocking, RuntimeApiMessage)]
	runtime_api: RuntimeApi,

	#[subsystem(no_dispatch, blocking, AvailabilityStoreMessage)]
	availability_store: AvailabilityStore,

	#[subsystem(no_dispatch, NetworkBridgeMessage)]
	network_bridge: NetworkBridge,

	#[subsystem(no_dispatch, blocking, ChainApiMessage)]
	chain_api: ChainApi,

	#[subsystem(no_dispatch, CollationGenerationMessage)]
	collation_generation: CollationGeneration,

	#[subsystem(no_dispatch, CollatorProtocolMessage)]
	collator_protocol: CollatorProtocol,

	#[subsystem(ApprovalDistributionMessage)]
	approval_distribution: ApprovalDistribution,

	#[subsystem(no_dispatch, ApprovalVotingMessage)]
	approval_voting: ApprovalVoting,

<<<<<<< HEAD
	#[subsystem(no_dispatch, GossipSupportMessage)]
	gossip_support: GossipSupport,
=======
			return Ok(from_overseer);
		}
	}

	fn spawn(&mut self, name: &'static str, s: Pin<Box<dyn Future<Output = ()> + Send>>)
		-> SubsystemResult<()>
	{
		self.to_overseer.unbounded_send(ToOverseer::SpawnJob {
			name,
			s,
		}).map_err(|_| SubsystemError::TaskSpawn(name))
	}

	fn spawn_blocking(&mut self, name: &'static str, s: Pin<Box<dyn Future<Output = ()> + Send>>)
		-> SubsystemResult<()>
	{
		self.to_overseer.unbounded_send(ToOverseer::SpawnBlockingJob {
			name,
			s,
		}).map_err(|_| SubsystemError::TaskSpawn(name))
	}

	fn sender(&mut self) -> &mut OverseerSubsystemSender {
		&mut self.to_subsystems
	}
}

/// A subsystem that we oversee.
///
/// Ties together the [`Subsystem`] itself and it's running instance
/// (which may be missing if the [`Subsystem`] is not running at the moment
/// for whatever reason).
///
/// [`Subsystem`]: trait.Subsystem.html
struct OverseenSubsystem<M> {
	instance: Option<SubsystemInstance<M>>,
}

impl<M> OverseenSubsystem<M> {
	/// Send a message to the wrapped subsystem.
	///
	/// If the inner `instance` is `None`, nothing is happening.
	async fn send_message(&mut self, msg: M) -> SubsystemResult<()> {
		const MESSAGE_TIMEOUT: Duration = Duration::from_secs(10);

		if let Some(ref mut instance) = self.instance {
			match instance.tx_bounded.send(MessagePacket {
				signals_received: instance.signals_received,
				message: msg.into()
			}).timeout(MESSAGE_TIMEOUT).await
			{
				None => {
					tracing::error!(target: LOG_TARGET, "Subsystem {} appears unresponsive.", instance.name);
					Err(SubsystemError::SubsystemStalled(instance.name))
				}
				Some(res) => res.map_err(Into::into),
			}
		} else {
			Ok(())
		}
	}

	/// Send a signal to the wrapped subsystem.
	///
	/// If the inner `instance` is `None`, nothing is happening.
	async fn send_signal(&mut self, signal: OverseerSignal) -> SubsystemResult<()> {
		const SIGNAL_TIMEOUT: Duration = Duration::from_secs(10);

		if let Some(ref mut instance) = self.instance {
			match instance.tx_signal.send(signal).timeout(SIGNAL_TIMEOUT).await {
				None => {
					tracing::error!(target: LOG_TARGET, "Subsystem {} appears unresponsive.", instance.name);
					Err(SubsystemError::SubsystemStalled(instance.name))
				}
				Some(res) => {
					let res = res.map_err(Into::into);
					if res.is_ok() {
						instance.signals_received += 1;
					}
					res
				}
			}
		} else {
			Ok(())
		}
	}
}

#[derive(Clone)]
struct SubsystemMeters {
	bounded: metered::Meter,
	unbounded: metered::Meter,
	signals: metered::Meter,
}

impl SubsystemMeters {
	fn read(&self) -> SubsystemMeterReadouts {
		SubsystemMeterReadouts {
			bounded: self.bounded.read(),
			unbounded: self.unbounded.read(),
			signals: self.signals.read(),
		}
	}
}

struct SubsystemMeterReadouts {
	bounded: metered::Readout,
	unbounded: metered::Readout,
	signals: metered::Readout,
}


/// Store 2 days worth of blocks, not accounting for forks,
/// in the LRU cache. Assumes a 6-second block time.
const KNOWN_LEAVES_CACHE_SIZE: usize = 2 * 24 * 3600 / 6;

/// The `Overseer` itself.
pub struct Overseer<S, SupportsParachains> {
	/// Handles to all subsystems.
	subsystems: AllSubsystems<
		OverseenSubsystem<CandidateValidationMessage>,
		OverseenSubsystem<CandidateBackingMessage>,
		OverseenSubsystem<StatementDistributionMessage>,
		OverseenSubsystem<AvailabilityDistributionMessage>,
		OverseenSubsystem<AvailabilityRecoveryMessage>,
		OverseenSubsystem<BitfieldSigningMessage>,
		OverseenSubsystem<BitfieldDistributionMessage>,
		OverseenSubsystem<ProvisionerMessage>,
		OverseenSubsystem<RuntimeApiMessage>,
		OverseenSubsystem<AvailabilityStoreMessage>,
		OverseenSubsystem<NetworkBridgeMessage>,
		OverseenSubsystem<ChainApiMessage>,
		OverseenSubsystem<CollationGenerationMessage>,
		OverseenSubsystem<CollatorProtocolMessage>,
		OverseenSubsystem<ApprovalDistributionMessage>,
		OverseenSubsystem<ApprovalVotingMessage>,
		OverseenSubsystem<GossipSupportMessage>,
	>,

	/// Spawner to spawn tasks to.
	s: S,

	/// Here we keep handles to spawned subsystems to be notified when they terminate.
	running_subsystems: FuturesUnordered<BoxFuture<'static, SubsystemResult<()>>>,

	/// Gather running subsystems' outbound streams into one.
	to_overseer_rx: Fuse<metered::UnboundedMeteredReceiver<ToOverseer>>,

	/// Events that are sent to the overseer from the outside world
	events_rx: metered::MeteredReceiver<Event>,
>>>>>>> 60341e12

	/// External listeners waiting for a hash to be in the active-leave set.
	pub activation_external_listeners: HashMap<Hash, Vec<oneshot::Sender<SubsystemResult<()>>>>,

	/// Stores the [`jaeger::Span`] per active leaf.
	pub span_per_active_leaf: HashMap<Hash, Arc<jaeger::Span>>,

	/// A set of leaves that `Overseer` starts working with.
	///
	/// Drained at the beginning of `run` and never used again.
	pub leaves: Vec<(Hash, BlockNumber)>,

	/// The set of the "active leaves".
	pub active_leaves: HashMap<Hash, BlockNumber>,

	/// An implementation for checking whether a header supports parachain consensus.
	pub supports_parachains: SupportsParachains,

	/// An LRU cache for keeping track of relay-chain heads that have already been seen.
	pub known_leaves: LruCache<Hash, ()>,

	/// Various Prometheus metrics.
	pub metrics: Metrics,
}

impl<S, SupportsParachains> Overseer<S, SupportsParachains>
where
	SupportsParachains: HeadSupportsParachains,
	S: SpawnNamed,
{
	/// Create a new instance of the [`Overseer`] with a fixed set of [`Subsystem`]s.
	///
	/// This returns the overseer along with an [`OverseerHandler`] which can
	/// be used to send messages from external parts of the codebase.
	///
	/// The [`OverseerHandler`] returned from this function is connected to
	/// the returned [`Overseer`].
	///
	/// ```text
	///                  +------------------------------------+
	///                  |            Overseer                |
	///                  +------------------------------------+
	///                    /            |             |      \
	///      ................. subsystems...................................
	///      . +-----------+    +-----------+   +----------+   +---------+ .
	///      . |           |    |           |   |          |   |         | .
	///      . +-----------+    +-----------+   +----------+   +---------+ .
	///      ...............................................................
	///                              |
	///                        probably `spawn`
	///                            a `job`
	///                              |
	///                              V
	///                         +-----------+
	///                         |           |
	///                         +-----------+
	///
	/// ```
	///
	/// [`Subsystem`]: trait.Subsystem.html
	///
	/// # Example
	///
	/// The [`Subsystems`] may be any type as long as they implement an expected interface.
	/// Here, we create a mock validation subsystem and a few dummy ones and start the `Overseer` with them.
	/// For the sake of simplicity the termination of the example is done with a timeout.
	/// ```
	/// # use std::time::Duration;
	/// # use futures::{executor, pin_mut, select, FutureExt};
	/// # use futures_timer::Delay;
	/// # use polkadot_overseer::{Overseer, HeadSupportsParachains, AllSubsystems};
	/// # use polkadot_primitives::v1::Hash;
	/// # use polkadot_node_subsystem::{
	/// #     Subsystem, DummySubsystem, SpawnedSubsystem, SubsystemContext,
	/// #     messages::CandidateValidationMessage,
	/// # };
	///
	/// struct ValidationSubsystem;
	///
	/// impl<C> Subsystem<C> for ValidationSubsystem
	///     where C: SubsystemContext<Message=CandidateValidationMessage>
	/// {
	///     fn start(
	///         self,
	///         mut ctx: C,
	///     ) -> SpawnedSubsystem {
	///         SpawnedSubsystem {
	///             name: "validation-subsystem",
	///             future: Box::pin(async move {
	///                 loop {
	///                     Delay::new(Duration::from_secs(1)).await;
	///                 }
	///             }),
	///         }
	///     }
	/// }
	///
	/// # fn main() { executor::block_on(async move {
	///
	/// struct AlwaysSupportsParachains;
	/// impl HeadSupportsParachains for AlwaysSupportsParachains {
	///      fn head_supports_parachains(&self, _head: &Hash) -> bool { true }
	/// }
	/// let spawner = sp_core::testing::TaskExecutor::new();
	/// let all_subsystems = AllSubsystems::<()>::dummy().replace_candidate_validation(ValidationSubsystem);
	/// let (overseer, _handler) = Overseer::new(
	///     vec![],
	///     all_subsystems,
	///     None,
	///     AlwaysSupportsParachains,
	///     spawner,
	/// ).unwrap();
	///
	/// let timer = Delay::new(Duration::from_millis(50)).fuse();
	///
	/// let overseer_fut = overseer.run().fuse();
	/// pin_mut!(timer);
	/// pin_mut!(overseer_fut);
	///
	/// select! {
	///     _ = overseer_fut => (),
	///     _ = timer => (),
	/// }
	/// #
	/// # }); }
	/// ```
	pub fn new<CV, CB, SD, AD, AR, BS, BD, P, RA, AS, NB, CA, CG, CP, ApD, ApV, GS>(
		leaves: impl IntoIterator<Item = BlockInfo>,
		all_subsystems: AllSubsystems<CV, CB, SD, AD, AR, BS, BD, P, RA, AS, NB, CA, CG, CP, ApD, ApV, GS>,
		prometheus_registry: Option<&prometheus::Registry>,
		supports_parachains: SupportsParachains,
		s: S,
	) -> SubsystemResult<(Self, Handler)>
	where
<<<<<<< HEAD
		CV: Subsystem<OverseerSubsystemContext<CandidateValidationMessage>, SubsystemError> + Send,
		CB: Subsystem<OverseerSubsystemContext<CandidateBackingMessage>, SubsystemError> + Send,
		CS: Subsystem<OverseerSubsystemContext<CandidateSelectionMessage>, SubsystemError> + Send,
		SD: Subsystem<OverseerSubsystemContext<StatementDistributionMessage>, SubsystemError> + Send,
		AD: Subsystem<OverseerSubsystemContext<AvailabilityDistributionMessage>, SubsystemError> + Send,
		AR: Subsystem<OverseerSubsystemContext<AvailabilityRecoveryMessage>, SubsystemError> + Send,
		BS: Subsystem<OverseerSubsystemContext<BitfieldSigningMessage>, SubsystemError> + Send,
		BD: Subsystem<OverseerSubsystemContext<BitfieldDistributionMessage>, SubsystemError> + Send,
		P: Subsystem<OverseerSubsystemContext<ProvisionerMessage>, SubsystemError> + Send,
		RA: Subsystem<OverseerSubsystemContext<RuntimeApiMessage>, SubsystemError> + Send,
		AS: Subsystem<OverseerSubsystemContext<AvailabilityStoreMessage>, SubsystemError> + Send,
		NB: Subsystem<OverseerSubsystemContext<NetworkBridgeMessage>, SubsystemError> + Send,
		CA: Subsystem<OverseerSubsystemContext<ChainApiMessage>, SubsystemError> + Send,
		CG: Subsystem<OverseerSubsystemContext<CollationGenerationMessage>, SubsystemError> + Send,
		CP: Subsystem<OverseerSubsystemContext<CollatorProtocolMessage>, SubsystemError> + Send,
		ApD: Subsystem<OverseerSubsystemContext<ApprovalDistributionMessage>, SubsystemError> + Send,
		ApV: Subsystem<OverseerSubsystemContext<ApprovalVotingMessage>, SubsystemError> + Send,
		GS: Subsystem<OverseerSubsystemContext<GossipSupportMessage>, SubsystemError> + Send,
		S: SpawnNamed,
	{
		let metrics: Metrics = <Metrics as MetricsTrait>::register(prometheus_registry)?;

		let (mut overseer, handler) = Self::builder()
			.candidate_validation(all_subsystems.candidate_validation)
			.candidate_backing(all_subsystems.candidate_backing)
			.candidate_selection(all_subsystems.candidate_selection)
			.statement_distribution(all_subsystems.statement_distribution)
			.availability_distribution(all_subsystems.availability_distribution)
			.availability_recovery(all_subsystems.availability_recovery)
			.bitfield_signing(all_subsystems.bitfield_signing)
			.bitfield_distribution(all_subsystems.bitfield_distribution)
			.provisioner(all_subsystems.provisioner)
			.runtime_api(all_subsystems.runtime_api)
			.availability_store(all_subsystems.availability_store)
			.network_bridge(all_subsystems.network_bridge)
			.chain_api(all_subsystems.chain_api)
			.collation_generation(all_subsystems.collation_generation)
			.collator_protocol(all_subsystems.collator_protocol)
			.approval_distribution(all_subsystems.approval_distribution)
			.approval_voting(all_subsystems.approval_voting)
			.gossip_support(all_subsystems.gossip_support)
			.leaves(Vec::from_iter(
				leaves.into_iter().map(|BlockInfo { hash, parent_hash: _, number }| (hash, number))
			))
			.active_leaves(Default::default())
			.span_per_active_leaf(Default::default())
			.activation_external_listeners(Default::default())
			.supports_parachains(supports_parachains)
			.metrics(metrics.clone())
			.spawner(s)
			.build()?;

		// spawn the metrics metronome task
=======
		CV: Subsystem<OverseerSubsystemContext<CandidateValidationMessage>> + Send,
		CB: Subsystem<OverseerSubsystemContext<CandidateBackingMessage>> + Send,
		SD: Subsystem<OverseerSubsystemContext<StatementDistributionMessage>> + Send,
		AD: Subsystem<OverseerSubsystemContext<AvailabilityDistributionMessage>> + Send,
		AR: Subsystem<OverseerSubsystemContext<AvailabilityRecoveryMessage>> + Send,
		BS: Subsystem<OverseerSubsystemContext<BitfieldSigningMessage>> + Send,
		BD: Subsystem<OverseerSubsystemContext<BitfieldDistributionMessage>> + Send,
		P: Subsystem<OverseerSubsystemContext<ProvisionerMessage>> + Send,
		RA: Subsystem<OverseerSubsystemContext<RuntimeApiMessage>> + Send,
		AS: Subsystem<OverseerSubsystemContext<AvailabilityStoreMessage>> + Send,
		NB: Subsystem<OverseerSubsystemContext<NetworkBridgeMessage>> + Send,
		CA: Subsystem<OverseerSubsystemContext<ChainApiMessage>> + Send,
		CG: Subsystem<OverseerSubsystemContext<CollationGenerationMessage>> + Send,
		CP: Subsystem<OverseerSubsystemContext<CollatorProtocolMessage>> + Send,
		ApD: Subsystem<OverseerSubsystemContext<ApprovalDistributionMessage>> + Send,
		ApV: Subsystem<OverseerSubsystemContext<ApprovalVotingMessage>> + Send,
		GS: Subsystem<OverseerSubsystemContext<GossipSupportMessage>> + Send,
	{
		let (events_tx, events_rx) = metered::channel(CHANNEL_CAPACITY);

		let handler = OverseerHandler {
			events_tx: Some(events_tx.clone()),
		};

		let metrics = <Metrics as metrics::Metrics>::register(prometheus_registry)?;

		let (to_overseer_tx, to_overseer_rx) = metered::unbounded();

		let mut running_subsystems = FuturesUnordered::new();

		let (candidate_validation_bounded_tx, candidate_validation_bounded_rx)
			= metered::channel(CHANNEL_CAPACITY);
		let (candidate_backing_bounded_tx, candidate_backing_bounded_rx)
			= metered::channel(CHANNEL_CAPACITY);
		let (statement_distribution_bounded_tx, statement_distribution_bounded_rx)
			= metered::channel(CHANNEL_CAPACITY);
		let (availability_distribution_bounded_tx, availability_distribution_bounded_rx)
			= metered::channel(CHANNEL_CAPACITY);
		let (availability_recovery_bounded_tx, availability_recovery_bounded_rx)
			= metered::channel(CHANNEL_CAPACITY);
		let (bitfield_signing_bounded_tx, bitfield_signing_bounded_rx)
			= metered::channel(CHANNEL_CAPACITY);
		let (bitfield_distribution_bounded_tx, bitfield_distribution_bounded_rx)
			= metered::channel(CHANNEL_CAPACITY);
		let (provisioner_bounded_tx, provisioner_bounded_rx)
			= metered::channel(CHANNEL_CAPACITY);
		let (runtime_api_bounded_tx, runtime_api_bounded_rx)
			= metered::channel(CHANNEL_CAPACITY);
		let (availability_store_bounded_tx, availability_store_bounded_rx)
			= metered::channel(CHANNEL_CAPACITY);
		let (network_bridge_bounded_tx, network_bridge_bounded_rx)
			= metered::channel(CHANNEL_CAPACITY);
		let (chain_api_bounded_tx, chain_api_bounded_rx)
			= metered::channel(CHANNEL_CAPACITY);
		let (collator_protocol_bounded_tx, collator_protocol_bounded_rx)
			= metered::channel(CHANNEL_CAPACITY);
		let (collation_generation_bounded_tx, collation_generation_bounded_rx)
			= metered::channel(CHANNEL_CAPACITY);
		let (approval_distribution_bounded_tx, approval_distribution_bounded_rx)
			= metered::channel(CHANNEL_CAPACITY);
		let (approval_voting_bounded_tx, approval_voting_bounded_rx)
			= metered::channel(CHANNEL_CAPACITY);
		let (gossip_support_bounded_tx, gossip_support_bounded_rx)
			= metered::channel(CHANNEL_CAPACITY);

		let (candidate_validation_unbounded_tx, candidate_validation_unbounded_rx)
			= metered::unbounded();
		let (candidate_backing_unbounded_tx, candidate_backing_unbounded_rx)
			= metered::unbounded();
		let (statement_distribution_unbounded_tx, statement_distribution_unbounded_rx)
			= metered::unbounded();
		let (availability_distribution_unbounded_tx, availability_distribution_unbounded_rx)
			= metered::unbounded();
		let (availability_recovery_unbounded_tx, availability_recovery_unbounded_rx)
			= metered::unbounded();
		let (bitfield_signing_unbounded_tx, bitfield_signing_unbounded_rx)
			= metered::unbounded();
		let (bitfield_distribution_unbounded_tx, bitfield_distribution_unbounded_rx)
			= metered::unbounded();
		let (provisioner_unbounded_tx, provisioner_unbounded_rx)
			= metered::unbounded();
		let (runtime_api_unbounded_tx, runtime_api_unbounded_rx)
			= metered::unbounded();
		let (availability_store_unbounded_tx, availability_store_unbounded_rx)
			= metered::unbounded();
		let (network_bridge_unbounded_tx, network_bridge_unbounded_rx)
			= metered::unbounded();
		let (chain_api_unbounded_tx, chain_api_unbounded_rx)
			= metered::unbounded();
		let (collator_protocol_unbounded_tx, collator_protocol_unbounded_rx)
			= metered::unbounded();
		let (collation_generation_unbounded_tx, collation_generation_unbounded_rx)
			= metered::unbounded();
		let (approval_distribution_unbounded_tx, approval_distribution_unbounded_rx)
			= metered::unbounded();
		let (approval_voting_unbounded_tx, approval_voting_unbounded_rx)
			= metered::unbounded();
		let (gossip_support_unbounded_tx, gossip_support_unbounded_rx)
			= metered::unbounded();

		let channels_out = ChannelsOut {
			candidate_validation: candidate_validation_bounded_tx.clone(),
			candidate_backing: candidate_backing_bounded_tx.clone(),
			statement_distribution: statement_distribution_bounded_tx.clone(),
			availability_distribution: availability_distribution_bounded_tx.clone(),
			availability_recovery: availability_recovery_bounded_tx.clone(),
			bitfield_signing: bitfield_signing_bounded_tx.clone(),
			bitfield_distribution: bitfield_distribution_bounded_tx.clone(),
			provisioner: provisioner_bounded_tx.clone(),
			runtime_api: runtime_api_bounded_tx.clone(),
			availability_store: availability_store_bounded_tx.clone(),
			network_bridge: network_bridge_bounded_tx.clone(),
			chain_api: chain_api_bounded_tx.clone(),
			collator_protocol: collator_protocol_bounded_tx.clone(),
			collation_generation: collation_generation_bounded_tx.clone(),
			approval_distribution: approval_distribution_bounded_tx.clone(),
			approval_voting: approval_voting_bounded_tx.clone(),
			gossip_support: gossip_support_bounded_tx.clone(),

			candidate_validation_unbounded: candidate_validation_unbounded_tx.clone(),
			candidate_backing_unbounded: candidate_backing_unbounded_tx.clone(),
			statement_distribution_unbounded: statement_distribution_unbounded_tx.clone(),
			availability_distribution_unbounded: availability_distribution_unbounded_tx.clone(),
			availability_recovery_unbounded: availability_recovery_unbounded_tx.clone(),
			bitfield_signing_unbounded: bitfield_signing_unbounded_tx.clone(),
			bitfield_distribution_unbounded: bitfield_distribution_unbounded_tx.clone(),
			provisioner_unbounded: provisioner_unbounded_tx.clone(),
			runtime_api_unbounded: runtime_api_unbounded_tx.clone(),
			availability_store_unbounded: availability_store_unbounded_tx.clone(),
			network_bridge_unbounded: network_bridge_unbounded_tx.clone(),
			chain_api_unbounded: chain_api_unbounded_tx.clone(),
			collator_protocol_unbounded: collator_protocol_unbounded_tx.clone(),
			collation_generation_unbounded: collation_generation_unbounded_tx.clone(),
			approval_distribution_unbounded: approval_distribution_unbounded_tx.clone(),
			approval_voting_unbounded: approval_voting_unbounded_tx.clone(),
			gossip_support_unbounded: gossip_support_unbounded_tx.clone(),
		};

		let candidate_validation_subsystem = spawn(
			&mut s,
			candidate_validation_bounded_tx,
			stream::select(candidate_validation_bounded_rx, candidate_validation_unbounded_rx),
			candidate_validation_unbounded_tx.meter().clone(),
			channels_out.clone(),
			to_overseer_tx.clone(),
			all_subsystems.candidate_validation,
			&metrics,
			&mut running_subsystems,
			TaskKind::Regular,
		)?;

		let candidate_backing_subsystem = spawn(
			&mut s,
			candidate_backing_bounded_tx,
			stream::select(candidate_backing_bounded_rx, candidate_backing_unbounded_rx),
			candidate_backing_unbounded_tx.meter().clone(),
			channels_out.clone(),
			to_overseer_tx.clone(),
			all_subsystems.candidate_backing,
			&metrics,
			&mut running_subsystems,
			TaskKind::Regular,
		)?;

		let statement_distribution_subsystem = spawn(
			&mut s,
			statement_distribution_bounded_tx,
			stream::select(statement_distribution_bounded_rx, statement_distribution_unbounded_rx),
			statement_distribution_unbounded_tx.meter().clone(),
			channels_out.clone(),
			to_overseer_tx.clone(),
			all_subsystems.statement_distribution,
			&metrics,
			&mut running_subsystems,
			TaskKind::Regular,
		)?;

		let availability_distribution_subsystem = spawn(
			&mut s,
			availability_distribution_bounded_tx,
			stream::select(availability_distribution_bounded_rx, availability_distribution_unbounded_rx),
			availability_distribution_unbounded_tx.meter().clone(),
			channels_out.clone(),
			to_overseer_tx.clone(),
			all_subsystems.availability_distribution,
			&metrics,
			&mut running_subsystems,
			TaskKind::Regular,
		)?;

		let availability_recovery_subsystem = spawn(
			&mut s,
			availability_recovery_bounded_tx,
			stream::select(availability_recovery_bounded_rx, availability_recovery_unbounded_rx),
			availability_recovery_unbounded_tx.meter().clone(),
			channels_out.clone(),
			to_overseer_tx.clone(),
			all_subsystems.availability_recovery,
			&metrics,
			&mut running_subsystems,
			TaskKind::Regular,
		)?;

		let bitfield_signing_subsystem = spawn(
			&mut s,
			bitfield_signing_bounded_tx,
			stream::select(bitfield_signing_bounded_rx, bitfield_signing_unbounded_rx),
			bitfield_signing_unbounded_tx.meter().clone(),
			channels_out.clone(),
			to_overseer_tx.clone(),
			all_subsystems.bitfield_signing,
			&metrics,
			&mut running_subsystems,
			TaskKind::Regular,
		)?;

		let bitfield_distribution_subsystem = spawn(
			&mut s,
			bitfield_distribution_bounded_tx,
			stream::select(bitfield_distribution_bounded_rx, bitfield_distribution_unbounded_rx),
			bitfield_distribution_unbounded_tx.meter().clone(),
			channels_out.clone(),
			to_overseer_tx.clone(),
			all_subsystems.bitfield_distribution,
			&metrics,
			&mut running_subsystems,
			TaskKind::Regular,
		)?;

		let provisioner_subsystem = spawn(
			&mut s,
			provisioner_bounded_tx,
			stream::select(provisioner_bounded_rx, provisioner_unbounded_rx),
			provisioner_unbounded_tx.meter().clone(),
			channels_out.clone(),
			to_overseer_tx.clone(),
			all_subsystems.provisioner,
			&metrics,
			&mut running_subsystems,
			TaskKind::Regular,
		)?;

		let runtime_api_subsystem = spawn(
			&mut s,
			runtime_api_bounded_tx,
			stream::select(runtime_api_bounded_rx, runtime_api_unbounded_rx),
			runtime_api_unbounded_tx.meter().clone(),
			channels_out.clone(),
			to_overseer_tx.clone(),
			all_subsystems.runtime_api,
			&metrics,
			&mut running_subsystems,
			TaskKind::Regular,
		)?;

		let availability_store_subsystem = spawn(
			&mut s,
			availability_store_bounded_tx,
			stream::select(availability_store_bounded_rx, availability_store_unbounded_rx),
			availability_store_unbounded_tx.meter().clone(),
			channels_out.clone(),
			to_overseer_tx.clone(),
			all_subsystems.availability_store,
			&metrics,
			&mut running_subsystems,
			TaskKind::Blocking,
		)?;

		let network_bridge_subsystem = spawn(
			&mut s,
			network_bridge_bounded_tx,
			stream::select(network_bridge_bounded_rx, network_bridge_unbounded_rx),
			network_bridge_unbounded_tx.meter().clone(),
			channels_out.clone(),
			to_overseer_tx.clone(),
			all_subsystems.network_bridge,
			&metrics,
			&mut running_subsystems,
			TaskKind::Regular,
		)?;

		let chain_api_subsystem = spawn(
			&mut s,
			chain_api_bounded_tx,
			stream::select(chain_api_bounded_rx, chain_api_unbounded_rx),
			chain_api_unbounded_tx.meter().clone(),
			channels_out.clone(),
			to_overseer_tx.clone(),
			all_subsystems.chain_api,
			&metrics,
			&mut running_subsystems,
			TaskKind::Blocking,
		)?;

		let collation_generation_subsystem = spawn(
			&mut s,
			collation_generation_bounded_tx,
			stream::select(collation_generation_bounded_rx, collation_generation_unbounded_rx),
			collation_generation_unbounded_tx.meter().clone(),
			channels_out.clone(),
			to_overseer_tx.clone(),
			all_subsystems.collation_generation,
			&metrics,
			&mut running_subsystems,
			TaskKind::Regular,
		)?;

		let collator_protocol_subsystem = spawn(
			&mut s,
			collator_protocol_bounded_tx,
			stream::select(collator_protocol_bounded_rx, collator_protocol_unbounded_rx),
			collator_protocol_unbounded_tx.meter().clone(),
			channels_out.clone(),
			to_overseer_tx.clone(),
			all_subsystems.collator_protocol,
			&metrics,
			&mut running_subsystems,
			TaskKind::Regular,
		)?;

		let approval_distribution_subsystem = spawn(
			&mut s,
			approval_distribution_bounded_tx,
			stream::select(approval_distribution_bounded_rx, approval_distribution_unbounded_rx),
			approval_distribution_unbounded_tx.meter().clone(),
			channels_out.clone(),
			to_overseer_tx.clone(),
			all_subsystems.approval_distribution,
			&metrics,
			&mut running_subsystems,
			TaskKind::Regular,
		)?;

		let approval_voting_subsystem = spawn(
			&mut s,
			approval_voting_bounded_tx,
			stream::select(approval_voting_bounded_rx, approval_voting_unbounded_rx),
			approval_voting_unbounded_tx.meter().clone(),
			channels_out.clone(),
			to_overseer_tx.clone(),
			all_subsystems.approval_voting,
			&metrics,
			&mut running_subsystems,
			TaskKind::Blocking,
		)?;

		let gossip_support_subsystem = spawn(
			&mut s,
			gossip_support_bounded_tx,
			stream::select(gossip_support_bounded_rx, gossip_support_unbounded_rx),
			gossip_support_unbounded_tx.meter().clone(),
			channels_out.clone(),
			to_overseer_tx.clone(),
			all_subsystems.gossip_support,
			&metrics,
			&mut running_subsystems,
			TaskKind::Regular,
		)?;

		let leaves = leaves
			.into_iter()
			.map(|BlockInfo { hash, parent_hash: _, number }| (hash, number))
			.collect();

		let active_leaves = HashMap::new();
		let activation_external_listeners = HashMap::new();

		let subsystems = AllSubsystems {
			candidate_validation: candidate_validation_subsystem,
			candidate_backing: candidate_backing_subsystem,
			statement_distribution: statement_distribution_subsystem,
			availability_distribution: availability_distribution_subsystem,
			availability_recovery: availability_recovery_subsystem,
			bitfield_signing: bitfield_signing_subsystem,
			bitfield_distribution: bitfield_distribution_subsystem,
			provisioner: provisioner_subsystem,
			runtime_api: runtime_api_subsystem,
			availability_store: availability_store_subsystem,
			network_bridge: network_bridge_subsystem,
			chain_api: chain_api_subsystem,
			collation_generation: collation_generation_subsystem,
			collator_protocol: collator_protocol_subsystem,
			approval_distribution: approval_distribution_subsystem,
			approval_voting: approval_voting_subsystem,
			gossip_support: gossip_support_subsystem,
		};

>>>>>>> 60341e12
		{
			struct ExtractNameAndMeters;

			impl<'a, T: 'a> MapSubsystem<&'a OverseenSubsystem<T>> for ExtractNameAndMeters {
				type Output = Option<(&'static str, SubsystemMeters)>;

				fn map_subsystem(&self, subsystem: &'a OverseenSubsystem<T>) -> Self::Output {
					subsystem.instance.as_ref().map(|instance| {
						(
							instance.name,
							instance.meters.clone(),
						)
					})
				}
			}
			let subsystem_meters = overseer.map_subsystems(ExtractNameAndMeters);

			let metronome_metrics = metrics.clone();
			let metronome = Metronome::new(std::time::Duration::from_millis(950))
				.for_each(move |_| {

					// We combine the amount of messages from subsystems to the overseer
					// as well as the amount of messages from external sources to the overseer
					// into one `to_overseer` value.
					metronome_metrics.channel_fill_level_snapshot(
						subsystem_meters.iter()
							.cloned()
							.filter_map(|x| x)
							.map(|(name, ref meters)| (name, meters.read()))
					);

					async move {
						()
					}
				});
			overseer.spawner().spawn("metrics_metronome", Box::pin(metronome));
		}

		Ok((overseer, Handler(handler)))
	}

	/// Stop the overseer.
	async fn stop(mut self) {
<<<<<<< HEAD
		::std::mem::drop(
			self.wait_terminate(
				OverseerSignal::Conclude,
				::std::time::Duration::from_secs(1_u64)
			).await
		);
=======
		let _ = self.subsystems.candidate_validation.send_signal(OverseerSignal::Conclude).await;
		let _ = self.subsystems.candidate_backing.send_signal(OverseerSignal::Conclude).await;
		let _ = self.subsystems.statement_distribution.send_signal(OverseerSignal::Conclude).await;
		let _ = self.subsystems.availability_distribution.send_signal(OverseerSignal::Conclude).await;
		let _ = self.subsystems.availability_recovery.send_signal(OverseerSignal::Conclude).await;
		let _ = self.subsystems.bitfield_signing.send_signal(OverseerSignal::Conclude).await;
		let _ = self.subsystems.bitfield_distribution.send_signal(OverseerSignal::Conclude).await;
		let _ = self.subsystems.provisioner.send_signal(OverseerSignal::Conclude).await;
		let _ = self.subsystems.runtime_api.send_signal(OverseerSignal::Conclude).await;
		let _ = self.subsystems.availability_store.send_signal(OverseerSignal::Conclude).await;
		let _ = self.subsystems.network_bridge.send_signal(OverseerSignal::Conclude).await;
		let _ = self.subsystems.chain_api.send_signal(OverseerSignal::Conclude).await;
		let _ = self.subsystems.collator_protocol.send_signal(OverseerSignal::Conclude).await;
		let _ = self.subsystems.collation_generation.send_signal(OverseerSignal::Conclude).await;
		let _ = self.subsystems.approval_distribution.send_signal(OverseerSignal::Conclude).await;
		let _ = self.subsystems.approval_voting.send_signal(OverseerSignal::Conclude).await;
		let _ = self.subsystems.gossip_support.send_signal(OverseerSignal::Conclude).await;

		let mut stop_delay = Delay::new(Duration::from_secs(STOP_DELAY)).fuse();

		loop {
			select! {
				_ = self.running_subsystems.next() => {
					if self.running_subsystems.is_empty() {
						break;
					}
				},
				_ = stop_delay => break,
				complete => break,
			}
		}
>>>>>>> 60341e12
	}

	/// Run the `Overseer`.
	pub async fn run(mut self) -> SubsystemResult<()> {
		let mut update = ActiveLeavesUpdate::default();

		for (hash, number) in std::mem::take(&mut self.leaves) {
			let _ = self.active_leaves.insert(hash, number);
			if let Some((span, status)) = self.on_head_activated(&hash, None) {
				update.activated.push(ActivatedLeaf {
					hash,
					number,
					status,
					span,
				});
			}
		}

		if !update.is_empty() {
			self.broadcast_signal(OverseerSignal::ActiveLeaves(update)).await?;
		}

		loop {
			select! {
				msg = self.events_rx.next().fuse() => {
					let msg = if let Some(msg) = msg {
						msg
					} else {
						continue
					};

					match msg {
						Event::MsgToSubsystem(msg) => {
							self.metrics.on_message_relayed();
							self.route_message(msg.into()).await?;
						}
						Event::Stop => {
							self.stop().await;
							return Ok(());
						}
						Event::BlockImported(block) => {
							self.block_imported(block).await?;
						}
						Event::BlockFinalized(block) => {
							self.block_finalized(block).await?;
						}
						Event::ExternalRequest(request) => {
							self.handle_external_request(request);
						}
					}
				},
				msg = self.to_overseer_rx.next() => {
					let msg = match msg {
						Some(m) => m,
						None => {
							// This is a fused stream so we will shut down after receiving all
							// shutdown notifications.
							continue
						}
					};

					match msg {
						ToOverseer::SpawnJob { name, s } => {
							self.spawn_job(name, s);
						}
						ToOverseer::SpawnBlockingJob { name, s } => {
							self.spawn_blocking_job(name, s);
						}
					}
				},
				res = self.running_subsystems.next().fuse() => {
					let finished = if let Some(finished) = res {
						finished
					} else {
						continue
					};

					tracing::error!(target: LOG_TARGET, subsystem = ?finished, "subsystem finished unexpectedly");
					self.stop().await;
					return Ok(finished?);
				},
			}
		}
	}

	async fn block_imported(&mut self, block: BlockInfo) -> SubsystemResult<()> {
		match self.active_leaves.entry(block.hash) {
			hash_map::Entry::Vacant(entry) => entry.insert(block.number),
			hash_map::Entry::Occupied(entry) => {
				debug_assert_eq!(*entry.get(), block.number);
				return Ok(());
			}
		};

		let mut update = match self.on_head_activated(&block.hash, Some(block.parent_hash)) {
			Some((span, status)) => ActiveLeavesUpdate::start_work(ActivatedLeaf {
				hash: block.hash,
				number: block.number,
				status,
				span
			}),
			None => ActiveLeavesUpdate::default(),
		};

		if let Some(number) = self.active_leaves.remove(&block.parent_hash) {
			debug_assert_eq!(block.number.saturating_sub(1), number);
			update.deactivated.push(block.parent_hash);
			self.on_head_deactivated(&block.parent_hash);
		}

		self.clean_up_external_listeners();

		if !update.is_empty() {
			self.broadcast_signal(OverseerSignal::ActiveLeaves(update)).await?;
		}
		Ok(())
	}

	async fn block_finalized(&mut self, block: BlockInfo) -> SubsystemResult<()> {
		let mut update = ActiveLeavesUpdate::default();

		self.active_leaves.retain(|h, n| {
			if *n <= block.number {
				update.deactivated.push(*h);
				false
			} else {
				true
			}
		});

		for deactivated in &update.deactivated {
			self.on_head_deactivated(deactivated)
		}

		self.broadcast_signal(OverseerSignal::BlockFinalized(block.hash, block.number)).await?;

		// If there are no leaves being deactivated, we don't need to send an update.
		//
		// Our peers will be informed about our finalized block the next time we activating/deactivating some leaf.
		if !update.is_empty() {
			self.broadcast_signal(OverseerSignal::ActiveLeaves(update)).await?;
		}

		Ok(())
	}

<<<<<<< HEAD
=======
	async fn broadcast_signal(&mut self, signal: OverseerSignal) -> SubsystemResult<()> {
		self.subsystems.candidate_validation.send_signal(signal.clone()).await?;
		self.subsystems.candidate_backing.send_signal(signal.clone()).await?;
		self.subsystems.statement_distribution.send_signal(signal.clone()).await?;
		self.subsystems.availability_distribution.send_signal(signal.clone()).await?;
		self.subsystems.availability_recovery.send_signal(signal.clone()).await?;
		self.subsystems.bitfield_signing.send_signal(signal.clone()).await?;
		self.subsystems.bitfield_distribution.send_signal(signal.clone()).await?;
		self.subsystems.provisioner.send_signal(signal.clone()).await?;
		self.subsystems.runtime_api.send_signal(signal.clone()).await?;
		self.subsystems.availability_store.send_signal(signal.clone()).await?;
		self.subsystems.network_bridge.send_signal(signal.clone()).await?;
		self.subsystems.chain_api.send_signal(signal.clone()).await?;
		self.subsystems.collator_protocol.send_signal(signal.clone()).await?;
		self.subsystems.collation_generation.send_signal(signal.clone()).await?;
		self.subsystems.approval_distribution.send_signal(signal.clone()).await?;
		self.subsystems.approval_voting.send_signal(signal.clone()).await?;
		self.subsystems.gossip_support.send_signal(signal).await?;

		Ok(())
	}

	async fn route_message(&mut self, msg: AllMessages) -> SubsystemResult<()> {
		self.metrics.on_message_relayed();
		match msg {
			AllMessages::CandidateValidation(msg) => {
				self.subsystems.candidate_validation.send_message(msg).await?;
			},
			AllMessages::CandidateBacking(msg) => {
				self.subsystems.candidate_backing.send_message(msg).await?;
			},
			AllMessages::StatementDistribution(msg) => {
				self.subsystems.statement_distribution.send_message(msg).await?;
			},
			AllMessages::AvailabilityDistribution(msg) => {
				self.subsystems.availability_distribution.send_message(msg).await?;
			},
			AllMessages::AvailabilityRecovery(msg) => {
				self.subsystems.availability_recovery.send_message(msg).await?;
			},
			AllMessages::BitfieldDistribution(msg) => {
				self.subsystems.bitfield_distribution.send_message(msg).await?;
			},
			AllMessages::BitfieldSigning(msg) => {
				self.subsystems.bitfield_signing.send_message(msg).await?;
			},
			AllMessages::Provisioner(msg) => {
				self.subsystems.provisioner.send_message(msg).await?;
			},
			AllMessages::RuntimeApi(msg) => {
				self.subsystems.runtime_api.send_message(msg).await?;
			},
			AllMessages::AvailabilityStore(msg) => {
				self.subsystems.availability_store.send_message(msg).await?;
			},
			AllMessages::NetworkBridge(msg) => {
				self.subsystems.network_bridge.send_message(msg).await?;
			},
			AllMessages::ChainApi(msg) => {
				self.subsystems.chain_api.send_message(msg).await?;
			},
			AllMessages::CollationGeneration(msg) => {
				self.subsystems.collation_generation.send_message(msg).await?;
			},
			AllMessages::CollatorProtocol(msg) => {
				self.subsystems.collator_protocol.send_message(msg).await?;
			},
			AllMessages::ApprovalDistribution(msg) => {
				self.subsystems.approval_distribution.send_message(msg).await?;
			},
			AllMessages::ApprovalVoting(msg) => {
				self.subsystems.approval_voting.send_message(msg).await?;
			},
			AllMessages::GossipSupport(msg) => {
				self.subsystems.gossip_support.send_message(msg).await?;
			},
			AllMessages::DisputeCoordinator(_) => {}
			AllMessages::DisputeParticipation(_) => {}
			AllMessages::ChainSelection(_) => {}
		}

		Ok(())
	}

>>>>>>> 60341e12
	/// Handles a header activation. If the header's state doesn't support the parachains API,
	/// this returns `None`.
	fn on_head_activated(&mut self, hash: &Hash, parent_hash: Option<Hash>)
		-> Option<(Arc<jaeger::Span>, LeafStatus)>
	{
		if !self.supports_parachains.head_supports_parachains(hash) {
			return None;
		}

		self.metrics.on_head_activated();
		if let Some(listeners) = self.activation_external_listeners.remove(hash) {
			for listener in listeners {
				// it's fine if the listener is no longer interested
				let _ = listener.send(Ok(()));
			}
		}

		let mut span = jaeger::Span::new(*hash, "leaf-activated");

		if let Some(parent_span) = parent_hash.and_then(|h| self.span_per_active_leaf.get(&h)) {
			span.add_follows_from(&*parent_span);
		}

		let span = Arc::new(span);
		self.span_per_active_leaf.insert(*hash, span.clone());

		let status = if let Some(_) = self.known_leaves.put(*hash, ()) {
			LeafStatus::Stale
		} else {
			LeafStatus::Fresh
		};

		Some((span, status))
	}

	fn on_head_deactivated(&mut self, hash: &Hash) {
		self.metrics.on_head_deactivated();
		self.activation_external_listeners.remove(hash);
		self.span_per_active_leaf.remove(hash);
	}

	fn clean_up_external_listeners(&mut self) {
		self.activation_external_listeners.retain(|_, v| {
			// remove dead listeners
			v.retain(|c| !c.is_canceled());
			!v.is_empty()
		})
	}

	fn handle_external_request(&mut self, request: ExternalRequest) {
		match request {
			ExternalRequest::WaitForActivation { hash, response_channel } => {
				if self.active_leaves.get(&hash).is_some() {
					// it's fine if the listener is no longer interested
					let _ = response_channel.send(Ok(()));
				} else {
					self.activation_external_listeners.entry(hash).or_default().push(response_channel);
				}
			}
		}
	}

	fn spawn_job(&mut self, name: &'static str, j: BoxFuture<'static, ()>) {
		self.spawner.spawn(name, j);
	}

	fn spawn_blocking_job(&mut self, name: &'static str, j: BoxFuture<'static, ()>) {
		self.spawner.spawn_blocking(name, j);
	}
}


<<<<<<< HEAD

#[cfg(test)]
mod tests;
=======
	futures.push(Box::pin(rx.map(|e| { tracing::warn!(err = ?e, "dropping error"); Ok(()) })));

	let instance = Some(SubsystemInstance {
		meters: SubsystemMeters {
			unbounded: unbounded_meter,
			bounded: message_tx.meter().clone(),
			signals: signal_tx.meter().clone(),
		},
		tx_signal: signal_tx,
		tx_bounded: message_tx,
		signals_received: 0,
		name,
	});

	Ok(OverseenSubsystem {
		instance,
	})
}
>>>>>>> 60341e12
<|MERGE_RESOLUTION|>--- conflicted
+++ resolved
@@ -98,25 +98,6 @@
 	ActiveLeavesUpdate, ActivatedLeaf, LeafStatus,
 	jaeger,
 };
-<<<<<<< HEAD
-=======
-use polkadot_node_subsystem_util::{TimeoutExt, metrics::{self, prometheus}, metered, Metronome};
-use polkadot_node_primitives::SpawnNamed;
-use polkadot_procmacro_overseer_subsystems_gen::AllSubsystemsGen;
-
-#[cfg(test)]
-mod tests;
-
-// A capacity of bounded channels inside the overseer.
-const CHANNEL_CAPACITY: usize = 1024;
-// The capacity of signal channels to subsystems.
-const SIGNAL_CHANNEL_CAPACITY: usize = 64;
-
-// A graceful `Overseer` teardown time delay.
-const STOP_DELAY: u64 = 1;
-// Target for logs.
-const LOG_TARGET: &'static str = "parachain::overseer";
->>>>>>> 60341e12
 
 /// TODO legacy, to be deleted, left for easier integration
 mod subsystems;
@@ -176,7 +157,6 @@
 
 /// A handler used to communicate with the [`Overseer`].
 ///
-<<<<<<< HEAD
 /// [`Overseer`]: struct.Overseer.html
 #[derive(Clone)]
 pub struct Handler(pub OverseerHandler);
@@ -198,191 +178,8 @@
 	#[tracing::instrument(level = "trace", skip(self), fields(subsystem = LOG_TARGET))]
 	pub async fn block_finalized(&mut self, block: BlockInfo) {
 		self.send_and_log_error(Event::BlockFinalized(block)).await
-=======
-/// Each [`Subsystem`] is supposed to implement some interface that is generic over
-/// message type that is specific to this [`Subsystem`]. At the moment not all
-/// subsystems are implemented and the rest can be mocked with the [`DummySubsystem`].
-#[derive(Debug, Clone, AllSubsystemsGen)]
-pub struct AllSubsystems<
-	CV = (), CB = (), SD = (), AD = (), AR = (), BS = (), BD = (), P = (),
-	RA = (), AS = (), NB = (), CA = (), CG = (), CP = (), ApD = (), ApV = (),
-	GS = (),
-> {
-	/// A candidate validation subsystem.
-	pub candidate_validation: CV,
-	/// A candidate backing subsystem.
-	pub candidate_backing: CB,
-	/// A statement distribution subsystem.
-	pub statement_distribution: SD,
-	/// An availability distribution subsystem.
-	pub availability_distribution: AD,
-	/// An availability recovery subsystem.
-	pub availability_recovery: AR,
-	/// A bitfield signing subsystem.
-	pub bitfield_signing: BS,
-	/// A bitfield distribution subsystem.
-	pub bitfield_distribution: BD,
-	/// A provisioner subsystem.
-	pub provisioner: P,
-	/// A runtime API subsystem.
-	pub runtime_api: RA,
-	/// An availability store subsystem.
-	pub availability_store: AS,
-	/// A network bridge subsystem.
-	pub network_bridge: NB,
-	/// A Chain API subsystem.
-	pub chain_api: CA,
-	/// A Collation Generation subsystem.
-	pub collation_generation: CG,
-	/// A Collator Protocol subsystem.
-	pub collator_protocol: CP,
-	/// An Approval Distribution subsystem.
-	pub approval_distribution: ApD,
-	/// An Approval Voting subsystem.
-	pub approval_voting: ApV,
-	/// A Connection Request Issuer subsystem.
-	pub gossip_support: GS,
-}
-
-impl<CV, CB, SD, AD, AR, BS, BD, P, RA, AS, NB, CA, CG, CP, ApD, ApV, GS>
-	AllSubsystems<CV, CB, SD, AD, AR, BS, BD, P, RA, AS, NB, CA, CG, CP, ApD, ApV, GS>
-{
-	/// Create a new instance of [`AllSubsystems`].
-	///
-	/// Each subsystem is set to [`DummySystem`].
-	///
-	///# Note
-	///
-	/// Because of a bug in rustc it is required that when calling this function,
-	/// you provide a "random" type for the first generic parameter:
-	///
-	/// ```
-	/// polkadot_overseer::AllSubsystems::<()>::dummy();
-	/// ```
-	pub fn dummy() -> AllSubsystems<
-		DummySubsystem,
-		DummySubsystem,
-		DummySubsystem,
-		DummySubsystem,
-		DummySubsystem,
-		DummySubsystem,
-		DummySubsystem,
-		DummySubsystem,
-		DummySubsystem,
-		DummySubsystem,
-		DummySubsystem,
-		DummySubsystem,
-		DummySubsystem,
-		DummySubsystem,
-		DummySubsystem,
-		DummySubsystem,
-		DummySubsystem,
-	> {
-		AllSubsystems {
-			candidate_validation: DummySubsystem,
-			candidate_backing: DummySubsystem,
-			statement_distribution: DummySubsystem,
-			availability_distribution: DummySubsystem,
-			availability_recovery: DummySubsystem,
-			bitfield_signing: DummySubsystem,
-			bitfield_distribution: DummySubsystem,
-			provisioner: DummySubsystem,
-			runtime_api: DummySubsystem,
-			availability_store: DummySubsystem,
-			network_bridge: DummySubsystem,
-			chain_api: DummySubsystem,
-			collation_generation: DummySubsystem,
-			collator_protocol: DummySubsystem,
-			approval_distribution: DummySubsystem,
-			approval_voting: DummySubsystem,
-			gossip_support: DummySubsystem,
-		}
-	}
-
-	fn as_ref(&self) -> AllSubsystems<&'_ CV, &'_ CB, &'_ SD, &'_ AD, &'_ AR, &'_ BS, &'_ BD, &'_ P, &'_ RA, &'_ AS, &'_ NB, &'_ CA, &'_ CG, &'_ CP, &'_ ApD, &'_ ApV, &'_ GS> {
-		AllSubsystems {
-			candidate_validation: &self.candidate_validation,
-			candidate_backing: &self.candidate_backing,
-			statement_distribution: &self.statement_distribution,
-			availability_distribution: &self.availability_distribution,
-			availability_recovery: &self.availability_recovery,
-			bitfield_signing: &self.bitfield_signing,
-			bitfield_distribution: &self.bitfield_distribution,
-			provisioner: &self.provisioner,
-			runtime_api: &self.runtime_api,
-			availability_store: &self.availability_store,
-			network_bridge: &self.network_bridge,
-			chain_api: &self.chain_api,
-			collation_generation: &self.collation_generation,
-			collator_protocol: &self.collator_protocol,
-			approval_distribution: &self.approval_distribution,
-			approval_voting: &self.approval_voting,
-			gossip_support: &self.gossip_support,
-		}
-	}
-
-	fn map_subsystems<M>(self, m: M)
-		-> AllSubsystems<
-			<M as MapSubsystem<CV>>::Output,
-			<M as MapSubsystem<CB>>::Output,
-			<M as MapSubsystem<SD>>::Output,
-			<M as MapSubsystem<AD>>::Output,
-			<M as MapSubsystem<AR>>::Output,
-			<M as MapSubsystem<BS>>::Output,
-			<M as MapSubsystem<BD>>::Output,
-			<M as MapSubsystem<P>>::Output,
-			<M as MapSubsystem<RA>>::Output,
-			<M as MapSubsystem<AS>>::Output,
-			<M as MapSubsystem<NB>>::Output,
-			<M as MapSubsystem<CA>>::Output,
-			<M as MapSubsystem<CG>>::Output,
-			<M as MapSubsystem<CP>>::Output,
-			<M as MapSubsystem<ApD>>::Output,
-			<M as MapSubsystem<ApV>>::Output,
-			<M as MapSubsystem<GS>>::Output,
-		>
-	where
-		M: MapSubsystem<CV>,
-		M: MapSubsystem<CB>,
-		M: MapSubsystem<SD>,
-		M: MapSubsystem<AD>,
-		M: MapSubsystem<AR>,
-		M: MapSubsystem<BS>,
-		M: MapSubsystem<BD>,
-		M: MapSubsystem<P>,
-		M: MapSubsystem<RA>,
-		M: MapSubsystem<AS>,
-		M: MapSubsystem<NB>,
-		M: MapSubsystem<CA>,
-		M: MapSubsystem<CG>,
-		M: MapSubsystem<CP>,
-		M: MapSubsystem<ApD>,
-		M: MapSubsystem<ApV>,
-		M: MapSubsystem<GS>,
-	{
-		AllSubsystems {
-			candidate_validation: m.map_subsystem(self.candidate_validation),
-			candidate_backing: m.map_subsystem(self.candidate_backing),
-			statement_distribution: m.map_subsystem(self.statement_distribution),
-			availability_distribution: m.map_subsystem(self.availability_distribution),
-			availability_recovery: m.map_subsystem(self.availability_recovery),
-			bitfield_signing: m.map_subsystem(self.bitfield_signing),
-			bitfield_distribution: m.map_subsystem(self.bitfield_distribution),
-			provisioner: m.map_subsystem(self.provisioner),
-			runtime_api: m.map_subsystem(self.runtime_api),
-			availability_store: m.map_subsystem(self.availability_store),
-			network_bridge: m.map_subsystem(self.network_bridge),
-			chain_api: m.map_subsystem(self.chain_api),
-			collation_generation: m.map_subsystem(self.collation_generation),
-			collator_protocol: m.map_subsystem(self.collator_protocol),
-			approval_distribution: m.map_subsystem(self.approval_distribution),
-			approval_voting: m.map_subsystem(self.approval_voting),
-			gossip_support: m.map_subsystem(self.gossip_support),
-		}
->>>>>>> 60341e12
-	}
-
-<<<<<<< HEAD
+	}
+
 	/// Wait for a block with the given hash to be in the active-leaves set.
 	///
 	/// The response channel responds if the hash was activated and is closed if the hash was deactivated.
@@ -396,14 +193,6 @@
 				response_channel
 		})).await;
 	}
-=======
-type AllSubsystemsSame<T> = AllSubsystems<
-	T, T, T, T, T,
-	T, T, T, T, T,
-	T, T, T, T, T,
-	T, T,
->;
->>>>>>> 60341e12
 
 	/// Tell `Overseer` to shutdown.
 	#[tracing::instrument(level = "trace", skip(self), fields(subsystem = LOG_TARGET))]
@@ -481,83 +270,6 @@
 	},
 }
 
-<<<<<<< HEAD
-=======
-/// A handler used to communicate with the [`Overseer`].
-///
-/// [`Overseer`]: struct.Overseer.html
-#[derive(Clone)]
-pub struct OverseerHandler {
-	events_tx: Option<metered::MeteredSender<Event>>,
-}
-
-impl OverseerHandler {
-	/// Create a disconnected overseer handler.
-	pub fn disconnected() -> Self {
-		OverseerHandler {
-			events_tx: None,
-		}
-	}
-
-	/// Whether the overseer handler is connected to an overseer.
-	pub fn is_connected(&self) -> bool {
-		self.events_tx.is_some()
-	}
-
-	/// Whether the handler is disconnected.
-	pub fn is_disconnected(&self) -> bool {
-		self.events_tx.is_none()
-	}
-
-	/// Using this handler, connect another handler to the same
-	/// overseer, if any.
-	pub fn connect_other(&self, other: &mut OverseerHandler) {
-		other.events_tx = self.events_tx.clone();
-	}
-
-	/// Inform the `Overseer` that that some block was imported.
-	pub async fn block_imported(&mut self, block: BlockInfo) {
-		self.send_and_log_error(Event::BlockImported(block)).await
-	}
-
-	/// Send some message to one of the `Subsystem`s.
-	pub async fn send_msg(&mut self, msg: impl Into<AllMessages>) {
-		self.send_and_log_error(Event::MsgToSubsystem(msg.into())).await
-	}
-
-	/// Inform the `Overseer` that some block was finalized.
-	pub async fn block_finalized(&mut self, block: BlockInfo) {
-		self.send_and_log_error(Event::BlockFinalized(block)).await
-	}
-
-	/// Wait for a block with the given hash to be in the active-leaves set.
-	///
-	/// The response channel responds if the hash was activated and is closed if the hash was deactivated.
-	/// Note that due the fact the overseer doesn't store the whole active-leaves set, only deltas,
-	/// the response channel may never return if the hash was deactivated before this call.
-	/// In this case, it's the caller's responsibility to ensure a timeout is set.
-	pub async fn wait_for_activation(&mut self, hash: Hash, response_channel: oneshot::Sender<SubsystemResult<()>>) {
-		self.send_and_log_error(Event::ExternalRequest(ExternalRequest::WaitForActivation {
-			hash,
-			response_channel
-		})).await
-	}
-
-	/// Tell `Overseer` to shutdown.
-	pub async fn stop(&mut self) {
-		self.send_and_log_error(Event::Stop).await
-	}
-
-	async fn send_and_log_error(&mut self, event: Event) {
-		if let Some(ref mut events_tx) = self.events_tx {
-			if events_tx.send(event).await.is_err() {
-				tracing::info!(target: LOG_TARGET, "Failed to send an event to Overseer");
-			}
-		}
-	}
-}
-
->>>>>>> 60341e12
 /// Glues together the [`Overseer`] and `BlockchainEvents` by forwarding
 /// import and finality notifications into the [`OverseerHandler`].
 pub async fn forward_events<P: BlockchainEvents<Block>>(
@@ -590,7 +302,6 @@
 	}
 }
 
-<<<<<<< HEAD
 /// The `Overseer` itself.
 #[overlord(
 	gen=AllMessages,
@@ -600,262 +311,6 @@
 	network=NetworkBridgeEvent<protocol_v1::ValidationProtocol>,
 )]
 pub struct Overseer<SupportsParachains> {
-=======
-impl Debug for ToOverseer {
-	fn fmt(&self, f: &mut std::fmt::Formatter<'_>) -> std::fmt::Result {
-		match self {
-			ToOverseer::SpawnJob { .. } => write!(f, "OverseerMessage::Spawn(..)"),
-			ToOverseer::SpawnBlockingJob { .. } => write!(f, "OverseerMessage::SpawnBlocking(..)")
-		}
-	}
-}
-
-/// A running instance of some [`Subsystem`].
-///
-/// [`Subsystem`]: trait.Subsystem.html
-struct SubsystemInstance<M> {
-	tx_signal: metered::MeteredSender<OverseerSignal>,
-	tx_bounded: metered::MeteredSender<MessagePacket<M>>,
-	meters: SubsystemMeters,
-	signals_received: usize,
-	name: &'static str,
-}
-
-#[derive(Debug)]
-struct MessagePacket<T> {
-	signals_received: usize,
-	message: T,
-}
-
-fn make_packet<T>(signals_received: usize, message: T) -> MessagePacket<T> {
-	MessagePacket {
-		signals_received,
-		message,
-	}
-}
-
-// The channels held by every subsystem to communicate with every other subsystem.
-#[derive(Debug, Clone)]
-struct ChannelsOut {
-	candidate_validation: metered::MeteredSender<MessagePacket<CandidateValidationMessage>>,
-	candidate_backing: metered::MeteredSender<MessagePacket<CandidateBackingMessage>>,
-	statement_distribution: metered::MeteredSender<MessagePacket<StatementDistributionMessage>>,
-	availability_distribution: metered::MeteredSender<MessagePacket<AvailabilityDistributionMessage>>,
-	availability_recovery: metered::MeteredSender<MessagePacket<AvailabilityRecoveryMessage>>,
-	bitfield_signing: metered::MeteredSender<MessagePacket<BitfieldSigningMessage>>,
-	bitfield_distribution: metered::MeteredSender<MessagePacket<BitfieldDistributionMessage>>,
-	provisioner: metered::MeteredSender<MessagePacket<ProvisionerMessage>>,
-	runtime_api: metered::MeteredSender<MessagePacket<RuntimeApiMessage>>,
-	availability_store: metered::MeteredSender<MessagePacket<AvailabilityStoreMessage>>,
-	network_bridge: metered::MeteredSender<MessagePacket<NetworkBridgeMessage>>,
-	chain_api: metered::MeteredSender<MessagePacket<ChainApiMessage>>,
-	collation_generation: metered::MeteredSender<MessagePacket<CollationGenerationMessage>>,
-	collator_protocol: metered::MeteredSender<MessagePacket<CollatorProtocolMessage>>,
-	approval_distribution: metered::MeteredSender<MessagePacket<ApprovalDistributionMessage>>,
-	approval_voting: metered::MeteredSender<MessagePacket<ApprovalVotingMessage>>,
-	gossip_support: metered::MeteredSender<MessagePacket<GossipSupportMessage>>,
-
-	candidate_validation_unbounded: metered::UnboundedMeteredSender<MessagePacket<CandidateValidationMessage>>,
-	candidate_backing_unbounded: metered::UnboundedMeteredSender<MessagePacket<CandidateBackingMessage>>,
-	statement_distribution_unbounded: metered::UnboundedMeteredSender<MessagePacket<StatementDistributionMessage>>,
-	availability_distribution_unbounded: metered::UnboundedMeteredSender<MessagePacket<AvailabilityDistributionMessage>>,
-	availability_recovery_unbounded: metered::UnboundedMeteredSender<MessagePacket<AvailabilityRecoveryMessage>>,
-	bitfield_signing_unbounded: metered::UnboundedMeteredSender<MessagePacket<BitfieldSigningMessage>>,
-	bitfield_distribution_unbounded: metered::UnboundedMeteredSender<MessagePacket<BitfieldDistributionMessage>>,
-	provisioner_unbounded: metered::UnboundedMeteredSender<MessagePacket<ProvisionerMessage>>,
-	runtime_api_unbounded: metered::UnboundedMeteredSender<MessagePacket<RuntimeApiMessage>>,
-	availability_store_unbounded: metered::UnboundedMeteredSender<MessagePacket<AvailabilityStoreMessage>>,
-	network_bridge_unbounded: metered::UnboundedMeteredSender<MessagePacket<NetworkBridgeMessage>>,
-	chain_api_unbounded: metered::UnboundedMeteredSender<MessagePacket<ChainApiMessage>>,
-	collation_generation_unbounded: metered::UnboundedMeteredSender<MessagePacket<CollationGenerationMessage>>,
-	collator_protocol_unbounded: metered::UnboundedMeteredSender<MessagePacket<CollatorProtocolMessage>>,
-	approval_distribution_unbounded: metered::UnboundedMeteredSender<MessagePacket<ApprovalDistributionMessage>>,
-	approval_voting_unbounded: metered::UnboundedMeteredSender<MessagePacket<ApprovalVotingMessage>>,
-	gossip_support_unbounded: metered::UnboundedMeteredSender<MessagePacket<GossipSupportMessage>>,
-}
-
-impl ChannelsOut {
-	async fn send_and_log_error(
-		&mut self,
-		signals_received: usize,
-		message: AllMessages,
-	) {
-		let res = match message {
-			AllMessages::CandidateValidation(msg) => {
-				self.candidate_validation.send(make_packet(signals_received, msg)).await
-			},
-			AllMessages::CandidateBacking(msg) => {
-				self.candidate_backing.send(make_packet(signals_received, msg)).await
-			},
-			AllMessages::StatementDistribution(msg) => {
-				self.statement_distribution.send(make_packet(signals_received, msg)).await
-			},
-			AllMessages::AvailabilityDistribution(msg) => {
-				self.availability_distribution.send(make_packet(signals_received, msg)).await
-			},
-			AllMessages::AvailabilityRecovery(msg) => {
-				self.availability_recovery.send(make_packet(signals_received, msg)).await
-			},
-			AllMessages::BitfieldDistribution(msg) => {
-				self.bitfield_distribution.send(make_packet(signals_received, msg)).await
-			},
-			AllMessages::BitfieldSigning(msg) => {
-				self.bitfield_signing.send(make_packet(signals_received, msg)).await
-			},
-			AllMessages::Provisioner(msg) => {
-				self.provisioner.send(make_packet(signals_received, msg)).await
-			},
-			AllMessages::RuntimeApi(msg) => {
-				self.runtime_api.send(make_packet(signals_received, msg)).await
-			},
-			AllMessages::AvailabilityStore(msg) => {
-				self.availability_store.send(make_packet(signals_received, msg)).await
-			},
-			AllMessages::NetworkBridge(msg) => {
-				self.network_bridge.send(make_packet(signals_received, msg)).await
-			},
-			AllMessages::ChainApi(msg) => {
-				self.chain_api.send(make_packet(signals_received, msg)).await
-			},
-			AllMessages::CollationGeneration(msg) => {
-				self.collation_generation.send(make_packet(signals_received, msg)).await
-			},
-			AllMessages::CollatorProtocol(msg) => {
-				self.collator_protocol.send(make_packet(signals_received, msg)).await
-			},
-			AllMessages::ApprovalDistribution(msg) => {
-				self.approval_distribution.send(make_packet(signals_received, msg)).await
-			},
-			AllMessages::ApprovalVoting(msg) => {
-				self.approval_voting.send(make_packet(signals_received, msg)).await
-			},
-			AllMessages::GossipSupport(msg) => {
-				self.gossip_support.send(make_packet(signals_received, msg)).await
-			},
-			AllMessages::DisputeCoordinator(_) => Ok(()),
-			AllMessages::DisputeParticipation(_) => Ok(()),
-			AllMessages::ChainSelection(_) => Ok(()),
-		};
-
-		if res.is_err() {
-			tracing::debug!(
-				target: LOG_TARGET,
-				"Failed to send a message to another subsystem",
-			);
-		}
-	}
-
-
-	fn send_unbounded_and_log_error(
-		&self,
-		signals_received: usize,
-		message: AllMessages,
-	) {
-		let res = match message {
-			AllMessages::CandidateValidation(msg) => {
-				self.candidate_validation_unbounded
-					.unbounded_send(make_packet(signals_received, msg))
-					.map_err(|e| e.into_send_error())
-			},
-			AllMessages::CandidateBacking(msg) => {
-				self.candidate_backing_unbounded
-					.unbounded_send(make_packet(signals_received, msg))
-					.map_err(|e| e.into_send_error())
-			},
-			AllMessages::StatementDistribution(msg) => {
-				self.statement_distribution_unbounded
-					.unbounded_send(make_packet(signals_received, msg))
-					.map_err(|e| e.into_send_error())
-			},
-			AllMessages::AvailabilityDistribution(msg) => {
-				self.availability_distribution_unbounded
-					.unbounded_send(make_packet(signals_received, msg))
-					.map_err(|e| e.into_send_error())
-			},
-			AllMessages::AvailabilityRecovery(msg) => {
-				self.availability_recovery_unbounded
-					.unbounded_send(make_packet(signals_received, msg))
-					.map_err(|e| e.into_send_error())
-			},
-			AllMessages::BitfieldDistribution(msg) => {
-				self.bitfield_distribution_unbounded
-					.unbounded_send(make_packet(signals_received, msg))
-					.map_err(|e| e.into_send_error())
-			},
-			AllMessages::BitfieldSigning(msg) => {
-				self.bitfield_signing_unbounded
-					.unbounded_send(make_packet(signals_received, msg))
-					.map_err(|e| e.into_send_error())
-			},
-			AllMessages::Provisioner(msg) => {
-				self.provisioner_unbounded
-					.unbounded_send(make_packet(signals_received, msg))
-					.map_err(|e| e.into_send_error())
-			},
-			AllMessages::RuntimeApi(msg) => {
-				self.runtime_api_unbounded
-					.unbounded_send(make_packet(signals_received, msg))
-					.map_err(|e| e.into_send_error())
-			},
-			AllMessages::AvailabilityStore(msg) => {
-				self.availability_store_unbounded
-					.unbounded_send(make_packet(signals_received, msg))
-					.map_err(|e| e.into_send_error())
-			},
-			AllMessages::NetworkBridge(msg) => {
-				self.network_bridge_unbounded
-					.unbounded_send(make_packet(signals_received, msg))
-					.map_err(|e| e.into_send_error())
-			},
-			AllMessages::ChainApi(msg) => {
-				self.chain_api_unbounded
-					.unbounded_send(make_packet(signals_received, msg))
-					.map_err(|e| e.into_send_error())
-			},
-			AllMessages::CollationGeneration(msg) => {
-				self.collation_generation_unbounded
-					.unbounded_send(make_packet(signals_received, msg))
-					.map_err(|e| e.into_send_error())
-			},
-			AllMessages::CollatorProtocol(msg) => {
-				self.collator_protocol_unbounded
-					.unbounded_send(make_packet(signals_received, msg))
-					.map_err(|e| e.into_send_error())
-			},
-			AllMessages::ApprovalDistribution(msg) => {
-				self.approval_distribution_unbounded
-					.unbounded_send(make_packet(signals_received, msg))
-					.map_err(|e| e.into_send_error())
-			},
-			AllMessages::ApprovalVoting(msg) => {
-				self.approval_voting_unbounded
-					.unbounded_send(make_packet(signals_received, msg))
-					.map_err(|e| e.into_send_error())
-			},
-			AllMessages::GossipSupport(msg) => {
-				self.gossip_support_unbounded
-					.unbounded_send(make_packet(signals_received, msg))
-					.map_err(|e| e.into_send_error())
-			},
-			AllMessages::DisputeCoordinator(_) => Ok(()),
-			AllMessages::DisputeParticipation(_) => Ok(()),
-			AllMessages::ChainSelection(_) => Ok(()),
-		};
-
-		if res.is_err() {
-			tracing::debug!(
-				target: LOG_TARGET,
-				"Failed to send a message to another subsystem",
-			);
-		}
-	}
-}
-
-type SubsystemIncomingMessages<M> = stream::Select<
-	metered::MeteredReceiver<MessagePacket<M>>,
-	metered::UnboundedMeteredReceiver<MessagePacket<M>>,
->;
->>>>>>> 60341e12
 
 	#[subsystem(no_dispatch, CandidateValidationMessage)]
 	candidate_validation: CandidateValidation,
@@ -908,161 +363,8 @@
 	#[subsystem(no_dispatch, ApprovalVotingMessage)]
 	approval_voting: ApprovalVoting,
 
-<<<<<<< HEAD
 	#[subsystem(no_dispatch, GossipSupportMessage)]
 	gossip_support: GossipSupport,
-=======
-			return Ok(from_overseer);
-		}
-	}
-
-	fn spawn(&mut self, name: &'static str, s: Pin<Box<dyn Future<Output = ()> + Send>>)
-		-> SubsystemResult<()>
-	{
-		self.to_overseer.unbounded_send(ToOverseer::SpawnJob {
-			name,
-			s,
-		}).map_err(|_| SubsystemError::TaskSpawn(name))
-	}
-
-	fn spawn_blocking(&mut self, name: &'static str, s: Pin<Box<dyn Future<Output = ()> + Send>>)
-		-> SubsystemResult<()>
-	{
-		self.to_overseer.unbounded_send(ToOverseer::SpawnBlockingJob {
-			name,
-			s,
-		}).map_err(|_| SubsystemError::TaskSpawn(name))
-	}
-
-	fn sender(&mut self) -> &mut OverseerSubsystemSender {
-		&mut self.to_subsystems
-	}
-}
-
-/// A subsystem that we oversee.
-///
-/// Ties together the [`Subsystem`] itself and it's running instance
-/// (which may be missing if the [`Subsystem`] is not running at the moment
-/// for whatever reason).
-///
-/// [`Subsystem`]: trait.Subsystem.html
-struct OverseenSubsystem<M> {
-	instance: Option<SubsystemInstance<M>>,
-}
-
-impl<M> OverseenSubsystem<M> {
-	/// Send a message to the wrapped subsystem.
-	///
-	/// If the inner `instance` is `None`, nothing is happening.
-	async fn send_message(&mut self, msg: M) -> SubsystemResult<()> {
-		const MESSAGE_TIMEOUT: Duration = Duration::from_secs(10);
-
-		if let Some(ref mut instance) = self.instance {
-			match instance.tx_bounded.send(MessagePacket {
-				signals_received: instance.signals_received,
-				message: msg.into()
-			}).timeout(MESSAGE_TIMEOUT).await
-			{
-				None => {
-					tracing::error!(target: LOG_TARGET, "Subsystem {} appears unresponsive.", instance.name);
-					Err(SubsystemError::SubsystemStalled(instance.name))
-				}
-				Some(res) => res.map_err(Into::into),
-			}
-		} else {
-			Ok(())
-		}
-	}
-
-	/// Send a signal to the wrapped subsystem.
-	///
-	/// If the inner `instance` is `None`, nothing is happening.
-	async fn send_signal(&mut self, signal: OverseerSignal) -> SubsystemResult<()> {
-		const SIGNAL_TIMEOUT: Duration = Duration::from_secs(10);
-
-		if let Some(ref mut instance) = self.instance {
-			match instance.tx_signal.send(signal).timeout(SIGNAL_TIMEOUT).await {
-				None => {
-					tracing::error!(target: LOG_TARGET, "Subsystem {} appears unresponsive.", instance.name);
-					Err(SubsystemError::SubsystemStalled(instance.name))
-				}
-				Some(res) => {
-					let res = res.map_err(Into::into);
-					if res.is_ok() {
-						instance.signals_received += 1;
-					}
-					res
-				}
-			}
-		} else {
-			Ok(())
-		}
-	}
-}
-
-#[derive(Clone)]
-struct SubsystemMeters {
-	bounded: metered::Meter,
-	unbounded: metered::Meter,
-	signals: metered::Meter,
-}
-
-impl SubsystemMeters {
-	fn read(&self) -> SubsystemMeterReadouts {
-		SubsystemMeterReadouts {
-			bounded: self.bounded.read(),
-			unbounded: self.unbounded.read(),
-			signals: self.signals.read(),
-		}
-	}
-}
-
-struct SubsystemMeterReadouts {
-	bounded: metered::Readout,
-	unbounded: metered::Readout,
-	signals: metered::Readout,
-}
-
-
-/// Store 2 days worth of blocks, not accounting for forks,
-/// in the LRU cache. Assumes a 6-second block time.
-const KNOWN_LEAVES_CACHE_SIZE: usize = 2 * 24 * 3600 / 6;
-
-/// The `Overseer` itself.
-pub struct Overseer<S, SupportsParachains> {
-	/// Handles to all subsystems.
-	subsystems: AllSubsystems<
-		OverseenSubsystem<CandidateValidationMessage>,
-		OverseenSubsystem<CandidateBackingMessage>,
-		OverseenSubsystem<StatementDistributionMessage>,
-		OverseenSubsystem<AvailabilityDistributionMessage>,
-		OverseenSubsystem<AvailabilityRecoveryMessage>,
-		OverseenSubsystem<BitfieldSigningMessage>,
-		OverseenSubsystem<BitfieldDistributionMessage>,
-		OverseenSubsystem<ProvisionerMessage>,
-		OverseenSubsystem<RuntimeApiMessage>,
-		OverseenSubsystem<AvailabilityStoreMessage>,
-		OverseenSubsystem<NetworkBridgeMessage>,
-		OverseenSubsystem<ChainApiMessage>,
-		OverseenSubsystem<CollationGenerationMessage>,
-		OverseenSubsystem<CollatorProtocolMessage>,
-		OverseenSubsystem<ApprovalDistributionMessage>,
-		OverseenSubsystem<ApprovalVotingMessage>,
-		OverseenSubsystem<GossipSupportMessage>,
-	>,
-
-	/// Spawner to spawn tasks to.
-	s: S,
-
-	/// Here we keep handles to spawned subsystems to be notified when they terminate.
-	running_subsystems: FuturesUnordered<BoxFuture<'static, SubsystemResult<()>>>,
-
-	/// Gather running subsystems' outbound streams into one.
-	to_overseer_rx: Fuse<metered::UnboundedMeteredReceiver<ToOverseer>>,
-
-	/// Events that are sent to the overseer from the outside world
-	events_rx: metered::MeteredReceiver<Event>,
->>>>>>> 60341e12
 
 	/// External listeners waiting for a hash to be in the active-leave set.
 	pub activation_external_listeners: HashMap<Hash, Vec<oneshot::Sender<SubsystemResult<()>>>>,
@@ -1197,7 +499,6 @@
 		s: S,
 	) -> SubsystemResult<(Self, Handler)>
 	where
-<<<<<<< HEAD
 		CV: Subsystem<OverseerSubsystemContext<CandidateValidationMessage>, SubsystemError> + Send,
 		CB: Subsystem<OverseerSubsystemContext<CandidateBackingMessage>, SubsystemError> + Send,
 		CS: Subsystem<OverseerSubsystemContext<CandidateSelectionMessage>, SubsystemError> + Send,
@@ -1251,395 +552,6 @@
 			.build()?;
 
 		// spawn the metrics metronome task
-=======
-		CV: Subsystem<OverseerSubsystemContext<CandidateValidationMessage>> + Send,
-		CB: Subsystem<OverseerSubsystemContext<CandidateBackingMessage>> + Send,
-		SD: Subsystem<OverseerSubsystemContext<StatementDistributionMessage>> + Send,
-		AD: Subsystem<OverseerSubsystemContext<AvailabilityDistributionMessage>> + Send,
-		AR: Subsystem<OverseerSubsystemContext<AvailabilityRecoveryMessage>> + Send,
-		BS: Subsystem<OverseerSubsystemContext<BitfieldSigningMessage>> + Send,
-		BD: Subsystem<OverseerSubsystemContext<BitfieldDistributionMessage>> + Send,
-		P: Subsystem<OverseerSubsystemContext<ProvisionerMessage>> + Send,
-		RA: Subsystem<OverseerSubsystemContext<RuntimeApiMessage>> + Send,
-		AS: Subsystem<OverseerSubsystemContext<AvailabilityStoreMessage>> + Send,
-		NB: Subsystem<OverseerSubsystemContext<NetworkBridgeMessage>> + Send,
-		CA: Subsystem<OverseerSubsystemContext<ChainApiMessage>> + Send,
-		CG: Subsystem<OverseerSubsystemContext<CollationGenerationMessage>> + Send,
-		CP: Subsystem<OverseerSubsystemContext<CollatorProtocolMessage>> + Send,
-		ApD: Subsystem<OverseerSubsystemContext<ApprovalDistributionMessage>> + Send,
-		ApV: Subsystem<OverseerSubsystemContext<ApprovalVotingMessage>> + Send,
-		GS: Subsystem<OverseerSubsystemContext<GossipSupportMessage>> + Send,
-	{
-		let (events_tx, events_rx) = metered::channel(CHANNEL_CAPACITY);
-
-		let handler = OverseerHandler {
-			events_tx: Some(events_tx.clone()),
-		};
-
-		let metrics = <Metrics as metrics::Metrics>::register(prometheus_registry)?;
-
-		let (to_overseer_tx, to_overseer_rx) = metered::unbounded();
-
-		let mut running_subsystems = FuturesUnordered::new();
-
-		let (candidate_validation_bounded_tx, candidate_validation_bounded_rx)
-			= metered::channel(CHANNEL_CAPACITY);
-		let (candidate_backing_bounded_tx, candidate_backing_bounded_rx)
-			= metered::channel(CHANNEL_CAPACITY);
-		let (statement_distribution_bounded_tx, statement_distribution_bounded_rx)
-			= metered::channel(CHANNEL_CAPACITY);
-		let (availability_distribution_bounded_tx, availability_distribution_bounded_rx)
-			= metered::channel(CHANNEL_CAPACITY);
-		let (availability_recovery_bounded_tx, availability_recovery_bounded_rx)
-			= metered::channel(CHANNEL_CAPACITY);
-		let (bitfield_signing_bounded_tx, bitfield_signing_bounded_rx)
-			= metered::channel(CHANNEL_CAPACITY);
-		let (bitfield_distribution_bounded_tx, bitfield_distribution_bounded_rx)
-			= metered::channel(CHANNEL_CAPACITY);
-		let (provisioner_bounded_tx, provisioner_bounded_rx)
-			= metered::channel(CHANNEL_CAPACITY);
-		let (runtime_api_bounded_tx, runtime_api_bounded_rx)
-			= metered::channel(CHANNEL_CAPACITY);
-		let (availability_store_bounded_tx, availability_store_bounded_rx)
-			= metered::channel(CHANNEL_CAPACITY);
-		let (network_bridge_bounded_tx, network_bridge_bounded_rx)
-			= metered::channel(CHANNEL_CAPACITY);
-		let (chain_api_bounded_tx, chain_api_bounded_rx)
-			= metered::channel(CHANNEL_CAPACITY);
-		let (collator_protocol_bounded_tx, collator_protocol_bounded_rx)
-			= metered::channel(CHANNEL_CAPACITY);
-		let (collation_generation_bounded_tx, collation_generation_bounded_rx)
-			= metered::channel(CHANNEL_CAPACITY);
-		let (approval_distribution_bounded_tx, approval_distribution_bounded_rx)
-			= metered::channel(CHANNEL_CAPACITY);
-		let (approval_voting_bounded_tx, approval_voting_bounded_rx)
-			= metered::channel(CHANNEL_CAPACITY);
-		let (gossip_support_bounded_tx, gossip_support_bounded_rx)
-			= metered::channel(CHANNEL_CAPACITY);
-
-		let (candidate_validation_unbounded_tx, candidate_validation_unbounded_rx)
-			= metered::unbounded();
-		let (candidate_backing_unbounded_tx, candidate_backing_unbounded_rx)
-			= metered::unbounded();
-		let (statement_distribution_unbounded_tx, statement_distribution_unbounded_rx)
-			= metered::unbounded();
-		let (availability_distribution_unbounded_tx, availability_distribution_unbounded_rx)
-			= metered::unbounded();
-		let (availability_recovery_unbounded_tx, availability_recovery_unbounded_rx)
-			= metered::unbounded();
-		let (bitfield_signing_unbounded_tx, bitfield_signing_unbounded_rx)
-			= metered::unbounded();
-		let (bitfield_distribution_unbounded_tx, bitfield_distribution_unbounded_rx)
-			= metered::unbounded();
-		let (provisioner_unbounded_tx, provisioner_unbounded_rx)
-			= metered::unbounded();
-		let (runtime_api_unbounded_tx, runtime_api_unbounded_rx)
-			= metered::unbounded();
-		let (availability_store_unbounded_tx, availability_store_unbounded_rx)
-			= metered::unbounded();
-		let (network_bridge_unbounded_tx, network_bridge_unbounded_rx)
-			= metered::unbounded();
-		let (chain_api_unbounded_tx, chain_api_unbounded_rx)
-			= metered::unbounded();
-		let (collator_protocol_unbounded_tx, collator_protocol_unbounded_rx)
-			= metered::unbounded();
-		let (collation_generation_unbounded_tx, collation_generation_unbounded_rx)
-			= metered::unbounded();
-		let (approval_distribution_unbounded_tx, approval_distribution_unbounded_rx)
-			= metered::unbounded();
-		let (approval_voting_unbounded_tx, approval_voting_unbounded_rx)
-			= metered::unbounded();
-		let (gossip_support_unbounded_tx, gossip_support_unbounded_rx)
-			= metered::unbounded();
-
-		let channels_out = ChannelsOut {
-			candidate_validation: candidate_validation_bounded_tx.clone(),
-			candidate_backing: candidate_backing_bounded_tx.clone(),
-			statement_distribution: statement_distribution_bounded_tx.clone(),
-			availability_distribution: availability_distribution_bounded_tx.clone(),
-			availability_recovery: availability_recovery_bounded_tx.clone(),
-			bitfield_signing: bitfield_signing_bounded_tx.clone(),
-			bitfield_distribution: bitfield_distribution_bounded_tx.clone(),
-			provisioner: provisioner_bounded_tx.clone(),
-			runtime_api: runtime_api_bounded_tx.clone(),
-			availability_store: availability_store_bounded_tx.clone(),
-			network_bridge: network_bridge_bounded_tx.clone(),
-			chain_api: chain_api_bounded_tx.clone(),
-			collator_protocol: collator_protocol_bounded_tx.clone(),
-			collation_generation: collation_generation_bounded_tx.clone(),
-			approval_distribution: approval_distribution_bounded_tx.clone(),
-			approval_voting: approval_voting_bounded_tx.clone(),
-			gossip_support: gossip_support_bounded_tx.clone(),
-
-			candidate_validation_unbounded: candidate_validation_unbounded_tx.clone(),
-			candidate_backing_unbounded: candidate_backing_unbounded_tx.clone(),
-			statement_distribution_unbounded: statement_distribution_unbounded_tx.clone(),
-			availability_distribution_unbounded: availability_distribution_unbounded_tx.clone(),
-			availability_recovery_unbounded: availability_recovery_unbounded_tx.clone(),
-			bitfield_signing_unbounded: bitfield_signing_unbounded_tx.clone(),
-			bitfield_distribution_unbounded: bitfield_distribution_unbounded_tx.clone(),
-			provisioner_unbounded: provisioner_unbounded_tx.clone(),
-			runtime_api_unbounded: runtime_api_unbounded_tx.clone(),
-			availability_store_unbounded: availability_store_unbounded_tx.clone(),
-			network_bridge_unbounded: network_bridge_unbounded_tx.clone(),
-			chain_api_unbounded: chain_api_unbounded_tx.clone(),
-			collator_protocol_unbounded: collator_protocol_unbounded_tx.clone(),
-			collation_generation_unbounded: collation_generation_unbounded_tx.clone(),
-			approval_distribution_unbounded: approval_distribution_unbounded_tx.clone(),
-			approval_voting_unbounded: approval_voting_unbounded_tx.clone(),
-			gossip_support_unbounded: gossip_support_unbounded_tx.clone(),
-		};
-
-		let candidate_validation_subsystem = spawn(
-			&mut s,
-			candidate_validation_bounded_tx,
-			stream::select(candidate_validation_bounded_rx, candidate_validation_unbounded_rx),
-			candidate_validation_unbounded_tx.meter().clone(),
-			channels_out.clone(),
-			to_overseer_tx.clone(),
-			all_subsystems.candidate_validation,
-			&metrics,
-			&mut running_subsystems,
-			TaskKind::Regular,
-		)?;
-
-		let candidate_backing_subsystem = spawn(
-			&mut s,
-			candidate_backing_bounded_tx,
-			stream::select(candidate_backing_bounded_rx, candidate_backing_unbounded_rx),
-			candidate_backing_unbounded_tx.meter().clone(),
-			channels_out.clone(),
-			to_overseer_tx.clone(),
-			all_subsystems.candidate_backing,
-			&metrics,
-			&mut running_subsystems,
-			TaskKind::Regular,
-		)?;
-
-		let statement_distribution_subsystem = spawn(
-			&mut s,
-			statement_distribution_bounded_tx,
-			stream::select(statement_distribution_bounded_rx, statement_distribution_unbounded_rx),
-			statement_distribution_unbounded_tx.meter().clone(),
-			channels_out.clone(),
-			to_overseer_tx.clone(),
-			all_subsystems.statement_distribution,
-			&metrics,
-			&mut running_subsystems,
-			TaskKind::Regular,
-		)?;
-
-		let availability_distribution_subsystem = spawn(
-			&mut s,
-			availability_distribution_bounded_tx,
-			stream::select(availability_distribution_bounded_rx, availability_distribution_unbounded_rx),
-			availability_distribution_unbounded_tx.meter().clone(),
-			channels_out.clone(),
-			to_overseer_tx.clone(),
-			all_subsystems.availability_distribution,
-			&metrics,
-			&mut running_subsystems,
-			TaskKind::Regular,
-		)?;
-
-		let availability_recovery_subsystem = spawn(
-			&mut s,
-			availability_recovery_bounded_tx,
-			stream::select(availability_recovery_bounded_rx, availability_recovery_unbounded_rx),
-			availability_recovery_unbounded_tx.meter().clone(),
-			channels_out.clone(),
-			to_overseer_tx.clone(),
-			all_subsystems.availability_recovery,
-			&metrics,
-			&mut running_subsystems,
-			TaskKind::Regular,
-		)?;
-
-		let bitfield_signing_subsystem = spawn(
-			&mut s,
-			bitfield_signing_bounded_tx,
-			stream::select(bitfield_signing_bounded_rx, bitfield_signing_unbounded_rx),
-			bitfield_signing_unbounded_tx.meter().clone(),
-			channels_out.clone(),
-			to_overseer_tx.clone(),
-			all_subsystems.bitfield_signing,
-			&metrics,
-			&mut running_subsystems,
-			TaskKind::Regular,
-		)?;
-
-		let bitfield_distribution_subsystem = spawn(
-			&mut s,
-			bitfield_distribution_bounded_tx,
-			stream::select(bitfield_distribution_bounded_rx, bitfield_distribution_unbounded_rx),
-			bitfield_distribution_unbounded_tx.meter().clone(),
-			channels_out.clone(),
-			to_overseer_tx.clone(),
-			all_subsystems.bitfield_distribution,
-			&metrics,
-			&mut running_subsystems,
-			TaskKind::Regular,
-		)?;
-
-		let provisioner_subsystem = spawn(
-			&mut s,
-			provisioner_bounded_tx,
-			stream::select(provisioner_bounded_rx, provisioner_unbounded_rx),
-			provisioner_unbounded_tx.meter().clone(),
-			channels_out.clone(),
-			to_overseer_tx.clone(),
-			all_subsystems.provisioner,
-			&metrics,
-			&mut running_subsystems,
-			TaskKind::Regular,
-		)?;
-
-		let runtime_api_subsystem = spawn(
-			&mut s,
-			runtime_api_bounded_tx,
-			stream::select(runtime_api_bounded_rx, runtime_api_unbounded_rx),
-			runtime_api_unbounded_tx.meter().clone(),
-			channels_out.clone(),
-			to_overseer_tx.clone(),
-			all_subsystems.runtime_api,
-			&metrics,
-			&mut running_subsystems,
-			TaskKind::Regular,
-		)?;
-
-		let availability_store_subsystem = spawn(
-			&mut s,
-			availability_store_bounded_tx,
-			stream::select(availability_store_bounded_rx, availability_store_unbounded_rx),
-			availability_store_unbounded_tx.meter().clone(),
-			channels_out.clone(),
-			to_overseer_tx.clone(),
-			all_subsystems.availability_store,
-			&metrics,
-			&mut running_subsystems,
-			TaskKind::Blocking,
-		)?;
-
-		let network_bridge_subsystem = spawn(
-			&mut s,
-			network_bridge_bounded_tx,
-			stream::select(network_bridge_bounded_rx, network_bridge_unbounded_rx),
-			network_bridge_unbounded_tx.meter().clone(),
-			channels_out.clone(),
-			to_overseer_tx.clone(),
-			all_subsystems.network_bridge,
-			&metrics,
-			&mut running_subsystems,
-			TaskKind::Regular,
-		)?;
-
-		let chain_api_subsystem = spawn(
-			&mut s,
-			chain_api_bounded_tx,
-			stream::select(chain_api_bounded_rx, chain_api_unbounded_rx),
-			chain_api_unbounded_tx.meter().clone(),
-			channels_out.clone(),
-			to_overseer_tx.clone(),
-			all_subsystems.chain_api,
-			&metrics,
-			&mut running_subsystems,
-			TaskKind::Blocking,
-		)?;
-
-		let collation_generation_subsystem = spawn(
-			&mut s,
-			collation_generation_bounded_tx,
-			stream::select(collation_generation_bounded_rx, collation_generation_unbounded_rx),
-			collation_generation_unbounded_tx.meter().clone(),
-			channels_out.clone(),
-			to_overseer_tx.clone(),
-			all_subsystems.collation_generation,
-			&metrics,
-			&mut running_subsystems,
-			TaskKind::Regular,
-		)?;
-
-		let collator_protocol_subsystem = spawn(
-			&mut s,
-			collator_protocol_bounded_tx,
-			stream::select(collator_protocol_bounded_rx, collator_protocol_unbounded_rx),
-			collator_protocol_unbounded_tx.meter().clone(),
-			channels_out.clone(),
-			to_overseer_tx.clone(),
-			all_subsystems.collator_protocol,
-			&metrics,
-			&mut running_subsystems,
-			TaskKind::Regular,
-		)?;
-
-		let approval_distribution_subsystem = spawn(
-			&mut s,
-			approval_distribution_bounded_tx,
-			stream::select(approval_distribution_bounded_rx, approval_distribution_unbounded_rx),
-			approval_distribution_unbounded_tx.meter().clone(),
-			channels_out.clone(),
-			to_overseer_tx.clone(),
-			all_subsystems.approval_distribution,
-			&metrics,
-			&mut running_subsystems,
-			TaskKind::Regular,
-		)?;
-
-		let approval_voting_subsystem = spawn(
-			&mut s,
-			approval_voting_bounded_tx,
-			stream::select(approval_voting_bounded_rx, approval_voting_unbounded_rx),
-			approval_voting_unbounded_tx.meter().clone(),
-			channels_out.clone(),
-			to_overseer_tx.clone(),
-			all_subsystems.approval_voting,
-			&metrics,
-			&mut running_subsystems,
-			TaskKind::Blocking,
-		)?;
-
-		let gossip_support_subsystem = spawn(
-			&mut s,
-			gossip_support_bounded_tx,
-			stream::select(gossip_support_bounded_rx, gossip_support_unbounded_rx),
-			gossip_support_unbounded_tx.meter().clone(),
-			channels_out.clone(),
-			to_overseer_tx.clone(),
-			all_subsystems.gossip_support,
-			&metrics,
-			&mut running_subsystems,
-			TaskKind::Regular,
-		)?;
-
-		let leaves = leaves
-			.into_iter()
-			.map(|BlockInfo { hash, parent_hash: _, number }| (hash, number))
-			.collect();
-
-		let active_leaves = HashMap::new();
-		let activation_external_listeners = HashMap::new();
-
-		let subsystems = AllSubsystems {
-			candidate_validation: candidate_validation_subsystem,
-			candidate_backing: candidate_backing_subsystem,
-			statement_distribution: statement_distribution_subsystem,
-			availability_distribution: availability_distribution_subsystem,
-			availability_recovery: availability_recovery_subsystem,
-			bitfield_signing: bitfield_signing_subsystem,
-			bitfield_distribution: bitfield_distribution_subsystem,
-			provisioner: provisioner_subsystem,
-			runtime_api: runtime_api_subsystem,
-			availability_store: availability_store_subsystem,
-			network_bridge: network_bridge_subsystem,
-			chain_api: chain_api_subsystem,
-			collation_generation: collation_generation_subsystem,
-			collator_protocol: collator_protocol_subsystem,
-			approval_distribution: approval_distribution_subsystem,
-			approval_voting: approval_voting_subsystem,
-			gossip_support: gossip_support_subsystem,
-		};
-
->>>>>>> 60341e12
 		{
 			struct ExtractNameAndMeters;
 
@@ -1683,46 +595,12 @@
 
 	/// Stop the overseer.
 	async fn stop(mut self) {
-<<<<<<< HEAD
 		::std::mem::drop(
 			self.wait_terminate(
 				OverseerSignal::Conclude,
 				::std::time::Duration::from_secs(1_u64)
 			).await
 		);
-=======
-		let _ = self.subsystems.candidate_validation.send_signal(OverseerSignal::Conclude).await;
-		let _ = self.subsystems.candidate_backing.send_signal(OverseerSignal::Conclude).await;
-		let _ = self.subsystems.statement_distribution.send_signal(OverseerSignal::Conclude).await;
-		let _ = self.subsystems.availability_distribution.send_signal(OverseerSignal::Conclude).await;
-		let _ = self.subsystems.availability_recovery.send_signal(OverseerSignal::Conclude).await;
-		let _ = self.subsystems.bitfield_signing.send_signal(OverseerSignal::Conclude).await;
-		let _ = self.subsystems.bitfield_distribution.send_signal(OverseerSignal::Conclude).await;
-		let _ = self.subsystems.provisioner.send_signal(OverseerSignal::Conclude).await;
-		let _ = self.subsystems.runtime_api.send_signal(OverseerSignal::Conclude).await;
-		let _ = self.subsystems.availability_store.send_signal(OverseerSignal::Conclude).await;
-		let _ = self.subsystems.network_bridge.send_signal(OverseerSignal::Conclude).await;
-		let _ = self.subsystems.chain_api.send_signal(OverseerSignal::Conclude).await;
-		let _ = self.subsystems.collator_protocol.send_signal(OverseerSignal::Conclude).await;
-		let _ = self.subsystems.collation_generation.send_signal(OverseerSignal::Conclude).await;
-		let _ = self.subsystems.approval_distribution.send_signal(OverseerSignal::Conclude).await;
-		let _ = self.subsystems.approval_voting.send_signal(OverseerSignal::Conclude).await;
-		let _ = self.subsystems.gossip_support.send_signal(OverseerSignal::Conclude).await;
-
-		let mut stop_delay = Delay::new(Duration::from_secs(STOP_DELAY)).fuse();
-
-		loop {
-			select! {
-				_ = self.running_subsystems.next() => {
-					if self.running_subsystems.is_empty() {
-						break;
-					}
-				},
-				_ = stop_delay => break,
-				complete => break,
-			}
-		}
->>>>>>> 60341e12
 	}
 
 	/// Run the `Overseer`.
@@ -1869,93 +747,6 @@
 		Ok(())
 	}
 
-<<<<<<< HEAD
-=======
-	async fn broadcast_signal(&mut self, signal: OverseerSignal) -> SubsystemResult<()> {
-		self.subsystems.candidate_validation.send_signal(signal.clone()).await?;
-		self.subsystems.candidate_backing.send_signal(signal.clone()).await?;
-		self.subsystems.statement_distribution.send_signal(signal.clone()).await?;
-		self.subsystems.availability_distribution.send_signal(signal.clone()).await?;
-		self.subsystems.availability_recovery.send_signal(signal.clone()).await?;
-		self.subsystems.bitfield_signing.send_signal(signal.clone()).await?;
-		self.subsystems.bitfield_distribution.send_signal(signal.clone()).await?;
-		self.subsystems.provisioner.send_signal(signal.clone()).await?;
-		self.subsystems.runtime_api.send_signal(signal.clone()).await?;
-		self.subsystems.availability_store.send_signal(signal.clone()).await?;
-		self.subsystems.network_bridge.send_signal(signal.clone()).await?;
-		self.subsystems.chain_api.send_signal(signal.clone()).await?;
-		self.subsystems.collator_protocol.send_signal(signal.clone()).await?;
-		self.subsystems.collation_generation.send_signal(signal.clone()).await?;
-		self.subsystems.approval_distribution.send_signal(signal.clone()).await?;
-		self.subsystems.approval_voting.send_signal(signal.clone()).await?;
-		self.subsystems.gossip_support.send_signal(signal).await?;
-
-		Ok(())
-	}
-
-	async fn route_message(&mut self, msg: AllMessages) -> SubsystemResult<()> {
-		self.metrics.on_message_relayed();
-		match msg {
-			AllMessages::CandidateValidation(msg) => {
-				self.subsystems.candidate_validation.send_message(msg).await?;
-			},
-			AllMessages::CandidateBacking(msg) => {
-				self.subsystems.candidate_backing.send_message(msg).await?;
-			},
-			AllMessages::StatementDistribution(msg) => {
-				self.subsystems.statement_distribution.send_message(msg).await?;
-			},
-			AllMessages::AvailabilityDistribution(msg) => {
-				self.subsystems.availability_distribution.send_message(msg).await?;
-			},
-			AllMessages::AvailabilityRecovery(msg) => {
-				self.subsystems.availability_recovery.send_message(msg).await?;
-			},
-			AllMessages::BitfieldDistribution(msg) => {
-				self.subsystems.bitfield_distribution.send_message(msg).await?;
-			},
-			AllMessages::BitfieldSigning(msg) => {
-				self.subsystems.bitfield_signing.send_message(msg).await?;
-			},
-			AllMessages::Provisioner(msg) => {
-				self.subsystems.provisioner.send_message(msg).await?;
-			},
-			AllMessages::RuntimeApi(msg) => {
-				self.subsystems.runtime_api.send_message(msg).await?;
-			},
-			AllMessages::AvailabilityStore(msg) => {
-				self.subsystems.availability_store.send_message(msg).await?;
-			},
-			AllMessages::NetworkBridge(msg) => {
-				self.subsystems.network_bridge.send_message(msg).await?;
-			},
-			AllMessages::ChainApi(msg) => {
-				self.subsystems.chain_api.send_message(msg).await?;
-			},
-			AllMessages::CollationGeneration(msg) => {
-				self.subsystems.collation_generation.send_message(msg).await?;
-			},
-			AllMessages::CollatorProtocol(msg) => {
-				self.subsystems.collator_protocol.send_message(msg).await?;
-			},
-			AllMessages::ApprovalDistribution(msg) => {
-				self.subsystems.approval_distribution.send_message(msg).await?;
-			},
-			AllMessages::ApprovalVoting(msg) => {
-				self.subsystems.approval_voting.send_message(msg).await?;
-			},
-			AllMessages::GossipSupport(msg) => {
-				self.subsystems.gossip_support.send_message(msg).await?;
-			},
-			AllMessages::DisputeCoordinator(_) => {}
-			AllMessages::DisputeParticipation(_) => {}
-			AllMessages::ChainSelection(_) => {}
-		}
-
-		Ok(())
-	}
-
->>>>>>> 60341e12
 	/// Handles a header activation. If the header's state doesn't support the parachains API,
 	/// this returns `None`.
 	fn on_head_activated(&mut self, hash: &Hash, parent_hash: Option<Hash>)
@@ -2028,27 +819,6 @@
 }
 
 
-<<<<<<< HEAD
 
 #[cfg(test)]
-mod tests;
-=======
-	futures.push(Box::pin(rx.map(|e| { tracing::warn!(err = ?e, "dropping error"); Ok(()) })));
-
-	let instance = Some(SubsystemInstance {
-		meters: SubsystemMeters {
-			unbounded: unbounded_meter,
-			bounded: message_tx.meter().clone(),
-			signals: signal_tx.meter().clone(),
-		},
-		tx_signal: signal_tx,
-		tx_bounded: message_tx,
-		signals_received: 0,
-		name,
-	});
-
-	Ok(OverseenSubsystem {
-		instance,
-	})
-}
->>>>>>> 60341e12
+mod tests;