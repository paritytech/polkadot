--- conflicted
+++ resolved
@@ -342,18 +342,11 @@
 		}).await.map_err(Into::into)
 	}
 
-<<<<<<< HEAD
-	async fn send_message(&mut self, msg: AllMessages) -> SubsystemResult<()> {
-		{
-			if let AllMessages::CandidateBacking(CandidateBackingMessage::GetBackedCandidates(relay_parent, ..)) = &msg {
-				tracing::info!(target: LOG_TARGET, relay_parent = ?relay_parent, "OverseerSubsystemContext passing along CandidateBackingMessage::GetBackedCandidates");
-			}
-		}
-		self.tx.send(ToOverseer::SubsystemMessage(msg)).await.map_err(Into::into)
-=======
 	async fn send_message(&mut self, msg: AllMessages) {
+		if let AllMessages::CandidateBacking(CandidateBackingMessage::GetBackedCandidates(relay_parent, ..)) = &msg {
+			tracing::info!(target: LOG_TARGET, relay_parent = ?relay_parent, "OverseerSubsystemContext passing along CandidateBackingMessage::GetBackedCandidates");
+		}
 		self.send_and_log_error(ToOverseer::SubsystemMessage(msg)).await
->>>>>>> 9a32ab1d
 	}
 
 	async fn send_messages<T>(&mut self, msgs: T)
@@ -1465,28 +1458,17 @@
 				let _ = self.candidate_validation_subsystem.send_message(msg).await;
 			},
 			AllMessages::CandidateBacking(msg) => {
-<<<<<<< HEAD
-				{
-					if let CandidateBackingMessage::GetBackedCandidates(relay_parent, ..) = &msg {
-						tracing::info!(target: LOG_TARGET, relay_parent = ?relay_parent, "Overseer passing along CandidateBackingMessage::GetBackedCandidates");
-					}
+				if let CandidateBackingMessage::GetBackedCandidates(relay_parent, ..) = &msg {
+					tracing::info!(target: LOG_TARGET, relay_parent = ?relay_parent, "Overseer passing along CandidateBackingMessage::GetBackedCandidates");
 				}
 
-				if let Some(ref mut s) = self.candidate_backing_subsystem.instance {
-					let send_result = s.tx.send(FromOverseer::Communication { msg }).await;
-					tracing::info!(
-						target: LOG_TARGET,
-						send_result = ?send_result,
-						"Overseer sent message to candidate backing subsystem instance",
-					);
-				} else {
-					tracing::warn!(target: LOG_TARGET, "Overseer candidate backing subsystem instance missing");
-				}
-			}
-=======
-				let _ = self.candidate_backing_subsystem.send_message(msg).await;
+				let send_result = self.candidate_backing_subsystem.send_message(msg).await;
+				tracing::info!(
+					target: LOG_TARGET,
+					send_result = ?send_result,
+					"Overseer sent message to candidate backing subsystem instance",
+				);
 			},
->>>>>>> 9a32ab1d
 			AllMessages::CandidateSelection(msg) => {
 				let _ = self.candidate_selection_subsystem.send_message(msg).await;
 			},
