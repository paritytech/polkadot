--- conflicted
+++ resolved
@@ -2,11 +2,7 @@
 name = "polkadot-test-malus"
 description = "Misbehaving nodes for local testnets, system and Simnet tests."
 license = "GPL-3.0-only"
-<<<<<<< HEAD
-version = "0.9.30"
-=======
 version = "0.9.31"
->>>>>>> 32dd0c9c
 authors = ["Parity Technologies <admin@parity.io>"]
 edition = "2021"
 readme = "README.md"
@@ -31,15 +27,9 @@
 color-eyre = { version = "0.6.1", default-features = false }
 assert_matches = "1.5"
 async-trait = "0.1.57"
-<<<<<<< HEAD
-sp-keystore = { git = "https://github.com/paritytech/substrate", branch = "polkadot-v0.9.30" }
-sp-core = { git = "https://github.com/paritytech/substrate", branch = "polkadot-v0.9.30" }
-clap = { version = "3.1", features = ["derive"] }
-=======
 sp-keystore = { git = "https://github.com/paritytech/substrate", branch = "polkadot-v0.9.31" }
 sp-core = { git = "https://github.com/paritytech/substrate", branch = "polkadot-v0.9.31" }
 clap = { version = "4.0.9", features = ["derive"] }
->>>>>>> 32dd0c9c
 futures = "0.3.21"
 futures-timer = "3.0.2"
 gum = { package = "tracing-gum", path = "../gum/" }
@@ -51,9 +41,5 @@
 
 [dev-dependencies]
 polkadot-node-subsystem-test-helpers = { path = "../subsystem-test-helpers" }
-<<<<<<< HEAD
-sp-core = { git = "https://github.com/paritytech/substrate", branch = "polkadot-v0.9.30" }
-=======
 sp-core = { git = "https://github.com/paritytech/substrate", branch = "polkadot-v0.9.31" }
->>>>>>> 32dd0c9c
 futures = { version = "0.3.21", features = ["thread-pool"] }