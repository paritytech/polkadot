--- conflicted
+++ resolved
@@ -27,12 +27,8 @@
 color-eyre = { version = "0.6.1", default-features = false }
 assert_matches = "1.5"
 async-trait = "0.1.53"
-<<<<<<< HEAD
 sp-keystore = { git = "https://github.com/paritytech/substrate", branch = "dp-jsonrpsee-integration-2" }
-=======
-sp-keystore = { git = "https://github.com/paritytech/substrate", branch = "master" }
-sp-core = { git = "https://github.com/paritytech/substrate", branch = "master" }
->>>>>>> c254e597
+sp-core = { git = "https://github.com/paritytech/substrate", branch = "dp-jsonrpsee-integration-2" }
 clap = { version = "3.1", features = ["derive"] }
 futures = "0.3.21"
 futures-timer = "3.0.2"
