--- conflicted
+++ resolved
@@ -66,7 +66,6 @@
 
 pub(crate) struct DisputeValidCandidateWrapper {
 	/// Fake validation config (applies to disputes as well).
-<<<<<<< HEAD
 	opts: DisputeAncestorOptions,
 }
 
@@ -74,11 +73,6 @@
 	pub fn new(opts: DisputeAncestorOptions) -> Self {
 		Self { opts }
 	}
-=======
-	pub fake_validation: FakeCandidateValidation,
-	/// Fake validation error config.
-	pub fake_validation_error: FakeCandidateValidationError,
->>>>>>> 15709eee
 }
 
 impl OverseerGen for DisputeValidCandidateWrapper {
@@ -94,14 +88,9 @@
 	{
 		let spawner = args.spawner.clone();
 		let validation_filter = ReplaceValidationResult::new(
-<<<<<<< HEAD
 			self.opts.fake_validation,
 			self.opts.fake_validation_error,
 			f64::from(self.opts.percentage),
-=======
-			self.fake_validation,
-			self.fake_validation_error,
->>>>>>> 15709eee
 			SpawnGlue(spawner.clone()),
 		);
 
